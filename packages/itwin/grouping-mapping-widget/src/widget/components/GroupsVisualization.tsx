--- conflicted
+++ resolved
@@ -70,32 +70,10 @@
     [iModelConnection, hilitedElementsQueryCache]
   );
 
-<<<<<<< HEAD
-  const visualizeGroupColorsWrapper = useCallback(
-    async () => {
-      setIsVisualizing(true);
-      setLoadingQuery(true);
-      const groupsCopy = [...groups];
-      await visualizeGroupColors(
-        iModelConnection,
-        groupsCopy,
-        hiddenGroupsIds,
-        hilitedElementsQueryCache,
-        setNumberOfVisualizedGroups,
-        setOverlappedElementsInfo,
-        setGroupElementsInfo,
-        setTotalNumberOfVisualization,
-        emphasizeElements,
-      );
-      isNonEmphasizedSelectable && clearEmphasizedElements();
-      setLoadingQuery(false);
-      setIsVisualizing(false);
-=======
   const handleVisualizationStates = useCallback((start = true) => {
     setIsVisualizing(start);
     setLoadingQuery(start);
     if (!start) {
->>>>>>> ba79e3a4
       setNumberOfVisualizedGroups(0);
     }
   }, [setNumberOfVisualizedGroups]);
@@ -109,19 +87,14 @@
       hiddenGroupsIds,
       hilitedElementsQueryCache,
       setNumberOfVisualizedGroups,
-<<<<<<< HEAD
       setOverlappedElementsInfo,
       setGroupElementsInfo,
       setTotalNumberOfVisualization,
-    ]
-  );
-=======
       emphasizeElements,
     );
     isNonEmphasizedSelectable && clearEmphasizedElements();
     handleVisualizationStates(false);
-  }, [handleVisualizationStates, groups, iModelConnection, hiddenGroupsIds, hilitedElementsQueryCache, setNumberOfVisualizedGroups, emphasizeElements, isNonEmphasizedSelectable]);
->>>>>>> ba79e3a4
+  }, [handleVisualizationStates, groups, iModelConnection, hiddenGroupsIds, hilitedElementsQueryCache, setNumberOfVisualizedGroups, setOverlappedElementsInfo, setGroupElementsInfo, setTotalNumberOfVisualization, emphasizeElements, isNonEmphasizedSelectable]);
 
   useEffect(() => {
     const visualize = async () => {
@@ -129,29 +102,18 @@
         firstUpdate.current = false;
         return;
       }
-<<<<<<< HEAD
-      if(isOverlappedColored === false) {
+      if (isOverlappedColored === false) {
         if (groups.length > 0 && showGroupColor) {
-          await visualizeGroupColorsWrapper();
+          await triggerVisualization();
         } else {
           clearEmphasizedOverriddenElements();
         }
       }
     };
     void visualize();
-  }, [groups, showGroupColor, visualizeGroupColorsWrapper, isOverlappedColored]);
-=======
-      if (groups.length > 0 && showGroupColor) {
-        await triggerVisualization();
-      } else {
-        clearEmphasizedOverriddenElements();
-      }
-    };
-    void visualize();
     // We don't want to trigger full visualization when toggling individual groups.
     // eslint-disable-next-line react-hooks/exhaustive-deps
-  }, [groups, showGroupColor]);
->>>>>>> ba79e3a4
+  }, [groups, showGroupColor, isOverlappedColored]);
 
   const hideAllGroups = useCallback(
     async () => {
