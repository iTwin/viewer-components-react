/*---------------------------------------------------------------------------------------------
 * Copyright (c) Bentley Systems, Incorporated. All rights reserved.
 * See LICENSE.md in the project root for license terms and full copyright notice.
 *--------------------------------------------------------------------------------------------*/

import { concatMap, EMPTY, expand, from, of, toArray } from "rxjs";
import sinon from "sinon";
import { Id64 } from "@itwin/core-bentley";
import { createIModelHierarchyProvider } from "@itwin/presentation-hierarchies";
import { ModelsTreeIdsCache } from "../../../tree-widget-react/components/trees/models-tree/internal/ModelsTreeIdsCache.js";
import { defaultHierarchyConfiguration, ModelsTreeDefinition } from "../../../tree-widget-react/components/trees/models-tree/ModelsTreeDefinition.js";
import { createIModelAccess } from "../Common.js";

import type { Observable } from "rxjs";
import type { Id64Arg, Id64Array, Id64Set, Id64String } from "@itwin/core-bentley";
import type { IModelConnection } from "@itwin/core-frontend";
import type {
  ClassGroupingNodeKey,
  GroupingHierarchyNode,
  HierarchyFilteringPath,
  HierarchyNode,
  HierarchyNodeKey,
  HierarchyProvider,
  NonGroupingHierarchyNode,
} from "@itwin/presentation-hierarchies";
import type { InstanceKey } from "@itwin/presentation-shared";
import type { ChildrenTree } from "../../../tree-widget-react/components/trees/models-tree/Utils.js";

type ModelsTreeHierarchyConfiguration = ConstructorParameters<typeof ModelsTreeDefinition>[0]["hierarchyConfig"];

interface CreateModelsTreeProviderProps {
  imodel: IModelConnection;
  filteredNodePaths?: HierarchyFilteringPath[];
  hierarchyConfig?: Partial<ModelsTreeHierarchyConfiguration>;
  idsCache?: ModelsTreeIdsCache;
  imodelAccess?: ReturnType<typeof createIModelAccess>;
}

export function createModelsTreeProvider({
  imodel,
  filteredNodePaths,
  hierarchyConfig,
  imodelAccess,
  idsCache,
}: CreateModelsTreeProviderProps): HierarchyProvider & { dispose: () => void; [Symbol.dispose]: () => void } {
  const config = { ...defaultHierarchyConfiguration, hideRootSubject: true, ...hierarchyConfig };
  const createdImodelAccess = imodelAccess ?? createIModelAccess(imodel);
  const createdIdsCache = idsCache ?? new ModelsTreeIdsCache(createdImodelAccess, config);
  const provider = createIModelHierarchyProvider({
    imodelAccess: createdImodelAccess,
    hierarchyDefinition: new ModelsTreeDefinition({
      imodelAccess: createdImodelAccess,
      idsCache: createdIdsCache,
      hierarchyConfig: config,
    }),
    ...(filteredNodePaths
      ? { filtering: { paths: filteredNodePaths.map((path) => ("path" in path ? path : { path, options: { autoExpand: true } })) } }
      : undefined),
  });
  const dispose = () => {
    provider[Symbol.dispose]();
    if (!idsCache) {
      createdIdsCache[Symbol.dispose]();
    }
  };
  return {
    hierarchyChanged: provider.hierarchyChanged,
    getNodes: (props) => provider.getNodes(props),
    getNodeInstanceKeys: (props) => provider.getNodeInstanceKeys(props),
    setFormatter: (formatter) => provider.setFormatter(formatter),
    setHierarchyFilter: (props) => provider.setHierarchyFilter(props),
    dispose,
    [Symbol.dispose]() {
      dispose();
    },
  };
}

interface IdsCacheMockProps {
  subjectsHierarchy?: Map<Id64String, Id64String[]>;
  subjectModels?: Map<Id64String, Id64String[]>;
  modelCategories?: Map<Id64String, Id64Array>;
  categoryElements?: Map<Id64String, Id64Array>;
}

export function createFakeIdsCache(props?: IdsCacheMockProps): ModelsTreeIdsCache {
  return sinon.createStubInstance(ModelsTreeIdsCache, {
    getChildSubjectIds: sinon.stub<[string[]], Observable<string[]>>().callsFake((subjectIds) => {
      return from(subjectIds).pipe(
        concatMap((id) => props?.subjectsHierarchy?.get(id) ?? EMPTY),
        expand((id) => props?.subjectsHierarchy?.get(id) ?? EMPTY),
        toArray(),
      );
    }),
    getChildSubjectModelIds: sinon.stub(),
    getSubjectModelIds: sinon.stub<[string[]], Observable<string[]>>().callsFake((subjectIds) => {
      return from(subjectIds).pipe(
        expand((id) => props?.subjectsHierarchy?.get(id) ?? EMPTY),
        concatMap((id) => props?.subjectModels?.get(id) ?? EMPTY),
        toArray(),
      );
    }),
    getModelCategories: sinon.stub<[Id64String], Observable<Id64Array>>().callsFake((modelId) => {
      return of(props?.modelCategories?.get(modelId) ?? []);
    }),
<<<<<<< HEAD
    getChildrenTree: sinon.stub<[{ elementIds: Id64Arg }], Promise<ChildrenTree>>().callsFake(async () => {
      return new Map();
    }),
    getAllChildrenCount: sinon.stub<[{ elementIds: Id64Arg }], Promise<Map<Id64String, number>>>().callsFake(async () => {
      return new Map();
    }),
    getAllCategories: sinon.stub<[], Promise<Id64Set>>().callsFake(async () => {
=======
    getAllCategories: sinon.stub<[], Observable<Id64Set>>().callsFake(() => {
>>>>>>> 5ca518d9
      const result = new Set<Id64String>();
      props?.modelCategories?.forEach((categories) => categories.forEach((category) => result.add(category)));
      return of(result);
    }),
    getCategoryElementsCount: sinon.stub<[Id64String, Id64String], Observable<number>>().callsFake((_, categoryId) => {
      return of(props?.categoryElements?.get(categoryId)?.length ?? 0);
    }),
    hasSubModel: sinon.stub<[Id64String], Observable<boolean>>().callsFake(() => of(false)),
    getCategoriesModeledElements: sinon.stub<[Id64String, Id64Arg], Observable<Id64Array>>().callsFake(() => of([])),
  });
}

export function createSubjectHierarchyNode(props?: { ids?: Id64Arg; parentKeys?: HierarchyNodeKey[] }): NonGroupingHierarchyNode {
  const instanceKeys = new Array<InstanceKey>();
  for (const id of props?.ids ? Id64.iterable(props.ids) : []) {
    instanceKeys.push({ className: "Bis:Subject", id });
  }
  return {
    key: {
      type: "instances",
      instanceKeys,
    },
    children: false,
    label: "",
    parentKeys: props?.parentKeys ?? [],
    extendedData: {
      isSubject: true,
    },
  };
}
export function createModelHierarchyNode(props?: { modelId?: Id64String; hasChildren?: boolean; parentKeys?: HierarchyNodeKey[] }): NonGroupingHierarchyNode {
  return {
    key: {
      type: "instances",
      instanceKeys: [{ className: "bis:Model", id: props?.modelId ?? "" }],
    },
    children: !!props?.hasChildren,
    label: "",
    parentKeys: props?.parentKeys ?? [],
    extendedData: {
      isModel: true,
      modelId: props?.modelId ?? "0x1",
    },
  };
}
export function createCategoryHierarchyNode({
  modelId,
  categoryId,
  hasChildren,
  parentKeys,
  filtering,
}: {
  modelId?: Id64String;
  categoryId?: Id64Arg;
  hasChildren?: boolean;
  parentKeys?: HierarchyNodeKey[];
  filtering?: HierarchyNode["filtering"];
}): NonGroupingHierarchyNode {
  return {
    key: {
      type: "instances",
      instanceKeys:
        typeof categoryId === "string"
          ? [{ className: "bis:SpatialCategory", id: categoryId ?? "" }]
          : [...(categoryId ?? [])].map((id) => ({ className: "bis:SpatialCategory", id })),
    },
    children: !!hasChildren,
    label: "",
    parentKeys: parentKeys ?? [],
    filtering,
    extendedData: {
      isCategory: true,
      modelId: modelId ?? "0x1",
      categoryId: categoryId ?? "0x2",
    },
  };
}
export function createElementHierarchyNode(props: {
  modelId: Id64String | undefined;
  categoryId: Id64String | undefined;
  hasChildren?: boolean;
  elementId?: Id64String;
  parentKeys?: HierarchyNodeKey[];
  filtering?: HierarchyNode["filtering"];
  childrenCount?: number;
}): NonGroupingHierarchyNode {
  return {
    key: {
      type: "instances",
      instanceKeys: [{ className: "bis:GeometricalElement3d", id: props.elementId ?? "" }],
    },
    children: !!props.hasChildren,
    label: "",
    filtering: props.filtering,
    parentKeys: props.parentKeys ?? [],
    extendedData: {
      modelId: props.modelId,
      categoryId: props.categoryId,
      childrenCount: props.childrenCount !== undefined ? props.childrenCount : undefined,
    },
  };
}
export function createClassGroupingHierarchyNode({
  elements,
  parentKeys,
  modelId,
  categoryId,
  ...props
}: {
  elements: Id64Array;
  className?: string;
  parentKeys?: HierarchyNodeKey[];
  modelId: Id64String;
  categoryId: Id64String;
}): GroupingHierarchyNode & { key: ClassGroupingNodeKey } {
  const className = props.className ?? "Bis:Element";
  return {
    key: {
      type: "class-grouping",
      className,
    },
    children: !!elements?.length,
    groupedInstanceKeys: elements ? elements.map((id) => ({ className, id })) : [],
    label: "",
    parentKeys: parentKeys ?? [],
    extendedData: { categoryId, modelId },
  };
}<|MERGE_RESOLUTION|>--- conflicted
+++ resolved
@@ -103,17 +103,13 @@
     getModelCategories: sinon.stub<[Id64String], Observable<Id64Array>>().callsFake((modelId) => {
       return of(props?.modelCategories?.get(modelId) ?? []);
     }),
-<<<<<<< HEAD
-    getChildrenTree: sinon.stub<[{ elementIds: Id64Arg }], Promise<ChildrenTree>>().callsFake(async () => {
-      return new Map();
-    }),
-    getAllChildrenCount: sinon.stub<[{ elementIds: Id64Arg }], Promise<Map<Id64String, number>>>().callsFake(async () => {
-      return new Map();
-    }),
-    getAllCategories: sinon.stub<[], Promise<Id64Set>>().callsFake(async () => {
-=======
+    getChildrenTree: sinon.stub<[{ elementIds: Id64Arg }], Observable<ChildrenTree>>().callsFake(() => {
+      return of(new Map());
+    }),
+    getAllChildrenCount: sinon.stub<[{ elementIds: Id64Arg }], Observable<Map<Id64String, number>>>().callsFake(() => {
+      return of(new Map());
+    }),
     getAllCategories: sinon.stub<[], Observable<Id64Set>>().callsFake(() => {
->>>>>>> 5ca518d9
       const result = new Set<Id64String>();
       props?.modelCategories?.forEach((categories) => categories.forEach((category) => result.add(category)));
       return of(result);
