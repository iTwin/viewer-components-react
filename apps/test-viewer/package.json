{
  "name": "test-viewer",
  "version": "0.1.0",
  "type": "module",
  "private": true,
  "dependencies": {
    "@itwin/appui-abstract": "^5.0.2",
    "@itwin/appui-react": "^5.11.1",
    "@itwin/browser-authorization": "^2.0.0",
    "@itwin/components-react": "^5.11.1",
    "@itwin/core-bentley": "^5.0.2",
    "@itwin/core-common": "^5.0.2",
    "@itwin/core-frontend": "^5.0.2",
    "@itwin/core-geometry": "^5.0.2",
    "@itwin/core-i18n": "^5.0.2",
    "@itwin/core-markup": "^5.0.2",
    "@itwin/core-orbitgt": "^5.0.2",
    "@itwin/core-quantity": "^5.0.2",
    "@itwin/core-react": "^5.11.1",
    "@itwin/ec3-widget-react": "workspace:*",
    "@itwin/ecschema-metadata": "^5.0.2",
    "@itwin/ecschema-rpcinterface-common": "^5.0.2",
    "@itwin/frontend-devtools": "^5.0.2",
    "@itwin/geo-tools-react": "workspace:*",
    "@itwin/grouping-mapping-widget": "workspace:*",
    "@itwin/imodel-components-react": "^5.11.1",
    "@itwin/imodels-access-frontend": "^6.0.1",
    "@itwin/imodels-client-management": "^6.0.1",
    "@itwin/itwinui-icons-react": "^2.10.0",
    "@itwin/itwinui-illustrations-react": "^2.1.0",
    "@itwin/itwinui-react": "3.18.3",
    "@itwin/map-layers": "workspace:*",
    "@itwin/map-layers-auth": "^5.0.2",
    "@itwin/map-layers-formats": "^5.0.2",
    "@itwin/measure-tools-react": "workspace:*",
    "@itwin/one-click-lca-react": "workspace:*",
    "@itwin/presentation-common": "^5.0.2",
    "@itwin/presentation-components": "^5.12.4",
    "@itwin/presentation-frontend": "^5.0.2",
    "@itwin/presentation-testing": "^5.4.5",
<<<<<<< HEAD
    "@itwin/presentation-hierarchies": "^1.6.0",
    "@itwin/presentation-hierarchies-react": "^1.7.0",
=======
    "@itwin/presentation-hierarchies": "^1.6.1",
    "@itwin/presentation-hierarchies-react": "^1.7.1",
>>>>>>> 716fac47
    "@itwin/presentation-shared": "^1.2.2",
    "@itwin/property-grid-react": "workspace:*",
    "@itwin/reports-config-widget-react": "workspace:*",
    "@itwin/tree-widget-react": "workspace:*",
    "@itwin/unified-selection": "^1.4.1",
    "@itwin/web-viewer-react": "^5.0.0",
    "@itwin/webgl-compatibility": "^5.0.2",
    "react": "^18.3.1",
    "react-dom": "^18.3.1",
    "react-error-boundary": "^4.1.2",
    "react-redux": "^9.2.0",
    "react-router-dom": "^6.30.1",
    "redux": "^5.0.1"
  },
  "devDependencies": {
    "@dotenvx/dotenvx": "^1.44.1",
    "@itwin/eslint-plugin": "^5.2.1",
    "@types/node": "^22.12.0",
    "@types/react": "^18.3.23",
    "@types/react-dom": "^18.3.7",
    "@vitejs/plugin-react": "^4.6.0",
    "cross-env": "^7.0.3",
    "dotenv": "^16.5.0",
    "eslint": "^9.30.1",
    "eslint-config-prettier": "^10.1.5",
    "eslint-plugin-import": "^2.32.0",
    "eslint-plugin-react": "^7.37.5",
    "eslint-plugin-unused-imports": "^4.1.4",
    "npm-run-all": "^4.1.5",
    "rimraf": "^6.0.1",
    "sass": "^1.89.2",
    "typescript": "~5.8.3",
    "vite": "^7.0.1",
    "vite-plugin-static-copy": "^3.1.0"
  },
  "scripts": {
    "start": "dotenvx run -- vite",
    "start:dev": "run-p start link:deps:watch",
    "start:dev:no-watch": "run-p start link:deps",
    "build": "npm run link:deps && tsc --noEmit",
    "clean": "rimraf dist",
    "dist": "vite build",
    "lint": "eslint ./src/**/*.{ts,tsx}",
    "link:deps": "node ./scripts/linkWorkspaceDeps.cjs",
    "link:deps:watch": "node ./scripts/linkWorkspaceDeps.cjs --watch"
  },
  "eslintConfig": {
    "extends": [
      "react-app",
      "react-app/jest"
    ]
  },
  "browserslist": {
    "production": [
      ">0.2%",
      "not dead",
      "not op_mini all"
    ],
    "development": [
      "last 1 chrome version",
      "last 1 firefox version",
      "last 1 safari version"
    ]
  },
  "pnpm": {
    "overrides": {
      "@itwin/itwinui-react@^2": "2.12.26",
      "@itwin/itwinui-react@^3": "3.18.3"
    }
  }
}<|MERGE_RESOLUTION|>--- conflicted
+++ resolved
@@ -38,13 +38,8 @@
     "@itwin/presentation-components": "^5.12.4",
     "@itwin/presentation-frontend": "^5.0.2",
     "@itwin/presentation-testing": "^5.4.5",
-<<<<<<< HEAD
-    "@itwin/presentation-hierarchies": "^1.6.0",
-    "@itwin/presentation-hierarchies-react": "^1.7.0",
-=======
     "@itwin/presentation-hierarchies": "^1.6.1",
     "@itwin/presentation-hierarchies-react": "^1.7.1",
->>>>>>> 716fac47
     "@itwin/presentation-shared": "^1.2.2",
     "@itwin/property-grid-react": "workspace:*",
     "@itwin/reports-config-widget-react": "workspace:*",
