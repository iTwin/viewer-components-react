--- conflicted
+++ resolved
@@ -1,11 +1,9 @@
 # Change Log - @itwin/tree-widget-react
 
-<<<<<<< HEAD
-This log was last generated on Mon, 12 Sep 2022 19:50:36 GMT and should not be manually modified.
-=======
 This log was last generated on Thu, 19 Jan 2023 10:29:18 GMT and should not be manually modified.
 
 ## 0.6.1
+
 Thu, 19 Jan 2023 10:29:18 GMT
 
 ### Patches
@@ -14,14 +12,15 @@
 - Bug fix for changing visibility of multiple nodes at once
 
 ## 0.6.0
+
 Tue, 20 Dec 2022 15:12:29 GMT
 
 ### Minor changes
 
 - Moved core trees implementation from @itwin/appui-react package to @itwin/tree-widget-react
->>>>>>> fe722532
 
 ## 0.5.0
+
 Mon, 12 Sep 2022 19:50:36 GMT
 
 ### Minor changes
@@ -29,6 +28,7 @@
 - Add new `defaultTreeId` prop to specify default tree for TreeWidgetUiItemsProvider
 
 ## 0.4.7
+
 Mon, 30 May 2022 12:44:10 GMT
 
 ### Patches
@@ -36,6 +36,7 @@
 - Fix GeometricElement nodes not being shown in `IModelContentTree`.
 
 ## 0.4.6
+
 Thu, 26 May 2022 15:54:07 GMT
 
 ### Patches
@@ -43,6 +44,7 @@
 - Allow a caller to specify a default priority for Tree Widget item provider.
 
 ## 0.4.5
+
 Mon, 09 May 2022 18:04:58 GMT
 
 ### Patches
@@ -50,6 +52,7 @@
 - set restore transient state in tree widget ui items provider to restore state when remounted
 
 ## 0.4.4
+
 Thu, 05 May 2022 12:21:21 GMT
 
 ### Patches
@@ -57,6 +60,7 @@
 - set tree-widget-search-bar-button-container z-index to 1
 
 ## 0.4.3
+
 Thu, 21 Apr 2022 18:47:53 GMT
 
 ### Patches
@@ -64,6 +68,7 @@
 - Do not unmount children in AutoSizer when height or width is 0 to avoid losing children state
 
 ## 0.4.2
+
 Tue, 19 Apr 2022 14:15:57 GMT
 
 ### Patches
@@ -71,6 +76,7 @@
 - Fixed search bar container to take up entire width of widget when open.
 
 ## 0.4.1
+
 Wed, 06 Apr 2022 13:48:44 GMT
 
 ### Patches
@@ -80,6 +86,7 @@
 - added tree icon to tree widget tab
 
 ## 0.4.0
+
 Fri, 18 Mar 2022 13:31:19 GMT
 
 ### Minor changes
@@ -87,6 +94,7 @@
 - Remove deprecated WidgetControl, update UiItemsProvider init
 
 ## 0.3.0
+
 Wed, 02 Mar 2022 21:38:51 GMT
 
 ### Minor changes
@@ -94,6 +102,7 @@
 - Add `IModelContentTree`
 
 ## 0.2.1
+
 Fri, 04 Feb 2022 00:43:35 GMT
 
 ### Patches
@@ -101,6 +110,7 @@
 - Update scss to be pulled from cjs dir
 
 ## 0.2.0
+
 Mon, 24 Jan 2022 19:14:37 GMT
 
 ### Minor changes
@@ -108,6 +118,7 @@
 - Bump to official iTwin.js 3.0 release
 
 ## 0.1.2
+
 Wed, 19 Jan 2022 17:39:40 GMT
 
 ### Patches
@@ -115,6 +126,7 @@
 - updated to latest rc, dev-185, and updated deps
 
 ## 0.1.1
+
 Wed, 12 Jan 2022 13:59:35 GMT
 
 ### Patches
@@ -122,6 +134,7 @@
 - iTwin.js 3.0 first rc
 
 ## 1.4.6
+
 Tue, 11 Jan 2022 16:25:27 GMT
 
 ### Patches
@@ -129,6 +142,7 @@
 - Fix hide all button blocked by search bar
 
 ## 1.4.5
+
 Tue, 23 Nov 2021 21:19:42 GMT
 
 ### Patches
@@ -136,6 +150,7 @@
 - Fix an issue where ModelsTree Component could lose its state
 
 ## 1.4.4
+
 Thu, 16 Sep 2021 17:55:54 GMT
 
 ### Patches
@@ -143,6 +158,7 @@
 - Stop delivering psuedo-localized strings
 
 ## 1.4.3
+
 Thu, 26 Aug 2021 14:00:14 GMT
 
 ### Patches
@@ -150,6 +166,7 @@
 - Search bar was not sized correctly, and alignment was not centered.
 
 ## 1.4.2
+
 Mon, 09 Aug 2021 20:24:55 GMT
 
 ### Patches
@@ -157,6 +174,7 @@
 - Updated tree widget barrel file to include UiProvider
 
 ## 1.4.1
+
 Mon, 19 Jul 2021 18:07:24 GMT
 
 ### Patches
@@ -164,6 +182,7 @@
 - Model/Category tree was not resizing properly, missing flex=1.
 
 ## 1.4.0
+
 Tue, 13 Jul 2021 17:43:28 GMT
 
 ### Minor changes
@@ -171,6 +190,7 @@
 - Added a UiProvider that implements the existing tree widget
 
 ## 1.3.1
+
 Tue, 08 Jun 2021 21:23:59 GMT
 
 ### Patches
@@ -178,6 +198,7 @@
 - bump classnames dep
 
 ## 1.3.0
+
 Thu, 13 May 2021 21:15:14 GMT
 
 ### Minor changes
@@ -185,6 +206,7 @@
 - update imjs to 2.15.2 to resolve breaking change in usePResentationTreeNodeLoader
 
 ## 1.2.8
+
 Wed, 24 Mar 2021 21:09:25 GMT
 
 ### Patches
@@ -192,6 +214,7 @@
 - Avoid Nested ScrollBars in Tree View widget
 
 ## 1.2.7
+
 Tue, 23 Mar 2021 16:17:57 GMT
 
 ### Patches
@@ -199,6 +222,7 @@
 - Change .component-selectable-content to block to display to fix resize flicker.
 
 ## 1.2.6
+
 Fri, 26 Feb 2021 18:43:33 GMT
 
 ### Patches
@@ -206,6 +230,7 @@
 - Fixes for models tree not loading models when using show all, invert and other toggles
 
 ## 1.2.5
+
 Tue, 15 Dec 2020 13:51:37 GMT
 
 ### Patches
@@ -213,6 +238,7 @@
 - Fix styling issues in search bar
 
 ## 1.2.4
+
 Wed, 09 Dec 2020 19:09:13 GMT
 
 ### Patches
@@ -220,6 +246,7 @@
 - Fixing resizing issues with the SearchBox in Model tree
 
 ## 1.2.3
+
 Tue, 25 Aug 2020 16:57:36 GMT
 
 ### Patches
@@ -227,6 +254,7 @@
 - rm unecessary dep on react-scripts
 
 ## 1.2.2
+
 Mon, 24 Aug 2020 17:39:24 GMT
 
 ### Patches
@@ -234,6 +262,7 @@
 - alphabetize package.json
 
 ## 1.2.1
+
 Fri, 21 Aug 2020 21:17:48 GMT
 
 ### Patches
@@ -242,6 +271,7 @@
 - support replacing model/category/spatial trees in TreeWidgetControl
 
 ## 1.2.0
+
 Tue, 11 Aug 2020 14:24:07 GMT
 
 ### Minor changes
@@ -253,6 +283,7 @@
 - Decouple tree header for using in other widgets
 
 ## 1.1.1
+
 Tue, 28 Jul 2020 22:10:32 GMT
 
 ### Patches
@@ -260,6 +291,7 @@
 - Fixes for tree widgets consistency: Category tree invert functionality, tooltips on buttons and fix for iFrame height of tree not defined properly
 
 ## 1.1.0
+
 Tue, 14 Jul 2020 22:54:18 GMT
 
 ### Minor changes
@@ -271,4 +303,4 @@
 ### Patches
 
 - Functional component.
-- Model tree search box will now properly clear itself in addition to closing when its "X" icon is hit
+- Model tree search box will now properly clear itself in addition to closing when its "X" icon is hit