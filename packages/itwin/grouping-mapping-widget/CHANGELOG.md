# Change Log - @itwin/grouping-mapping-widget

<<<<<<< HEAD
This log was last generated on Wed, 16 Nov 2022 19:55:30 GMT and should not be manually modified.
=======
This log was last generated on Thu, 19 Jan 2023 10:29:18 GMT and should not be manually modified.

## 0.9.3
Thu, 19 Jan 2023 10:29:18 GMT

### Patches

- Exposed MappingClient context, related hooks and types.
- Exposed GroupingMappingApiConfig context, related hooks and types.

## 0.9.2
Fri, 16 Dec 2022 13:51:28 GMT

### Patches

- Modified border to the color legend for group hiliting to be narrower
- QueryBuilder: separated relational classes from properties, transferred properties from JOIN to WHERE clauses
>>>>>>> fe722532

## 0.9.1
Wed, 16 Nov 2022 19:55:30 GMT

### Patches

- Test coverage added
- Fixed group properties UI traversal to nested structs

## 0.9.0
Wed, 16 Nov 2022 16:49:55 GMT

### Minor changes

- Version bump

### Patches

- Fixed cross references in query builder query string
- Fixed group properties incorrectly generating aspects
- Added support for external source repository information (name/path) in group properties

## 0.8.3
Mon, 31 Oct 2022 19:03:27 GMT

### Patches

- Fixed duplication of JOIN statements in query builder

## 0.8.2
Mon, 17 Oct 2022 17:36:46 GMT

### Patches

- Fixed readme image render error and added tests for Custom UI providers
- Fixed key uniqueness issue in group properties.
- Fixed formula interpreter sometimes not recognising unary operators leading to errors in formula order.

## 0.8.1
Thu, 29 Sep 2022 19:04:42 GMT

### Patches

- Fixed text overflow issue.

## 0.8.0
Wed, 28 Sep 2022 20:44:12 GMT

### Minor changes

- Redesigned group properties UI.

## 0.7.0
Mon, 26 Sep 2022 17:13:11 GMT

### Minor changes

- Add context custom UI support
- Add custom UI extensibility for grouping and mapping and refactor default UI accordingly

## 0.6.0
Mon, 12 Sep 2022 19:50:36 GMT

### Minor changes

- Updated to insights client version 0.3.0

### Patches

- Added border to the color legend for group hiliting

## 0.5.8
Wed, 24 Aug 2022 14:01:03 GMT

### Patches

- Exporting GetAccessTokenFn type from GroupingApiConfigContext for consuming applications to use when setting up the GroupingMappingProvider

## 0.5.7
Mon, 22 Aug 2022 19:37:22 GMT

### Patches

- Updated the classNames within the grouping and mapping components to use `gmw-` prefix, added quick update to property-grid to return code to working state

## 0.5.6
Mon, 22 Aug 2022 18:03:47 GMT

### Patches

- Improved button wrapping in Groups view toolbar
- Changed search bar to match UX guidelines
- Cancel button fix in group by
- Replaced Mappings table with tile component
- Updated css classnames to be scoped to this package only

## 0.5.5
Mon, 08 Aug 2022 11:57:54 GMT

### Patches

- remove zoom on individual visibility change
- Optimized group hiliting

## 0.5.4
Thu, 28 Jul 2022 13:50:39 GMT

### Patches

- Fixed select in group properties
- add color legends for groups

## 0.5.3
Fri, 22 Jul 2022 18:27:54 GMT

### Patches

- group ordering by name

## 0.5.2
Mon, 18 Jul 2022 13:24:31 GMT

### Patches

- Query Keywords by default no longer takes selection when no keywords are applied
- Fixed incorrect prefix being applied on first render

## 0.5.1
Fri, 24 Jun 2022 21:18:52 GMT

### Patches

- Removed unneeded import

## 0.5.0
Fri, 24 Jun 2022 16:51:25 GMT

### Minor changes

- Custom accessToken parameter now takes a callback function

### Patches

- fix category bug and reset button
- fix category query 
- Exposed CustomCalculation formula DataType resolver.

## 0.4.0
Thu, 16 Jun 2022 14:09:35 GMT

### Minor changes

- Enhanced category selection to match based on string in group by selection

### Patches

- add unions of multiple selected classes
- enable group visibility and fix bugs
- Added extension point to provide a custom IMappingClient implementation.

## 0.3.5
Wed, 08 Jun 2022 20:23:10 GMT

### Patches

- Changed the extraction enable toggle label
- Formula validation fixes

## 0.3.4
Thu, 26 May 2022 15:54:07 GMT

### Patches

- Adds a toggle for enabling extraction in the add/edit mapping view and the three dot menu in the mappings table

## 0.3.3
Wed, 18 May 2022 15:36:43 GMT

### Patches

- Description is no longer required in mapping and groups
- Added custom calculation formula validation
- Import mappings modal converted to full page modal

## 0.3.2
Mon, 09 May 2022 18:04:58 GMT

### Patches

- Added optional access token and enviroment props and switched to insights-client

## 0.3.1
Tue, 19 Apr 2022 14:15:57 GMT

### Patches

- Improved query generation from query keywords

## 0.3.0
Wed, 06 Apr 2022 13:48:44 GMT

### Minor changes

- Add missing peer dep on core-frontend

### Patches

- Fixed cancel buttons being disabled initially and readded missing styles in calculated properties menu item
- Fixed group by selection spinners being triggered by mistake and package updates
- Add transitive peers as dev deps

## 0.2.3
Mon, 14 Mar 2022 19:46:44 GMT

### Patches

- Fixed a crash that happened with some categories in group by selection pane
- Fixed overlapping seperator in group by selection pane and polished loading spinners
- Added basic support for categories and models in group properties.
- Package updates
- Added ability to search for elements using search terms

## 0.2.2
Wed, 02 Mar 2022 21:38:51 GMT

### Patches

- Added more error handling and reduced verbosity
- Fixed invalid query generated from aspects

## 0.2.1
Tue, 15 Feb 2022 15:51:36 GMT

### Patches

- Fixed aspect element id's in group queries not being picked up by extractor
- Improved error handling and small tweaks to import mapping wizard
- This adds a check for AbstractZoneLocation.CenterLeft (4) in GroupinngMappingWidget so that the widget will be returned when called by UiItemsProviders in UI 1.0 contexts. This does not affect UI 2.0 uses.
- Fixed property menu overflow
- Changed property menu icon
- Fixed missing struct properties in group properties

## 0.2.0
Fri, 04 Feb 2022 00:43:35 GMT

### Minor changes

- ADDED: Grouping and Mapping Widget first commit to the VCR repository. This is a UI Provider that interfaces with the iTwin Reporting Platform APIs.
<|MERGE_RESOLUTION|>--- conflicted
+++ resolved
@@ -1,11 +1,9 @@
 # Change Log - @itwin/grouping-mapping-widget
 
-<<<<<<< HEAD
-This log was last generated on Wed, 16 Nov 2022 19:55:30 GMT and should not be manually modified.
-=======
 This log was last generated on Thu, 19 Jan 2023 10:29:18 GMT and should not be manually modified.
 
 ## 0.9.3
+
 Thu, 19 Jan 2023 10:29:18 GMT
 
 ### Patches
@@ -14,15 +12,16 @@
 - Exposed GroupingMappingApiConfig context, related hooks and types.
 
 ## 0.9.2
+
 Fri, 16 Dec 2022 13:51:28 GMT
 
 ### Patches
 
 - Modified border to the color legend for group hiliting to be narrower
 - QueryBuilder: separated relational classes from properties, transferred properties from JOIN to WHERE clauses
->>>>>>> fe722532
 
 ## 0.9.1
+
 Wed, 16 Nov 2022 19:55:30 GMT
 
 ### Patches
@@ -31,6 +30,7 @@
 - Fixed group properties UI traversal to nested structs
 
 ## 0.9.0
+
 Wed, 16 Nov 2022 16:49:55 GMT
 
 ### Minor changes
@@ -44,6 +44,7 @@
 - Added support for external source repository information (name/path) in group properties
 
 ## 0.8.3
+
 Mon, 31 Oct 2022 19:03:27 GMT
 
 ### Patches
@@ -51,6 +52,7 @@
 - Fixed duplication of JOIN statements in query builder
 
 ## 0.8.2
+
 Mon, 17 Oct 2022 17:36:46 GMT
 
 ### Patches
@@ -60,6 +62,7 @@
 - Fixed formula interpreter sometimes not recognising unary operators leading to errors in formula order.
 
 ## 0.8.1
+
 Thu, 29 Sep 2022 19:04:42 GMT
 
 ### Patches
@@ -67,6 +70,7 @@
 - Fixed text overflow issue.
 
 ## 0.8.0
+
 Wed, 28 Sep 2022 20:44:12 GMT
 
 ### Minor changes
@@ -74,6 +78,7 @@
 - Redesigned group properties UI.
 
 ## 0.7.0
+
 Mon, 26 Sep 2022 17:13:11 GMT
 
 ### Minor changes
@@ -82,6 +87,7 @@
 - Add custom UI extensibility for grouping and mapping and refactor default UI accordingly
 
 ## 0.6.0
+
 Mon, 12 Sep 2022 19:50:36 GMT
 
 ### Minor changes
@@ -93,6 +99,7 @@
 - Added border to the color legend for group hiliting
 
 ## 0.5.8
+
 Wed, 24 Aug 2022 14:01:03 GMT
 
 ### Patches
@@ -100,6 +107,7 @@
 - Exporting GetAccessTokenFn type from GroupingApiConfigContext for consuming applications to use when setting up the GroupingMappingProvider
 
 ## 0.5.7
+
 Mon, 22 Aug 2022 19:37:22 GMT
 
 ### Patches
@@ -107,6 +115,7 @@
 - Updated the classNames within the grouping and mapping components to use `gmw-` prefix, added quick update to property-grid to return code to working state
 
 ## 0.5.6
+
 Mon, 22 Aug 2022 18:03:47 GMT
 
 ### Patches
@@ -118,6 +127,7 @@
 - Updated css classnames to be scoped to this package only
 
 ## 0.5.5
+
 Mon, 08 Aug 2022 11:57:54 GMT
 
 ### Patches
@@ -126,6 +136,7 @@
 - Optimized group hiliting
 
 ## 0.5.4
+
 Thu, 28 Jul 2022 13:50:39 GMT
 
 ### Patches
@@ -134,6 +145,7 @@
 - add color legends for groups
 
 ## 0.5.3
+
 Fri, 22 Jul 2022 18:27:54 GMT
 
 ### Patches
@@ -141,6 +153,7 @@
 - group ordering by name
 
 ## 0.5.2
+
 Mon, 18 Jul 2022 13:24:31 GMT
 
 ### Patches
@@ -149,6 +162,7 @@
 - Fixed incorrect prefix being applied on first render
 
 ## 0.5.1
+
 Fri, 24 Jun 2022 21:18:52 GMT
 
 ### Patches
@@ -156,6 +170,7 @@
 - Removed unneeded import
 
 ## 0.5.0
+
 Fri, 24 Jun 2022 16:51:25 GMT
 
 ### Minor changes
@@ -165,10 +180,11 @@
 ### Patches
 
 - fix category bug and reset button
-- fix category query 
+- fix category query
 - Exposed CustomCalculation formula DataType resolver.
 
 ## 0.4.0
+
 Thu, 16 Jun 2022 14:09:35 GMT
 
 ### Minor changes
@@ -182,6 +198,7 @@
 - Added extension point to provide a custom IMappingClient implementation.
 
 ## 0.3.5
+
 Wed, 08 Jun 2022 20:23:10 GMT
 
 ### Patches
@@ -190,6 +207,7 @@
 - Formula validation fixes
 
 ## 0.3.4
+
 Thu, 26 May 2022 15:54:07 GMT
 
 ### Patches
@@ -197,6 +215,7 @@
 - Adds a toggle for enabling extraction in the add/edit mapping view and the three dot menu in the mappings table
 
 ## 0.3.3
+
 Wed, 18 May 2022 15:36:43 GMT
 
 ### Patches
@@ -206,6 +225,7 @@
 - Import mappings modal converted to full page modal
 
 ## 0.3.2
+
 Mon, 09 May 2022 18:04:58 GMT
 
 ### Patches
@@ -213,6 +233,7 @@
 - Added optional access token and enviroment props and switched to insights-client
 
 ## 0.3.1
+
 Tue, 19 Apr 2022 14:15:57 GMT
 
 ### Patches
@@ -220,6 +241,7 @@
 - Improved query generation from query keywords
 
 ## 0.3.0
+
 Wed, 06 Apr 2022 13:48:44 GMT
 
 ### Minor changes
@@ -233,6 +255,7 @@
 - Add transitive peers as dev deps
 
 ## 0.2.3
+
 Mon, 14 Mar 2022 19:46:44 GMT
 
 ### Patches
@@ -244,6 +267,7 @@
 - Added ability to search for elements using search terms
 
 ## 0.2.2
+
 Wed, 02 Mar 2022 21:38:51 GMT
 
 ### Patches
@@ -252,6 +276,7 @@
 - Fixed invalid query generated from aspects
 
 ## 0.2.1
+
 Tue, 15 Feb 2022 15:51:36 GMT
 
 ### Patches
@@ -264,8 +289,9 @@
 - Fixed missing struct properties in group properties
 
 ## 0.2.0
+
 Fri, 04 Feb 2022 00:43:35 GMT
 
 ### Minor changes
 
-- ADDED: Grouping and Mapping Widget first commit to the VCR repository. This is a UI Provider that interfaces with the iTwin Reporting Platform APIs.
+- ADDED: Grouping and Mapping Widget first commit to the VCR repository. This is a UI Provider that interfaces with the iTwin Reporting Platform APIs.