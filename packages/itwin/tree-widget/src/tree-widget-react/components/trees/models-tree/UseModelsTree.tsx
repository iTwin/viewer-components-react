--- conflicted
+++ resolved
@@ -5,7 +5,6 @@
 
 import { useCallback, useMemo } from "react";
 import { createECSqlQueryExecutor } from "@itwin/presentation-core-interop";
-<<<<<<< HEAD
 import { Icon } from "@stratakit/foundations";
 import categorySvg from "@stratakit/icons/bis-category-3d.svg";
 import classSvg from "@stratakit/icons/bis-class.svg";
@@ -23,15 +22,6 @@
 } from "../common/components/EmptyTree.js";
 import { useCachedVisibility } from "../common/internal/useTreeHooks/UseCachedVisibility.js";
 import { useIdsCache } from "../common/internal/useTreeHooks/UseIdsCache.js";
-=======
-import { HierarchyFilteringPath, HierarchyNode, HierarchyNodeIdentifier, HierarchyNodeKey } from "@itwin/presentation-hierarchies";
-import { TreeWidget } from "../../../TreeWidget.js";
-import { useFocusedInstancesContext } from "../common/FocusedInstancesContext.js";
-import { useIdsCache } from "../common/internal/useTreeHooks/UseIdsCache.js";
-import { FilterLimitExceededError } from "../common/TreeErrors.js";
-import { useTelemetryContext } from "../common/UseTelemetryContext.js";
-import { joinHierarchyFilteringPaths } from "../common/Utils.js";
->>>>>>> 4157251f
 import { ModelsTreeIdsCache } from "./internal/ModelsTreeIdsCache.js";
 import { ModelsTreeNode } from "./internal/ModelsTreeNode.js";
 import { useFilteredPaths } from "./internal/UseFilteredPaths.js";
@@ -39,7 +29,6 @@
 import { ModelsTreeVisibilityHandler } from "./internal/visibility/ModelsTreeVisibilityHandler.js";
 import { defaultHierarchyConfiguration, ModelsTreeDefinition } from "./ModelsTreeDefinition.js";
 
-<<<<<<< HEAD
 import type { ReactNode } from "react";
 import type { Id64String } from "@itwin/core-bentley";
 import type { Viewport } from "@itwin/core-frontend";
@@ -51,27 +40,11 @@
 import type { CreateFilteredTreeProps, CreateTreeSpecificVisibilityHandlerProps } from "../common/internal/useTreeHooks/UseCachedVisibility.js";
 import type { CreateCacheProps } from "../common/internal/useTreeHooks/UseIdsCache.js";
 import type { FilteredTree } from "../common/internal/visibility/BaseFilteredTree.js";
+import type { NormalizedHierarchyFilteringPath } from "../common/Utils.js";
 import type { ModelsTreeFilteringError, ModelsTreeSubTreeError } from "./internal/UseFilteredPaths.js";
 import type { ModelsTreeFilterTargets } from "./internal/visibility/FilteredTree.js";
 import type { ModelsTreeVisibilityHandlerOverrides } from "./internal/visibility/ModelsTreeVisibilityHandler.js";
 import type { ElementsGroupInfo, ModelsTreeHierarchyConfiguration } from "./ModelsTreeDefinition.js";
-=======
-import type { ReactElement } from "react";
-import type { Id64String } from "@itwin/core-bentley";
-import type { Viewport } from "@itwin/core-frontend";
-import type { GroupingHierarchyNode, HierarchyNodeIdentifiersPath, InstancesNodeKey } from "@itwin/presentation-hierarchies";
-import type { PresentationHierarchyNode } from "@itwin/presentation-hierarchies-react";
-import type { ECClassHierarchyInspector, InstanceKey } from "@itwin/presentation-shared";
-import type { VisibilityTreeProps } from "../common/components/VisibilityTree.js";
-import type { VisibilityTreeRendererProps } from "../common/components/VisibilityTreeRenderer.js";
-import type { CreateCacheProps } from "../common/internal/useTreeHooks/UseIdsCache.js";
-import type { NormalizedHierarchyFilteringPath } from "../common/Utils.js";
-import type { ModelsTreeVisibilityHandlerOverrides } from "./internal/ModelsTreeVisibilityHandler.js";
-import type { ClassGroupingHierarchyNode, ElementsGroupInfo, ModelsTreeHierarchyConfiguration } from "./ModelsTreeDefinition.js";
-
-type ModelsTreeFilteringError = "tooManyFilterMatches" | "tooManyInstancesFocused" | "unknownFilterError" | "unknownInstanceFocusError";
-type ModelsTreeSubTreeError = "unknownSubTreeError";
->>>>>>> 4157251f
 
 /** @beta */
 export interface UseModelsTreeProps {
@@ -172,7 +145,6 @@
     cacheSpecificProps: useMemo(() => ({ hierarchyConfig: hierarchyConfiguration }), [hierarchyConfiguration]),
   });
 
-<<<<<<< HEAD
   const { visibilityHandlerFactory, onFilteredPathsChanged } = useCachedVisibility<ModelsTreeIdsCache, ModelsTreeFilterTargets>({
     activeView,
     createFilteredTree,
@@ -182,185 +154,14 @@
     ),
     getCache: getModelsTreeIdsCache,
   });
-=======
-  const { getCache: getModelsTreeIdsCache } = useIdsCache<ModelsTreeIdsCache, { hierarchyConfig: ModelsTreeHierarchyConfiguration }>({
-    imodel: activeView.iModel,
-    createCache,
-    cacheSpecificProps: useMemo(() => ({ hierarchyConfig: hierarchyConfiguration }), [hierarchyConfiguration]),
-  });
-
-  const { visibilityHandlerFactory, onFilteredPathsChanged } = useCachedVisibility({
-    activeView,
-    overrides: visibilityHandlerOverrides,
-    getModelsTreeIdsCache,
-  });
-  const { loadFocusedItems } = useFocusedInstancesContext();
->>>>>>> 4157251f
 
   const getHierarchyDefinition = useCallback<VisibilityTreeProps["getHierarchyDefinition"]>(
     ({ imodelAccess }) => new ModelsTreeDefinition({ imodelAccess, idsCache: getModelsTreeIdsCache(), hierarchyConfig: hierarchyConfiguration }),
     [getModelsTreeIdsCache, hierarchyConfiguration],
   );
 
-<<<<<<< HEAD
   const { getPaths, filteringError, subTreeError } = useFilteredPaths({
     hierarchyConfiguration,
-=======
-  const onNodeDoubleClick = useCallback(
-    async ({ nodeData, extendedData }: PresentationHierarchyNode) => {
-      if (!HierarchyNode.isInstancesNode(nodeData) || (extendedData && (extendedData.isSubject || extendedData.isModel || extendedData.isCategory))) {
-        return;
-      }
-      const instanceIds = nodeData.key.instanceKeys.map((instanceKey) => instanceKey.id);
-      await IModelApp.viewManager.selectedView?.zoomToElements(instanceIds);
-      onFeatureUsed({ featureId: "zoom-to-node", reportInteraction: false });
-    },
-    [onFeatureUsed],
-  );
-
-  const getSubTreePathsInternal = useMemo<
-    ((...props: Parameters<Required<VisibilityTreeProps>["getFilteredPaths"]>) => Promise<HierarchyNodeIdentifiersPath[]>) | undefined
-  >(() => {
-    if (!getSubTreePaths) {
-      return undefined;
-    }
-    return async ({ imodelAccess, abortSignal }) => {
-      try {
-        const paths = await getSubTreePaths({
-          createInstanceKeyPaths: async ({ targetItems }) =>
-            ModelsTreeDefinition.createInstanceKeyPaths({
-              imodelAccess,
-              targetItems,
-              idsCache: getModelsTreeIdsCache(),
-              hierarchyConfig: hierarchyConfiguration,
-              limit: "unbounded",
-              abortSignal,
-            }),
-        });
-        return paths.map(HierarchyFilteringPath.normalize).map(({ path }) => path);
-      } catch (e) {
-        const newError = "unknownSubTreeError";
-        setSubTreeError(newError);
-        return [];
-      }
-    };
-  }, [getModelsTreeIdsCache, hierarchyConfiguration, getSubTreePaths]);
-
-  const getPaths = useMemo<VisibilityTreeProps["getFilteredPaths"] | undefined>(() => {
-    setFilteringError(undefined);
-    onModelsFiltered?.(undefined);
-
-    // reset filtered paths if there is no filters applied. This allows to keep current filtered paths until new paths are loaded.
-    if (!loadFocusedItems && !getFilteredPaths && !filter && !getSubTreePathsInternal) {
-      onFilteredPathsChanged(undefined);
-    }
-
-    const handlePaths = async (filteredPaths: HierarchyFilteringPath[] | undefined, classInspector: ECClassHierarchyInspector) => {
-      onFilteredPathsChanged(filteredPaths);
-      if (!onModelsFiltered) {
-        return;
-      }
-
-      const modelIds = filteredPaths ? await getModels(filteredPaths, getModelsTreeIdsCache(), classInspector) : undefined;
-      onModelsFiltered(modelIds);
-    };
-
-    if (loadFocusedItems) {
-      return async ({ imodelAccess, abortSignal }) => {
-        try {
-          const focusedItems = await collectFocusedItems(loadFocusedItems);
-          return await createFilteringPathsResult({
-            getFilteringPaths: async () => {
-              const paths = await ModelsTreeDefinition.createInstanceKeyPaths({
-                imodelAccess,
-                idsCache: getModelsTreeIdsCache(),
-                targetItems: focusedItems,
-                hierarchyConfig: hierarchyConfiguration,
-                abortSignal,
-              });
-              return paths.map(({ path, options }) => ({ path, options: { ...options, autoExpand: true } }));
-            },
-            getSubTreePaths: async () => (getSubTreePathsInternal ? getSubTreePathsInternal({ imodelAccess, abortSignal }) : undefined),
-            handlePaths: async (paths) => handlePaths(paths, imodelAccess),
-          });
-        } catch (e) {
-          const newError = e instanceof FilterLimitExceededError ? "tooManyInstancesFocused" : "unknownInstanceFocusError";
-          if (newError !== "tooManyInstancesFocused") {
-            const feature = e instanceof Error && e.message.includes("query too long to execute or server is too busy") ? "error-timeout" : "error-unknown";
-            onFeatureUsed({ featureId: feature, reportInteraction: false });
-          }
-          setFilteringError(newError);
-          return [];
-        }
-      };
-    }
-
-    if (getFilteredPaths) {
-      return async ({ imodelAccess, abortSignal }) => {
-        try {
-          return await createFilteringPathsResult({
-            getFilteringPaths: async () => {
-              const paths = await getFilteredPaths({
-                createInstanceKeyPaths: async (props) =>
-                  ModelsTreeDefinition.createInstanceKeyPaths({
-                    ...props,
-                    imodelAccess,
-                    idsCache: getModelsTreeIdsCache(),
-                    hierarchyConfig: hierarchyConfiguration,
-                    limit: "unbounded",
-                    abortSignal,
-                  }),
-                filter,
-              });
-              return paths?.map(HierarchyFilteringPath.normalize);
-            },
-            getSubTreePaths: async () => (getSubTreePathsInternal ? getSubTreePathsInternal({ imodelAccess, abortSignal }) : undefined),
-            handlePaths: async (paths) => handlePaths(paths, imodelAccess),
-          });
-        } catch (e) {
-          const newError = e instanceof FilterLimitExceededError ? "tooManyFilterMatches" : "unknownFilterError";
-          if (newError !== "tooManyFilterMatches") {
-            const feature = e instanceof Error && e.message.includes("query too long to execute or server is too busy") ? "error-timeout" : "error-unknown";
-            onFeatureUsed({ featureId: feature, reportInteraction: false });
-          }
-          setFilteringError(newError);
-          return [];
-        }
-      };
-    }
-
-    if (filter) {
-      return async ({ imodelAccess, abortSignal }) => {
-        onFeatureUsed({ featureId: "filtering", reportInteraction: true });
-        try {
-          return await createFilteringPathsResult({
-            getFilteringPaths: async () => {
-              const paths = await ModelsTreeDefinition.createInstanceKeyPaths({
-                imodelAccess,
-                label: filter,
-                idsCache: getModelsTreeIdsCache(),
-                hierarchyConfig: hierarchyConfiguration,
-                abortSignal,
-              });
-              return paths.map(({ path, options }) => ({ path, options: { ...options, autoExpand: true } }));
-            },
-            getSubTreePaths: async () => (getSubTreePathsInternal ? getSubTreePathsInternal({ imodelAccess, abortSignal }) : undefined),
-            handlePaths: async (paths) => handlePaths(paths, imodelAccess),
-          });
-        } catch (e) {
-          const newError = e instanceof FilterLimitExceededError ? "tooManyFilterMatches" : "unknownFilterError";
-          if (newError !== "tooManyFilterMatches") {
-            const feature = e instanceof Error && e.message.includes("query too long to execute or server is too busy") ? "error-timeout" : "error-unknown";
-            onFeatureUsed({ featureId: feature, reportInteraction: false });
-          }
-          setFilteringError(newError);
-          return [];
-        }
-      };
-    }
-    return getSubTreePathsInternal;
-  }, [
->>>>>>> 4157251f
     filter,
     getFilteredPaths,
     getModelsTreeIdsCache,
@@ -473,7 +274,6 @@
     return undefined;
   }
 
-<<<<<<< HEAD
   const getIcon = () => {
     switch (node.nodeData.extendedData!.imageId) {
       case "icon-layers":
@@ -489,158 +289,11 @@
       default:
         return undefined;
     }
-=======
-  switch (node.extendedData.imageId) {
-    case "icon-layers":
-      return <SvgLayers />;
-    case "icon-item":
-      return <SvgItem />;
-    case "icon-ec-class":
-      return <SvgClassGrouping />;
-    case "icon-imodel-hollow-2":
-      return <SvgImodelHollow />;
-    case "icon-folder":
-      return <SvgFolder />;
-    case "icon-model":
-      return <SvgModel />;
-  }
-
-  return undefined;
-}
-
-function createVisibilityHandlerFactory(
-  activeView: Viewport,
-  idsCacheGetter: () => ModelsTreeIdsCache,
-  overrides?: ModelsTreeVisibilityHandlerOverrides,
-  filteredPaths?: HierarchyFilteringPath[],
-): VisibilityTreeProps["visibilityHandlerFactory"] {
-  return ({ imodelAccess }) => createModelsTreeVisibilityHandler({ viewport: activeView, idsCache: idsCacheGetter(), imodelAccess, overrides, filteredPaths });
-}
-
-function useCachedVisibility(props: {
-  activeView: Viewport;
-  getModelsTreeIdsCache: () => ModelsTreeIdsCache;
-  overrides?: ModelsTreeVisibilityHandlerOverrides;
-}) {
-  const { activeView, getModelsTreeIdsCache, overrides } = props;
-  const currentIModelRef = useRef(activeView.iModel);
-
-  const [filteredPaths, setFilteredPaths] = useState<HierarchyFilteringPath[]>();
-  const [visibilityHandlerFactory, setVisibilityHandlerFactory] = useState<VisibilityTreeProps["visibilityHandlerFactory"]>(() =>
-    createVisibilityHandlerFactory(activeView, getModelsTreeIdsCache, overrides, filteredPaths),
-  );
-
-  useEffect(() => {
-    currentIModelRef.current = activeView.iModel;
-    setVisibilityHandlerFactory(() => createVisibilityHandlerFactory(activeView, getModelsTreeIdsCache, overrides, filteredPaths));
-  }, [activeView, getModelsTreeIdsCache, overrides, filteredPaths]);
-
-  return {
-    visibilityHandlerFactory,
-    onFilteredPathsChanged: useCallback((paths: HierarchyFilteringPath[] | undefined) => setFilteredPaths(paths), []),
->>>>>>> 4157251f
   };
 
   return <Icon href={getIcon()} />;
 }
 
-<<<<<<< HEAD
-=======
-async function collectFocusedItems(loadFocusedItems: () => AsyncIterableIterator<InstanceKey | GroupingHierarchyNode>) {
-  const focusedItems: Array<InstanceKey | ElementsGroupInfo> = [];
-  const groupingNodeInfos: Array<{
-    parentKey: InstancesNodeKey;
-    parentType: "element" | "category";
-    groupingNode: ClassGroupingHierarchyNode;
-    modelIds: Id64String[];
-  }> = [];
-  for await (const key of loadFocusedItems()) {
-    if ("id" in key) {
-      focusedItems.push(key);
-      continue;
-    }
-
-    if (!HierarchyNodeKey.isClassGrouping(key.key)) {
-      continue;
-    }
-
-    const groupingNode = key as ClassGroupingHierarchyNode;
-    if (!groupingNode.nonGroupingAncestor || !HierarchyNodeKey.isInstances(groupingNode.nonGroupingAncestor.key)) {
-      continue;
-    }
-
-    const parentKey = groupingNode.nonGroupingAncestor.key;
-    const type = groupingNode.nonGroupingAncestor.extendedData?.isCategory ? "category" : "element";
-    const modelIds = ((groupingNode.nonGroupingAncestor.extendedData?.modelIds as Id64String[][]) ?? []).flatMap((ids) => ids);
-    groupingNodeInfos.push({ groupingNode, parentType: type, parentKey, modelIds });
-  }
-  focusedItems.push(
-    ...groupingNodeInfos.map(({ parentKey, parentType, groupingNode, modelIds }) => ({
-      parent:
-        parentType === "element"
-          ? { type: "element" as const, ids: parentKey.instanceKeys.map((key) => key.id) }
-          : { type: "category" as const, ids: parentKey.instanceKeys.map((key) => key.id), modelIds },
-      groupingNode,
-    })),
-  );
-  return focusedItems;
-}
-
-function createLocalizedMessage(message: string, onClick?: () => void) {
-  const exp = new RegExp("<link>(.*)</link>");
-  const match = message.match(exp);
-  if (!match) {
-    return message;
-  }
-
-  const [fullText, innerText] = match;
-  const [textBefore, textAfter] = message.split(fullText);
-
-  return (
-    <>
-      {textBefore ? textBefore : null}
-      <Anchor
-        underline
-        onClick={(e) => {
-          e.stopPropagation();
-          onClick?.();
-        }}
-      >
-        {innerText}
-      </Anchor>
-      {textAfter ? textAfter : null}
-    </>
-  );
-}
-
-async function createFilteringPathsResult({
-  getSubTreePaths,
-  getFilteringPaths,
-  handlePaths,
-}: {
-  getSubTreePaths: () => Promise<HierarchyNodeIdentifiersPath[] | undefined>;
-  getFilteringPaths: () => Promise<NormalizedHierarchyFilteringPath[] | undefined>;
-  handlePaths: (filteredPaths: HierarchyFilteringPath[] | undefined) => Promise<void>;
-}): Promise<HierarchyFilteringPath[] | undefined> {
-  const [subTreePaths, filterPaths] = await Promise.all([getSubTreePaths(), getFilteringPaths()]);
-  let joinedPaths: HierarchyFilteringPath[] | undefined;
-  try {
-    if (subTreePaths && filterPaths) {
-      return (joinedPaths = joinHierarchyFilteringPaths(subTreePaths, filterPaths));
-    }
-    if (subTreePaths) {
-      return (joinedPaths = subTreePaths);
-    }
-    if (filterPaths) {
-      return (joinedPaths = filterPaths);
-    }
-  } finally {
-    void handlePaths(joinedPaths);
-  }
-  return joinedPaths;
-}
-
->>>>>>> 4157251f
 function createCache(props: CreateCacheProps<{ hierarchyConfig: ModelsTreeHierarchyConfiguration }>) {
   return new ModelsTreeIdsCache(createECSqlQueryExecutor(props.imodel), props.specificProps.hierarchyConfig);
 }