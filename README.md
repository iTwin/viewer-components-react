# iTwin.js Viewer Components React

Copyright © Bentley Systems, Incorporated. All rights reserved.

This repository contains a set of npm packages that deliver React utilities (components, hooks) for use in an [iTwin.js](https://itwinjs.org) application.

Each one has it's own folder and README describing the package.

## List of actively maintained packages within this repository

### iTwin.js@^5 Compatible

<<<<<<< HEAD
| Name                             | Folder                                                       | Changelog                                                      | Version                                                                                                                                        |
| -------------------------------- | ------------------------------------------------------------ | -------------------------------------------------------------- | ---------------------------------------------------------------------------------------------------------------------------------------------- |
| @itwin/map-layers                | [map-layers](./packages/itwin/map-layers/)                   | [changelog](./packages/itwin/map-layers/CHANGELOG.md)          | [![npm version](https://badge.fury.io/js/%40itwin%2Fmap-layers.svg)](https://badge.fury.io/js/%40itwin%2Fmap-layers)                           |
| @itwin/quantity-formatting-react | [quantity-formatting](./packages/itwin/quantity-formatting/) | [changelog](./packages/itwin/quantity-formatting/CHANGELOG.md) | [![npm version](https://badge.fury.io/js/@itwin%2Fquantity-formatting-react.svg)](https://badge.fury.io/js/@itwin%2Fquantity-formatting-react) |
=======
| Name                             | Folder                                                      | Changelog                                                      | Version                                                                                                                                        |
| -------------------------------- | ----------------------------------------------------------- | -------------------------------------------------------------- | ---------------------------------------------------------------------------------------------------------------------------------------------- |
| @itwin/geo-tools-react           | [geo-tools](./packages/itwin/geo-tools/)                    | [changelog](./packages/itwin/geo-tools/CHANGELOG.md)           | [![npm version](https://badge.fury.io/js/%40itwin%2Fgeo-tools-react.svg)](https://badge.fury.io/js/%40itwin%2Fgeo-tools-react)                 |
| @itwin/map-layers                | [map-layers](./packages/itwin/map-layers/)                  | [changelog](./packages/itwin/map-layers/CHANGELOG.md)          | [![npm version](https://badge.fury.io/js/%40itwin%2Fmap-layers.svg)](https://badge.fury.io/js/%40itwin%2Fmap-layers)                           |
| @itwin/measure-tools-react       | [measure-tools](./packages/itwin/measure-tools)             | [changelog](./packages/itwin/measure-tools/CHANGELOG.md)       | [![npm version](https://badge.fury.io/js/%40itwin%2Fmeasure-tools-react.svg)](https://badge.fury.io/js/%40itwin%2Fmeasure-tools-react)         |
| @itwin/property-grid-react       | [property-grid](./packages/itwin/property-grid)             | [changelog](./packages/itwin/property-grid/CHANGELOG.md)       | [![npm version](https://badge.fury.io/js/%40itwin%2Fproperty-grid-react.svg)](https://badge.fury.io/js/%40itwin%2Fproperty-grid-react)         |
| @itwin/quantity-formatting-react | [quantity-formatting](./packages/itwin/quantity-formatting) | [changelog](./packages/itwin/quantity-formatting/CHANGELOG.md) | [![npm version](https://badge.fury.io/js/@itwin%2Fquantity-formatting-react.svg)](https://badge.fury.io/js/@itwin%2Fquantity-formatting-react) |
| @itwin/tree-widget-react         | [tree-widget](./packages/itwin/tree-widget/)                | [changelog](./packages/itwin/tree-widget/CHANGELOG.md)         | [![npm version](https://badge.fury.io/js/%40itwin%2Ftree-widget-react.svg)](https://badge.fury.io/js/%40itwin%2Ftree-widget-react)             |
>>>>>>> 2b58053a

### iTwin.js@^4 Compatible

| Name                               | Folder                                                              | Changelog                                                          | Version                                                                                                                                                |
| ---------------------------------- | ------------------------------------------------------------------- | ------------------------------------------------------------------ | ------------------------------------------------------------------------------------------------------------------------------------------------------ |
| @itwin/breakdown-trees-react       | [breakdown-trees](./packages/itwin/breakdown-trees)                 | [changelog](./packages/itwin/breakdown-trees/CHANGELOG.md)         | [![npm version](https://badge.fury.io/js/%40itwin%2Fbreakdown-trees-react.svg)](https://badge.fury.io/js/%40itwin%2Fbreakdown-trees-react)             |
| @itwin/grouping-mapping-widget     | [grouping-mapping-widget](./packages/itwin/grouping-mapping-widget) | [changelog](./packages/itwin/grouping-mapping-widget/CHANGELOG.md) | [![npm version](https://badge.fury.io/js/%40itwin%2Fgrouping-mapping-widget.svg)](https://badge.fury.io/js/%40itwin%2Fgrouping-mapping-widget)         |
| @itwin/tree-widget-react           | [tree-widget](./packages/itwin/tree-widget/)                        | [changelog](./packages/itwin/tree-widget/CHANGELOG.md)             | [![npm version](https://badge.fury.io/js/%40itwin%2Ftree-widget-react.svg)](https://badge.fury.io/js/%40itwin%2Ftree-widget-react)                     |
| @itwin/property-grid-react         | [property-grid](./packages/itwin/property-grid)                     | [changelog](./packages/itwin/property-grid/CHANGELOG.md)           | [![npm version](https://badge.fury.io/js/%40itwin%2Fproperty-grid-react.svg)](https://badge.fury.io/js/%40itwin%2Fproperty-grid-react)                 |
| @itwin/one-click-lca-react         | [one-click-lca-widget](./packages/itwin/one-click-lca-widget)       | [changelog](./packages/itwin/one-click-lca-widget/CHANGELOG.md)    | [![npm version](https://badge.fury.io/js/%40itwin%2Fone-click-lca-react.svg)](https://badge.fury.io/js/%40itwin%2Fone-click-lca-react)                 |
| @itwin/ec3-widget-react            | [ec3-widget](./packages/itwin/ec3-widget)                           | [changelog](./packages/itwin/ec3-widget/CHANGELOG.md)              | [![npm version](https://badge.fury.io/js/%40itwin%2Fec3-widget-react.svg)](https://badge.fury.io/js/%40itwin%2Fec3-widget-react)                       |
| @itwin/reports-config-widget-react | [reports-config-widget](./packages/itwin/reports-config-widget)     | [changelog](./packages/itwin/reports-config-widget/CHANGELOG.md)   | [![npm version](https://badge.fury.io/js/%40itwin%2Freports-config-widget-react.svg)](https://badge.fury.io/js/%40itwin%2Freports-config-widget-react) |

### iTwin.js@^3 Compatible

| Name                      | Folder                                                    | Changelog                                                     | Version                                                                                                                              |
| ------------------------- | --------------------------------------------------------- | ------------------------------------------------------------- | ------------------------------------------------------------------------------------------------------------------------------------ |
| @itwin/imodel-react-hooks | [imodel-react-hooks](./packages/itwin/imodel-react-hooks) | [changelog](./packages/itwin/imodel-react-hooks/CHANGELOG.md) | [![npm version](https://badge.fury.io/js/%40itwin%2Fimodel-react-hooks.svg)](https://badge.fury.io/js/%40itwin%2Fimodel-react-hooks) |

## Archived

The following packages have been deprecated and will no longer be maintained:

| Name                             | Folder                                                      | Changelog                                                       | Version                                                                                                                                            | Replacement                                                                              |
| -------------------------------- | ----------------------------------------------------------- | --------------------------------------------------------------- | -------------------------------------------------------------------------------------------------------------------------------------------------- | ---------------------------------------------------------------------------------------- |
| @bentley/imodel-select-react     | [imodel-select](./packages/archive/imodel-select/)          | [changelog](./packages/archive/imodel-select/CHANGELOG.md)      | [![npm version](https://badge.fury.io/js/%40bentley%2Fimodel-select-react.svg)](https://badge.fury.io/js/%40bentley%2Fimodel-select-react)         | [@itwin/imodel-browser-react](https://www.npmjs.com/package/@itwin/imodel-browser-react) |
| @bentley/markup-frontstage-react | [markup-frontstage](./packages/archive/markup-frontstage/)  | [changelog](./packages/archive/markup-frontstage/CHANGELOG.md)  | [![npm version](https://badge.fury.io/js/%40bentley%2Fmarkup-frontstage-react.svg)](https://badge.fury.io/js/%40bentley%2Fmarkup-frontstage-react) | N/A                                                                                      |
| @itwin/infrastructure-iot-react  | [infrastructure-iot](./packages/archive/infrastructure-iot) | [changelog](./packages/archive/infrastructure-iot/CHANGELOG.md) | [![npm version](https://badge.fury.io/js/%40itwin%2Finfrastructure-iot-react.svg)](https://badge.fury.io/js/%40itwin%2Finfrastructure-iot-react)   | N/A                                                                                      |

## Adding a new "project"

Please refer to the [section](CONTRIBUTING.md#adding-a-new-project) in the contributing guide.

## Contributing to this Repository

For information on how to contribute to this project, please read [CONTRIBUTING.md](CONTRIBUTING.md) for contribution guidelines.<|MERGE_RESOLUTION|>--- conflicted
+++ resolved
@@ -10,12 +10,6 @@
 
 ### iTwin.js@^5 Compatible
 
-<<<<<<< HEAD
-| Name                             | Folder                                                       | Changelog                                                      | Version                                                                                                                                        |
-| -------------------------------- | ------------------------------------------------------------ | -------------------------------------------------------------- | ---------------------------------------------------------------------------------------------------------------------------------------------- |
-| @itwin/map-layers                | [map-layers](./packages/itwin/map-layers/)                   | [changelog](./packages/itwin/map-layers/CHANGELOG.md)          | [![npm version](https://badge.fury.io/js/%40itwin%2Fmap-layers.svg)](https://badge.fury.io/js/%40itwin%2Fmap-layers)                           |
-| @itwin/quantity-formatting-react | [quantity-formatting](./packages/itwin/quantity-formatting/) | [changelog](./packages/itwin/quantity-formatting/CHANGELOG.md) | [![npm version](https://badge.fury.io/js/@itwin%2Fquantity-formatting-react.svg)](https://badge.fury.io/js/@itwin%2Fquantity-formatting-react) |
-=======
 | Name                             | Folder                                                      | Changelog                                                      | Version                                                                                                                                        |
 | -------------------------------- | ----------------------------------------------------------- | -------------------------------------------------------------- | ---------------------------------------------------------------------------------------------------------------------------------------------- |
 | @itwin/geo-tools-react           | [geo-tools](./packages/itwin/geo-tools/)                    | [changelog](./packages/itwin/geo-tools/CHANGELOG.md)           | [![npm version](https://badge.fury.io/js/%40itwin%2Fgeo-tools-react.svg)](https://badge.fury.io/js/%40itwin%2Fgeo-tools-react)                 |
@@ -24,7 +18,6 @@
 | @itwin/property-grid-react       | [property-grid](./packages/itwin/property-grid)             | [changelog](./packages/itwin/property-grid/CHANGELOG.md)       | [![npm version](https://badge.fury.io/js/%40itwin%2Fproperty-grid-react.svg)](https://badge.fury.io/js/%40itwin%2Fproperty-grid-react)         |
 | @itwin/quantity-formatting-react | [quantity-formatting](./packages/itwin/quantity-formatting) | [changelog](./packages/itwin/quantity-formatting/CHANGELOG.md) | [![npm version](https://badge.fury.io/js/@itwin%2Fquantity-formatting-react.svg)](https://badge.fury.io/js/@itwin%2Fquantity-formatting-react) |
 | @itwin/tree-widget-react         | [tree-widget](./packages/itwin/tree-widget/)                | [changelog](./packages/itwin/tree-widget/CHANGELOG.md)         | [![npm version](https://badge.fury.io/js/%40itwin%2Ftree-widget-react.svg)](https://badge.fury.io/js/%40itwin%2Ftree-widget-react)             |
->>>>>>> 2b58053a
 
 ### iTwin.js@^4 Compatible
 
