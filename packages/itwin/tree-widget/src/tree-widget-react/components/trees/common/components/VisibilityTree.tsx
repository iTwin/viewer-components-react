--- conflicted
+++ resolved
@@ -11,13 +11,9 @@
 import type { ReactNode } from "react";
 import type { ECClassHierarchyInspector } from "@itwin/presentation-shared";
 import type { HierarchyVisibilityHandler } from "../UseHierarchyVisibility.js";
-<<<<<<< HEAD
-import type { VisibilityContext } from "./TreeNodeVisibilityButton.js";
-=======
 import type { FunctionProps } from "../Utils.js";
 import type { TreeProps } from "./Tree.js";
-import type { VisibilityTreeRendererProps } from "./VisibilityTreeRenderer.js";
->>>>>>> 1f783ae7
+import type { VisibilityContext } from "./TreeNodeVisibilityButton.js";
 
 /** @beta */
 export type VisibilityTreeProps = Omit<TreeProps, "treeRenderer" | "imodelAccess"> & {
