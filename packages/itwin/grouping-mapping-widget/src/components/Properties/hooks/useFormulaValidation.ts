--- conflicted
+++ resolved
@@ -11,21 +11,12 @@
 
 function validate(
   formulaName: string,
-<<<<<<< HEAD
   formula: string | undefined,
   properties: PropertyMap,
   setFormulaErrorMessage: (s: string | undefined) => void,
   setIsFormulaValid: (b: boolean) => void,
   setDataType: (inferredDataType: DataType | undefined) => void,
   providedDataType?: DataType): boolean {
-=======
-  formula: string,
-  properties: PropertyMap,
-  setFormulaErrorMessage: (s: string) => void,
-  setIsValid: (b: boolean) => void,
-  setDataType: (inferredDataType: DataType | undefined) => void,
-): boolean {
->>>>>>> 47efe175
   if (!formula) {
     setFormulaErrorMessage(undefined);
     setIsFormulaValid(false);
@@ -51,7 +42,6 @@
   providedDataType?: DataType) {
   const [isFormulaValid, setIsFormulaValid] = useState(false);
   const [inferredDataType, setDataType] = useState<DataType | undefined>(undefined);
-<<<<<<< HEAD
   const [propertyMap, setPropertyMap] = useState<PropertyMap>({});
   useEffect(() => setPropertyMap(convertToPropertyMap(groupProperties)), [groupProperties]);
   useEffect(() => debouncedValidationFunc(formulaName, formula, propertyMap, setFormulaErrorMessage, setIsFormulaValid, setDataType, providedDataType), [formulaName, formula, groupProperties, setFormulaErrorMessage, propertyMap, providedDataType]);
@@ -97,12 +87,4 @@
     case "boolean": return "Boolean";
     default: return "Undefined";
   }
-};
-=======
-  useEffect(
-    () => debouncedValidationFunc(formulaName, formula, properties, setFormulaErrorMessage, setIsValid, setDataType),
-    [formulaName, formula, properties, setFormulaErrorMessage],
-  );
-  return { isValid, inferredDataType, forceValidation: () => validate(formulaName, formula, properties, setFormulaErrorMessage, setIsValid, setDataType) };
-}
->>>>>>> 47efe175
+};