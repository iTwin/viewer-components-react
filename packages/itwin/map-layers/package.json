{
  "name": "@itwin/map-layers",
  "version": "4.0.0",
  "description": "Extension that adds a Map Layers Widget",
  "main": "lib/cjs/map-layers.js",
  "module": "lib/esm/map-layers.js",
  "typings": "lib/cjs/map-layers",
  "license": "MIT",
  "scripts": {
    "build": "npm run -s copy:locale && npm run -s build:cjs && npm run -s build:esm",
    "build:cjs": "tsc 1>&2 --outDir lib/cjs && npm run -s copy:cjs",
    "build:esm": "tsc 1>&2 --module ES2020 --outDir lib/esm && npm run -s copy:esm",
    "clean": "rimraf lib .rush/temp/package-deps*.json",
    "copy:locale": "cpx \"./src/public/**/*\" ./lib/public",
    "copy:cjs": "cpx \"./src/**/*.{*css,json,svg}\" \"./lib/cjs\"",
    "copy:esm": "cpx \"./src/**/*.{*css,json,svg}\" \"./lib/esm\"",
    "cover": "nyc npm -s test",
    "docs": "",
    "lint": "eslint -f visualstudio \"./src/**/*.{ts,tsx}\" 1>&2",
    "pseudolocalize": "betools pseudolocalize --englishDir=./src/public/locales/en --out=./src/public/locales/en-PSEUDO",
    "test": "mocha \"./lib/cjs/test/**/*.test.js\"",
    "rebuild": "npm run -s clean && npm run -s build"
  },
  "repository": {
    "type": "git",
    "url": "https://github.com/iTwin/viewer-components-react/tree/master/packages/itwin/map-layers"
  },
  "keywords": [
    "iModel",
    "BIM",
    "maps",
    "extension"
  ],
  "author": {
    "name": "Bentley Systems, Inc.",
    "url": "http://www.bentley.com"
  },
  "dependencies": {
    "@itwin/itwinui-icons-color-react": "~1.0.3",
    "classnames": "^2.3.1",
    "react-beautiful-dnd": "^13.0.0"
  },
  "devDependencies": {
<<<<<<< HEAD
    "@itwin/appui-abstract": "^4.0.0-dev.95",
    "@itwin/appui-layout-react": "^4.0.0",
    "@itwin/appui-react": "^4.0.0",
    "@itwin/build-tools": "^4.0.0-dev.95",
    "@itwin/components-react": "^4.0.0",
    "@itwin/core-bentley": "^4.0.0-dev.95",
    "@itwin/core-common": "^4.0.0-dev.95",
    "@itwin/core-frontend": "^4.0.0-dev.95",
    "@itwin/core-geometry": "^4.0.0-dev.95",
    "@itwin/core-orbitgt": "^4.0.0-dev.95",
    "@itwin/core-quantity": "^4.0.0-dev.95",
    "@itwin/core-react": "^4.0.0",
    "@itwin/core-telemetry": "^4.0.0-dev.95",
    "@itwin/eslint-plugin": "^4.0.0-dev.38",
=======
    "@itwin/appui-abstract": "^3.7.1",
    "@itwin/appui-layout-react": "^4.0.0",
    "@itwin/appui-react": "^4.0.0",
    "@itwin/build-tools": "^3.7.1",
    "@itwin/components-react": "^4.0.0",
    "@itwin/core-bentley": "^3.7.1",
    "@itwin/core-common": "^3.7.1",
    "@itwin/core-frontend": "^3.7.1",
    "@itwin/core-geometry": "^3.7.1",
    "@itwin/core-orbitgt": "^3.7.1",
    "@itwin/core-quantity": "^3.7.1",
    "@itwin/core-react": "^4.0.0",
    "@itwin/core-telemetry": "^3.7.1",
    "@itwin/eslint-plugin": "^3.7.1",
>>>>>>> 2c4c27b2
    "@itwin/imodel-components-react": "^4.0.0",
    "@itwin/itwinui-variables": "^2.0.0",
    "@itwin/itwinui-react": "^2.7.0",
    "@itwin/webgl-compatibility": "^4.0.0-dev.95",
    "@testing-library/react": "^12.0.0",
    "@testing-library/react-hooks": "^7.0.2",
    "@types/chai": "4.3.1",
    "@types/enzyme": "3.9.3",
    "@types/mocha": "^8.2.2",
    "@types/node": "^18.11.5",
    "@types/react": "^17.0.37",
    "@types/react-beautiful-dnd": "^12.1.2",
    "@types/sinon": "^9.0.0",
    "@types/sinon-chai": "^3.2.0",
    "@wojtekmaj/enzyme-adapter-react-17": "^0.6.3",
    "chai": "^4.1.2",
    "chai-as-promised": "^7",
    "chai-jest-snapshot": "^2.0.0",
    "chai-spies": "1.0.0",
    "cpx2": "^3.0.0",
    "enzyme": "3.10.0",
    "enzyme-to-json": "^3.3.4",
    "eslint": "^7.11.0",
    "jsdom": "^19.0.0",
    "jsdom-global": "3.0.2",
    "mocha": "^10.0.0",
    "nyc": "^15.1.0",
    "react": "^17.0.0",
    "react-dom": "^17.0.0",
    "react-redux": "^7.2.2",
    "redux": "^4.1.0",
    "rimraf": "^3.0.2",
    "sinon": "^9.0.2",
    "sinon-chai": "^3.2.0",
    "typemoq": "^2.1.0",
    "typescript": "~4.4.0"
  },
  "peerDependencies": {
<<<<<<< HEAD
    "@itwin/appui-abstract": "^4.0.0-dev.95",
    "@itwin/appui-layout-react": "^4.0.0",
    "@itwin/appui-react": "^4.0.0",
    "@itwin/components-react": "^4.0.0",
    "@itwin/core-bentley": "^4.0.0-dev.95",
    "@itwin/core-common": "^4.0.0-dev.95",
    "@itwin/core-frontend": "^4.0.0-dev.95",
    "@itwin/core-react": "^4.0.0-dev.20",
=======
    "@itwin/appui-abstract": "^3.7.1",
    "@itwin/appui-layout-react": "^4.0.0",
    "@itwin/appui-react": "^4.0.0",
    "@itwin/components-react": "^4.0.0",
    "@itwin/core-bentley": "^3.7.1",
    "@itwin/core-common": "^3.7.1",
    "@itwin/core-frontend": "^3.7.1",
    "@itwin/core-react": "^4.0.0",
>>>>>>> 2c4c27b2
    "@itwin/imodel-components-react": "^4.0.0",
    "react": "^17.0.0",
    "react-dom": "^17.0.0"
  },
  "nyc": {
    "extends": "./node_modules/@itwin/build-tools/.nycrc",
    "check-coverage": false
  },
  "eslintConfig": {
    "plugins": [
      "@itwin"
    ],
    "extends": "plugin:@itwin/ui"
  },
  "mocha": {
    "require": [
      "scripts/copy-test-setup.js",
      "raf/polyfill",
      "source-map-support/register",
      "jsdom-global/register",
      "ignore-styles"
    ],
    "checkLeaks": true,
    "timeout": 60000,
    "file": [
      "lib/cjs/test/setup.js"
    ],
    "exclude": [
      "lib/cjs/test/coverage/**/*"
    ],
    "reporter": [
      "node_modules/@itwin/build-tools/mocha-reporter"
    ],
    "reporterOptions": [
      "mochaFile=lib/test/junit_results.xml"
    ]
  }
}<|MERGE_RESOLUTION|>--- conflicted
+++ resolved
@@ -41,7 +41,6 @@
     "react-beautiful-dnd": "^13.0.0"
   },
   "devDependencies": {
-<<<<<<< HEAD
     "@itwin/appui-abstract": "^4.0.0-dev.95",
     "@itwin/appui-layout-react": "^4.0.0",
     "@itwin/appui-react": "^4.0.0",
@@ -56,22 +55,6 @@
     "@itwin/core-react": "^4.0.0",
     "@itwin/core-telemetry": "^4.0.0-dev.95",
     "@itwin/eslint-plugin": "^4.0.0-dev.38",
-=======
-    "@itwin/appui-abstract": "^3.7.1",
-    "@itwin/appui-layout-react": "^4.0.0",
-    "@itwin/appui-react": "^4.0.0",
-    "@itwin/build-tools": "^3.7.1",
-    "@itwin/components-react": "^4.0.0",
-    "@itwin/core-bentley": "^3.7.1",
-    "@itwin/core-common": "^3.7.1",
-    "@itwin/core-frontend": "^3.7.1",
-    "@itwin/core-geometry": "^3.7.1",
-    "@itwin/core-orbitgt": "^3.7.1",
-    "@itwin/core-quantity": "^3.7.1",
-    "@itwin/core-react": "^4.0.0",
-    "@itwin/core-telemetry": "^3.7.1",
-    "@itwin/eslint-plugin": "^3.7.1",
->>>>>>> 2c4c27b2
     "@itwin/imodel-components-react": "^4.0.0",
     "@itwin/itwinui-variables": "^2.0.0",
     "@itwin/itwinui-react": "^2.7.0",
@@ -110,7 +93,6 @@
     "typescript": "~4.4.0"
   },
   "peerDependencies": {
-<<<<<<< HEAD
     "@itwin/appui-abstract": "^4.0.0-dev.95",
     "@itwin/appui-layout-react": "^4.0.0",
     "@itwin/appui-react": "^4.0.0",
@@ -118,17 +100,7 @@
     "@itwin/core-bentley": "^4.0.0-dev.95",
     "@itwin/core-common": "^4.0.0-dev.95",
     "@itwin/core-frontend": "^4.0.0-dev.95",
-    "@itwin/core-react": "^4.0.0-dev.20",
-=======
-    "@itwin/appui-abstract": "^3.7.1",
-    "@itwin/appui-layout-react": "^4.0.0",
-    "@itwin/appui-react": "^4.0.0",
-    "@itwin/components-react": "^4.0.0",
-    "@itwin/core-bentley": "^3.7.1",
-    "@itwin/core-common": "^3.7.1",
-    "@itwin/core-frontend": "^3.7.1",
     "@itwin/core-react": "^4.0.0",
->>>>>>> 2c4c27b2
     "@itwin/imodel-components-react": "^4.0.0",
     "react": "^17.0.0",
     "react-dom": "^17.0.0"
