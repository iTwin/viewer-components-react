/*---------------------------------------------------------------------------------------------
* Copyright (c) Bentley Systems, Incorporated. All rights reserved.
* See LICENSE.md in the project root for license terms and full copyright notice.
*--------------------------------------------------------------------------------------------*/

import "./SearchBox.scss";
import classnames from "classnames";
import * as React from "react";
<<<<<<< HEAD
=======
import { CommonProps } from "@itwin/core-react";
>>>>>>> 7d018d51
import { SvgChevronDown, SvgChevronUp, SvgCloseSmall, SvgSearch } from "@itwin/itwinui-icons-react";
import { IconButton } from "@itwin/itwinui-react";
import { TreeWidget } from "../../TreeWidget";

<<<<<<< HEAD
import type { CommonProps } from "@itwin/core-react";

=======
/** @internal */
>>>>>>> 7d018d51
export interface SearchBoxProps extends CommonProps {
  /** Specifies whether search bar should be open */
  searchOpen: boolean;
  /** Callback that is invoked when button to open search is clicked */
  onSearchOpen: () => void;
  /** Callback that is invoked when button to close search is clicked */
  onSearchClose: () => void;
  /** Filtering is cleared after everything's loaded */
  onFilterStart: (newFilter: string) => void;
  /** listens for onClick event for Clear (x) icon */
  onFilterClear: () => void;
  /** Total number of results/entries */
  resultCount?: number;
  /** Current selected result index */
  selectedIndex?: number;
  /** Callback to currently selected result/entry change */
  onSelectedChanged: (index: number) => void;
  /** Frequency to poll for changes in value */
  valueChangedDelay?: number;
}

/** @internal */
export function SearchBox(props: SearchBoxProps) {
  const { className, valueChangedDelay = 500, style, onFilterStart, selectedIndex, resultCount,
    onSelectedChanged, onFilterClear, searchOpen, onSearchOpen, onSearchClose } = props;
  const [searchText, setSearchText] = React.useState("");
  const inputRef = React.useRef<HTMLInputElement>(null);

  React.useEffect(() => {
    if (!searchText) {
      onFilterClear();
      return;
    }

    const timeoutId = setTimeout(() => {
      onFilterStart(searchText);
    }, valueChangedDelay);

    return () => clearTimeout(timeoutId);
  }, [searchText, valueChangedDelay, onFilterClear, onFilterStart]);

  React.useEffect(() => {
    if (searchOpen && inputRef.current ) {
      inputRef.current.focus();
    }
  }, [searchOpen]);

  const toggleSearch = () => {
    if (!searchOpen) {
      onSearchOpen();
      return;
    }
    setSearchText("");
    onSearchClose();
  };

  const searchClassName = classnames(
    "tree-widget-searchbox",
    className,
    searchOpen && "open",
  );

  return (
    <div className={searchClassName} style={style} role="search" aria-label={TreeWidget.translate("searchBox.tree")}>
      <input
        ref={inputRef}
        value={searchText}
        onChange={(e) => setSearchText(e.currentTarget.value)}
        placeholder={TreeWidget.translate("searchBox.search")}
        type="text"
        role="searchbox"
      />
      <SearchResultStepper selectedIndex={selectedIndex} total={resultCount} onStep={onSelectedChanged} />
      <IconButton
        size="small"
        styleType="borderless"
        onClick={toggleSearch}
        title={!searchOpen ? TreeWidget.translate("searchBox.searchForSomething") : undefined}
        aria-label={searchOpen ? TreeWidget.translate("searchBox.close") : TreeWidget.translate("searchBox.open")}
      >
        {searchOpen ? <SvgCloseSmall /> : <SvgSearch />}
      </IconButton>
    </div>
  );
}

interface SearchResultStepperProps {
  selectedIndex?: number;
  total?: number;
  onStep: (newIndex: number) => void;
}

function SearchResultStepper(props: SearchResultStepperProps) {
  const { selectedIndex, total, onStep } = props;
  if (total === undefined || total === 0)
    return null;

  const currentIndex = selectedIndex ?? 1;
  const handleNextClick = () => {
    const newIndex = currentIndex + 1;
    if (newIndex <= total) {
      onStep(newIndex);
    }
  };

  const handlePrevClick = () => {
    const newIndex = currentIndex - 1;
    if (newIndex >= 1) {
      onStep(newIndex);
    }
  };

  return (
    <div className="searchbox-stepping-container">
      <span className="searchbox-stepping-count">{`${currentIndex}/${total}`}</span>
      <div className="searchbox-separator" />
      <IconButton
        size="small"
        styleType="borderless"
        onClick={handlePrevClick}
        title={TreeWidget.translate("searchBox.previous")}
      >
        <SvgChevronUp />
      </IconButton>
      <IconButton
        size="small"
        styleType="borderless"
        onClick={handleNextClick}
        title={TreeWidget.translate("searchBox.next")}
      >
        <SvgChevronDown />
      </IconButton>
    </div>
  );
}<|MERGE_RESOLUTION|>--- conflicted
+++ resolved
@@ -6,20 +6,12 @@
 import "./SearchBox.scss";
 import classnames from "classnames";
 import * as React from "react";
-<<<<<<< HEAD
-=======
 import { CommonProps } from "@itwin/core-react";
->>>>>>> 7d018d51
 import { SvgChevronDown, SvgChevronUp, SvgCloseSmall, SvgSearch } from "@itwin/itwinui-icons-react";
 import { IconButton } from "@itwin/itwinui-react";
 import { TreeWidget } from "../../TreeWidget";
 
-<<<<<<< HEAD
-import type { CommonProps } from "@itwin/core-react";
-
-=======
 /** @internal */
->>>>>>> 7d018d51
 export interface SearchBoxProps extends CommonProps {
   /** Specifies whether search bar should be open */
   searchOpen: boolean;
