/*---------------------------------------------------------------------------------------------
 * Copyright (c) Bentley Systems, Incorporated. All rights reserved.
 * See LICENSE.md in the project root for license terms and full copyright notice.
 *--------------------------------------------------------------------------------------------*/

import { assert, expect } from "chai";
import sinon from "sinon";
import { CompressedId64Set, using } from "@itwin/core-bentley";
import { Code, ColorDef, IModel, IModelReadRpcInterface, RenderMode, SnapshotIModelRpcInterface } from "@itwin/core-common";
import { IModelApp, NoRenderApp, OffScreenViewport, PerModelCategoryVisibility, SpatialViewState, ViewRect } from "@itwin/core-frontend";
import { ECSchemaRpcInterface } from "@itwin/ecschema-rpcinterface-common";
import { ECSchemaRpcImpl } from "@itwin/ecschema-rpcinterface-impl";
import { PresentationRpcInterface } from "@itwin/presentation-common";
import { createECSqlQueryExecutor } from "@itwin/presentation-core-interop";
import { createIModelHierarchyProvider, createLimitingECSqlQueryExecutor, HierarchyNode } from "@itwin/presentation-hierarchies";
import { InstanceKey } from "@itwin/presentation-shared";
import {
  HierarchyCacheMode, initialize as initializePresentationTesting, terminate as terminatePresentationTesting,
} from "@itwin/presentation-testing";
import { createVisibilityStatus } from "../../../../tree-widget-react/components/trees/common/Tooltip.js";
import { ModelsTreeIdsCache } from "../../../../tree-widget-react/components/trees/models-tree/internal/ModelsTreeIdsCache.js";
import {
  createModelsTreeVisibilityHandler,
} from "../../../../tree-widget-react/components/trees/models-tree/internal/ModelsTreeVisibilityHandler.js";
import {
  defaultHierarchyConfiguration, ModelsTreeDefinition,
} from "../../../../tree-widget-react/components/trees/models-tree/ModelsTreeDefinition.js";
import {
  buildIModel, importSchema, insertPhysicalElement, insertPhysicalModelWithPartition, insertPhysicalPartition, insertPhysicalSubModel,
  insertSpatialCategory, insertSubject,
} from "../../../IModelUtils.js";
import { TestUtils } from "../../../TestUtils.js";
import { createFakeSinonViewport, createIModelAccess } from "../../Common.js";
import {
  createCategoryHierarchyNode, createClassGroupingHierarchyNode, createElementHierarchyNode, createFakeIdsCache, createModelHierarchyNode,
  createSubjectHierarchyNode,
} from "../Utils.js";
import { validateHierarchyVisibility, VisibilityExpectations } from "./VisibilityValidation.js";

import type { Visibility } from "../../../../tree-widget-react/components/trees/common/Tooltip.js";
import type { HierarchyVisibilityHandler } from "../../../../tree-widget-react/components/trees/common/UseHierarchyVisibility.js";
import type { ModelsTreeVisibilityHandlerProps } from "../../../../tree-widget-react/components/trees/models-tree/internal/ModelsTreeVisibilityHandler.js";
import type { IModelConnection, Viewport } from "@itwin/core-frontend";
import type { GeometricElement3dProps, QueryBinder } from "@itwin/core-common";
import type { GroupingHierarchyNode, HierarchyNodeIdentifiersPath, HierarchyProvider, NonGroupingHierarchyNode } from "@itwin/presentation-hierarchies";
import type { Id64String } from "@itwin/core-bentley";
import type { ValidateNodeProps } from "./VisibilityValidation.js";

interface VisibilityOverrides {
  models?: Map<Id64String, Visibility>;
  categories?: Map<Id64String, Visibility>;
  elements?: Map<Id64String, Visibility>;
}

type ModelsTreeHierarchyConfiguration = Partial<ConstructorParameters<typeof ModelsTreeDefinition>[0]["hierarchyConfig"]>;

describe("ModelsTreeVisibilityHandler", () => {
  function createIdsCache(iModel: IModelConnection, hierarchyConfig?: ModelsTreeHierarchyConfiguration) {
    return new ModelsTreeIdsCache(createLimitingECSqlQueryExecutor(createECSqlQueryExecutor(iModel), "unbounded"), {
      ...defaultHierarchyConfiguration,
      ...hierarchyConfig,
    });
  }

  before(async () => {
    await NoRenderApp.startup();
    await TestUtils.initialize();
  });

  after(async () => {
    TestUtils.terminate();
    await IModelApp.shutdown();
  });

  describe("#unit", () => {
    let createdHandlers = new Array<HierarchyVisibilityHandler>();

    after(() => {
      sinon.restore();
    });

    afterEach(() => {
      createdHandlers.forEach((x) => x.dispose());
      createdHandlers = [];
    });

    function createFakeIModelAccess(): ModelsTreeVisibilityHandlerProps["imodelAccess"] {
      return {
        classDerivesFrom: sinon.fake.returns(false),
      };
    }

    function createHandler(props?: { overrides?: VisibilityOverrides; idsCache?: ModelsTreeIdsCache; viewport?: Viewport }) {
      const overrides: ModelsTreeVisibilityHandlerProps["overrides"] = {
        getModelDisplayStatus:
          props?.overrides?.models &&
          (async ({ id, originalImplementation }) => {
            const res = props.overrides!.models!.get(id);
            return res ? createVisibilityStatus(res) : originalImplementation();
          }),
        getCategoryDisplayStatus:
          props?.overrides?.categories &&
          (async ({ categoryId, originalImplementation }) => {
            const res = props.overrides!.categories!.get(categoryId);
            return res ? createVisibilityStatus(res) : originalImplementation();
          }),
        getElementDisplayStatus:
          props?.overrides?.elements &&
          (async ({ elementId, originalImplementation }) => {
            const res = props.overrides!.elements!.get(elementId);
            return res ? createVisibilityStatus(res) : originalImplementation();
          }),
        changeCategoryState: sinon.fake(async ({ originalImplementation }) => originalImplementation()),
        changeModelState: sinon.fake(async ({ originalImplementation }) => originalImplementation()),
        changeElementsState: sinon.fake(async ({ originalImplementation }) => originalImplementation()),
      };
      const handler = createModelsTreeVisibilityHandler({
        viewport: props?.viewport ?? createFakeSinonViewport(),
        overrides,
        idsCache: props?.idsCache ?? createFakeIdsCache(),
        imodelAccess: createFakeIModelAccess(),
      });
      return {
        handler,
        overrides,
        [Symbol.dispose]() {
          handler[Symbol.dispose]();
        },
      };
    }

    describe("overridden methods", () => {
      it("can call original implementation", async () => {
        let useOriginalImplFlag = false;
        const viewport = createFakeSinonViewport();
        using idsCache = createIdsCache(viewport.iModel);
        using handler = createModelsTreeVisibilityHandler({
          viewport,
          idsCache,
          overrides: {
            getElementDisplayStatus: async ({ originalImplementation }) => {
              return useOriginalImplFlag ? originalImplementation() : createVisibilityStatus("hidden");
            },
          },
          imodelAccess: createFakeIModelAccess(),
        });

        const node = createElementHierarchyNode({ modelId: "0x1", categoryId: "0x2", elementId: "0x3" });
        await expect(handler.getVisibilityStatus(node)).to.eventually.include({ state: "hidden" });

        useOriginalImplFlag = true;
        await expect(handler.getVisibilityStatus(node)).to.eventually.include({ state: "visible" });
      });
    });

    describe("getVisibilityStatus", () => {
      it("returns disabled when node is not an instance node", async () => {
        const node: HierarchyNode = {
          key: {
            type: "label-grouping",
            label: "",
          },
          children: false,
          groupedInstanceKeys: [],
          label: "",
          parentKeys: [],
        };

        using handlerResult = createHandler();
        const { handler } = handlerResult;
        const result = await handler.getVisibilityStatus(node);
        expect(result).to.include({ state: "hidden", isDisabled: true });
      });

      describe("subject", () => {
        it("can be overridden", async () => {
          const overrides = {
            getSubjectNodeVisibility: sinon.fake.resolves(createVisibilityStatus("visible")),
          };
          const viewport = createFakeSinonViewport();
          using idsCache = createIdsCache(viewport.iModel);
          using handler = createModelsTreeVisibilityHandler({
            viewport,
            idsCache,
            overrides,
            imodelAccess: createFakeIModelAccess(),
          });

          const status = await handler.getVisibilityStatus(createSubjectHierarchyNode());
          expect(status.state).to.eq("visible");
          expect(overrides.getSubjectNodeVisibility).to.be.called;
        });

        it("returns disabled when active view is not spatial", async () => {
          const node = createSubjectHierarchyNode();
          const viewport = createFakeSinonViewport({
            view: {
              isSpatialView: sinon.fake.returns(false),
            },
          });
          using handlerResult = createHandler({ viewport });
          const { handler } = handlerResult;
          const result = await handler.getVisibilityStatus(node);
          expect(viewport.view.isSpatialView).to.be.called;
          expect(result).to.include({ state: "hidden", isDisabled: true });
        });

        it("is visible when subject contains no models", async () => {
          const subjectIds = ["0x1", "0x2"];
          const node = createSubjectHierarchyNode(...subjectIds);
          const idsCache = createFakeIdsCache({
            subjectsHierarchy: new Map([["0x0", subjectIds]]),
          });
          using handlerResult = createHandler({ idsCache });
          const { handler } = handlerResult;
          const result = await handler.getVisibilityStatus(node);
          expect(result).to.include({ state: "visible" });
        });

        it("is visible when all models are displayed", async () => {
          const subjectIds = ["0x1", "0x2"];
          const node = createSubjectHierarchyNode(...subjectIds);
          const idsCache = createFakeIdsCache({
            subjectsHierarchy: new Map([["0x0", subjectIds]]),
            subjectModels: new Map([
              [subjectIds[0], ["0x3"]],
              [subjectIds[1], ["0x4"]],
            ]),
          });
          using handlerResult = createHandler({
            idsCache,
            overrides: {
              models: new Map([
                ["0x3", "visible"],
                ["0x4", "visible"],
              ]),
            },
          });
          const { handler } = handlerResult;
          const result = await handler.getVisibilityStatus(node);
          expect(result).to.include({ state: "visible" });
        });

        it("is hidden when all models are hidden", async () => {
          const subjectIds = ["0x1", "0x2"];
          const node = createSubjectHierarchyNode(...subjectIds);
          const idsCache = createFakeIdsCache({
            subjectsHierarchy: new Map([["0x0", subjectIds]]),
            subjectModels: new Map([
              [subjectIds[0], ["0x3"]],
              [subjectIds[1], ["0x4"]],
            ]),
          });
          using handlerResult = createHandler({
            idsCache,
            overrides: {
              models: new Map([
                ["0x3", "hidden"],
                ["0x4", "hidden"],
              ]),
            },
          });
          const { handler } = handlerResult;
          const result = await handler.getVisibilityStatus(node);
          expect(result).to.include({ state: "hidden" });
        });

        it("is partially visible when at least one model is displayed and at least one model is hidden", async () => {
          const subjectIds = ["0x1", "0x2"];
          const node = createSubjectHierarchyNode(...subjectIds);
          const idsCache = createFakeIdsCache({
            subjectsHierarchy: new Map([["0x0", subjectIds]]),
            subjectModels: new Map([
              [subjectIds[0], ["0x3"]],
              [subjectIds[1], ["0x4"]],
            ]),
          });
          using handlerResult = createHandler({
            idsCache,
            overrides: {
              models: new Map([
                ["0x3", "visible"],
                ["0x4", "hidden"],
              ]),
            },
          });
          const { handler } = handlerResult;
          const result = await handler.getVisibilityStatus(node);
          expect(result).to.include({ state: "partial" });
        });
      });

      describe("model", () => {
        it("is disabled when active view is not spatial", async () => {
          const node = createModelHierarchyNode();
          const viewport = createFakeSinonViewport({
            view: {
              isSpatialView: sinon.fake.returns(false),
            },
          });
          using handlerResult = createHandler({ viewport });
          const { handler } = handlerResult;
          const result = await handler.getVisibilityStatus(node);
          expect(viewport.view.isSpatialView).to.be.called;
          expect(result).to.include({ state: "hidden", isDisabled: true });
        });

        it("doesn't query model element count if always/never drawn sets are empty and exclusive mode is off", async () => {
          const modelId = "0x1";
          const categories = ["0x10", "0x20"];
          const node = createModelHierarchyNode(modelId);
          const idsCache = createFakeIdsCache({
            modelCategories: new Map([[modelId, categories]]),
            categoryElements: new Map([
              ["0x10", ["0x100", "0x200"]],
              ["0x20", ["0x300", "0x400"]],
            ]),
          });
          using handlerResult = createHandler({ idsCache });
          const { handler } = handlerResult;

          const result = await handler.getVisibilityStatus(node);
          expect(result).to.include({ state: "visible" });
          expect(idsCache.getModelElementCount).not.to.be.called;
        });

        describe("visible", () => {
          it("when enabled and has no categories", async () => {
            const modelId = "0x1";
            const node = createModelHierarchyNode(modelId);
            using handlerResult = createHandler();
            const { handler } = handlerResult;
            const result = await handler.getVisibilityStatus(node);
            expect(result).to.include({ state: "visible" });
          });

          it("when enabled and all categories are displayed", async () => {
            const modelId = "0x1";
            const categories = ["0x10", "0x20"];
            const node = createModelHierarchyNode(modelId);
            const idsCache = createFakeIdsCache({
              modelCategories: new Map([[modelId, categories]]),
            });
            using handlerResult = createHandler({ idsCache });
            const { handler } = handlerResult;
            const result = await handler.getVisibilityStatus(node);
            expect(result).to.include({ state: "visible" });
          });

          it("when all elements are in the exclusive always drawn list", async () => {
            const modelId = "0x1";
            const categories = ["0x10", "0x20"];
            const node = createModelHierarchyNode(modelId);
            const modelCategories = new Map([[modelId, categories]]);
            const categoryElements = new Map([
              ["0x10", ["0x100", "0x200"]],
              ["0x20", ["0x300", "0x400"]],
            ]);
            const idsCache = createFakeIdsCache({
              modelCategories,
              categoryElements,
            });
            using handlerResult = createHandler({
              idsCache,
              viewport: createFakeSinonViewport({
                isAlwaysDrawnExclusive: true,
                alwaysDrawn: new Set([...categoryElements.values()].flat()),
                queryHandler: () =>
                  [...categoryElements].flatMap(([categoryId, elements]) => {
                    return elements.map((elementId) => ({ elementId, categoryId, modelId }));
                  }),
              }),
            });
            const { handler } = handlerResult;
            const result = await handler.getVisibilityStatus(node);
            expect(result).to.include({ state: "visible" });
          });

          it("when always drawn list is empty", async () => {
            const modelId = "0x1";
            const categories = ["0x10", "0x20"];
            const node = createModelHierarchyNode(modelId);
            const idsCache = createFakeIdsCache({
              modelCategories: new Map([[modelId, categories]]),
              categoryElements: new Map([
                ["0x10", ["0x100", "0x200"]],
                ["0x20", ["0x300", "0x400"]],
              ]),
            });
            using handlerResult = createHandler({
              idsCache,
              viewport: createFakeSinonViewport({
                alwaysDrawn: new Set(),
              }),
            });
            const { handler } = handlerResult;
            const result = await handler.getVisibilityStatus(node);
            expect(result).to.include({ state: "visible" });
          });

          it("when all categories are displayed and always/never drawn lists contain no elements", async () => {
            const modelId = "0x1";
            const categories = ["0x10", "0x20"];
            const node = createModelHierarchyNode(modelId);
            const idsCache = createFakeIdsCache({
              modelCategories: new Map([[modelId, categories]]),
              categoryElements: new Map([
                ["0x10", ["0x100", "0x200"]],
                ["0x20", ["0x300", "0x400"]],
              ]),
            });
            using handlerResult = createHandler({
              idsCache,
              viewport: createFakeSinonViewport({
                alwaysDrawn: new Set(["0xfff"]),
                neverDrawn: new Set(["0xeee"]),
              }),
            });
            const { handler } = handlerResult;
            const result = await handler.getVisibilityStatus(node);
            expect(result).to.include({ state: "visible" });
          });
        });

        describe("hidden", () => {
          it("when `viewport.view.viewsModel` returns false", async () => {
            const modelId = "0x1";
            const node = createModelHierarchyNode(modelId);
            using handlerResult = createHandler({
              viewport: createFakeSinonViewport({
                view: {
                  viewsModel: sinon.fake.returns(false),
                },
              }),
            });
            const { handler } = handlerResult;
            const result = await handler.getVisibilityStatus(node);
            expect(result).to.include({ state: "hidden" });
          });

          it("all categories are hidden", async () => {
            const modelId = "0x1";
            const categories = ["0x10", "0x20"];
            const node = createModelHierarchyNode(modelId);
            const idsCache = createFakeIdsCache({
              modelCategories: new Map([[modelId, categories]]),
            });
            using handlerResult = createHandler({
              idsCache,
              viewport: createFakeSinonViewport({
                view: {
                  viewsCategory: sinon.fake.returns(false),
                },
              }),
            });
            const { handler } = handlerResult;
            const result = await handler.getVisibilityStatus(node);
            expect(result).to.include({ state: "hidden" });
          });

          it("when all elements are in never drawn list", async () => {
            const modelId = "0x1";
            const node = createModelHierarchyNode(modelId);
            const modelCategories = new Map([[modelId, ["0x10", "0x20"]]]);
            const categoryElements = new Map([
              ["0x10", ["0x100", "0x200"]],
              ["0x20", ["0x300", "0x400"]],
            ]);
            const idsCache = createFakeIdsCache({
              modelCategories,
              categoryElements,
            });
            using handlerResult = createHandler({
              idsCache,
              viewport: createFakeSinonViewport({
                neverDrawn: new Set([...categoryElements.values()].flat()),
                queryHandler: () =>
                  [...categoryElements].flatMap(([categoryId, elements]) => {
                    return elements.map((elementId) => ({ elementId, categoryId, modelId }));
                  }),
              }),
            });
            const { handler } = handlerResult;
            const result = await handler.getVisibilityStatus(node);
            expect(result).to.include({ state: "hidden" });
          });

          it("when none of the elements are in exclusive always drawn list", async () => {
            const modelId = "0x1";
            const node = createModelHierarchyNode(modelId);
            const modelCategories = new Map([[modelId, ["0x10", "0x20"]]]);
            const categoryElements = new Map([
              ["0x10", ["0x100", "0x200"]],
              ["0x20", ["0x300", "0x400"]],
            ]);
            const idsCache = createFakeIdsCache({
              modelCategories,
              categoryElements,
            });
            using handlerResult = createHandler({
              idsCache,
              viewport: createFakeSinonViewport({
                alwaysDrawn: new Set(["0xffff"]),
                isAlwaysDrawnExclusive: true,
              }),
            });
            const { handler } = handlerResult;
            const result = await handler.getVisibilityStatus(node);
            expect(result).to.include({ state: "hidden" });
          });

          it("when in exclusive always drawn list is empty", async () => {
            const modelId = "0x1";
            const node = createModelHierarchyNode(modelId);
            const modelCategories = new Map([[modelId, ["0x10", "0x20"]]]);
            const categoryElements = new Map([
              ["0x10", ["0x100", "0x200"]],
              ["0x20", ["0x300", "0x400"]],
            ]);
            const idsCache = createFakeIdsCache({
              modelCategories,
              categoryElements,
            });
            using handlerResult = createHandler({
              idsCache,
              viewport: createFakeSinonViewport({
                isAlwaysDrawnExclusive: true,
              }),
            });
            const { handler } = handlerResult;
            const result = await handler.getVisibilityStatus(node);
            expect(result).to.include({ state: "hidden" });
          });

          it("when all categories are hidden and always/never drawn lists contain no children", async () => {
            const modelId = "0x1";
            const categories = ["0x10", "0x20"];
            const node = createModelHierarchyNode(modelId);
            const idsCache = createFakeIdsCache({
              modelCategories: new Map([[modelId, categories]]),
              categoryElements: new Map([
                ["0x10", ["0x100", "0x200"]],
                ["0x20", ["0x300", "0x400"]],
              ]),
            });
            using handlerResult = createHandler({
              idsCache,
              viewport: createFakeSinonViewport({
                view: { viewsCategory: sinon.fake.returns(false) },
                alwaysDrawn: new Set(["0xfff"]),
                neverDrawn: new Set(["0xeee"]),
              }),
            });
            const { handler } = handlerResult;
            const result = await handler.getVisibilityStatus(node);
            expect(result).to.include({ state: "hidden" });
          });
        });

        describe("partially visible", () => {
          it("when at least one category is hidden", async () => {
            const modelId = "0x1";
            const categories = ["0x10", "0x20"];
            const node = createModelHierarchyNode(modelId);
            const idsCache = createFakeIdsCache({
              modelCategories: new Map([[modelId, categories]]),
            });
            using handlerResult = createHandler({
              idsCache,
              viewport: createFakeSinonViewport({
                view: {
                  viewsCategory: sinon.fake((id) => id === categories[0]),
                },
              }),
            });
            const { handler } = handlerResult;
            const result = await handler.getVisibilityStatus(node);
            expect(result).to.include({ state: "partial" });
          });

          it("when some of the elements are in never drawn list", async () => {
            const modelId = "0x1";
            const node = createModelHierarchyNode(modelId);
            const idsCache = createFakeIdsCache({
              modelCategories: new Map([[modelId, ["0x10", "0x20"]]]),
              categoryElements: new Map([
                ["0x10", ["0x100", "0x200"]],
                ["0x20", ["0x300", "0x400"]],
              ]),
            });
            using handlerResult = createHandler({
              idsCache,
              viewport: createFakeSinonViewport({
                neverDrawn: new Set(["0x100"]),
                queryHandler: () => [{ elementId: "0x100", modelId, categoryId: "0x10" }],
              }),
            });
            const { handler } = handlerResult;
            const result = await handler.getVisibilityStatus(node);
            expect(result).to.include({ state: "partial" });
          });

          it("when some of the elements are not in the exclusive always drawn list", async () => {
            const modelId = "0x1";
            const node = createModelHierarchyNode(modelId);
            const idsCache = createFakeIdsCache({
              modelCategories: new Map([[modelId, ["0x10", "0x20"]]]),
              categoryElements: new Map([
                ["0x10", ["0x100", "0x200"]],
                ["0x20", ["0x300", "0x400"]],
              ]),
            });
            using handlerResult = createHandler({
              idsCache,
              viewport: createFakeSinonViewport({
                isAlwaysDrawnExclusive: true,
                alwaysDrawn: new Set(["0x100"]),
                queryHandler: () => [{ elementId: "0x100", modelId, categoryId: "0x10" }],
              }),
            });
            const { handler } = handlerResult;
            const result = await handler.getVisibilityStatus(node);
            expect(result).to.include({ state: "partial" });
          });

          it("when some categories are visible, some hidden and always/never drawn lists contain no children", async () => {
            const modelId = "0x1";
            const categories = ["0x10", "0x20"];
            const node = createModelHierarchyNode(modelId);
            const idsCache = createFakeIdsCache({
              modelCategories: new Map([[modelId, categories]]),
              categoryElements: new Map([
                ["0x10", ["0x100", "0x200"]],
                ["0x20", ["0x300", "0x400"]],
              ]),
            });
            using handlerResult = createHandler({
              idsCache,
              viewport: createFakeSinonViewport({
                view: { viewsCategory: sinon.fake((id) => id === categories[0]) },
                alwaysDrawn: new Set(["0xfff"]),
                neverDrawn: new Set(["0xeee"]),
              }),
            });
            const { handler } = handlerResult;
            const result = await handler.getVisibilityStatus(node);
            expect(result).to.include({ state: "partial" });
          });
        });
      });

      describe("category", () => {
        it("can be overridden", async () => {
          const overrides: ModelsTreeVisibilityHandlerProps["overrides"] = {
            getCategoryDisplayStatus: sinon.fake.resolves(createVisibilityStatus("visible")),
          };
          const viewport = createFakeSinonViewport();
          using idsCache = createIdsCache(viewport.iModel);
          using handler = createModelsTreeVisibilityHandler({
            viewport,
            idsCache,
            overrides,
            imodelAccess: createFakeIModelAccess(),
          });

          const status = await handler.getVisibilityStatus(createCategoryHierarchyNode("0x1"));
          expect(overrides.getCategoryDisplayStatus).to.be.called;
          expect(status.state).to.eq("visible");
        });

        it("doesn't query elements if model is hidden", async () => {
          const modelId = "0x1";
          const categoryId = "0x2";
          const node = createCategoryHierarchyNode(modelId, categoryId);
          const idsCache = createFakeIdsCache({
            modelCategories: new Map([[modelId, [categoryId]]]),
            categoryElements: new Map([[categoryId, ["0x100", "0x200"]]]),
          });
          using handlerResult = createHandler({
            idsCache,
            viewport: createFakeSinonViewport({
              alwaysDrawn: new Set(["0x400"]),
              view: {
                viewsModel: sinon.fake.returns(false),
              },
            }),
          });
          const { handler } = handlerResult;

          const result = await handler.getVisibilityStatus(node);
          expect(result).to.include({ state: "hidden" });
          expect(idsCache.getModelElementCount).not.to.be.called;
        });

        describe("is visible", () => {
          it("when `viewport.view.viewsCategory` returns TRUE and there are NO elements in the NEVER drawn list", async () => {
            const categoryId = "0x2";
            const elements = ["0x2", "0x3"];
            const node = createCategoryHierarchyNode("0x1", categoryId);
            using handlerResult = createHandler({
              idsCache: createFakeIdsCache({
                categoryElements: new Map([[categoryId, elements]]),
              }),
              viewport: createFakeSinonViewport({
                view: {
                  viewsCategory: sinon.fake.returns(true),
                },
              }),
            });
            const { handler } = handlerResult;
            const result = await handler.getVisibilityStatus(node);
            expect(result).to.include({ state: "visible" });
          });

          it("when there's a per model category override to SHOW and there are NO elements in the NEVER drawn list", async () => {
            const modelId = "0x1";
            const categoryId = "0x2";
            const elements = ["0x2", "0x3"];
            const node = createCategoryHierarchyNode(modelId, categoryId);
            using handlerResult = createHandler({
              idsCache: createFakeIdsCache({
                categoryElements: new Map([[categoryId, elements]]),
              }),
              viewport: createFakeSinonViewport({
                perModelCategoryVisibility: {
                  getOverride: sinon.fake.returns(PerModelCategoryVisibility.Override.Show),
                },
              }),
            });
            const { handler } = handlerResult;
            const result = await handler.getVisibilityStatus(node);
            expect(result).to.include({ state: "visible" });
          });
        });

        describe("is hidden", () => {
          it("when model is hidden", async () => {
            const modelId = "0x1";
            const categoryId = "0x2";
            const elements = ["0x2", "0x3"];
            const node = createCategoryHierarchyNode(modelId, categoryId);
            using handlerResult = createHandler({
              idsCache: createFakeIdsCache({
                categoryElements: new Map([[categoryId, elements]]),
              }),
              viewport: createFakeSinonViewport({
                view: {
                  viewsModel: sinon.fake.returns(false),
                },
              }),
            });
            const { handler } = handlerResult;
            const result = await handler.getVisibilityStatus(node);
            expect(result).to.include({ state: "hidden" });
          });

          it("`viewport.view.viewsCategory` returns FALSE and there ARE NO elements in the ALWAYS drawn list", async () => {
            const categoryId = "0x2";
            const elements = ["0x2", "0x3"];
            const node = createCategoryHierarchyNode("0x1", categoryId);
            using handlerResult = createHandler({
              idsCache: createFakeIdsCache({
                categoryElements: new Map([[categoryId, elements]]),
              }),
              viewport: createFakeSinonViewport({
                view: {
                  viewsCategory: sinon.fake.returns(false),
                },
              }),
            });
            const { handler } = handlerResult;
            const result = await handler.getVisibilityStatus(node);
            expect(result).to.include({ state: "hidden" });
          });

          it("when `viewport.view.viewsCategory` returns TRUE and there ARE UNRELATED elements in the EXCLUSIVE ALWAYS drawn list", async () => {
            const categoryId = "0x2";
            const elements = ["0x2", "0x3"];
            const node = createCategoryHierarchyNode("0x1", categoryId);
            using handlerResult = createHandler({
              idsCache: createFakeIdsCache({
                categoryElements: new Map([[categoryId, elements]]),
              }),
              viewport: createFakeSinonViewport({
                alwaysDrawn: new Set(["0x4"]),
                isAlwaysDrawnExclusive: true,
                view: {
                  viewsCategory: sinon.fake.returns(true),
                },
                queryHandler: () => [{ elementId: "0x4", modelId: "0xff", categoryId: "0xff" }],
              }),
            });
            const { handler } = handlerResult;
            const result = await handler.getVisibilityStatus(node);
            expect(result).to.include({ state: "hidden" });
          });

          it("when `viewport.view.viewsCategory` returns TRUE and ALL elements are in the NEVER drawn list", async () => {
            const modelId = "0x1";
            const categoryId = "0x2";
            const elements = ["0x2", "0x3"];
            const node = createCategoryHierarchyNode(modelId, categoryId);
            using handlerResult = createHandler({
              idsCache: createFakeIdsCache({
                modelCategories: new Map([[modelId, [categoryId]]]),
                categoryElements: new Map([[categoryId, elements]]),
              }),
              viewport: createFakeSinonViewport({
                neverDrawn: new Set(elements),
                view: {
                  viewsCategory: sinon.fake.returns(true),
                },
                queryHandler: () => elements.map((elementId) => ({ elementId, modelId, categoryId })),
              }),
            });
            const { handler } = handlerResult;
            const result = await handler.getVisibilityStatus(node);
            expect(result).to.include({ state: "hidden" });
          });

          it("when there's a per model category override to HIDE and there ARE NO elements in the ALWAYS drawn list", async () => {
            const modelId = "0x1";
            const categoryId = "0x2";
            const elements = ["0x2", "0x3"];
            const node = createCategoryHierarchyNode(modelId, categoryId);
            using handlerResult = createHandler({
              idsCache: createFakeIdsCache({
                categoryElements: new Map([[categoryId, elements]]),
              }),
              viewport: createFakeSinonViewport({
                perModelCategoryVisibility: {
                  getOverride: sinon.fake.returns(PerModelCategoryVisibility.Override.Hide),
                },
              }),
            });
            const { handler } = handlerResult;
            const result = await handler.getVisibilityStatus(node);
            expect(result).to.include({ state: "hidden" });
          });

          it("when there's a per model category override to SHOW and there ARE UNRELATED elements in the EXCLUSIVE ALWAYS drawn list", async () => {
            const modelId = "0x1";
            const categoryId = "0x2";
            const elements = ["0x2", "0x3"];
            const node = createCategoryHierarchyNode(modelId, categoryId);
            using handlerResult = createHandler({
              idsCache: createFakeIdsCache({
                categoryElements: new Map([[categoryId, elements]]),
              }),
              viewport: createFakeSinonViewport({
                alwaysDrawn: new Set(["0x4"]),
                isAlwaysDrawnExclusive: true,
                perModelCategoryVisibility: {
                  getOverride: sinon.fake.returns(PerModelCategoryVisibility.Override.Show),
                },
                queryHandler: () => [{ elementId: "0x4", modelId: "0xff", categoryId: "0xff" }],
              }),
            });
            const { handler } = handlerResult;
            const result = await handler.getVisibilityStatus(node);
            expect(result).to.include({ state: "hidden" });
          });
        });

        describe("is partially visible", () => {
          it("when `viewport.view.viewsCategory` returns TRUE and there ARE SOME elements in the NEVER drawn list", async () => {
            const modelId = "0x1";
            const categoryId = "0x2";
            const elements = ["0x2", "0x3"];
            const node = createCategoryHierarchyNode(modelId, categoryId);
            using handlerResult = createHandler({
              idsCache: createFakeIdsCache({
                modelCategories: new Map([[modelId, [categoryId]]]),
                categoryElements: new Map([[categoryId, elements]]),
              }),
              viewport: createFakeSinonViewport({
                neverDrawn: new Set([elements[0]]),
                view: {
                  viewsCategory: sinon.fake.returns(true),
                },
                queryHandler: () => [{ elementId: elements[0], modelId, categoryId }],
              }),
            });
            const { handler } = handlerResult;
            const result = await handler.getVisibilityStatus(node);
            expect(result).to.include({ state: "partial" });
          });

          it("when `viewport.view.viewsCategory` returns FALSE and there ARE SOME elements in the ALWAYS drawn list", async () => {
            const modelId = "0x1";
            const categoryId = "0x2";
            const elements = ["0x2", "0x3"];
            const node = createCategoryHierarchyNode(modelId, categoryId);
            using handlerResult = createHandler({
              idsCache: createFakeIdsCache({
                modelCategories: new Map([[modelId, [categoryId]]]),
                categoryElements: new Map([[categoryId, elements]]),
              }),
              viewport: createFakeSinonViewport({
                alwaysDrawn: new Set([elements[0]]),
                view: {
                  viewsCategory: sinon.fake.returns(false),
                },
                queryHandler: () => [{ elementId: elements[0], modelId, categoryId }],
              }),
            });
            const { handler } = handlerResult;
            const result = await handler.getVisibilityStatus(node);
            expect(result).to.include({ state: "partial" });
          });

          it("when there's a per model category override to SHOW and there ARE SOME elements in the NEVER drawn list", async () => {
            const modelId = "0x1";
            const categoryId = "0x2";
            const elements = ["0x2", "0x3"];
            const node = createCategoryHierarchyNode(modelId, categoryId);
            using handlerResult = createHandler({
              idsCache: createFakeIdsCache({
                modelCategories: new Map([[modelId, [categoryId]]]),
                categoryElements: new Map([[categoryId, elements]]),
              }),
              viewport: createFakeSinonViewport({
                neverDrawn: new Set([elements[0]]),
                perModelCategoryVisibility: {
                  getOverride: sinon.fake.returns(PerModelCategoryVisibility.Override.Show),
                },
                queryHandler: () => [{ elementId: elements[0], modelId, categoryId }],
              }),
            });
            const { handler } = handlerResult;
            const result = await handler.getVisibilityStatus(node);
            expect(result).to.include({ state: "partial" });
          });

          it("when there's a per model category override to HIDE and there ARE SOME elements in the ALWAYS drawn list", async () => {
            const modelId = "0x1";
            const categoryId = "0x2";
            const elements = ["0x2", "0x3"];
            const node = createCategoryHierarchyNode(modelId, categoryId);
            using handlerResult = createHandler({
              idsCache: createFakeIdsCache({
                modelCategories: new Map([[modelId, [categoryId]]]),
                categoryElements: new Map([[categoryId, elements]]),
              }),
              viewport: createFakeSinonViewport({
                alwaysDrawn: new Set([elements[0]]),
                perModelCategoryVisibility: {
                  getOverride: sinon.fake.returns(PerModelCategoryVisibility.Override.Hide),
                },
                queryHandler: () => [{ elementId: elements[0], modelId, categoryId }],
              }),
            });
            const { handler } = handlerResult;
            const result = await handler.getVisibilityStatus(node);
            expect(result).to.include({ state: "partial" });
          });
        });
      });

      describe("element", async () => {
        const modelId = "0x1";
        const categoryId = "0x2";
        const elementId = "0x3";

        it("can be overridden", async () => {
          const overrides: ModelsTreeVisibilityHandlerProps["overrides"] = {
            getElementDisplayStatus: sinon.fake.resolves(createVisibilityStatus("visible")),
          };
          const viewport = createFakeSinonViewport();
          using idsCache = createIdsCache(viewport.iModel);
          using handler = createModelsTreeVisibilityHandler({
            viewport,
            idsCache,
            overrides,
            imodelAccess: createFakeIModelAccess(),
          });

          const status = await handler.getVisibilityStatus(createElementHierarchyNode({ modelId: "0x1", categoryId: "0x2", elementId: "0x3" }));
          expect(overrides.getElementDisplayStatus).to.be.called;
          expect(status.state).to.eq("visible");
        });

        it("is disabled when has no category or model", async () => {
          using handlerResult = createHandler();
          const { handler } = handlerResult;
          let result = await handler.getVisibilityStatus(createElementHierarchyNode({ modelId: undefined, categoryId: undefined }));
          expect(result.isDisabled).to.be.true;
          result = await handler.getVisibilityStatus(createElementHierarchyNode({ modelId: "0x1", categoryId: undefined }));
          expect(result.isDisabled).to.be.true;
        });

        it("is hidden when model is hidden", async () => {
          const node = createElementHierarchyNode({ modelId, categoryId, hasChildren: true, elementId });
          const viewport = createFakeSinonViewport({
            view: {
              viewsModel: sinon.fake.returns(false),
            },
          });
          using handlerResult = createHandler({ viewport });
          const { handler } = handlerResult;
          const result = await handler.getVisibilityStatus(node);
          expect(result).to.include({ state: "hidden" });
        });

        it("is visible when model and category is displayed", async () => {
          const node = createElementHierarchyNode({ modelId, categoryId, hasChildren: true, elementId });
          const viewport = createFakeSinonViewport({
            view: {
              viewsModel: sinon.fake.returns(true),
              viewsCategory: sinon.fake.returns(true),
            },
          });
          using handlerResult = createHandler({ viewport });
          const { handler } = handlerResult;
          const result = await handler.getVisibilityStatus(node);
          expect(result).to.include({ state: "visible" });
        });

        it("is visible if present in the always drawn list", async () => {
          const node = createElementHierarchyNode({ modelId, categoryId, elementId });
          using handlerResult = createHandler({
            viewport: createFakeSinonViewport({
              alwaysDrawn: new Set([elementId]),
            }),
          });
          const { handler } = handlerResult;
          const result = await handler.getVisibilityStatus(node);
          expect(result).to.include({ state: "visible" });
        });

        it("is hidden if present in the never drawn list", async () => {
          using handlerResult = createHandler({
            viewport: createFakeSinonViewport({
              neverDrawn: new Set([elementId]),
            }),
          });
          const { handler } = handlerResult;
          const node = createElementHierarchyNode({ modelId, categoryId, elementId });
          const result = await handler.getVisibilityStatus(node);
          expect(result).to.include({ state: "hidden" });
        });

        it("is hidden if other elements are present in the always drawn list and exclusive mode is enabled", async () => {
          using handlerResult = createHandler({
            viewport: createFakeSinonViewport({
              alwaysDrawn: new Set(["0x20"]),
              isAlwaysDrawnExclusive: true,
            }),
          });
          const { handler } = handlerResult;
          const node = createElementHierarchyNode({ modelId, categoryId, elementId });
          const result = await handler.getVisibilityStatus(node);
          expect(result).to.include({ state: "hidden" });
        });

        it("is visible when not present in always/never drawn sets", async () => {
          using handlerResult = createHandler({
            viewport: createFakeSinonViewport({
              alwaysDrawn: new Set(),
              neverDrawn: new Set(),
            }),
          });
          const { handler } = handlerResult;
          const node = createElementHierarchyNode({ modelId, categoryId, elementId });
          const result = await handler.getVisibilityStatus(node);
          expect(result).to.include({ state: "visible" });
        });

        it("is visible when always/never drawn sets are undefined", async () => {
          using handlerResult = createHandler();
          const { handler } = handlerResult;
          const node = createElementHierarchyNode({ modelId, categoryId, elementId });
          const result = await handler.getVisibilityStatus(node);
          expect(result).to.include({ state: "visible" });
        });

        it("is visible when always/never drawn sets doesn't contain it", async () => {
          using handlerResult = createHandler({
            viewport: createFakeSinonViewport({
              alwaysDrawn: new Set(["0xff"]),
              neverDrawn: new Set(["0xffff"]),
            }),
          });
          const { handler } = handlerResult;
          const node = createElementHierarchyNode({ modelId, categoryId, elementId });
          const result = await handler.getVisibilityStatus(node);
          expect(result).to.include({ state: "visible" });
        });

        it("is hidden if category has per model override to hide", async () => {
          using handlerResult = createHandler({
            viewport: createFakeSinonViewport({
              perModelCategoryVisibility: {
                getOverride: () => PerModelCategoryVisibility.Override.Hide,
              },
            }),
          });
          const { handler } = handlerResult;
          const node = createElementHierarchyNode({ modelId, categoryId, elementId });
          const result = await handler.getVisibilityStatus(node);
          expect(result).to.include({ state: "hidden" });
        });
      });

      describe("grouping node", () => {
        const modelId = "0x1";
        const categoryId = "0x2";

        it("can be overridden", async () => {
          const overrides: ModelsTreeVisibilityHandlerProps["overrides"] = {
            getElementGroupingNodeDisplayStatus: sinon.fake.resolves(createVisibilityStatus("visible")),
          };
          const viewport = createFakeSinonViewport();
          using idsCache = createIdsCache(viewport.iModel);
          using handler = createModelsTreeVisibilityHandler({
            viewport,
            idsCache,
            overrides,
            imodelAccess: createFakeIModelAccess(),
          });

          const status = await handler.getVisibilityStatus(
            createClassGroupingHierarchyNode({
              modelId,
              categoryId,
              elements: [],
            }),
          );
          expect(status.state).to.eq("visible");
          expect(overrides.getElementGroupingNodeDisplayStatus).to.be.called;
        });

        it("is visible if all node elements are visible", async () => {
          const elementIds = ["0x10", "0x20"];
          const node = createClassGroupingHierarchyNode({
            modelId,
            categoryId,
            elements: elementIds,
          });
          using handlerResult = createHandler({
            idsCache: createFakeIdsCache({
              modelCategories: new Map([[modelId, [categoryId]]]),
              categoryElements: new Map([[categoryId, elementIds]]),
            }),
            overrides: {
              elements: new Map(elementIds.map((x) => [x, "visible"])),
            },
          });
          const { handler } = handlerResult;
          const result = await handler.getVisibilityStatus(node);
          expect(result).to.include({ state: "visible" });
        });

        it("is hidden if all node elements are hidden", async () => {
          const elementIds = ["0x10", "0x20"];
          const node = createClassGroupingHierarchyNode({
            modelId,
            categoryId,
            elements: elementIds,
          });
          using handlerResult = createHandler({
            idsCache: createFakeIdsCache({
              modelCategories: new Map([[modelId, [categoryId]]]),
              categoryElements: new Map([[categoryId, elementIds]]),
            }),
            viewport: createFakeSinonViewport({
              neverDrawn: new Set(elementIds),
            }),
          });
          const { handler } = handlerResult;
          const result = await handler.getVisibilityStatus(node);
          expect(result).to.include({ state: "hidden" });
        });

        it("is partially visible if some node elements are hidden", async () => {
          const elementIds = ["0x10", "0x20"];
          const node = createClassGroupingHierarchyNode({
            modelId,
            categoryId,
            elements: elementIds,
          });
          using handlerResult = createHandler({
            idsCache: createFakeIdsCache({
              modelCategories: new Map([[modelId, [categoryId]]]),
              categoryElements: new Map([[categoryId, elementIds]]),
            }),
            viewport: createFakeSinonViewport({
              alwaysDrawn: new Set([elementIds[0]]),
              neverDrawn: new Set([elementIds[1]]),
            }),
          });
          const { handler } = handlerResult;
          const result = await handler.getVisibilityStatus(node);
          expect(result).to.include({ state: "partial" });
        });

        it("is visible if always/never drawn sets are empty", async () => {
          const elementIds = ["0x10", "0x20"];
          const node = createClassGroupingHierarchyNode({
            modelId,
            categoryId,
            elements: elementIds,
          });
          using handlerResult = createHandler({
            idsCache: createFakeIdsCache({
              modelCategories: new Map([[modelId, [categoryId]]]),
              categoryElements: new Map([[categoryId, elementIds]]),
            }),
          });
          const { handler } = handlerResult;
          const result = await handler.getVisibilityStatus(node);
          expect(result).to.include({ state: "visible" });
        });

        it("is visible if always drawn set contains no elements of the grouping node", async () => {
          const elementIds = ["0x10", "0x20"];
          const node = createClassGroupingHierarchyNode({
            modelId,
            categoryId,
            elements: elementIds,
          });
          using handlerResult = createHandler({
            idsCache: createFakeIdsCache({
              modelCategories: new Map([[modelId, [categoryId]]]),
              categoryElements: new Map([[categoryId, elementIds]]),
            }),
            viewport: createFakeSinonViewport({
              alwaysDrawn: new Set(["0xfff"]),
            }),
          });
          const { handler } = handlerResult;
          const result = await handler.getVisibilityStatus(node);
          expect(result).to.include({ state: "visible" });
        });

        it("is visible if never drawn set contains no elements of the grouping node", async () => {
          const elementIds = ["0x10", "0x20"];
          const node = createClassGroupingHierarchyNode({
            modelId,
            categoryId,
            elements: elementIds,
          });
          using handlerResult = createHandler({
            idsCache: createFakeIdsCache({
              modelCategories: new Map([[modelId, [categoryId]]]),
              categoryElements: new Map([[categoryId, elementIds]]),
            }),
            viewport: createFakeSinonViewport({
              neverDrawn: new Set(["0xfff"]),
            }),
          });
          const { handler } = handlerResult;
          const result = await handler.getVisibilityStatus(node);
          expect(result).to.include({ state: "visible" });
        });

        it("uses category visibility when always/never drawn lists are empty", async () => {
          const elementIds = ["0x10", "0x20"];
          const node = createClassGroupingHierarchyNode({
            modelId,
            categoryId,
            elements: elementIds,
          });

          for (const categoryOn of [true, false]) {
            using handlerResult = createHandler({
              viewport: createFakeSinonViewport({
                view: { viewsCategory: sinon.fake.returns(categoryOn) },
              }),
              idsCache: createFakeIdsCache({
                modelCategories: new Map([[modelId, [categoryId]]]),
                categoryElements: new Map([[categoryId, elementIds]]),
              }),
            });
            const { handler } = handlerResult;
            const result = await handler.getVisibilityStatus(node);
            expect(result).to.include({ state: categoryOn ? "visible" : "hidden" });
          }
        });
      });
    });

    describe("changeVisibilityStatus", () => {
      describe("subject", () => {
        it("can be overridden", async () => {
          const overrides: ModelsTreeVisibilityHandlerProps["overrides"] = {
            changeSubjectNodeState: sinon.fake.resolves(undefined),
          };
          const viewport = createFakeSinonViewport();
          using idsCache = createIdsCache(viewport.iModel);
          using handler = createModelsTreeVisibilityHandler({
            viewport,
            idsCache,
            overrides,
            imodelAccess: createFakeIModelAccess(),
          });

          await handler.changeVisibility(createSubjectHierarchyNode(), true);
          expect(overrides.changeSubjectNodeState).to.be.called;
        });

        describe("on", () => {
          it("marks all models as visible", async () => {
            const subjectIds = ["0x1", "0x2"];
            const modelIds = [
              ["0x3", "0x4"],
              ["0x5", "0x6"],
            ];
            const node = createSubjectHierarchyNode(...subjectIds);
            const viewport = createFakeSinonViewport();
            using handlerResult = createHandler({
              idsCache: createFakeIdsCache({
                subjectModels: new Map(subjectIds.map((id, idx) => [id, modelIds[idx]])),
              }),
              viewport,
            });
            const { handler, overrides } = handlerResult;

            await handler.changeVisibility(node, true);
            expect(overrides.changeModelState).to.be.calledOnceWith(sinon.match({ ids: sinon.match.array.deepEquals(modelIds.flat()), on: true }));
          });
        });

        describe("off", () => {
          it("marks all models hidden", async () => {
            const subjectIds = ["0x1", "0x2"];
            const modelIds = [
              ["0x3", "0x4"],
              ["0x5", "0x6"],
            ];
            const node = createSubjectHierarchyNode(...subjectIds);
            using handlerResult = createHandler({
              idsCache: createFakeIdsCache({
                subjectModels: new Map(subjectIds.map((id, idx) => [id, modelIds[idx]])),
              }),
            });
            const { handler, overrides } = handlerResult;

            await handler.changeVisibility(node, false);
            expect(overrides.changeModelState).to.be.calledOnceWith(sinon.match({ ids: sinon.match.array.deepEquals(modelIds.flat()), on: false }));
          });
        });
      });

      describe("model", () => {
        describe("on", () => {
          it("adds it to the viewport", async () => {
            const modelId = "0x1";
            const node = createModelHierarchyNode(modelId);
            const viewport = createFakeSinonViewport();
            using handlerResult = createHandler({ viewport });
            const { handler } = handlerResult;
            await handler.changeVisibility(node, true);
            expect(viewport.addViewedModels).to.be.calledOnceWith(modelId);
          });

          it("doesn't change always/never drawn sets if they don't have any of the model's children", async () => {
            const modelId = "0x1";
            const node = createModelHierarchyNode(modelId);
            const viewport = createFakeSinonViewport({
              alwaysDrawn: new Set(["abcd", "efgh"]),
              neverDrawn: new Set(["1234", "3456"]),
            });
            using handlerResult = createHandler({
              viewport,
              idsCache: createFakeIdsCache({
                modelCategories: new Map([[modelId, ["0x10", "0x20"]]]),
                categoryElements: new Map([
                  ["0x10", ["0x100", "0x200"]],
                  ["0x20", ["0x300", "0x400"]],
                ]),
              }),
            });
            const { handler } = handlerResult;
            await handler.changeVisibility(node, true);
            expect(viewport.setAlwaysDrawn).not.to.be.called;
            expect(viewport.clearAlwaysDrawn).not.to.be.called;
            expect(viewport.setNeverDrawn).not.to.be.called;
            expect(viewport.clearNeverDrawn).not.to.be.called;
          });

          it("clears always and never drawn elements", async () => {
            const modelId = "0x1";
            const categoryId = "0x2";
            const alwaysDrawnElements = ["0x100", "0x200"];
            const neverDrawnElements = ["0x300", "0x400"];
            const otherModelId = "0xff";
            const otherCategoryId = "0x2";
            const otherAlwaysDrawnElement = "abcd";
            const otherNeverDrawnElement = "1234";
            const node = createModelHierarchyNode(modelId);
            const viewport = createFakeSinonViewport({
              alwaysDrawn: new Set([...alwaysDrawnElements, otherAlwaysDrawnElement]),
              neverDrawn: new Set([...neverDrawnElements, otherNeverDrawnElement]),
              queryHandler: sinon.fake(async (_query: string, binder?: QueryBinder) => {
                const ids = CompressedId64Set.decompressSet((binder?.serialize() as any)[1].value);
                if (ids.size === 2 && alwaysDrawnElements.every((id) => ids.has(id))) {
                  return [
                    ...alwaysDrawnElements.map((elementId) => ({ elementId, modelId, categoryId })),
                    { elementId: otherAlwaysDrawnElement, modelId: otherModelId, categoryId: otherCategoryId },
                  ];
                }

                if (ids.size === 2 && neverDrawnElements.every((id) => ids.has(id))) {
                  return [
                    ...neverDrawnElements.map((elementId) => ({ elementId, modelId, categoryId })),
                    { elementId: otherNeverDrawnElement, modelId: otherModelId, categoryId: otherCategoryId },
                  ];
                }

                throw new Error("Unexpected query or bindings");
              }),
            });

            const idsCache = createFakeIdsCache({
              modelCategories: new Map([
                [modelId, [categoryId]],
                [otherModelId, [otherCategoryId]],
              ]),
              categoryElements: new Map([
                [categoryId, [...alwaysDrawnElements, ...neverDrawnElements]],
                [otherCategoryId, [otherAlwaysDrawnElement, otherNeverDrawnElement]],
              ]),
            });
            using handlerResult = createHandler({ viewport, idsCache });
            const { handler } = handlerResult;
            await handler.changeVisibility(node, true);
            expect(viewport.alwaysDrawn).to.deep.eq(new Set([otherAlwaysDrawnElement]));
            expect(viewport.neverDrawn).to.deep.eq(new Set([otherNeverDrawnElement]));
          });

          it(`removes per model category overrides`, async () => {
            const modelId = "0x1";
            const categoryIds = ["0x2", "0x3", "0x4"];
            const node = createModelHierarchyNode(modelId);
            const viewport = createFakeSinonViewport();
            using handlerResult = createHandler({
              viewport,
              idsCache: createFakeIdsCache({
                modelCategories: new Map([[modelId, categoryIds]]),
              }),
            });
            const { handler } = handlerResult;
            await handler.changeVisibility(node, true);

            expect(viewport.perModelCategoryVisibility.clearOverrides).to.be.calledWith(modelId);
          });
        });

        describe("off", () => {
          it("removes it from the viewport", async () => {
            const modelId = "0x1";
            const node = createModelHierarchyNode(modelId);
            const viewport = createFakeSinonViewport();
            using handlerResult = createHandler({ viewport });
            const { handler } = handlerResult;
            await handler.changeVisibility(node, false);
            expect(viewport.changeModelDisplay).to.be.calledOnceWith(modelId, false);
          });
        });
      });

      describe("category", () => {
        it("can be overridden", async () => {
          const overrides: ModelsTreeVisibilityHandlerProps["overrides"] = {
            changeCategoryState: sinon.fake.resolves(undefined),
          };
          const viewport = createFakeSinonViewport();
          using idsCache = createIdsCache(viewport.iModel);
          using handler = createModelsTreeVisibilityHandler({
            viewport,
            idsCache,
            overrides,
            imodelAccess: createFakeIModelAccess(),
          });

          await handler.changeVisibility(createCategoryHierarchyNode("0x1"), true);
          expect(overrides.changeCategoryState).to.be.called;
        });

        describe("on", () => {
          it("removes HIDE override if model is shown", async () => {
            const modelId = "0x1";
            const categoryId = "0x2";
            const node = createCategoryHierarchyNode(modelId, categoryId);
            const viewport = createFakeSinonViewport({
              view: {
                viewsModel: sinon.fake.returns(false),
              },
              perModelCategoryVisibility: {
                getOverride: sinon.fake.returns(PerModelCategoryVisibility.Override.Hide),
              },
            });
            using handlerResult = createHandler({ viewport });
            const { handler } = handlerResult;

            await handler.changeVisibility(node, true);
            expect(viewport.perModelCategoryVisibility.setOverride).to.be.calledWith(modelId, categoryId, PerModelCategoryVisibility.Override.None);
          });

          it("sets SHOW override if model is shown but category is hidden in selector", async () => {
            const modelId = "0x1";
            const categoryId = "0x2";
            const node = createCategoryHierarchyNode(modelId, categoryId);
            const viewport = createFakeSinonViewport({
              view: {
                viewsModel: sinon.fake.returns(true),
                viewsCategory: sinon.fake.returns(false),
              },
              perModelCategoryVisibility: {
                getOverride: sinon.fake.returns(PerModelCategoryVisibility.Override.None),
              },
            });
            using handlerResult = createHandler({ viewport });
            const { handler } = handlerResult;

            await handler.changeVisibility(node, true);
            expect(viewport.perModelCategoryVisibility.setOverride).to.be.calledWith(modelId, categoryId, PerModelCategoryVisibility.Override.Show);
          });
        });

        describe("off", () => {
          it("sets HIDE override if model is visible", async () => {
            const modelId = "0x1";
            const categoryId = "0x2";
            const node = createCategoryHierarchyNode(modelId, categoryId);
            const viewport = createFakeSinonViewport({
              viewsModel: sinon.fake.returns(true),
            });
            using handlerResult = createHandler({ viewport });
            const { handler } = handlerResult;

            await handler.changeVisibility(node, false);
            expect(viewport.perModelCategoryVisibility.setOverride).to.be.calledWith(modelId, categoryId, PerModelCategoryVisibility.Override.Hide);
          });
        });
      });

      describe("element", () => {
        it("can be overridden", async () => {
          const modelId = "0x1";
          const categoryId = "0x2";
          const elementId = "0x10";
          const overrides: ModelsTreeVisibilityHandlerProps["overrides"] = {
            changeElementsState: sinon.fake.resolves(undefined),
          };
          const viewport = createFakeSinonViewport();
          using idsCache = createIdsCache(viewport.iModel);
          using handler = createModelsTreeVisibilityHandler({
            viewport,
            idsCache,
            overrides,
            imodelAccess: createFakeIModelAccess(),
          });

          await handler.changeVisibility(createElementHierarchyNode({ modelId, categoryId, elementId }), true);
          expect(overrides.changeElementsState).to.be.called;
        });

        describe("on", () => {
          it("removes it from the never drawn list", async () => {
            const modelId = "0x1";
            const categoryId = "0x2";
            const elementId = "0x3";
            const node = createElementHierarchyNode({ modelId, categoryId, elementId });
            const viewport = createFakeSinonViewport({
              neverDrawn: new Set([elementId]),
            });
            using handlerResult = createHandler({ viewport });
            const { handler } = handlerResult;
            await handler.changeVisibility(node, true);
            expect(viewport.neverDrawn?.size ?? 0).to.eq(0);
          });

          it("if model is hidden, shows model and adds element to always drawn list", async () => {
            const modelId = "0x1";
            const categoryId = "0x2";
            const elementId = "0x3";
            const node = createElementHierarchyNode({ modelId, categoryId, elementId });
            const viewport = createFakeSinonViewport({
              view: {
                viewsModel: sinon.fake.returns(false),
                viewsCategory: sinon.fake.returns(false),
              },
            });
            using handlerResult = createHandler({ viewport });
            const { handler } = handlerResult;
            await handler.changeVisibility(node, true);
            expect(viewport.addViewedModels).to.be.calledWith(modelId);
            expect(viewport.alwaysDrawn).to.deep.eq(new Set([elementId]));
          });

          it("adds element to the always drawn list if category is hidden", async () => {
            const modelId = "0x1";
            const categoryId = "0x2";
            const elementId = "0x3";
            const node = createElementHierarchyNode({ modelId, categoryId, elementId });
            const viewport = createFakeSinonViewport({
              view: {
                viewsCategory: sinon.fake.returns(false),
              },
            });
            using handlerResult = createHandler({ viewport });
            const { handler } = handlerResult;
            await handler.changeVisibility(node, true);
            expect(viewport.alwaysDrawn).to.deep.eq(new Set([elementId]));
          });

          it("adds element to the always drawn list if exclusive mode is enabled", async () => {
            const modelId = "0x1";
            const categoryId = "0x2";
            const elementId = "0x3";
            const node = createElementHierarchyNode({ modelId, categoryId, elementId });
            const viewport = createFakeSinonViewport({
              isAlwaysDrawnExclusive: true,
            });
            using handlerResult = createHandler({
              viewport,
              overrides: {
                models: new Map([[modelId, "hidden"]]),
              },
            });
            const { handler } = handlerResult;
            await handler.changeVisibility(node, true);
            expect(viewport.alwaysDrawn).to.deep.eq(new Set([elementId]));
          });

          it("removes element from never drawn list", async () => {
            const modelId = "0x1";
            const categoryId = "0x2";
            const elementId = "0x3";
            const viewport = createFakeSinonViewport({
              neverDrawn: new Set([elementId]),
            });
            using handlerResult = createHandler({ viewport });
            const { handler } = handlerResult;

            await handler.changeVisibility(createElementHierarchyNode({ modelId, categoryId, hasChildren: true, elementId }), true);
            expect(viewport.neverDrawn?.size ?? 0).to.eq(0);
          });
        });

        describe("off", () => {
          it("removes it from the always drawn list", async () => {
            const modelId = "0x1";
            const categoryId = "0x2";
            const elementId = "0x3";
            const node = createElementHierarchyNode({ modelId, categoryId, elementId });
            const viewport = createFakeSinonViewport({
              alwaysDrawn: new Set([elementId]),
            });
            using handlerResult = createHandler({ viewport });
            const { handler } = handlerResult;
            await handler.changeVisibility(node, false);
            expect(viewport.alwaysDrawn?.size ?? 0).to.eq(0);
          });

          it("adds element to the never drawn list if model is visible", async () => {
            const modelId = "0x1";
            const categoryId = "0x2";
            const elementId = "0x3";
            const node = createElementHierarchyNode({ modelId, categoryId, elementId });
            const viewport = createFakeSinonViewport();
            using handlerResult = createHandler({ viewport });
            const { handler } = handlerResult;
            await handler.changeVisibility(node, false);
            expect(viewport.neverDrawn).to.deep.eq(new Set([elementId]));
          });

          it("doesn't add to never drawn if exclusive draw mode is enabled", async () => {
            const modelId = "0x1";
            const categoryId = "0x2";
            const elementId = "0x3";
            const node = createElementHierarchyNode({ modelId, categoryId, elementId });
            const viewport = createFakeSinonViewport({
              alwaysDrawn: new Set([elementId]),
              isAlwaysDrawnExclusive: true,
              view: {
                viewsModel: sinon.fake.returns(true),
              },
            });
            using handlerResult = createHandler({ viewport });
            const { handler } = handlerResult;
            await handler.changeVisibility(node, false);
            expect(viewport.alwaysDrawn?.size ?? 0).to.eq(0);
            expect(viewport.neverDrawn?.size ?? 0).to.eq(0);
          });

          it("adds element to the never drawn list if category is visible", async () => {
            const modelId = "0x1";
            const categoryId = "0x2";
            const elementId = "0x3";
            const node = createElementHierarchyNode({ modelId, categoryId, elementId });
            const viewport = createFakeSinonViewport();
            using handlerResult = createHandler({ viewport });
            const { handler } = handlerResult;
            await handler.changeVisibility(node, false);
            expect(viewport.neverDrawn).to.deep.eq(new Set([elementId]));
          });
        });
      });

      describe("grouping node", () => {
        it("can be overridden", async () => {
          const overrides: ModelsTreeVisibilityHandlerProps["overrides"] = {
            changeElementGroupingNodeState: sinon.fake.resolves(undefined),
          };
          const viewport = createFakeSinonViewport();
          using idsCache = createIdsCache(viewport.iModel);
          using handler = createModelsTreeVisibilityHandler({
            viewport,
            idsCache,
            overrides,
            imodelAccess: createFakeIModelAccess(),
          });

          const node = createClassGroupingHierarchyNode({
            modelId: "0x1",
            categoryId: "0x2",
            elements: [],
          });

          for (const on of [true, false]) {
            await handler.changeVisibility(node, on);
            expect(overrides.changeElementGroupingNodeState).to.be.calledWithMatch({
              node,
              on,
            });
          }
        });

        function testChildElementsChange(on: boolean) {
          it(`${on ? "shows" : "hides"} all its elements`, async () => {
            const modelId = "0x1";
            const categoryId = "0x2";
            const elements = ["0x10", "0x20"];
            const node = createClassGroupingHierarchyNode({
              modelId,
              categoryId,
              elements,
            });
            const idsCache = createFakeIdsCache({
              modelCategories: new Map([[modelId, [categoryId]]]),
              categoryElements: new Map([[categoryId, elements]]),
            });
            const viewport = createFakeSinonViewport({
              view: {
                viewsModel: sinon.fake.returns(true),
                viewsCategory: sinon.fake.returns(!on),
              },
            });
            using handlerResult = createHandler({ idsCache, viewport });
            const { handler } = handlerResult;

            await handler.changeVisibility(node, on);
            expect(on ? viewport.alwaysDrawn : viewport.neverDrawn).to.deep.eq(new Set(elements));
          });
        }

        testChildElementsChange(true);
        testChildElementsChange(false);
      });
    });
  });

  describe("#integration", () => {
    before(async () => {
      await initializePresentationTesting({
        backendProps: {
          caching: {
            hierarchies: {
              mode: HierarchyCacheMode.Memory,
            },
          },
        },
        rpcs: [SnapshotIModelRpcInterface, IModelReadRpcInterface, PresentationRpcInterface, ECSchemaRpcInterface],
      });
      // eslint-disable-next-line @itwin/no-internal
      ECSchemaRpcImpl.register();
    });

    after(async () => {
      await terminatePresentationTesting();
    });

    function createCommonProps(imodel: IModelConnection, hierarchyConfig = defaultHierarchyConfiguration) {
      const imodelAccess = createIModelAccess(imodel);
      const viewport = OffScreenViewport.create({
        view: createBlankViewState(imodel),
        viewRect: new ViewRect(),
      });
      const idsCache = new ModelsTreeIdsCache(imodelAccess, hierarchyConfig);
      return {
        imodelAccess,
        viewport,
        idsCache,
      };
    }

    function createProvider(props: {
      idsCache: ModelsTreeIdsCache;
      imodelAccess: ReturnType<typeof createIModelAccess>;
      hierarchyConfig?: typeof defaultHierarchyConfiguration;
      filterPaths?: HierarchyNodeIdentifiersPath[];
    }) {
      return createIModelHierarchyProvider({
        hierarchyDefinition: new ModelsTreeDefinition({ ...props, hierarchyConfig: props.hierarchyConfig ?? defaultHierarchyConfiguration }),
        imodelAccess: props.imodelAccess,
        ...(props.filterPaths ? { filtering: { paths: props.filterPaths } } : undefined),
      });
    }

    function createVisibilityTestData({ imodel, hierarchyConfig }: { imodel: IModelConnection; hierarchyConfig?: typeof defaultHierarchyConfiguration }) {
      const commonProps = createCommonProps(imodel, hierarchyConfig);
      const handler = createModelsTreeVisibilityHandler(commonProps);
      const provider = createProvider({ ...commonProps, hierarchyConfig });
      return {
        handler,
        provider,
        ...commonProps,
        [Symbol.dispose]() {
          commonProps.idsCache[Symbol.dispose]();
          commonProps.viewport.dispose();
          handler[Symbol.dispose]();
          provider[Symbol.dispose]();
        },
      };
    }

    interface IModelWithSubModelIds {
      subjectId: Id64String;
      modeledElementId: Id64String;
      modelId: Id64String;
      categoryId: Id64String;
      subModelCategoryId?: Id64String;
      subModelElementId?: Id64String;
    }

    const testCases: Array<{
      describeName: string;
      createIModel: (context: Mocha.Context) => Promise<{ imodel: IModelConnection } & IModelWithSubModelIds>;
      cases: Array<{
        only?: boolean;
        name: string;
        getTargetNode: (ids: IModelWithSubModelIds) => NonGroupingHierarchyNode | GroupingHierarchyNode;
        expectations: (ids: IModelWithSubModelIds) => ReturnType<typeof VisibilityExpectations.all>;
      }>;
    }> = [
      {
        describeName: "with modeled elements",
        createIModel: async function createIModel(context: Mocha.Context): Promise<{ imodel: IModelConnection } & IModelWithSubModelIds> {
          return buildIModel(context, async (builder, testSchema) => {
            const rootSubject: InstanceKey = { className: "BisCore.Subject", id: IModel.rootSubjectId };
            const partition = insertPhysicalPartition({ builder, codeValue: "model", parentId: rootSubject.id });
            const model = insertPhysicalSubModel({ builder, modeledElementId: partition.id });
            const category = insertSpatialCategory({ builder, codeValue: "category" });
            const modeledElement = insertPhysicalElement({
              builder,
              userLabel: `element`,
              modelId: model.id,
              categoryId: category.id,
              classFullName: testSchema.items.SubModelablePhysicalObject.fullName,
            });
            const subModel = insertPhysicalSubModel({ builder, modeledElementId: modeledElement.id });
            const subModelCategory = insertSpatialCategory({ builder, codeValue: "category2" });
            const subModelElement = insertPhysicalElement({ builder, userLabel: `element2`, modelId: subModel.id, categoryId: subModelCategory.id });
            return {
              subjectId: rootSubject.id,
              modeledElementId: modeledElement.id,
              modelId: model.id,
              categoryId: category.id,
              subModelCategoryId: subModelCategory.id,
              subModelElementId: subModelElement.id,
            };
          });
        },
        cases: [
          {
            name: "modeled element's children display is turned on when its subject display is turned on",
            getTargetNode: (ids: IModelWithSubModelIds) => createSubjectHierarchyNode(ids.subjectId),
            expectations: () => VisibilityExpectations.all("visible"),
          },
          {
            name: "modeled element's children display is turned on when its model display is turned on",
            getTargetNode: (ids: IModelWithSubModelIds) => createModelHierarchyNode(ids.modelId, true),
            expectations: () => VisibilityExpectations.all("visible"),
          },
          {
            name: "modeled element's children display is turned on when its category display is turned on",
            getTargetNode: (ids: IModelWithSubModelIds) => createCategoryHierarchyNode(ids.modelId, ids.categoryId, true),
            expectations: () => VisibilityExpectations.all("visible"),
          },
          {
            name: "modeled element's children display is turned on when its class grouping node display is turned on",
            getTargetNode: (ids: IModelWithSubModelIds) =>
              createClassGroupingHierarchyNode({ modelId: ids.modelId, categoryId: ids.categoryId, elements: [ids.modeledElementId] }),
            expectations: () => VisibilityExpectations.all("visible"),
          },
          {
            name: "modeled element's children display is turned on when its display is turned on",
            getTargetNode: (ids: IModelWithSubModelIds) =>
              createElementHierarchyNode({
                modelId: ids.modelId,
                categoryId: ids.categoryId,
                elementId: ids.modeledElementId,
                hasChildren: true,
              }),
            expectations: () => VisibilityExpectations.all("visible"),
          },
          {
            name: "modeled element's children display is turned on when its sub-model display is turned on",
            getTargetNode: (ids: IModelWithSubModelIds) => createModelHierarchyNode(ids.modeledElementId, true),
            expectations: (ids: IModelWithSubModelIds): ReturnType<typeof VisibilityExpectations.all> => ({
              subject: () => "partial",
              model: (modelId) => (modelId === ids.modelId ? "partial" : "visible"),
              category: ({ categoryId }) => {
                if (categoryId === ids.subModelCategoryId) {
                  return "visible";
                }
                return "partial";
              },
              groupingNode: ({ elementIds }) => {
                if (elementIds.includes(ids.modeledElementId)) {
                  return "partial";
                }
                return "visible";
              },
              element: ({ elementId }) => {
                if (elementId === ids.modeledElementId) {
                  return "partial";
                }
                return "visible";
              },
            }),
          },
          {
            name: "modeled element, its model and category have partial visibility when its sub-model element's category display is turned on",
            getTargetNode: (ids: IModelWithSubModelIds) => createCategoryHierarchyNode(ids.modeledElementId, ids.subModelCategoryId, true),
            expectations: (ids: IModelWithSubModelIds): ReturnType<typeof VisibilityExpectations.all> => ({
              subject: () => "partial",
              model: () => "partial",
              category: ({ categoryId }) => {
                if (categoryId === ids.subModelCategoryId) {
                  return "visible";
                }
                return "partial";
              },
              groupingNode: ({ elementIds }) => {
                if (elementIds.includes(ids.modeledElementId)) {
                  return "partial";
                }
                return "visible";
              },
              element: ({ elementId }) => {
                if (elementId === ids.subModelElementId) {
                  return "visible";
                }
                return "partial";
              },
            }),
          },
          {
            name: "modeled element, its model and category have partial visibility when its sub-model element's display is turned on",
            getTargetNode: (ids: IModelWithSubModelIds) =>
              createElementHierarchyNode({
                modelId: ids.modeledElementId,
                categoryId: ids.subModelCategoryId,
                elementId: ids.subModelElementId,
              }),
            expectations: (ids: IModelWithSubModelIds): ReturnType<typeof VisibilityExpectations.all> => ({
              subject: () => "partial",
              model: () => "partial",
              category: ({ categoryId }) => {
                if (categoryId === ids.subModelCategoryId) {
                  return "visible";
                }
                return "partial";
              },
              groupingNode: ({ elementIds }) => {
                if (elementIds.includes(ids.modeledElementId)) {
                  return "partial";
                }
                return "visible";
              },
              element: ({ elementId }) => {
                if (elementId === ids.subModelElementId) {
                  return "visible";
                }
                return "partial";
              },
            }),
          },
        ],
      },
      {
        describeName: "with modeled elements that have private subModel",
        createIModel: async function createIModel(context: Mocha.Context): Promise<{ imodel: IModelConnection } & IModelWithSubModelIds> {
          return buildIModel(context, async (builder, testSchema) => {
            const rootSubject: InstanceKey = { className: "BisCore.Subject", id: IModel.rootSubjectId };
            const partition = insertPhysicalPartition({ builder, codeValue: "model", parentId: rootSubject.id });
            const model = insertPhysicalSubModel({ builder, modeledElementId: partition.id });
            const category = insertSpatialCategory({ builder, codeValue: "category" });
            const modeledElement = insertPhysicalElement({
              builder,
              userLabel: `element`,
              modelId: model.id,
              categoryId: category.id,
              classFullName: testSchema.items.SubModelablePhysicalObject.fullName,
            });
            const subModel = insertPhysicalSubModel({ builder, modeledElementId: modeledElement.id, isPrivate: true });
            const subModelCategory = insertSpatialCategory({ builder, codeValue: "category2" });
            const subModelElement = insertPhysicalElement({ builder, userLabel: `element2`, modelId: subModel.id, categoryId: subModelCategory.id });
            return {
              subjectId: rootSubject.id,
              modeledElementId: modeledElement.id,
              modelId: model.id,
              categoryId: category.id,
              subModelCategoryId: subModelCategory.id,
              subModelElementId: subModelElement.id,
            };
          });
        },
        cases: [
          {
            name: "everything is visible when subject display is turned on",
            getTargetNode: (ids: IModelWithSubModelIds) => createSubjectHierarchyNode(ids.subjectId),
            expectations: () => VisibilityExpectations.all("visible"),
          },
          {
            name: "everything is visible when model display is turned on",
            getTargetNode: (ids: IModelWithSubModelIds) => createModelHierarchyNode(ids.modelId, true),
            expectations: () => VisibilityExpectations.all("visible"),
          },
          {
            name: "everything is visible when category display is turned on",
            getTargetNode: (ids: IModelWithSubModelIds) => createCategoryHierarchyNode(ids.modelId, ids.categoryId, true),
            expectations: () => VisibilityExpectations.all("visible"),
          },
          {
            name: "everything is visible when elements class grouping node display is turned on",
            getTargetNode: (ids: IModelWithSubModelIds) =>
              createClassGroupingHierarchyNode({ modelId: ids.modelId, categoryId: ids.categoryId, elements: [ids.modeledElementId] }),
            expectations: () => VisibilityExpectations.all("visible"),
          },
          {
            name: "everything is visible when elements display is turned on",
            getTargetNode: (ids: IModelWithSubModelIds) =>
              createElementHierarchyNode({
                modelId: ids.modelId,
                categoryId: ids.categoryId,
                elementId: ids.modeledElementId,
                hasChildren: false,
              }),
            expectations: () => VisibilityExpectations.all("visible"),
          },
        ],
      },
      {
        describeName: "with modeled elements that have subModel with no children",
        createIModel: async function createIModel(context: Mocha.Context): Promise<{ imodel: IModelConnection } & IModelWithSubModelIds> {
          return buildIModel(context, async (builder, testSchema) => {
            const rootSubject: InstanceKey = { className: "BisCore.Subject", id: IModel.rootSubjectId };
            const partition = insertPhysicalPartition({ builder, codeValue: "model", parentId: rootSubject.id });
            const model = insertPhysicalSubModel({ builder, modeledElementId: partition.id });
            const category = insertSpatialCategory({ builder, codeValue: "category" });
            const modeledElement = insertPhysicalElement({
              builder,
              userLabel: `element`,
              modelId: model.id,
              categoryId: category.id,
              classFullName: testSchema.items.SubModelablePhysicalObject.fullName,
            });
            insertPhysicalSubModel({ builder, modeledElementId: modeledElement.id });
            return {
              subjectId: rootSubject.id,
              modeledElementId: modeledElement.id,
              modelId: model.id,
              categoryId: category.id,
            };
          });
        },
        cases: [
          {
            name: "everything is visible when subject display is turned on",
            getTargetNode: (ids: IModelWithSubModelIds) => createSubjectHierarchyNode(ids.subjectId),
            expectations: () => VisibilityExpectations.all("visible"),
          },
          {
            name: "everything is visible when model display is turned on",
            getTargetNode: (ids: IModelWithSubModelIds) => createModelHierarchyNode(ids.modelId, true),
            expectations: () => VisibilityExpectations.all("visible"),
          },
          {
            name: "everything is visible when category display is turned on",
            getTargetNode: (ids: IModelWithSubModelIds) => createCategoryHierarchyNode(ids.modelId, ids.categoryId, true),
            expectations: () => VisibilityExpectations.all("visible"),
          },
          {
            name: "everything is visible when elements class grouping node display is turned on",
            getTargetNode: (ids: IModelWithSubModelIds) =>
              createClassGroupingHierarchyNode({ modelId: ids.modelId, categoryId: ids.categoryId, elements: [ids.modeledElementId] }),
            expectations: () => VisibilityExpectations.all("visible"),
          },
          {
            name: "everything is visible when elements display is turned on",
            getTargetNode: (ids: IModelWithSubModelIds) =>
              createElementHierarchyNode({
                modelId: ids.modelId,
                categoryId: ids.categoryId,
                elementId: ids.modeledElementId,
                hasChildren: false,
              }),
            expectations: () => VisibilityExpectations.all("visible"),
          },
        ],
      },
    ];

    testCases.forEach(({ describeName, createIModel, cases }) => {
      describe(describeName, () => {
        let iModel: IModelConnection;
        let createdIds: IModelWithSubModelIds;

        before(async function () {
          const { imodel, ...ids } = await createIModel(this);
          iModel = imodel;
          createdIds = ids;
        });

        after(async () => {
          await iModel.close();
        });

        cases.forEach(({ name, getTargetNode, expectations, only }) => {
          (only ? it.only : it)(name, async function () {
            using visibilityTestData = createVisibilityTestData({ imodel: iModel });
            const { handler, provider, viewport } = visibilityTestData;

            const nodeToChangeVisibility = getTargetNode(createdIds);
            await validateHierarchyVisibility({
              provider,
              handler,
              viewport,
              visibilityExpectations: VisibilityExpectations.all("hidden"),
            });
            await handler.changeVisibility(nodeToChangeVisibility, true);
            viewport.renderFrame();
            await validateHierarchyVisibility({
              provider,
              handler,
              viewport,
              visibilityExpectations: expectations(createdIds),
            });
            await handler.changeVisibility(nodeToChangeVisibility, false);
            viewport.renderFrame();
            await validateHierarchyVisibility({
              provider,
              handler,
              viewport,
              visibilityExpectations: VisibilityExpectations.all("hidden"),
            });
          });
        });
      });
    });

    it("by default everything is hidden", async function () {
      await using buildIModelResult = await buildIModel(this, async (builder) => {
        const categoryId = insertSpatialCategory({ builder, codeValue: "category" }).id;
        const modelId = insertPhysicalModelWithPartition({ builder, partitionParentId: IModel.rootSubjectId, codeValue: "1" }).id;
        insertPhysicalElement({ builder, modelId, categoryId });
      });

      const { imodel } = buildIModelResult;
      using visibilityTestData = createVisibilityTestData({ imodel });
      const { handler, provider, viewport } = visibilityTestData;
      await using(handler, async (_) => {
        await validateHierarchyVisibility({
          provider,
          handler,
          viewport,
          visibilityExpectations: {
            subject: () => "hidden",
            model: () => ({ tree: "hidden", modelSelector: false }),
            category: () => ({ tree: "hidden", categorySelector: false, perModelCategoryOverride: "none" }),
            groupingNode: () => "hidden",
            element: () => "hidden",
          },
        });
      });
    });

    it("showing subject makes it, all its models, categories and elements visible", async function () {
      await using buildIModelResult = await buildIModel(this, async (builder) => {
        const categoryId = insertSpatialCategory({ builder, codeValue: "category" }).id;
        const modelId = insertPhysicalModelWithPartition({ builder, partitionParentId: IModel.rootSubjectId, codeValue: "1" }).id;
        insertPhysicalElement({ builder, modelId, categoryId });
      });

      const { imodel } = buildIModelResult;
      using visibilityTestData = createVisibilityTestData({ imodel });
      const { handler, provider, viewport } = visibilityTestData;
      await using(handler, async (_) => {
        await handler.changeVisibility(createSubjectHierarchyNode(IModel.rootSubjectId), true);
        await validateHierarchyVisibility({
          provider,
          handler,
          viewport,
          visibilityExpectations: {
            subject: () => "visible",
            model: () => ({ tree: "visible", modelSelector: true }),
            category: () => ({ tree: "visible", categorySelector: false, perModelCategoryOverride: "show" }),
            groupingNode: () => "visible",
            element: () => "visible",
          },
        });
      });
    });

    it("showing model makes it, all its categories and elements visible and doesn't affect other models", async function () {
      await using buildIModelResult = await buildIModel(this, async (builder) => {
        const categoryId = insertSpatialCategory({ builder, codeValue: "category" }).id;
        const model = insertPhysicalModelWithPartition({ builder, partitionParentId: IModel.rootSubjectId, codeValue: "1" }).id;
        insertPhysicalElement({ builder, modelId: model, categoryId });

        const otherModel = insertPhysicalModelWithPartition({ builder, partitionParentId: IModel.rootSubjectId, codeValue: "2" }).id;
        insertPhysicalElement({ builder, modelId: otherModel, categoryId });
        return { model };
      });

      const { imodel, ...ids } = buildIModelResult;
      using visibilityTestData = createVisibilityTestData({ imodel });
      const { handler, provider, viewport } = visibilityTestData;
      await using(handler, async (_) => {
        await handler.changeVisibility(createModelHierarchyNode(ids.model), true);
        viewport.renderFrame();
        await validateHierarchyVisibility({
          provider,
          handler,
          viewport,
          visibilityExpectations: {
            subject: () => "partial",
            model: (id) => {
              return id === ids.model ? { tree: "visible", modelSelector: true } : { tree: "hidden", modelSelector: false };
            },
            category: ({ modelId }) => {
              if (modelId === ids.model) {
                return { tree: "visible", categorySelector: false, perModelCategoryOverride: "show" };
              }
              return { tree: "hidden", categorySelector: false, perModelCategoryOverride: "none" };
            },
            groupingNode: ({ modelId }) => (modelId === ids.model ? "visible" : "hidden"),
            element: ({ modelId }) => (modelId === ids.model ? "visible" : "hidden"),
          },
        });
      });
    });

    it("all parent hierarchy gets partial when it's visible and one of the elements are added to never drawn list", async function () {
      await using buildIModelResult = await buildIModel(this, async (builder) => {
        const categoryId = insertSpatialCategory({ builder, codeValue: "category" }).id;
        const model = insertPhysicalModelWithPartition({ builder, partitionParentId: IModel.rootSubjectId, codeValue: "1" }).id;
        const elements = [
          insertPhysicalElement({ builder, modelId: model, categoryId }).id,
          insertPhysicalElement({ builder, modelId: model, categoryId }).id,
          insertPhysicalElement({ builder, modelId: model, categoryId }).id,
        ];
        return { model, hiddenElement: elements[0] };
      });

      const { imodel, ...ids } = buildIModelResult;
      using visibilityTestData = createVisibilityTestData({ imodel });
      const { handler, provider, viewport } = visibilityTestData;
      await using(handler, async (_) => {
        await handler.changeVisibility(createModelHierarchyNode(ids.model), true);
        viewport.setNeverDrawn(new Set([ids.hiddenElement]));
        viewport.renderFrame();
        await validateHierarchyVisibility({
          provider,
          handler,
          viewport,
          visibilityExpectations: {
            subject: () => "partial",
            model: () => ({ tree: "partial", modelSelector: true }),
            category: () => ({ tree: "partial", categorySelector: false, perModelCategoryOverride: "show" }),
            groupingNode: () => "partial",
            element: ({ elementId }) => (elementId === ids.hiddenElement ? "hidden" : "visible"),
          },
        });
      });
    });

    it("hiding parent element makes it hidden, model and category partially visible, while children remain visible", async function () {
      await using buildIModelResult = await buildIModel(this, async (builder) => {
        const category = insertSpatialCategory({ builder, codeValue: "category" }).id;
        const model = insertPhysicalModelWithPartition({ builder, partitionParentId: IModel.rootSubjectId, codeValue: "1" }).id;
        const parentElement = insertPhysicalElement({ builder, modelId: model, categoryId: category }).id;
        const child = insertPhysicalElement({ builder, modelId: model, categoryId: category, parentId: parentElement }).id;
        insertPhysicalElement({ builder, modelId: model, categoryId: category, parentId: child });
        return { model, category, parentElement };
      });

      const { imodel, ...ids } = buildIModelResult;
      using visibilityTestData = createVisibilityTestData({ imodel });
      const { handler, provider, viewport } = visibilityTestData;
      await using(handler, async (_) => {
        await handler.changeVisibility(createModelHierarchyNode(ids.model), true);
        viewport.renderFrame();
        await handler.changeVisibility(createElementHierarchyNode({ modelId: ids.model, categoryId: ids.category, elementId: ids.parentElement }), false);
        viewport.renderFrame();

        await validateHierarchyVisibility({
          provider,
          handler,
          viewport,
          visibilityExpectations: {
            subject: () => "partial",
            model: () => ({ tree: "partial", modelSelector: true }),
            category: () => ({ tree: "partial", categorySelector: false, perModelCategoryOverride: "show" }),
            groupingNode: ({ elementIds }) => (elementIds.includes(ids.parentElement) ? "hidden" : "visible"),
            element: ({ elementId }) => (elementId === ids.parentElement ? "hidden" : "visible"),
          },
        });
      });
    });

    it("if model is hidden, showing element adds it to always drawn set and makes model and category visible in the viewport", async function () {
      await using buildIModelResult = await buildIModel(this, async (builder) => {
        const category = insertSpatialCategory({ builder, codeValue: "category" }).id;
        const model = insertPhysicalModelWithPartition({ builder, partitionParentId: IModel.rootSubjectId, codeValue: "1" }).id;
        const elements = [
          insertPhysicalElement({ builder, modelId: model, categoryId: category }).id,
          insertPhysicalElement({ builder, modelId: model, categoryId: category }).id,
          insertPhysicalElement({ builder, modelId: model, categoryId: category }).id,
        ];

        const otherCategory = insertSpatialCategory({ builder, codeValue: "otherCategory" }).id;
        insertPhysicalElement({ builder, modelId: model, categoryId: otherCategory });

        return { model, category, elementToShow: elements[0] };
      });

      const { imodel, ...ids } = buildIModelResult;
      using visibilityTestData = createVisibilityTestData({ imodel });
      const { handler, provider, viewport } = visibilityTestData;
      await using(handler, async (_) => {
        await handler.changeVisibility(createElementHierarchyNode({ modelId: ids.model, categoryId: ids.category, elementId: ids.elementToShow }), true);
        viewport.renderFrame();

        await validateHierarchyVisibility({
          provider,
          handler,
          viewport,
          visibilityExpectations: {
            subject: () => "partial",
            model: () => ({ tree: "partial", modelSelector: true }),
            category: ({ categoryId }) =>
              categoryId === ids.category
                ? { tree: "partial", categorySelector: false, perModelCategoryOverride: "none" }
                : { tree: "hidden", categorySelector: false, perModelCategoryOverride: "none" },
            groupingNode: ({ categoryId }) => (categoryId === ids.category ? "partial" : "hidden"),
            element: ({ elementId }) => (elementId === ids.elementToShow ? "visible" : "hidden"),
          },
        });
      });
    });

    it("if model is hidden, showing element removes all other model elements from the always drawn list", async function () {
      await using buildIModelResult = await buildIModel(this, async (builder) => {
        const category = insertSpatialCategory({ builder, codeValue: "category" }).id;
        const model = insertPhysicalModelWithPartition({ builder, partitionParentId: IModel.rootSubjectId, codeValue: "1" }).id;
        const otherModel = insertPhysicalModelWithPartition({ builder, partitionParentId: IModel.rootSubjectId, codeValue: "2" }).id;

        const modelElements = [
          insertPhysicalElement({ builder, modelId: model, categoryId: category }).id,
          insertPhysicalElement({ builder, modelId: model, categoryId: category }).id,
          insertPhysicalElement({ builder, modelId: model, categoryId: category }).id,
        ];

        const otherModelElements = [
          insertPhysicalElement({ builder, modelId: otherModel, categoryId: category }).id,
          insertPhysicalElement({ builder, modelId: otherModel, categoryId: category }).id,
          insertPhysicalElement({ builder, modelId: otherModel, categoryId: category }).id,
        ];

        return { model, category, modelElements, otherModelElements, allElements: [...modelElements, ...otherModelElements] };
      });

      const { imodel, ...ids } = buildIModelResult;
      using visibilityTestData = createVisibilityTestData({ imodel });
      const { handler, provider, viewport } = visibilityTestData;
      await using(handler, async (_) => {
        const elementToShow = ids.modelElements[0];
        viewport.setAlwaysDrawn(new Set(ids.allElements));
        viewport.renderFrame();

        await validateHierarchyVisibility({
          provider,
          handler,
          viewport,
          visibilityExpectations: VisibilityExpectations.all("hidden"),
        });

        await handler.changeVisibility(createElementHierarchyNode({ modelId: ids.model, categoryId: ids.category, elementId: elementToShow }), true);
        viewport.renderFrame();

        expect(viewport.alwaysDrawn).to.deep.eq(new Set([elementToShow, ...ids.otherModelElements]));
        await validateHierarchyVisibility({
          provider,
          handler,
          viewport,
          visibilityExpectations: {
            subject: () => "partial",
            model: (id) => (id === ids.model ? { tree: "partial", modelSelector: true } : { tree: "hidden", modelSelector: false }),
            category: ({ modelId }) => ({ tree: modelId === ids.model ? "partial" : "hidden", categorySelector: false, perModelCategoryOverride: "none" }),
            groupingNode: ({ elementIds }) => (elementIds.includes(elementToShow) ? "partial" : "hidden"),
            element: ({ elementId }) => (elementId === elementToShow ? "visible" : "hidden"),
          },
        });
      });
    });

    it("model gets hidden when elements from other model are added to the exclusive always drawn list", async function () {
      await using buildIModelResult = await buildIModel(this, async (builder) => {
        const categoryId = insertSpatialCategory({ builder, codeValue: "category" }).id;
        const model = insertPhysicalModelWithPartition({ builder, partitionParentId: IModel.rootSubjectId, codeValue: "1" }).id;
        insertPhysicalElement({ builder, modelId: model, categoryId });

        const exclusiveModel = insertPhysicalModelWithPartition({ builder, partitionParentId: IModel.rootSubjectId, codeValue: "2" }).id;
        const exclusiveElement = insertPhysicalElement({ builder, modelId: exclusiveModel, categoryId }).id;
        insertPhysicalElement({ builder, modelId: exclusiveModel, categoryId });
        return { exclusiveModel, exclusiveElement };
      });

      const { imodel, ...ids } = buildIModelResult;
      using visibilityTestData = createVisibilityTestData({ imodel });
      const { handler, provider, viewport } = visibilityTestData;
      await using(handler, async (_) => {
        await handler.changeVisibility(createSubjectHierarchyNode("0x1"), true);
        viewport.setAlwaysDrawn(new Set([ids.exclusiveElement]), true);
        viewport.renderFrame();
        await validateHierarchyVisibility({
          provider,
          handler,
          viewport,
          visibilityExpectations: {
            subject: () => "partial",
            model: (id) => {
              if (id === ids.exclusiveModel) {
                return { tree: "partial", modelSelector: true };
              }
              return { tree: "hidden", modelSelector: true };
            },
            category: ({ modelId }) => {
              if (modelId === ids.exclusiveModel) {
                return { tree: "partial", categorySelector: false, perModelCategoryOverride: "show" };
              }
              return { tree: "hidden", categorySelector: false, perModelCategoryOverride: "show" };
            },
            groupingNode: ({ modelId }) => (modelId === ids.exclusiveModel ? "partial" : "hidden"),
            element: ({ elementId }) => (elementId === ids.exclusiveElement ? "visible" : "hidden"),
          },
        });
      });
    });

    it("showing category makes its model visible in the viewport and per model override for that category is set to SHOW", async function () {
      await using buildIModelResult = await buildIModel(this, async (builder) => {
        const category = insertSpatialCategory({ builder, codeValue: "category" }).id;
        const model = insertPhysicalModelWithPartition({ builder, partitionParentId: IModel.rootSubjectId, codeValue: "1" }).id;
        insertPhysicalElement({ builder, modelId: model, categoryId: category });
        return { model, category };
      });

      const { imodel, ...ids } = buildIModelResult;
      using visibilityTestData = createVisibilityTestData({ imodel });
      const { handler, provider, viewport } = visibilityTestData;
      await using(handler, async (_) => {
        await handler.changeVisibility(createCategoryHierarchyNode(ids.model, ids.category), true);
        viewport.renderFrame();
        await validateHierarchyVisibility({
          provider,
          handler,
          viewport,
          visibilityExpectations: {
            subject: () => "visible",
            model: () => ({ tree: "visible", modelSelector: true }),
            category: () => ({ tree: "visible", categorySelector: false, perModelCategoryOverride: "show" }),
            groupingNode: () => "visible",
            element: () => "visible",
          },
        });
      });
    });

    it("hiding category visible in selector adds it to per model override list", async function () {
      await using buildIModelResult = await buildIModel(this, async (builder) => {
        const category = insertSpatialCategory({ builder, codeValue: "category" }).id;
        const model = insertPhysicalModelWithPartition({ builder, partitionParentId: IModel.rootSubjectId, codeValue: "1" }).id;
        insertPhysicalElement({ builder, modelId: model, categoryId: category });

        const otherCategory = insertSpatialCategory({ builder, codeValue: "otherCategory" }).id;
        insertPhysicalElement({ builder, modelId: model, categoryId: otherCategory });
        return { model, category };
      });

      const { imodel, ...ids } = buildIModelResult;
      using visibilityTestData = createVisibilityTestData({ imodel });
      const { handler, provider, viewport } = visibilityTestData;
      await using(handler, async (_) => {
        await handler.changeVisibility(createSubjectHierarchyNode(IModel.rootSubjectId), true);
        viewport.changeCategoryDisplay(ids.category, true, true);
        viewport.renderFrame();

        await handler.changeVisibility(createCategoryHierarchyNode(ids.model, ids.category), false);
        viewport.renderFrame();

        await validateHierarchyVisibility({
          provider,
          handler,
          viewport,
          visibilityExpectations: {
            subject: () => "partial",
            model: () => ({ tree: "partial", modelSelector: true }),
            category: ({ categoryId }) =>
              categoryId === ids.category
                ? { tree: "hidden", categorySelector: true, perModelCategoryOverride: "hide" }
                : { tree: "visible", categorySelector: false, perModelCategoryOverride: "show" },
            groupingNode: ({ categoryId }) => (categoryId === ids.category ? "hidden" : "visible"),
            element: ({ categoryId }) => (categoryId === ids.category ? "hidden" : "visible"),
          },
        });
      });
    });

    it("showing grouping node makes it and its grouped elements visible", async function () {
      await using buildIModelResult = await buildIModel(this, async (builder) => {
        const category = insertSpatialCategory({ builder, codeValue: "category" }).id;
        const model = insertPhysicalModelWithPartition({ builder, partitionParentId: IModel.rootSubjectId, codeValue: "1" }).id;
        const parentElement = insertPhysicalElement({ builder, modelId: model, categoryId: category }).id;
        const child = insertPhysicalElement({ builder, modelId: model, categoryId: category, parentId: parentElement }).id;
        insertPhysicalElement({ builder, modelId: model, categoryId: category, parentId: child });

        const otherCategory = insertSpatialCategory({ builder, codeValue: "otherCategory" }).id;
        insertPhysicalElement({ builder, modelId: model, categoryId: otherCategory });

        return { model, category, parentElement };
      });

      const { imodel, ...ids } = buildIModelResult;
      using visibilityTestData = createVisibilityTestData({ imodel });
      const { handler, provider, viewport } = visibilityTestData;
      await using(handler, async (_) => {
        await handler.changeVisibility(
          createClassGroupingHierarchyNode({
            modelId: ids.model,
            categoryId: ids.category,
            elements: [ids.parentElement],
          }),
          true,
        );
        viewport.renderFrame();

        await validateHierarchyVisibility({
          provider,
          handler,
          viewport,
          visibilityExpectations: {
            subject: () => "partial",
            model: () => ({ tree: "partial", modelSelector: true }),
            category: ({ categoryId }) =>
              categoryId === ids.category
                ? { tree: "partial", categorySelector: false, perModelCategoryOverride: "none" }
                : { tree: "hidden", categorySelector: false, perModelCategoryOverride: "none" },
            groupingNode: ({ elementIds }) => (elementIds.includes(ids.parentElement) ? "visible" : "hidden"),
            element: ({ elementId }) => (elementId === ids.parentElement ? "visible" : "hidden"),
          },
        });
      });
    });

    it("hiding grouping node makes it and its grouped elements hidden", async function () {
      await using buildIModelResult = await buildIModel(this, async (builder) => {
        const category = insertSpatialCategory({ builder, codeValue: "category" }).id;
        const model = insertPhysicalModelWithPartition({ builder, partitionParentId: IModel.rootSubjectId, codeValue: "1" }).id;
        const parentElement = insertPhysicalElement({ builder, modelId: model, categoryId: category }).id;
        const child = insertPhysicalElement({ builder, modelId: model, categoryId: category, parentId: parentElement }).id;
        insertPhysicalElement({ builder, modelId: model, categoryId: category, parentId: child });

        const otherCategory = insertSpatialCategory({ builder, codeValue: "otherCategory" }).id;
        insertPhysicalElement({ builder, modelId: model, categoryId: otherCategory });

        return { model, category, parentElement };
      });

      const { imodel, ...ids } = buildIModelResult;
      using visibilityTestData = createVisibilityTestData({ imodel });
      const { handler, provider, viewport } = visibilityTestData;
      await using(handler, async (_) => {
        await handler.changeVisibility(createSubjectHierarchyNode(IModel.rootSubjectId), true);
        viewport.renderFrame();
        await handler.changeVisibility(
          createClassGroupingHierarchyNode({
            modelId: ids.model,
            categoryId: ids.category,
            elements: [ids.parentElement],
          }),
          false,
        );
        viewport.renderFrame();

        await validateHierarchyVisibility({
          provider,
          handler,
          viewport,
          visibilityExpectations: {
            subject: () => "partial",
            model: () => ({ tree: "partial", modelSelector: true }),
            category: ({ categoryId }) => ({
              tree: categoryId === ids.category ? "partial" : "visible",
              categorySelector: false,
              perModelCategoryOverride: "show",
            }),
            groupingNode: ({ elementIds }) => (elementIds.includes(ids.parentElement) ? "hidden" : "visible"),
            element: ({ elementId }) => (elementId === ids.parentElement ? "hidden" : "visible"),
          },
        });
      });
    });

    describe("child element category is different than parent's", () => {
      it("model visibility only takes into account parent element categories", async function () {
        await using buildIModelResult = await buildIModel(this, async (builder) => {
          const parentCategory = insertSpatialCategory({ builder, codeValue: "parentCategory" });
          const childCategory = insertSpatialCategory({ builder, codeValue: "childCategory" });
          const model = insertPhysicalModelWithPartition({ builder, codeValue: "model" });

          const parentElement = insertPhysicalElement({ builder, modelId: model.id, categoryId: parentCategory.id });
          insertPhysicalElement({ builder, modelId: model.id, categoryId: childCategory.id, parentId: parentElement.id });
          return { modelId: model.id, parentCategoryId: parentCategory.id, parentElementId: parentElement.id };
        });
        const { imodel, modelId, parentCategoryId, parentElementId } = buildIModelResult;
        using visibilityTestData = createVisibilityTestData({ imodel });
        const { handler, viewport, ...props } = visibilityTestData;
        const parentCategoryNode = createCategoryHierarchyNode(modelId, parentCategoryId);

        await using(handler, async (_) => {
          await handler.changeVisibility(parentCategoryNode, true);
          viewport.renderFrame();
          await validateHierarchyVisibility({
            ...props,
            handler,
            viewport,
            visibilityExpectations: {
              ...VisibilityExpectations.all("visible"),
              // FIXME: This is strange from the UX perspective
              groupingNode: ({ elementIds }) => (elementIds.includes(parentElementId) ? "visible" : "hidden"),
              element: ({ elementId }) => (elementId === parentElementId ? "visible" : "hidden"),
            },
          });
        });
      });

      it("category visibility only takes into account element trees that start with those that have no parents", async function () {
        await using buildIModelResult = await buildIModel(this, async (builder) => {
          const category = insertSpatialCategory({ builder, codeValue: "parentCategory" });
          const model = insertPhysicalModelWithPartition({ builder, codeValue: "model" });
          const element = insertPhysicalElement({ builder, modelId: model.id, categoryId: category.id });

          const unrelatedParentCategory = insertSpatialCategory({ builder, codeValue: "differentParentCategory" });
          const unrelatedParentElement = insertPhysicalElement({ builder, modelId: model.id, categoryId: unrelatedParentCategory.id });
          insertPhysicalElement({ builder, modelId: model.id, categoryId: category.id, parentId: unrelatedParentElement.id });

          return { modelId: model.id, categoryId: category.id, elementId: element.id, unrelatedCategoryId: unrelatedParentCategory.id };
        });
        const { imodel, modelId, categoryId, elementId } = buildIModelResult;
        using visibilityTestData = createVisibilityTestData({ imodel });
        const { handler, viewport, ...testProps } = visibilityTestData;
        const elementNode = createElementHierarchyNode({ modelId, categoryId, elementId });

        await using(handler, async (_) => {
          await handler.changeVisibility(elementNode, true);
          viewport.renderFrame();
          await validateHierarchyVisibility({
            ...testProps,
            handler,
            viewport,
            visibilityExpectations: {
              subject: () => "partial",
              model: () => ({ tree: "partial", modelSelector: true }),
              category: (props) => ({
                tree: props.categoryId === categoryId ? "visible" : "hidden",
                categorySelector: false,
                perModelCategoryOverride: "none",
              }),
              groupingNode: ({ elementIds }) => (elementIds.includes(elementId) ? "visible" : "hidden"),
              element: (props) => (props.elementId === elementId ? "visible" : "hidden"),
            },
          });
        });
      });
    });

    describe("reacting to category selector", () => {
      async function createIModel(context: Mocha.Context) {
        return buildIModel(context, async (builder) => {
          const model = insertPhysicalModelWithPartition({ builder, codeValue: "model" });

          const category1 = insertSpatialCategory({ builder, codeValue: "category1" });
          const elements1 = [
            insertPhysicalElement({ builder, categoryId: category1.id, modelId: model.id }).id,
            insertPhysicalElement({ builder, categoryId: category1.id, modelId: model.id }).id,
          ];

          const category2 = insertSpatialCategory({ builder, codeValue: "category2" });
          const elements2 = [
            insertPhysicalElement({ builder, categoryId: category2.id, modelId: model.id }).id,
            insertPhysicalElement({ builder, categoryId: category2.id, modelId: model.id }).id,
          ];
          return { firstCategoryId: category1.id, secondCategoryId: category2.id, modelId: model.id, elements1, elements2 };
        });
      }

      it("showing category via the selector makes category and all elements visible when it has no always or never drawn elements", async function () {
        await using buildIModelResult = await createIModel(this);
        const { imodel, firstCategoryId, secondCategoryId, modelId } = buildIModelResult;
        using visibilityTestData = createVisibilityTestData({ imodel });
        const { handler, provider, viewport } = visibilityTestData;
        await using(handler, async (_) => {
          await viewport.addViewedModels(modelId);
          viewport.renderFrame();

          await validateHierarchyVisibility({
            handler,
            provider,
            viewport,
            visibilityExpectations: VisibilityExpectations.all("hidden"),
          });

          viewport.changeCategoryDisplay([firstCategoryId, secondCategoryId], true, true);
          viewport.renderFrame();

          await validateHierarchyVisibility({
            handler,
            provider,
            viewport,
            visibilityExpectations: VisibilityExpectations.all("visible"),
          });
        });
      });

      it("hiding category via the selector makes category and all elements hidden when it has no always or never drawn elements", async function () {
        await using buildIModelResult = await createIModel(this);
        const { imodel, firstCategoryId, secondCategoryId, modelId } = buildIModelResult;
        using visibilityTestData = createVisibilityTestData({ imodel });
        const { handler, provider, viewport } = visibilityTestData;
        await using(handler, async (_) => {
          await viewport.addViewedModels(modelId);
          viewport.changeCategoryDisplay([firstCategoryId, secondCategoryId], true, true);
          viewport.renderFrame();

          await validateHierarchyVisibility({
            handler,
            provider,
            viewport,
            visibilityExpectations: VisibilityExpectations.all("visible"),
          });

          viewport.changeCategoryDisplay([firstCategoryId, secondCategoryId], false);
          viewport.renderFrame();

          await validateHierarchyVisibility({
            handler,
            provider,
            viewport,
            visibilityExpectations: VisibilityExpectations.all("hidden"),
          });
        });
      });

      it("hiding category via the selector makes it hidden when it only has never drawn elements", async function () {
        await using buildIModelResult = await createIModel(this);
        const { imodel, firstCategoryId, modelId, elements1 } = buildIModelResult;
        using visibilityTestData = createVisibilityTestData({ imodel });
        const { handler, provider, viewport } = visibilityTestData;
        await using(handler, async (_) => {
          await viewport.addViewedModels(modelId);
          viewport.changeCategoryDisplay(firstCategoryId, true, true);
          const elementId = elements1[0];
          viewport.setNeverDrawn(new Set([elementId]));
          viewport.renderFrame();

          await validateHierarchyVisibility({
            handler,
            provider,
            viewport,
            visibilityExpectations: {
              subject: () => "partial",
              model: () => ({ tree: "partial", modelSelector: true }),
              category: ({ categoryId }) => (categoryId === firstCategoryId ? "partial" : "hidden"),
              groupingNode: ({ categoryId }) => (categoryId === firstCategoryId ? "partial" : "hidden"),
              element: (props) => (props.categoryId === firstCategoryId && props.elementId !== elementId ? "visible" : "hidden"),
            },
          });

          viewport.changeCategoryDisplay([firstCategoryId], false);
          viewport.renderFrame();

          await validateHierarchyVisibility({
            handler,
            provider,
            viewport,
            visibilityExpectations: VisibilityExpectations.all("hidden"),
          });
        });
      });

      it("showing category via the selector makes it visible when it only has always drawn elements", async function () {
        await using buildIModelResult = await createIModel(this);
        const { imodel, firstCategoryId, secondCategoryId, elements1, modelId } = buildIModelResult;
        using visibilityTestData = createVisibilityTestData({ imodel });
        const { handler, provider, viewport } = visibilityTestData;
        await using(handler, async (_) => {
          await viewport.addViewedModels(modelId);
          viewport.changeCategoryDisplay(secondCategoryId, true, true);
          const elementId = elements1[0];
          viewport.setAlwaysDrawn(new Set([elementId]));
          viewport.renderFrame();

          await validateHierarchyVisibility({
            handler,
            provider,
            viewport,
            visibilityExpectations: {
              subject: () => "partial",
              model: () => ({ tree: "partial", modelSelector: true }),
              category: ({ categoryId }) => (categoryId === firstCategoryId ? "partial" : "visible"),
              groupingNode: ({ categoryId }) => (categoryId === firstCategoryId ? "partial" : "visible"),
              element: (props) => (props.categoryId === firstCategoryId && props.elementId !== elementId ? "hidden" : "visible"),
            },
          });

          viewport.changeCategoryDisplay(firstCategoryId, true, true);
          viewport.renderFrame();

          await validateHierarchyVisibility({
            handler,
            provider,
            viewport,
            visibilityExpectations: VisibilityExpectations.all("visible"),
          });
        });
      });

      it("model is visible if category is disabled in selector but all category's elements are always drawn", async function () {
        await using buildIModelResult = await createIModel(this);
        const { imodel, firstCategoryId, secondCategoryId, elements1, modelId } = buildIModelResult;
        using visibilityTestData = createVisibilityTestData({ imodel });
        const { handler, provider, viewport } = visibilityTestData;
        await using(handler, async (_) => {
          await viewport.addViewedModels(modelId);
          viewport.changeCategoryDisplay([firstCategoryId, secondCategoryId], true, true);
          viewport.setAlwaysDrawn(new Set(elements1));
          viewport.renderFrame();

          await validateHierarchyVisibility({
            handler,
            provider,
            viewport,
            visibilityExpectations: VisibilityExpectations.all("visible"),
          });

          viewport.changeCategoryDisplay(firstCategoryId, false);
          viewport.renderFrame();

          await validateHierarchyVisibility({
            handler,
            provider,
            viewport,
            visibilityExpectations: VisibilityExpectations.all("visible"),
          });
        });
      });

      it("model is hidden if category is enabled in selector but all category's elements are never drawn", async function () {
        await using buildIModelResult = await createIModel(this);
        const { imodel, firstCategoryId, elements1, modelId } = buildIModelResult;
        using visibilityTestData = createVisibilityTestData({ imodel });
        const { handler, provider, viewport } = visibilityTestData;
        await using(handler, async (_) => {
          await viewport.addViewedModels(modelId);
          viewport.setNeverDrawn(new Set(elements1));
          viewport.renderFrame();

          await validateHierarchyVisibility({
            handler,
            provider,
            viewport,
            visibilityExpectations: VisibilityExpectations.all("hidden"),
          });

          viewport.changeCategoryDisplay(firstCategoryId, true, true);
          viewport.renderFrame();

          await validateHierarchyVisibility({
            handler,
            provider,
            viewport,
            visibilityExpectations: VisibilityExpectations.all("hidden"),
          });
        });
      });
    });

    describe("Custom Hierarchy configuration", () => {
      /**
       * Creates physical model that has one spatial category that contains contains 3 child elements
       * out of which the first and second belong to the same custom class while the last element is of class `PhysicalObject`
       */
      async function createHierarchyConfigurationModel(context: Mocha.Context) {
        return buildIModel(context, async (builder, schema) => {
          const emptyPartitionId = insertPhysicalPartition({ builder, codeValue: "EmptyPhysicalModel", parentId: IModel.rootSubjectId }).id;
          const emptyModelId = insertPhysicalSubModel({ builder, modeledElementId: emptyPartitionId }).id;

          const customClassName = schema.items.SubModelablePhysicalObject.fullName;

          const partitionId = insertPhysicalPartition({ builder, codeValue: "ConfigurationPhysicalModel ", parentId: IModel.rootSubjectId }).id;
          const configurationModelId = insertPhysicalSubModel({ builder, modeledElementId: partitionId }).id;
          const modelCategories = new Array<string>();

          const configurationCategoryId = insertSpatialCategory({ builder, codeValue: `ConfigurationSpatialCategory` }).id;
          modelCategories.push(configurationCategoryId);
          const elements = new Array<Id64String>();

          for (let childIdx = 0; childIdx < 3; ++childIdx) {
            const props: GeometricElement3dProps = {
              model: configurationModelId,
              category: configurationCategoryId,
              code: new Code({ scope: partitionId, spec: "", value: `Configuration_${customClassName}_${childIdx}` }),
              classFullName: childIdx !== 2 ? customClassName : "Generic:PhysicalObject",
            };
            elements.push(builder.insertElement(props));
          }
          const [customClassElement1, customClassElement2, nonCustomClassElement] = elements;

          const hierarchyConfig: typeof defaultHierarchyConfiguration = {
            ...defaultHierarchyConfiguration,
            showEmptyModels: true,
            elementClassSpecification: customClassName,
          };

          return {
            configurationModelId,
            configurationCategoryId,
            elements,
            customClassElement1,
            customClassElement2,
            nonCustomClassElement,
            modelCategories,
            emptyModelId,
            customClassName,
            hierarchyConfig,
          };
        });
      }

      describe("subject with empty model", () => {
        const node = createSubjectHierarchyNode(IModel.rootSubjectId);

        it("empty model hidden by default", async function () {
          await using buildIModelResult = await createHierarchyConfigurationModel(this);
          const { imodel, hierarchyConfig } = buildIModelResult;
          using visibilityTestData = createVisibilityTestData({ imodel, hierarchyConfig });
          const { handler, provider, viewport } = visibilityTestData;

          await validateHierarchyVisibility({
            provider,
            handler,
            viewport,
            visibilityExpectations: VisibilityExpectations.all("hidden"),
          });
        });

        it("showing it makes empty model visible", async function () {
          await using buildIModelResult = await createHierarchyConfigurationModel(this);
          const { imodel, hierarchyConfig } = buildIModelResult;
          using visibilityTestData = createVisibilityTestData({ imodel, hierarchyConfig });
          const { handler, provider, viewport } = visibilityTestData;

          await using(handler, async (_) => {
            await handler.changeVisibility(node, true);
            await validateHierarchyVisibility({
              provider,
              handler,
              viewport,
              visibilityExpectations: VisibilityExpectations.all("visible"),
            });
          });
        });

        it("gets partial when only empty model is visible", async function () {
          await using buildIModelResult = await createHierarchyConfigurationModel(this);
          const { imodel, hierarchyConfig, emptyModelId } = buildIModelResult;
          using visibilityTestData = createVisibilityTestData({ imodel, hierarchyConfig });
          const { handler, provider, viewport } = visibilityTestData;

          await using(handler, async (_) => {
            await handler.changeVisibility(createModelHierarchyNode(emptyModelId), true);
            await validateHierarchyVisibility({
              provider,
              handler,
              viewport,
              visibilityExpectations: {
                subject: () => "partial",
                model: (id) => (id === emptyModelId ? { tree: "visible", modelSelector: true } : { tree: "hidden", modelSelector: false }),
                category: () => ({ tree: "hidden", categorySelector: false, perModelCategoryOverride: "none" }),
                groupingNode: () => "hidden",
                element: () => "hidden",
              },
            });
          });
        });
      });

      describe("model with custom class specification elements", () => {
        it("showing it makes it, all its categories and elements visible", async function () {
          await using buildIModelResult = await createHierarchyConfigurationModel(this);
          const { imodel, hierarchyConfig, configurationModelId } = buildIModelResult;
          using visibilityTestData = createVisibilityTestData({ imodel, hierarchyConfig });
          const { handler, provider, viewport } = visibilityTestData;

          await using(handler, async (_) => {
            await handler.changeVisibility(createModelHierarchyNode(configurationModelId), true);
            await validateHierarchyVisibility({
              provider,
              handler,
              viewport,
              visibilityExpectations: {
                ...VisibilityExpectations.all("visible"),
                subject: () => "partial",
                model: (id) => (id === configurationModelId ? { tree: "visible", modelSelector: true } : { tree: "hidden", modelSelector: false }),
              },
            });
          });
        });

        it("gets partial when custom class element is visible", async function () {
          await using buildIModelResult = await createHierarchyConfigurationModel(this);
          const { imodel, hierarchyConfig, configurationModelId, configurationCategoryId, customClassElement1 } = buildIModelResult;
          using visibilityTestData = createVisibilityTestData({ imodel, hierarchyConfig });
          const { handler, provider, viewport } = visibilityTestData;

          await using(handler, async (_) => {
            await handler.changeVisibility(
              createElementHierarchyNode({
                modelId: configurationModelId,
                categoryId: configurationCategoryId,
                hasChildren: true,
                elementId: customClassElement1,
              }),
              true,
            );
            expect(viewport.alwaysDrawn).to.deep.eq(new Set([customClassElement1]));
            viewport.renderFrame();

            await validateHierarchyVisibility({
              provider,
              handler,
              viewport,
              visibilityExpectations: {
                subject: () => "partial",
                model: (id) => (id === configurationModelId ? { tree: "partial", modelSelector: true } : { tree: "hidden", modelSelector: false }),
                category: ({ modelId }) => ({
                  tree: modelId === configurationModelId ? "partial" : "hidden",
                  categorySelector: false,
                  perModelCategoryOverride: "none",
                }),
                groupingNode: () => "partial",
                element: ({ elementId }) => (elementId === customClassElement1 ? "visible" : "hidden"),
              },
            });
          });
        });

        it("gets visible when all custom class elements are visible", async function () {
          await using buildIModelResult = await createHierarchyConfigurationModel(this);
          const { imodel, hierarchyConfig, configurationModelId, configurationCategoryId, customClassElement1, customClassElement2, nonCustomClassElement } =
            buildIModelResult;
          using visibilityTestData = createVisibilityTestData({ imodel, hierarchyConfig });
          const { handler, provider, viewport } = visibilityTestData;

          await using(handler, async (_) => {
            await handler.changeVisibility(
              createElementHierarchyNode({
                modelId: configurationModelId,
                categoryId: configurationCategoryId,
                hasChildren: true,
                elementId: customClassElement1,
              }),
              true,
            );
            await handler.changeVisibility(
              createElementHierarchyNode({
                modelId: configurationModelId,
                categoryId: configurationCategoryId,
                hasChildren: true,
                elementId: customClassElement2,
              }),
              true,
            );
            expect(viewport.alwaysDrawn).to.deep.eq(new Set([customClassElement1, customClassElement2]));
            viewport.renderFrame();

            await validateHierarchyVisibility({
              provider,
              handler,
              viewport,
              visibilityExpectations: {
                subject: () => "partial",
                model: (id) => (id === configurationModelId ? { tree: "visible", modelSelector: true } : { tree: "hidden", modelSelector: false }),
                category: ({ modelId }) => ({
                  tree: modelId === configurationModelId ? "visible" : "hidden",
                  categorySelector: false,
                  perModelCategoryOverride: "none",
                }),
                groupingNode: ({ elementIds }) => (elementIds.includes(nonCustomClassElement) ? "hidden" : "visible"),
                element: ({ modelId }) => (modelId === nonCustomClassElement ? "hidden" : "visible"),
              },
            });
          });
        });
      });
    });

    describe("filtered nodes", () => {
      function createFilteredVisibilityTestData({
        imodel,
        filterPaths,
      }: Parameters<typeof createVisibilityTestData>[0] & { filterPaths: HierarchyNodeIdentifiersPath[] }) {
        const commonProps = createCommonProps(imodel);
        const handler = createModelsTreeVisibilityHandler({ ...commonProps, filteredPaths: filterPaths });
        const defaultProvider = createProvider({ ...commonProps });
        const filteredProvider = createProvider({ ...commonProps, filterPaths });
        return {
          handler,
          defaultProvider,
          filteredProvider,
          ...commonProps,
          [Symbol.dispose]() {
            commonProps.idsCache[Symbol.dispose]();
            handler[Symbol.dispose]();
            defaultProvider[Symbol.dispose]();
            commonProps.viewport.dispose();
            filteredProvider[Symbol.dispose]();
          },
        };
      }

      async function getNodeMatchingPath(provider: HierarchyProvider, identifierPath: InstanceKey[], parentNode?: HierarchyNode): Promise<HierarchyNode> {
        for (const [idx, pathKey] of identifierPath.entries()) {
          let newParentNode: HierarchyNode | undefined;
          for await (const node of provider.getNodes({ parentNode })) {
            if (HierarchyNode.isClassGroupingNode(node)) {
              if (node.key.className === pathKey.className) {
                return getNodeMatchingPath(provider, identifierPath.slice(idx + 1), node);
              }
              continue;
            }

            assert(HierarchyNode.isInstancesNode(node));
            const nodeKey = node.key.instanceKeys[0];
            if (InstanceKey.equals(nodeKey, pathKey)) {
              newParentNode = node;
              break;
            }
          }

          assert(!!newParentNode, `Couldn't find a node matching path: ${JSON.stringify(identifierPath, undefined, 2)}`);
          parentNode = newParentNode;
        }

        assert(!!parentNode, `Couldn't find a node matching path: ${JSON.stringify(identifierPath, undefined, 2)}`);
        return parentNode;
      }

      describe("single path to element", () => {
        it("switches on only filtered hierarchy when root node is clicked", async function () {
          await using buildIModelResult = await buildIModel(this, async (builder) => {
            const category = insertSpatialCategory({ builder, codeValue: "category" });
            const model = insertPhysicalModelWithPartition({ builder, partitionParentId: IModel.rootSubjectId, codeValue: "1" });
            const filterTargetElement = insertPhysicalElement({ builder, modelId: model.id, categoryId: category.id });

            const unfilteredCategory = insertSpatialCategory({ builder, codeValue: "otherCategory" });
            const unfilteredModel = insertPhysicalModelWithPartition({ builder, partitionParentId: IModel.rootSubjectId, codeValue: "2" });
            insertPhysicalElement({ builder, modelId: unfilteredModel.id, categoryId: unfilteredCategory.id });

            return {
              model,
              category,
              filterTargetElement,
              filterPaths: [[model, category, filterTargetElement]],
            };
          });

          const { imodel, filterPaths, ...keys } = buildIModelResult;
          using visibilityTestData = createFilteredVisibilityTestData({ imodel, filterPaths });
          const { handler, viewport, defaultProvider, filteredProvider } = visibilityTestData;
          await using(handler, async (_) => {
            const node = await getNodeMatchingPath(filteredProvider, [keys.model]);
            await handler.changeVisibility(node, true);
            viewport.renderFrame();

            await validateHierarchyVisibility({
              provider: filteredProvider,
              handler,
              viewport,
              visibilityExpectations: VisibilityExpectations.all("visible"),
            });

            await validateHierarchyVisibility({
              provider: defaultProvider,
              handler,
              viewport,
              visibilityExpectations: {
                subject: () => "partial",
                model: (id) => (id === keys.model.id ? "visible" : "hidden"),
                category: ({ modelId }) => (modelId === keys.model.id ? "visible" : "hidden"),
                groupingNode: ({ modelId }) => (modelId === keys.model.id ? "visible" : "hidden"),
                element: ({ modelId }) => (modelId === keys.model.id ? "visible" : "hidden"),
              },
            });
          });
        });
      });

      describe("path to elements in different categories", () => {
        async function createIModel(context: Mocha.Context) {
          return buildIModel(context, async (builder) => {
            const filteredCategories = [
              insertSpatialCategory({ builder, codeValue: "category1" }),
              insertSpatialCategory({ builder, codeValue: "category2" }),
              insertSpatialCategory({ builder, codeValue: "category3" }),
            ];
            const model = insertPhysicalModelWithPartition({ builder, partitionParentId: IModel.rootSubjectId, codeValue: "1" });
            const paths: InstanceKey[][] = [];
            const filterTargets = new Set<Id64String>();
            filteredCategories.forEach((category) => {
              const filterTarget = insertPhysicalElement({ builder, modelId: model.id, categoryId: category.id });
              paths.push([model, category, filterTarget]);
              filterTargets.add(filterTarget.id);

              insertPhysicalElement({ builder, modelId: model.id, categoryId: category.id });
            });

            const unfilteredCategory = insertSpatialCategory({ builder, codeValue: "otherCategory" });
            const unfilteredModel = insertPhysicalModelWithPartition({ builder, partitionParentId: IModel.rootSubjectId, codeValue: "2" });
            insertPhysicalElement({ builder, modelId: unfilteredModel.id, categoryId: unfilteredCategory.id });

            return {
              model,
              filteredCategories,
              filterPaths: paths,
              filterTargetElements: filterTargets,
            };
          });
        }

        it("switches on only filtered hierarchy when root node is clicked", async function () {
          await using buildIModelResult = await createIModel(this);
          const { imodel, filterPaths, filterTargetElements, ...keys } = buildIModelResult;
          using visibilityTestData = createFilteredVisibilityTestData({ imodel, filterPaths });
          const { handler, viewport, defaultProvider, filteredProvider } = visibilityTestData;

          await using(handler, async (_) => {
            const node = await getNodeMatchingPath(filteredProvider, [keys.model]);
            await handler.changeVisibility(node, true);
            viewport.renderFrame();

            await validateHierarchyVisibility({
              provider: filteredProvider,
              handler,
              viewport,
              visibilityExpectations: VisibilityExpectations.all("visible"),
            });

            await validateHierarchyVisibility({
              provider: defaultProvider,
              handler,
              viewport,
              visibilityExpectations: {
                subject: () => "partial",
                model: (id) => (id === keys.model.id ? "partial" : "hidden"),
                category: ({ modelId }) => (modelId === keys.model.id ? "partial" : "hidden"),
                groupingNode: ({ modelId }) => (modelId === keys.model.id ? "partial" : "hidden"),
                element: ({ elementId }) => (filterTargetElements.has(elementId) ? "visible" : "hidden"),
              },
            });
          });
        });

        it("switches on only filtered hierarchy when one of the filtered categories is clicked", async function () {
          await using buildIModelResult = await createIModel(this);
          const { imodel, filterPaths, filteredCategories, filterTargetElements, ...keys } = buildIModelResult;
          using visibilityTestData = createFilteredVisibilityTestData({ imodel, filterPaths });
          const { handler, viewport, defaultProvider, filteredProvider } = visibilityTestData;

          await using(handler, async (_) => {
            const pathToCategory = [keys.model, filteredCategories[0]];
            const node = await getNodeMatchingPath(filteredProvider, pathToCategory);
            await handler.changeVisibility(node, true);
            viewport.renderFrame();

            const clickedCategoryId = filteredCategories[0].id;

            await validateHierarchyVisibility({
              provider: filteredProvider,
              handler,
              viewport,
              visibilityExpectations: {
                subject: () => "partial",
                model: () => "partial",
                category: ({ categoryId }) => (categoryId === clickedCategoryId ? "visible" : "hidden"),
                groupingNode: ({ categoryId }) => (categoryId === clickedCategoryId ? "visible" : "hidden"),
                element: ({ categoryId }) => (categoryId === clickedCategoryId ? "visible" : "hidden"),
              },
            });

            await validateHierarchyVisibility({
              provider: defaultProvider,
              handler,
              viewport,
              visibilityExpectations: {
                subject: () => "partial",
                model: (id) => (id === keys.model.id ? "partial" : "hidden"),
                category: ({ categoryId }) => (categoryId === clickedCategoryId ? "partial" : "hidden"),
                groupingNode: ({ categoryId }) => (categoryId === clickedCategoryId ? "partial" : "hidden"),
                element: ({ categoryId, elementId }) => (categoryId === clickedCategoryId && filterTargetElements.has(elementId) ? "visible" : "hidden"),
              },
            });
          });
        });
      });

      describe("multiple paths to a category and element under it", () => {
        async function createIModel(context: Mocha.Context) {
          return buildIModel(context, async (builder) => {
            const filterPaths = new Array<InstanceKey[]>();
            const subjectIds = new Array<Id64String>();
            const modelIds = new Array<Id64String>();

            const parentSubject = insertSubject({ builder, codeValue: `parent subject`, parentId: IModel.rootSubjectId });

            for (let i = 0; i < 2; ++i) {
              const subject = insertSubject({ builder, codeValue: `subject${i}`, parentId: parentSubject.id });
              const model = insertPhysicalModelWithPartition({ builder, partitionParentId: subject.id, codeValue: `model${i}` });
              const category = insertSpatialCategory({ builder, codeValue: `category${i}` });
              const elements = [
                insertPhysicalElement({ builder, modelId: model.id, categoryId: category.id }),
                insertPhysicalElement({ builder, modelId: model.id, categoryId: category.id }),
              ];
              subjectIds.push(subject.id);
              modelIds.push(model.id);
              filterPaths.push([parentSubject, subject, model, category], [parentSubject, subject, model, category, elements[0]]);
            }

            return {
              parentSubject,
              subjectIds,
              modelIds,
              filterPaths,
            };
          });
        }

        it("when clicking on model turns on category and all its elements", async function () {
          await using buildIModelResult = await createIModel(this);
          const { imodel, filterPaths, parentSubject } = buildIModelResult;
          using visibilityTestData = createFilteredVisibilityTestData({ imodel, filterPaths });
          const { handler, viewport, defaultProvider, filteredProvider } = visibilityTestData;

          await using(handler, async (_) => {
            const node = await getNodeMatchingPath(filteredProvider, [parentSubject]);
            await handler.changeVisibility(node, true);
            viewport.renderFrame();

            await validateHierarchyVisibility({
              provider: filteredProvider,
              handler,
              viewport,
              visibilityExpectations: VisibilityExpectations.all("visible"),
            });

            await validateHierarchyVisibility({
              provider: defaultProvider,
              handler,
              viewport,
              visibilityExpectations: VisibilityExpectations.all("visible"),
            });
          });
        });

        it("when clicking on one of the categories it turns on only that category", async function () {
          await using buildIModelResult = await createIModel(this);
          const { imodel, filterPaths, parentSubject, subjectIds, modelIds } = buildIModelResult;
          using visibilityTestData = createFilteredVisibilityTestData({ imodel, filterPaths });
          const { handler, viewport, defaultProvider, filteredProvider } = visibilityTestData;

          const pathToCategory = filterPaths[0];
          const node = await getNodeMatchingPath(filteredProvider, pathToCategory);
          await handler.changeVisibility(node, true);
          viewport.renderFrame();

<<<<<<< HEAD
          const visibilityExpectations: ValidateNodeProps["visibilityExpectations"] = {
            subject: (id) => {
              if (id === rootSubjectInstanceKey.id) {
                return "partial";
              }
              return id === subjectIds[0] ? "visible" : "hidden";
            },
            model: (id) => (id === modelIds[0] ? "visible" : "hidden"),
            category: ({ modelId }) => (modelId === modelIds[0] ? "visible" : "hidden"),
            groupingNode: ({ modelId }) => (modelId === modelIds[0] ? "visible" : "hidden"),
            element: ({ modelId }) => (modelId === modelIds[0] ? "visible" : "hidden"),
          };
=======
            const visibilityExpectations: ValidateNodeProps["visibilityExpectations"] = {
              subject: (id) => {
                if (id === parentSubject.id) {
                  return "partial";
                }
                return id === subjectIds[0] ? "visible" : "hidden";
              },
              model: (id) => (id === modelIds[0] ? "visible" : "hidden"),
              category: ({ modelId }) => (modelId === modelIds[0] ? "visible" : "hidden"),
              groupingNode: ({ modelId }) => (modelId === modelIds[0] ? "visible" : "hidden"),
              element: ({ modelId }) => (modelId === modelIds[0] ? "visible" : "hidden"),
            };
>>>>>>> d237886a

          await validateHierarchyVisibility({
            provider: filteredProvider,
            handler,
            viewport,
            visibilityExpectations,
          });

          await validateHierarchyVisibility({
            provider: defaultProvider,
            handler,
            viewport,
            visibilityExpectations,
          });
        });
      });

      it("class grouping node visibility only takes into account grouped elements", async function () {
        await using buildIModelResult = await buildIModel(this, async (builder) => {
          const schemaContentXml = `
            <ECSchemaReference name="BisCore" version="01.00.16" alias="bis" />
            <ECEntityClass typeName="PhysicalElement1">
              <BaseClass>bis:PhysicalElement</BaseClass>
            </ECEntityClass>
            <ECEntityClass typeName="PhysicalElement2">
              <BaseClass>bis:PhysicalElement</BaseClass>
            </ECEntityClass>
          `;

          const { PhysicalElement1, PhysicalElement2 } = (
            await importSchema({
              mochaContext: this,
              builder,
              schemaContentXml,
              schemaAlias: "test1",
            })
          ).items;

          const model = insertPhysicalModelWithPartition({ builder, partitionParentId: IModel.rootSubjectId, codeValue: "1" });
          const category = insertSpatialCategory({ builder, codeValue: "category1" });
          const element1 = insertPhysicalElement({ builder, classFullName: PhysicalElement1.fullName, modelId: model.id, categoryId: category.id });
          const element2 = insertPhysicalElement({ builder, classFullName: PhysicalElement2.fullName, modelId: model.id, categoryId: category.id });

          const paths = [
            [model, category, element1],
            [model, category, element2],
          ];

          return {
            firstElement: element1.id,
            pathToFirstElement: paths[0],
            filterPaths: paths,
          };
        });

        const { imodel, filterPaths, firstElement, pathToFirstElement } = buildIModelResult;
        using visibilityTestData = createFilteredVisibilityTestData({ imodel, filterPaths });
        const { handler, viewport, defaultProvider, filteredProvider } = visibilityTestData;

        await using(handler, async (_) => {
          const node = await getNodeMatchingPath(filteredProvider, pathToFirstElement);
          await handler.changeVisibility(node, true);
          viewport.renderFrame();

          const visibilityExpectations: ValidateNodeProps["visibilityExpectations"] = {
            subject: () => "partial",
            model: () => "partial",
            category: () => "partial",
            groupingNode: ({ elementIds }) => (elementIds.includes(firstElement) ? "visible" : "hidden"),
            element: ({ elementId }) => (elementId === firstElement ? "visible" : "hidden"),
          };

          await validateHierarchyVisibility({
            provider: filteredProvider,
            handler,
            viewport,
            visibilityExpectations,
          });

          await validateHierarchyVisibility({
            provider: defaultProvider,
            handler,
            viewport,
            visibilityExpectations,
          });
        });
      });
    });
  });
});

/** Copied from https://github.com/iTwin/appui/blob/c3683b8acef46572c661c4fa1b7933747a76d3c1/apps/test-providers/src/createBlankConnection.ts#L26 */
function createBlankViewState(iModel: IModelConnection) {
  const ext = iModel.projectExtents;
  const viewState = SpatialViewState.createBlank(iModel, ext.low, ext.high.minus(ext.low));

  viewState.setAllow3dManipulations(true);

  viewState.displayStyle.backgroundColor = ColorDef.white;
  const flags = viewState.viewFlags.copy({
    grid: false,
    renderMode: RenderMode.SmoothShade,
    backgroundMap: false,
  });
  viewState.displayStyle.viewFlags = flags;

  IModelApp.viewManager.onViewOpen.addOnce((vp) => {
    if (vp.view.hasSameCoordinates(viewState)) {
      vp.applyViewState(viewState);
    }
  });

  return viewState;
}<|MERGE_RESOLUTION|>--- conflicted
+++ resolved
@@ -14,25 +14,29 @@
 import { createECSqlQueryExecutor } from "@itwin/presentation-core-interop";
 import { createIModelHierarchyProvider, createLimitingECSqlQueryExecutor, HierarchyNode } from "@itwin/presentation-hierarchies";
 import { InstanceKey } from "@itwin/presentation-shared";
-import {
-  HierarchyCacheMode, initialize as initializePresentationTesting, terminate as terminatePresentationTesting,
-} from "@itwin/presentation-testing";
+import { HierarchyCacheMode, initialize as initializePresentationTesting, terminate as terminatePresentationTesting } from "@itwin/presentation-testing";
 import { createVisibilityStatus } from "../../../../tree-widget-react/components/trees/common/Tooltip.js";
 import { ModelsTreeIdsCache } from "../../../../tree-widget-react/components/trees/models-tree/internal/ModelsTreeIdsCache.js";
+import { createModelsTreeVisibilityHandler } from "../../../../tree-widget-react/components/trees/models-tree/internal/ModelsTreeVisibilityHandler.js";
+import { defaultHierarchyConfiguration, ModelsTreeDefinition } from "../../../../tree-widget-react/components/trees/models-tree/ModelsTreeDefinition.js";
 import {
-  createModelsTreeVisibilityHandler,
-} from "../../../../tree-widget-react/components/trees/models-tree/internal/ModelsTreeVisibilityHandler.js";
-import {
-  defaultHierarchyConfiguration, ModelsTreeDefinition,
-} from "../../../../tree-widget-react/components/trees/models-tree/ModelsTreeDefinition.js";
-import {
-  buildIModel, importSchema, insertPhysicalElement, insertPhysicalModelWithPartition, insertPhysicalPartition, insertPhysicalSubModel,
-  insertSpatialCategory, insertSubject,
+  buildIModel,
+  importSchema,
+  insertPhysicalElement,
+  insertPhysicalModelWithPartition,
+  insertPhysicalPartition,
+  insertPhysicalSubModel,
+  insertSpatialCategory,
+  insertSubject,
 } from "../../../IModelUtils.js";
 import { TestUtils } from "../../../TestUtils.js";
 import { createFakeSinonViewport, createIModelAccess } from "../../Common.js";
 import {
-  createCategoryHierarchyNode, createClassGroupingHierarchyNode, createElementHierarchyNode, createFakeIdsCache, createModelHierarchyNode,
+  createCategoryHierarchyNode,
+  createClassGroupingHierarchyNode,
+  createElementHierarchyNode,
+  createFakeIdsCache,
+  createModelHierarchyNode,
   createSubjectHierarchyNode,
 } from "../Utils.js";
 import { validateHierarchyVisibility, VisibilityExpectations } from "./VisibilityValidation.js";
@@ -3410,20 +3414,6 @@
           await handler.changeVisibility(node, true);
           viewport.renderFrame();
 
-<<<<<<< HEAD
-          const visibilityExpectations: ValidateNodeProps["visibilityExpectations"] = {
-            subject: (id) => {
-              if (id === rootSubjectInstanceKey.id) {
-                return "partial";
-              }
-              return id === subjectIds[0] ? "visible" : "hidden";
-            },
-            model: (id) => (id === modelIds[0] ? "visible" : "hidden"),
-            category: ({ modelId }) => (modelId === modelIds[0] ? "visible" : "hidden"),
-            groupingNode: ({ modelId }) => (modelId === modelIds[0] ? "visible" : "hidden"),
-            element: ({ modelId }) => (modelId === modelIds[0] ? "visible" : "hidden"),
-          };
-=======
             const visibilityExpectations: ValidateNodeProps["visibilityExpectations"] = {
               subject: (id) => {
                 if (id === parentSubject.id) {
@@ -3436,7 +3426,6 @@
               groupingNode: ({ modelId }) => (modelId === modelIds[0] ? "visible" : "hidden"),
               element: ({ modelId }) => (modelId === modelIds[0] ? "visible" : "hidden"),
             };
->>>>>>> d237886a
 
           await validateHierarchyVisibility({
             provider: filteredProvider,
