--- conflicted
+++ resolved
@@ -40,18 +40,12 @@
     "@itwin/property-grid-react": "workspace:*",
     "@itwin/reports-config-widget-react": "workspace:*",
     "@itwin/tree-widget-react": "workspace:*",
-<<<<<<< HEAD
     "@itwin/unified-selection": "^1.2.0",
     "@itwin/web-viewer-react": "^4.3.3",
     "@itwin/webgl-compatibility": "^4.10.2",
-=======
-    "@itwin/unified-selection": "^1.1.2",
-    "@itwin/web-viewer-react": "^4.2.5",
-    "@itwin/webgl-compatibility": "^4.9.7",
     "@itwin/presentation-hierarchies": "^1.3.0",
     "@itwin/presentation-hierarchies-react": "^1.2.0",
     "@itwin/presentation-shared": "^1.2.0",
->>>>>>> bff18e59
     "react": "^18.2.0",
     "react-dom": "^18.2.0",
     "react-error-boundary": "^4.0.10",
