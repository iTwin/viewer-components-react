{
  "name": "test-viewer",
  "version": "0.1.0",
  "type": "module",
  "private": true,
  "dependencies": {
    "@itwin/appui-abstract": "^5.2.0",
    "@itwin/appui-react": "^5.13.0",
    "@itwin/browser-authorization": "^2.0.0",
    "@itwin/components-react": "^5.13.0",
    "@itwin/core-bentley": "^5.2.0",
    "@itwin/core-common": "^5.2.0",
    "@itwin/core-frontend": "^5.2.0",
    "@itwin/core-geometry": "^5.2.0",
    "@itwin/core-i18n": "^5.2.0",
    "@itwin/core-markup": "^5.2.0",
    "@itwin/core-orbitgt": "^5.2.0",
    "@itwin/core-quantity": "^5.2.0",
    "@itwin/core-react": "^5.13.0",
    "@itwin/ec3-widget-react": "workspace:*",
    "@itwin/ecschema-metadata": "^5.2.0",
    "@itwin/ecschema-rpcinterface-common": "^5.2.0",
    "@itwin/frontend-devtools": "^5.2.0",
    "@itwin/geo-tools-react": "workspace:*",
    "@itwin/grouping-mapping-widget": "workspace:*",
    "@itwin/imodel-components-react": "^5.13.0",
    "@itwin/imodels-access-frontend": "^6.0.1",
    "@itwin/imodels-client-management": "^6.0.1",
    "@itwin/itwinui-icons-react": "^2.10.0",
    "@itwin/itwinui-illustrations-react": "^2.1.0",
    "@itwin/itwinui-react": "3.18.3",
    "@itwin/map-layers": "workspace:*",
    "@itwin/map-layers-auth": "^5.2.0",
    "@itwin/map-layers-formats": "^5.2.0",
    "@itwin/measure-tools-react": "workspace:*",
    "@itwin/one-click-lca-react": "workspace:*",
    "@itwin/presentation-common": "^5.2.0",
<<<<<<< HEAD
    "@itwin/presentation-components": "^5.12.8",
    "@itwin/presentation-frontend": "^5.2.0",
    "@itwin/presentation-hierarchies": "^1.7.2",
    "@itwin/presentation-hierarchies-react": "^1.9.4",
=======
    "@itwin/presentation-components": "^5.12.9",
    "@itwin/presentation-frontend": "^5.2.0",
    "@itwin/presentation-hierarchies": "^1.7.2",
    "@itwin/presentation-hierarchies-react": "^1.9.5",
>>>>>>> 5ce3b8b2
    "@itwin/presentation-shared": "^1.2.3",
    "@itwin/property-grid-react": "workspace:*",
    "@itwin/quantity-formatting-react": "workspace:*",
    "@itwin/reports-config-widget-react": "workspace:*",
    "@itwin/tree-widget-react": "workspace:*",
<<<<<<< HEAD
    "@itwin/unified-selection": "^1.5.0",
=======
    "@itwin/unified-selection": "^1.5.2",
>>>>>>> 5ce3b8b2
    "@itwin/web-viewer-react": "^5.0.1",
    "@itwin/webgl-compatibility": "^5.2.0",
    "react": "^18.3.1",
    "react-dom": "^18.3.1",
    "react-error-boundary": "^4.1.2",
    "react-redux": "^9.2.0",
    "react-router-dom": "^6.30.1",
    "redux": "^5.0.1"
  },
  "devDependencies": {
    "@dotenvx/dotenvx": "^1.44.1",
    "@itwin/eslint-plugin": "^5.2.1",
    "@types/node": "^22.12.0",
    "@types/react": "^18.3.23",
    "@types/react-dom": "^18.3.7",
    "@vitejs/plugin-react": "^4.6.0",
    "cross-env": "^7.0.3",
    "dotenv": "^16.5.0",
    "eslint": "^9.30.1",
    "eslint-config-prettier": "^10.1.5",
    "eslint-plugin-import": "^2.32.0",
    "eslint-plugin-react": "^7.37.5",
    "eslint-plugin-unused-imports": "^4.1.4",
    "npm-run-all": "^4.1.5",
    "rimraf": "^6.0.1",
    "sass": "^1.89.2",
    "typescript": "~5.8.3",
    "vite": "^7.0.1",
    "vite-plugin-static-copy": "^3.1.2"
  },
  "scripts": {
    "start": "dotenvx run -- vite",
    "start:dev": "run-p start link:deps:watch",
    "start:dev:no-watch": "run-p start link:deps",
    "build": "npm run link:deps && tsc --noEmit",
    "clean": "rimraf dist",
    "dist": "vite build",
    "lint": "eslint ./src/**/*.{ts,tsx}",
    "link:deps": "node ./scripts/linkWorkspaceDeps.cjs",
    "link:deps:watch": "node ./scripts/linkWorkspaceDeps.cjs --watch"
  },
  "eslintConfig": {
    "extends": [
      "react-app",
      "react-app/jest"
    ]
  },
  "browserslist": {
    "production": [
      ">0.2%",
      "not dead",
      "not op_mini all"
    ],
    "development": [
      "last 1 chrome version",
      "last 1 firefox version",
      "last 1 safari version"
    ]
  },
  "pnpm": {
    "overrides": {
      "@itwin/itwinui-react@^2": "2.12.26",
      "@itwin/itwinui-react@^3": "3.19.5"
    }
  }
}<|MERGE_RESOLUTION|>--- conflicted
+++ resolved
@@ -35,27 +35,16 @@
     "@itwin/measure-tools-react": "workspace:*",
     "@itwin/one-click-lca-react": "workspace:*",
     "@itwin/presentation-common": "^5.2.0",
-<<<<<<< HEAD
-    "@itwin/presentation-components": "^5.12.8",
-    "@itwin/presentation-frontend": "^5.2.0",
-    "@itwin/presentation-hierarchies": "^1.7.2",
-    "@itwin/presentation-hierarchies-react": "^1.9.4",
-=======
     "@itwin/presentation-components": "^5.12.9",
     "@itwin/presentation-frontend": "^5.2.0",
     "@itwin/presentation-hierarchies": "^1.7.2",
     "@itwin/presentation-hierarchies-react": "^1.9.5",
->>>>>>> 5ce3b8b2
     "@itwin/presentation-shared": "^1.2.3",
     "@itwin/property-grid-react": "workspace:*",
     "@itwin/quantity-formatting-react": "workspace:*",
     "@itwin/reports-config-widget-react": "workspace:*",
     "@itwin/tree-widget-react": "workspace:*",
-<<<<<<< HEAD
-    "@itwin/unified-selection": "^1.5.0",
-=======
     "@itwin/unified-selection": "^1.5.2",
->>>>>>> 5ce3b8b2
     "@itwin/web-viewer-react": "^5.0.1",
     "@itwin/webgl-compatibility": "^5.2.0",
     "react": "^18.3.1",
