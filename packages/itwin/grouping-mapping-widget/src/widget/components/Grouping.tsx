/*---------------------------------------------------------------------------------------------
* Copyright (c) Bentley Systems, Incorporated. All rights reserved.
* See LICENSE.md in the project root for license terms and full copyright notice.
*--------------------------------------------------------------------------------------------*/
import { useActiveIModelConnection } from "@itwin/appui-react";
import React, { useCallback, useEffect, useRef, useState } from "react";
import type { CreateTypeFromInterface } from "../utils";
import {
  Button,
  ButtonGroup,
  DropdownMenu,
  IconButton,
  MenuItem,
  ProgressRadial,
  Surface,
  toaster,
  ToggleSwitch,
} from "@itwin/itwinui-react";
import {
  SvgAdd,
  SvgCursor,
  SvgDelete,
  SvgDraw,
  SvgEdit,
  SvgList,
  SvgMore,
  SvgSearch,
  SvgVisibilityHide,
  SvgVisibilityShow,
} from "@itwin/itwinui-icons-react";
import DeleteModal from "./DeleteModal";
import "./Grouping.scss";
import type { IModelConnection } from "@itwin/core-frontend";
import { PropertyMenu } from "./PropertyMenu";
import {
  clearEmphasizedElements,
  clearEmphasizedOverriddenElements,
  clearHiddenElements,
  clearOverriddenElements,
  emphasizeElements,
  getHiliteIds,
  hideElements,
  hideElementsByQuery,
  overrideElements,
  zoomToElements,
} from "./viewerUtils";
import {
  EmptyMessage,
  handleError,
  LoadingOverlay,
  WidgetHeader,
} from "./utils";
import GroupAction from "./GroupAction";
import type { Group, IMappingsClient, Mapping } from "@itwin/insights-client";
import { useMappingClient } from "./context/MappingClientContext";
import { FeatureOverrideType } from "@itwin/core-common";
import { HorizontalTile } from "./HorizontalTile";
import type { GetAccessTokenFn } from "./context/GroupingApiConfigContext";
import { useGroupingMappingApiConfig } from "./context/GroupingApiConfigContext";
<<<<<<< HEAD
import { useCustomUIProvider } from "./context/CustomUIProviderContext";
import type { ContextUIProvider, GroupUIProvider } from "./provider/CustomUIProvider";
import { CustomUIProviderTypes } from "./provider/CustomUIProvider";
import { Presentation } from "@itwin/presentation-frontend";
=======
import { useGroupingMappingUIProvider } from "./context/GroupingMappingUIProviderContext";
>>>>>>> aba83d2d

export type IGroupTyped = CreateTypeFromInterface<Group>;

export const defaultUIProvidersMetadata = [
  {
    name: "Selection",
    displayLabel: "Selection",
    icon: <SvgCursor />,
  },
  {
    name: "Search",
    displayLabel: "Query Keywords",
    icon: <SvgSearch />,
  },
  {
    name: "Manual",
    displayLabel: "Manual Query",
    icon: <SvgDraw />,
  },
];

enum GroupsView {
  GROUPS = "groups",
  MODIFYING = "modifying",
  ADD = "ADD",
  PROPERTIES = "properties",
  CUSTOM = "custom",
}

interface GroupsTreeProps {
  mapping: Mapping;
  goBack: () => Promise<void>;
}

const goldenAngle = 180 * (3 - Math.sqrt(5));

const fetchGroups = async (
  setGroups: React.Dispatch<React.SetStateAction<IGroupTyped[]>>,
  iModelId: string,
  mappingId: string,
  setIsLoading: React.Dispatch<React.SetStateAction<boolean>>,
  getAccessToken: GetAccessTokenFn,
  mappingsClient: IMappingsClient,
): Promise<Group[] | undefined> => {
  try {
    setIsLoading(true);
    const accessToken = await getAccessToken();
    const groups = await mappingsClient.getGroups(
      accessToken,
      iModelId,
      mappingId,
    );
    setGroups(groups);
    return groups;
  } catch (error: any) {
    handleError(error.status);
  } finally {
    setIsLoading(false);
  }
  return undefined;
};

export const Groupings = ({ mapping, goBack }: GroupsTreeProps) => {
  const iModelConnection = useActiveIModelConnection() as IModelConnection;
  const { getAccessToken } = useGroupingMappingApiConfig();
  const mappingClient = useMappingClient();
  const iModelId = useActiveIModelConnection()?.iModelId as string;
<<<<<<< HEAD
  const groupUIProviders: GroupUIProvider[] = useCustomUIProvider()
    .filter((p) => p.type === CustomUIProviderTypes.GROUP) as GroupUIProvider[];
  const contextUIProviders: ContextUIProvider[] = useCustomUIProvider()
    .filter((p) => p.type === CustomUIProviderTypes.CONTEXT) as ContextUIProvider[];
=======
  const uiProviders = useGroupingMappingUIProvider();
>>>>>>> aba83d2d

  const [showDeleteModal, setShowDeleteModal] = useState<boolean>(false);
  const [isLoading, setIsLoading] = useState<boolean>(true);
  const [groupsView, setGroupsView] = useState<GroupsView>(GroupsView.GROUPS);
  const [selectedGroup, setSelectedGroup] = useState<IGroupTyped | undefined>(
    undefined,
  );
  const hilitedElements = useRef<Map<string, string[]>>(new Map());
  const [isLoadingQuery, setLoadingQuery] = useState<boolean>(false);
  const [groups, setGroups] = useState<Group[]>([]);
  const [hiddenGroupsIds, setHiddenGroupsIds] = useState<string[]>([]);
  const [showGroupColor, setShowGroupColor] = useState<boolean>(false);

  const [queryGenerationType, setQueryGenerationType] =
    useState<string>("Selection");
  const [selectedContextUIProvider, setSelectedContextUIProvider] = useState<ContextUIProvider>();

  useEffect(() => {
    void fetchGroups(
      setGroups,
      iModelId,
      mapping.id,
      setIsLoading,
      getAccessToken,
      mappingClient,
    );
  }, [getAccessToken, mappingClient, iModelId, mapping.id, setIsLoading]);

  const getGroupColor = function (index: number) {
    return `hsl(${index * goldenAngle + 60}, 100%, 50%)`;
  };

  const getHiliteIdsFromGroups = useCallback(
    async (groups: Group[]) => {
      let allIds: string[] = [];
      for (const group of groups) {
        const query = group.query;
        let currentIds: string[] = [];
        if (hilitedElements.current.has(query)) {
          currentIds = hilitedElements.current.get(query) ?? [];
        } else {
          try {
            const queryRowCount = await iModelConnection.queryRowCount(query);
            if (queryRowCount === 0) {
              toaster.warning(
                `${group.groupName}'s query is valid but produced no results.`,
              );
            }
            currentIds = await getHiliteIds(query, iModelConnection);
            hilitedElements.current.set(query, currentIds);
          } catch {
            toaster.negative(
              `Could not hide/show ${group.groupName}. Query could not be resolved.`,
            );
          }
        }
        allIds = allIds.concat(currentIds);
      }
      return allIds;
    },
    [iModelConnection, hilitedElements],
  );

  const visualizeGroupColors = useCallback(
    async (viewGroups: Group[]) => {
      setLoadingQuery(true);
      clearEmphasizedOverriddenElements();
      let allIds: string[] = [];
      for (const group of viewGroups) {
        const index =
          viewGroups.length > groups.length
            ? viewGroups.findIndex((g) => g.id === group.id)
            : groups.findIndex((g) => g.id === group.id);
        const hilitedIds = await getHiliteIdsFromGroups([group]);
        overrideElements(
          hilitedIds,
          getGroupColor(index),
          FeatureOverrideType.ColorAndAlpha,
        );
        emphasizeElements(hilitedIds, undefined);
        if (!hiddenGroupsIds.includes(group.id)) {
          allIds = allIds.concat(hilitedIds);
        }
      }

      await zoomToElements(allIds);
      setLoadingQuery(false);
    },
    [groups, hiddenGroupsIds, getHiliteIdsFromGroups],
  );

  const hideGroups = useCallback(
    async (viewGroups: Group[]) => {
      setLoadingQuery(true);
      for (const viewGroup of viewGroups) {
        const query = viewGroup.query;
        if (hilitedElements.current.has(query)) {
          const hilitedIds = hilitedElements.current.get(query) ?? [];
          hideElements(hilitedIds);
        } else {
          try {
            const queryRowCount = await iModelConnection.queryRowCount(query);
            if (queryRowCount === 0) {
              toaster.warning(
                `${viewGroup.groupName}'s query is valid but produced no results.`,
              );
            }
            const hiliteIds = await hideElementsByQuery(
              query,
              iModelConnection,
              false,
            );
            hilitedElements.current.set(query, hiliteIds);
          } catch {
            toaster.negative(
              `Could not hide/show ${viewGroup.groupName}. Query could not be resolved.`,
            );
          }
        }
      }
      setLoadingQuery(false);
    },
    [iModelConnection],
  );

  const showGroup = useCallback(
    async (viewGroup: Group) => {
      clearHiddenElements();

      // hide group Ids filter
      const newHiddenGroups: Group[] = hiddenGroupsIds
        .map((id) => groups.find((g) => g.id === id))
        .filter((g): g is Group => !!g && g.id !== viewGroup.id);

      // view group Ids filter
      const viewIds = await getHiliteIdsFromGroups(
        groups.filter((g) => !newHiddenGroups.find((hg) => hg.id === g.id)),
      );
      let hiddenIds = await getHiliteIdsFromGroups(newHiddenGroups);
      hiddenIds = hiddenIds.filter((id) => !viewIds.includes(id));
      hideElements(hiddenIds);
    },
    [groups, hiddenGroupsIds, getHiliteIdsFromGroups],
  );

  const addGroup = (type: string) => {
    setQueryGenerationType(type);
    clearEmphasizedElements();
    setGroupsView(GroupsView.ADD);
  };

  const onModify = async (group: Group, type: string) => {
    setQueryGenerationType(type);
    setSelectedGroup(group);
    setGroupsView(GroupsView.MODIFYING);
    if (group.id && hiddenGroupsIds.includes(group.id)) {
      await showGroup(group);
      setHiddenGroupsIds(hiddenGroupsIds.filter((id) => id !== group.id));
    }
    clearEmphasizedElements();
  };

  const openProperties = async (group: Group) => {
    setSelectedGroup(group);
    setGroupsView(GroupsView.PROPERTIES);
    if (group.id && hiddenGroupsIds.includes(group.id)) {
      await showGroup(group);
      setHiddenGroupsIds(hiddenGroupsIds.filter((id) => id !== group.id));
    }
  };

  const refresh = useCallback(async () => {
    setGroupsView(GroupsView.GROUPS);
    setSelectedGroup(undefined);
    setGroups([]);
    const groups = await fetchGroups(
      setGroups,
      iModelId,
      mapping.id,
      setIsLoading,
      getAccessToken,
      mappingClient,
    );
    if (groups) {
      if (showGroupColor) {
        await visualizeGroupColors(groups);
      } else {
        clearEmphasizedOverriddenElements();
      }
    }
  }, [
    getAccessToken,
    mappingClient,
    iModelId,
    mapping.id,
    setGroups,
    showGroupColor,
    visualizeGroupColors,
  ]);

  const resetView = async () => {
    if (groups) {
      if (showGroupColor) {
        await visualizeGroupColors(groups);
      } else {
        clearOverriddenElements();
      }
      clearEmphasizedElements();
    }
  };

  const showAll = async () => {
    setLoadingQuery(true);

    clearHiddenElements();
    setHiddenGroupsIds([]);
    const allIds = await getHiliteIdsFromGroups(groups);
    await zoomToElements(allIds);

    setLoadingQuery(false);
  };

  const hideAll = useCallback(async () => {
    await hideGroups(groups);
    setHiddenGroupsIds(
      groups.map((g) => g.id).filter((id): id is string => !!id),
    );
    const allIds = await getHiliteIdsFromGroups(groups);
    await zoomToElements(allIds);
  }, [setHiddenGroupsIds, groups, hideGroups, getHiliteIdsFromGroups]);

  const toggleGroupColor = useCallback(
    async (e: any) => {
      if (e.target.checked) {
        await visualizeGroupColors(groups);
        setShowGroupColor(true);
      } else {
        clearEmphasizedOverriddenElements();
        setShowGroupColor(false);
      }
    },
    [groups, visualizeGroupColors, setShowGroupColor],
  );

  const propertyMenuGoBack = useCallback(async () => {
    setGroupsView(GroupsView.GROUPS);
    await refresh();
  }, [refresh]);

  switch (groupsView) {
    case GroupsView.ADD:
      return (
        <GroupAction
          iModelId={iModelId}
          mappingId={mapping.id}
          queryGenerationType={queryGenerationType}
          goBack={async () => {
            setGroupsView(GroupsView.GROUPS);
            await refresh();
          }}
          resetView={resetView}
        />
      );
    case GroupsView.MODIFYING:
      return selectedGroup ? (
        <GroupAction
          iModelId={iModelId}
          mappingId={mapping.id}
          group={selectedGroup}
          queryGenerationType={queryGenerationType}
          goBack={async () => {
            setGroupsView(GroupsView.GROUPS);
            await refresh();
          }}
          resetView={resetView}
        />
      ) : null;
    case GroupsView.PROPERTIES:
      return selectedGroup ? (
        <PropertyMenu
          iModelId={iModelId}
          mappingId={mapping.id}
          group={selectedGroup}
          goBack={propertyMenuGoBack}
        />
      ) : null;
    case GroupsView.GROUPS:
      return (
        <>
          <WidgetHeader
            title={mapping.mappingName}
            disabled={isLoading || isLoadingQuery}
            returnFn={async () => {
              clearEmphasizedOverriddenElements();
              await goBack();
            }}
          />

          <Surface className='gmw-groups-container'>
            <div className='gmw-toolbar'>
              <DropdownMenu
                className='gmw-ui-provider-dropdown'
                disabled={isLoadingQuery}
                menuItems={() =>
                  (groupUIProviders.length > 0
                    ? groupUIProviders
                    : defaultUIProvidersMetadata)
                    .map((p) => (
                      <MenuItem
                        key={p.name}
                        onClick={() => addGroup(p.name)}
                        icon={p.icon}
                        className='gmw-menu-item'
                      >
                        {p.displayLabel}
                      </MenuItem>
                    ))
                }
              >
                <Button
                  className='add-load-button'
                  startIcon={
                    isLoadingQuery ? (
                      <ProgressRadial size='small' indeterminate />
                    ) : (
                      <SvgAdd />
                    )
                  }
                  styleType='high-visibility'
                  disabled={isLoadingQuery}
                >
                  {isLoadingQuery ? "Loading" : "Add Group"}
                </Button>
              </DropdownMenu>
              <ButtonGroup className='gmw-toolbar-buttons'>
                <ToggleSwitch
                  label='Color by Group'
                  labelPosition='left'
                  className='gmw-toggle'
                  disabled={isLoadingQuery}
                  checked={showGroupColor}
                  onChange={toggleGroupColor}
                ></ToggleSwitch>
                <IconButton
                  title='Show All'
                  onClick={showAll}
                  disabled={isLoadingQuery}
                  styleType='borderless'
                  className='gmw-group-view-icon'
                >
                  <SvgVisibilityShow />
                </IconButton>
                <IconButton
                  title='Hide All'
                  onClick={hideAll}
                  disabled={isLoadingQuery}
                  styleType='borderless'
                  className='gmw-group-view-icon'
                >
                  <SvgVisibilityHide />
                </IconButton>
              </ButtonGroup>
            </div>
            {isLoading ? (
              <LoadingOverlay />
            ) : groups.length === 0 ? (
              <EmptyMessage message='No Groups available.' />
            ) : (
              <div className='gmw-group-list'>
                {groups
                  .sort(
                    (a, b) =>
                      a.groupName?.localeCompare(b.groupName ?? "") ?? 1,
                  )
                  .map((g) => (
                    <HorizontalTile
                      key={g.id}
                      title={g.groupName ? g.groupName : "Untitled"}
                      subText={g.description}
                      actionGroup={
                        <div className='gmw-actions'>
                          {showGroupColor && (
                            <IconButton
                              styleType='borderless'
                              className='gmw-group-view-icon'
                            >
                              <div
                                className="gmw-color-legend"
                                style={{
                                  backgroundColor: getGroupColor(groups.findIndex((group) => g.id === group.id)),
                                }}
                              />
                            </IconButton>
                          )}
                          {g.id && hiddenGroupsIds.includes(g.id) ? (
                            <IconButton
                              disabled={isLoadingQuery}
                              styleType='borderless'
                              className='gmw-group-view-icon'
                              onClick={async () => {
                                await showGroup(g);
                                setHiddenGroupsIds(
                                  hiddenGroupsIds.filter((id) => g.id !== id),
                                );
                              }}
                            >
                              <SvgVisibilityHide />
                            </IconButton>
                          ) : (
                            <IconButton
                              disabled={isLoadingQuery}
                              styleType='borderless'
                              className='gmw-group-view-icon'
                              onClick={async () => {
                                await hideGroups([g]);
                                setHiddenGroupsIds(
                                  hiddenGroupsIds.concat(g.id ? [g.id] : []),
                                );
                              }}
                            >
                              <SvgVisibilityShow />
                            </IconButton>
                          )}
                          <DropdownMenu
                            className='gmw-ui-provider-dropdown'
                            disabled={isLoadingQuery}
                            menuItems={(close: () => void) =>
                              [
                                <MenuItem
                                  key={0}
                                  disabled={isLoadingQuery}
                                  subMenuItems={
                                    (groupUIProviders.length > 0
                                      ? groupUIProviders
                                      : defaultUIProvidersMetadata)
                                      .map((p) => (
                                        <MenuItem
                                          className='gmw-menu-item'
                                          key={p.name}
                                          onClick={async () => onModify(g, p.name)}
                                          icon={p.icon}
                                        >
                                          {p.displayLabel}
                                        </MenuItem>
                                      ))
                                  }
                                >
                                  <SvgEdit
                                    style={{
                                      width: "16px",
                                      height: "16px",
                                      margin: "0 8px 0 0",
                                    }}
                                  />
                                  Edit
                                </MenuItem>,
                                <MenuItem
                                  key={1}
                                  onClick={async () => openProperties(g)}
                                  icon={<SvgList />}
                                >
                                  Properties
                                </MenuItem>,
                                <MenuItem
                                  key={2}
                                  onClick={() => {
                                    setSelectedGroup(g);
                                    setShowDeleteModal(true);
                                    close();
                                  }}
                                  icon={<SvgDelete />}
                                >
                                  Remove
                                </MenuItem>,
                              ].concat(
                                contextUIProviders.map((p) => {
                                  return <MenuItem
                                    key={p.name}
                                    onClick={() => {
                                      if(p.uiComponent) {
                                        setSelectedGroup(g);
                                        setSelectedContextUIProvider(p);
                                        setGroupsView(GroupsView.CUSTOM);
                                      }
                                      if(p.callback) {
                                        p.callback(g.id, mapping.id, iModelId);
                                      }
                                      close();
                                    }}
                                    icon={p.icon}
                                  >
                                    {p.displayLabel}
                                  </MenuItem>;
                                })
                              )
                            }
                          >
                            <IconButton
                              disabled={isLoadingQuery}
                              styleType='borderless'
                            >
                              <SvgMore
                                style={{
                                  width: "16px",
                                  height: "16px",
                                }}
                              />
                            </IconButton>
                          </DropdownMenu>
                        </div>
                      }
                      onClickTitle={
                        isLoadingQuery
                          ? undefined
                          : async () => openProperties(g)
                      }
                    />
                  ))}
              </div>
            )}
          </Surface>
          <DeleteModal
            entityName={selectedGroup?.groupName ?? ""}
            show={showDeleteModal}
            setShow={setShowDeleteModal}
            onDelete={async () => {
              const accessToken = await getAccessToken();
              await mappingClient.deleteGroup(
                accessToken,
                iModelId,
                mapping.id,
                selectedGroup?.id ?? "",
              );
            }}
            refresh={refresh}
          />
        </>
      );
    case GroupsView.CUSTOM:
      return selectedContextUIProvider && selectedContextUIProvider.uiComponent
        ? (
          <>
            <WidgetHeader
              title={selectedContextUIProvider.displayLabel}
              returnFn={async () => {
                Presentation.selection.clearSelection(
                  "GroupingMappingWidget",
                  iModelConnection,
                );
                await refresh();
              }}
            />
            {React.createElement(selectedContextUIProvider.uiComponent)}
          </>
        )
        : null;
    default:
      return (
        <EmptyMessage message="No given group view"/>
      );
  }
};<|MERGE_RESOLUTION|>--- conflicted
+++ resolved
@@ -57,14 +57,10 @@
 import { HorizontalTile } from "./HorizontalTile";
 import type { GetAccessTokenFn } from "./context/GroupingApiConfigContext";
 import { useGroupingMappingApiConfig } from "./context/GroupingApiConfigContext";
-<<<<<<< HEAD
-import { useCustomUIProvider } from "./context/CustomUIProviderContext";
+import { useGroupingMappingUIProvider } from "./context/GroupingMappingUIProviderContext";
 import type { ContextUIProvider, GroupUIProvider } from "./provider/CustomUIProvider";
 import { CustomUIProviderTypes } from "./provider/CustomUIProvider";
 import { Presentation } from "@itwin/presentation-frontend";
-=======
-import { useGroupingMappingUIProvider } from "./context/GroupingMappingUIProviderContext";
->>>>>>> aba83d2d
 
 export type IGroupTyped = CreateTypeFromInterface<Group>;
 
@@ -132,14 +128,10 @@
   const { getAccessToken } = useGroupingMappingApiConfig();
   const mappingClient = useMappingClient();
   const iModelId = useActiveIModelConnection()?.iModelId as string;
-<<<<<<< HEAD
   const groupUIProviders: GroupUIProvider[] = useCustomUIProvider()
     .filter((p) => p.type === CustomUIProviderTypes.GROUP) as GroupUIProvider[];
   const contextUIProviders: ContextUIProvider[] = useCustomUIProvider()
     .filter((p) => p.type === CustomUIProviderTypes.CONTEXT) as ContextUIProvider[];
-=======
-  const uiProviders = useGroupingMappingUIProvider();
->>>>>>> aba83d2d
 
   const [showDeleteModal, setShowDeleteModal] = useState<boolean>(false);
   const [isLoading, setIsLoading] = useState<boolean>(true);
