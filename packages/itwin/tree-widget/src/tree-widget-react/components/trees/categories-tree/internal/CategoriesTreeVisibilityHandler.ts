/*---------------------------------------------------------------------------------------------
 * Copyright (c) Bentley Systems, Incorporated. All rights reserved.
 * See LICENSE.md in the project root for license terms and full copyright notice.
 *--------------------------------------------------------------------------------------------*/

import {
  concat,
  concatAll,
  defaultIfEmpty,
  defer,
  EMPTY,
  filter,
  firstValueFrom,
  forkJoin,
  from,
  fromEventPattern,
  map,
  merge,
  mergeAll,
  mergeMap,
  of,
  reduce,
  shareReplay,
  startWith,
  Subject,
  take,
  takeUntil,
  tap,
  toArray,
} from "rxjs";
import { assert, Id64 } from "@itwin/core-bentley";
import { PerModelCategoryVisibility } from "@itwin/core-frontend";
import { HierarchyNode, HierarchyNodeKey } from "@itwin/presentation-hierarchies";
import { AlwaysAndNeverDrawnElementInfo } from "../../common/internal/AlwaysAndNeverDrawnElementInfo.js";
import { toVoidPromise } from "../../common/internal/Rxjs.js";
<<<<<<< HEAD
import { createVisibilityStatus } from "../../common/internal/Tooltip.js";
=======
import { createVisibilityStatus, getTooltipOptions } from "../../common/internal/Tooltip.js";
>>>>>>> 196b75c6
import { getClassesByView, releaseMainThreadOnItemsCount, setDifference, setIntersection } from "../../common/internal/Utils.js";
import { createVisibilityChangeEventListener } from "../../common/internal/VisibilityChangeEventListener.js";
import {
  changeElementStateNoChildrenOperator,
  enableCategoryDisplay,
  enableSubCategoryDisplay,
  filterSubModeledElementIds,
  getElementOverriddenVisibility,
  getElementVisibility,
  getSubModeledElementsVisibilityStatus,
  getVisibilityFromAlwaysAndNeverDrawnElementsImpl,
  mergeVisibilityStatuses,
} from "../../common/internal/VisibilityUtils.js";
import { createVisibilityHandlerResult } from "../../common/UseHierarchyVisibility.js";
import { CategoriesTreeNode } from "./CategoriesTreeNode.js";
import { createFilteredTree, parseCategoryKey, parseSubCategoryKey } from "./FilteredTree.js";

import type { CategoryAlwaysOrNeverDrawnElementsQueryProps } from "../../common/internal/AlwaysAndNeverDrawnElementInfo.js";
import type { GetVisibilityFromAlwaysAndNeverDrawnElementsProps } from "../../common/internal/VisibilityUtils.js";
import type { Observable, Subscription } from "rxjs";
import type { Id64Arg, Id64Array, Id64Set, Id64String } from "@itwin/core-bentley";
import type { Viewport } from "@itwin/core-frontend";
import type { GroupingHierarchyNode, HierarchyFilteringPath } from "@itwin/presentation-hierarchies";
import type { ECClassHierarchyInspector } from "@itwin/presentation-shared";
import type { HierarchyVisibilityHandler, VisibilityStatus } from "../../common/UseHierarchyVisibility.js";
import type { NonPartialVisibilityStatus, Visibility } from "../../common/internal/Tooltip.js";
import type { CategoriesTreeHierarchyConfiguration } from "../CategoriesTreeDefinition.js";
import type { CategoriesTreeIdsCache } from "./CategoriesTreeIdsCache.js";
import type { FilteredTree } from "./FilteredTree.js";
import type { IVisibilityChangeEventListener } from "../../common/internal/VisibilityChangeEventListener.js";
import type { CategoryId, ElementId, ModelId } from "../../common/internal/Types.js";

/** @alpha */
interface GetCategoryVisibilityStatusProps {
  categoryIds: Id64Array;
  modelId?: Id64String;
  ignoreSubCategories?: boolean;
}

/** @alpha */
interface ChangeCategoryVisibilityStateProps extends GetCategoryVisibilityStatusProps {
  on: boolean;
}

/** @alpha */
interface GetGeometricElementVisibilityStatusProps {
  elementId: Id64String;
  modelId: Id64String;
  categoryId: Id64String;
}

/** @alpha */
interface ChangeGeometricElementsDisplayStateProps {
  elementIds: Id64Set;
  modelId: Id64String;
  categoryId: Id64String;
  on: boolean;
}

/** @alpha */
interface ChangeModelVisibilityStateProps {
  ids: Id64Arg;
  on: boolean;
}

/** @alpha */
interface GetFilteredNodeVisibilityProps {
  node: HierarchyNode;
}

/** @alpha */
interface ChangeFilteredNodeVisibilityProps extends GetFilteredNodeVisibilityProps {
  on: boolean;
}

/**
 * Props for `createCategoriesTreeVisibilityHandler`.
 * @internal
 */
export interface CategoriesTreeVisibilityHandlerProps {
  viewport: Viewport;
  idsCache: CategoriesTreeIdsCache;
  imodelAccess: ECClassHierarchyInspector;
  filteredPaths?: HierarchyFilteringPath[];
  hierarchyConfig: CategoriesTreeHierarchyConfiguration;
}

/**
 * Creates an instance if `CategoriesTreeVisibilityHandler`.
 * @internal
 */
export function createCategoriesTreeVisibilityHandler(props: CategoriesTreeVisibilityHandlerProps): HierarchyVisibilityHandler & Disposable {
  return new CategoriesTreeVisibilityHandlerImpl(props);
}

class CategoriesTreeVisibilityHandlerImpl implements HierarchyVisibilityHandler {
  private readonly _eventListener: IVisibilityChangeEventListener;
  private readonly _alwaysAndNeverDrawnElements: AlwaysAndNeverDrawnElementInfo;
  private readonly _idsCache: CategoriesTreeIdsCache;
  private _filteredTree: Promise<FilteredTree> | undefined;
  private _elementChangeQueue = new Subject<Observable<void>>();
  private _subscriptions: Subscription[] = [];
  private _changeRequest = new Subject<{ key: HierarchyNodeKey; depth: number }>();

  constructor(private readonly _props: CategoriesTreeVisibilityHandlerProps) {
    this._eventListener = createVisibilityChangeEventListener({
      viewport: _props.viewport,
      listeners: {
        models: true,
        categories: true,
        elements: _props.hierarchyConfig.showElements,
        displayStyle: true,
      },
    });
    this._alwaysAndNeverDrawnElements = new AlwaysAndNeverDrawnElementInfo(_props.viewport);
    this._idsCache = this._props.idsCache;
    const { categoryClass, elementClass, modelClass } = getClassesByView(_props.viewport.view.is2d() ? "2d" : "3d");
    if (_props.filteredPaths) {
      this._filteredTree = createFilteredTree({
        idsCache: this._idsCache,
        filteringPaths: _props.filteredPaths,
        categoryClassName: categoryClass,
        categoryElementClassName: elementClass,
        categoryModelClassName: modelClass,
        imodelAccess: this._props.imodelAccess,
      });
    }
    this._subscriptions.push(this._elementChangeQueue.pipe(concatAll()).subscribe());
  }

  public get onVisibilityChange() {
    return this._eventListener.onVisibilityChange;
  }

  public async getVisibilityStatus(node: HierarchyNode): Promise<VisibilityStatus> {
    return firstValueFrom(
      this.getVisibilityStatusObs(node).pipe(
        // unsubscribe from the observable if the change request for this node is received
        takeUntil(this._changeRequest.pipe(filter(({ key, depth }) => depth === node.parentKeys.length && HierarchyNodeKey.equals(node.key, key)))),
        // unsubscribe if visibility changes
        takeUntil(
          fromEventPattern(
            (handler) => {
              this._eventListener.onVisibilityChange.addListener(handler);
            },
            (handler) => {
              this._eventListener.onVisibilityChange.removeListener(handler);
            },
          ),
        ),
        defaultIfEmpty(createVisibilityStatus("hidden")),
      ),
    );
  }

  public async changeVisibility(node: HierarchyNode, shouldDisplay: boolean): Promise<void> {
    // notify about new change request
    this._changeRequest.next({ key: node.key, depth: node.parentKeys.length });

    const changeObservable = this.changeVisibilityObs(node, shouldDisplay).pipe(
      // unsubscribe from the observable if the change request for this node is received
      takeUntil(this._changeRequest.pipe(filter(({ key, depth }) => depth === node.parentKeys.length && HierarchyNodeKey.equals(node.key, key)))),
      tap({
        subscribe: () => {
          this._eventListener.suppressChangeEvents();
          this._alwaysAndNeverDrawnElements.suppressChangeEvents();
        },
        finalize: () => {
          this._eventListener.resumeChangeEvents();
          this._alwaysAndNeverDrawnElements.resumeChangeEvents();
        },
      }),
    );

    return toVoidPromise(changeObservable);
  }

  public dispose() {
    this[Symbol.dispose]();
  }

  public [Symbol.dispose]() {
    this._eventListener[Symbol.dispose]();
    this._alwaysAndNeverDrawnElements[Symbol.dispose]();
    this._subscriptions.forEach((x) => x.unsubscribe());
  }

  private getVisibilityStatusObs(node: HierarchyNode): Observable<VisibilityStatus> {
    if (node.filtering?.filteredChildrenIdentifierPaths?.length && !node.filtering.isFilterTarget) {
      return this.getFilteredNodeVisibility({ node });
    }

    if (HierarchyNode.isClassGroupingNode(node)) {
      return this.getClassGroupingNodeDisplayStatus(node);
    }

    if (!HierarchyNode.isInstancesNode(node)) {
      return of(createVisibilityStatus("disabled"));
    }

    if (CategoriesTreeNode.isDefinitionContainerNode(node)) {
      return this.getDefinitionContainerDisplayStatus({
        definitionContainerIds: node.key.instanceKeys.map((instanceKey) => instanceKey.id),
      });
    }

    if (CategoriesTreeNode.isModelNode(node)) {
      return this.getModelVisibilityStatus({
        modelId: node.key.instanceKeys[0].id,
      });
    }

    if (CategoriesTreeNode.isCategoryNode(node)) {
      return this.getCategoryDisplayStatus({
        categoryIds: node.key.instanceKeys.map((instanceKey) => instanceKey.id),
        modelId: CategoriesTreeNode.getModelId(node),
        ignoreSubCategories: node.extendedData?.isCategoryOfSubModel,
      });
    }

    const categoryId = CategoriesTreeNode.getCategoryId(node);
    if (!categoryId) {
      return of(createVisibilityStatus("disabled"));
    }

    if (CategoriesTreeNode.isSubCategoryNode(node)) {
      return this.getSubCategoryDisplayStatus({
        categoryId,
        subCategoryIds: node.key.instanceKeys.map((instanceKey) => instanceKey.id),
      });
    }

    const modelId = CategoriesTreeNode.getModelId(node);
    if (!modelId) {
      return of(createVisibilityStatus("disabled"));
    }
    return this.getElementDisplayStatus({
      elementId: node.key.instanceKeys[0].id,
      modelId,
      categoryId,
    });
  }

  private getFilteredNodeVisibility(props: GetFilteredNodeVisibilityProps) {
    return from(this.getVisibilityChangeTargets(props)).pipe(
      mergeMap(({ definitionContainerIds: definitionContainers, subCategories, modelIds: models, categories, elements }) => {
        const observables = new Array<Observable<VisibilityStatus>>();
        if (definitionContainers?.size) {
          observables.push(
            from(definitionContainers).pipe(
              mergeMap((definitionContainerId) => this.getDefinitionContainerDisplayStatus({ definitionContainerIds: [definitionContainerId] })),
            ),
          );
        }

        if (models?.size) {
          observables.push(from(models).pipe(mergeMap((modelId) => this.getModelVisibilityStatus({ modelId }))));
        }

        if (categories?.size) {
          observables.push(
            from(categories).pipe(
              mergeMap((key) => {
                const { modelId, categoryId } = parseCategoryKey(key);
                return this.getCategoryDisplayStatus({ ignoreSubCategories: !!modelId, modelId, categoryIds: [categoryId] });
              }),
            ),
          );
        }

        if (subCategories?.size) {
          observables.push(
            from(subCategories).pipe(
              mergeMap((key) => {
                const { subCategoryId, categoryId } = parseSubCategoryKey(key);
                return this.getSubCategoryDisplayStatus({ subCategoryIds: [subCategoryId], categoryId });
              }),
            ),
          );
        }

        if (elements?.size) {
          observables.push(
            from(elements).pipe(
              releaseMainThreadOnItemsCount(50),
              mergeMap(([categoryKey, elementIds]) => {
                const { modelId, categoryId } = parseCategoryKey(categoryKey);
                assert(modelId !== undefined);
                return from(elementIds).pipe(
                  releaseMainThreadOnItemsCount(1000),
                  mergeMap((elementId) => this.getElementDisplayStatus({ modelId, categoryId, elementId })),
                );
              }),
            ),
          );
        }

        return merge(...observables);
      }),
      mergeVisibilityStatuses,
    );
  }

  private getModelVisibilityStatus({ modelId }: { modelId: Id64String }): Observable<VisibilityStatus> {
    const result = defer(() => {
      const viewport = this._props.viewport;

      if (!viewport.view.viewsModel(modelId)) {
        return from(this._idsCache.getModelCategoryIds(modelId)).pipe(
          mergeMap((categoryIds) => from(this._idsCache.getCategoriesModeledElements(modelId, categoryIds))),
          getSubModeledElementsVisibilityStatus({
            parentNodeVisibilityStatus: createVisibilityStatus("hidden"),
            getModelVisibilityStatus: (modelProps) => this.getModelVisibilityStatus(modelProps),
          }),
        );
      }

      return from(this._idsCache.getModelCategoryIds(modelId)).pipe(
        mergeAll(),
        mergeMap((categoryId) => this.getCategoryDisplayStatus({ modelId, categoryIds: [categoryId], ignoreSubCategories: true })),
        mergeVisibilityStatuses,
      );
    });
    return createVisibilityHandlerResult(this, { id: modelId }, result, undefined);
  }

  private getDefinitionContainerDisplayStatus(props: { definitionContainerIds: Id64Array }): Observable<VisibilityStatus> {
    const result = defer(() => {
      return from(this._idsCache.getAllContainedCategories(props.definitionContainerIds)).pipe(
        mergeAll(),
        mergeMap((categoryId) => this.getCategoryDisplayStatus({ categoryIds: [categoryId] })),
        mergeVisibilityStatuses,
      );
    });
    return createVisibilityHandlerResult(this, props, result, undefined);
  }

<<<<<<< HEAD
  private async getCategoryVisibilityWithoutSubCategories(
    categoryId: Id64String,
  ): Promise<{ visibility: Visibility; reason: "all-overrides" | "some-overrides" | "no-overrides" }> {
    const categoryModelsMap = await this._idsCache.getCategoriesElementModels([categoryId], true);
    let showOverrides = 0;
    let hiddenModelsCount = 0;
    let noOverrides = 0;
    const modelIds = categoryModelsMap.get(categoryId);
    for (const modelId of modelIds ?? []) {
      if (this._props.viewport.view.viewsModel(modelId)) {
        const override = this._props.viewport.perModelCategoryVisibility.getOverride(modelId, categoryId);
        if (override === PerModelCategoryVisibility.Override.None) {
          ++noOverrides;
          continue;
        }
        if (override === PerModelCategoryVisibility.Override.Hide) {
          ++hiddenModelsCount;
        } else {
          ++showOverrides;
        }
      } else {
        ++hiddenModelsCount;
      }

      if (showOverrides > 0 && hiddenModelsCount > 0) {
        return { visibility: "partial", reason: "all-overrides" };
=======
  private getSubCategoryDisplayStatus(props: { categoryId: Id64String; subCategoryIds: Id64Array; ignoreTooltip?: boolean }): Observable<VisibilityStatus> {
    const result = defer(async () => {
      const { categoryId, subCategoryIds } = props;
      let visibility: "visible" | "hidden" | "unknown" = "unknown";
      const categoryModels = [...(await this._idsCache.getCategoriesElementModels([categoryId], true)).values()].flat();
      let nonDefaultModelDisplayStatesCount = 0;
      for (const modelId of categoryModels) {
        if (!this._props.viewport.view.viewsModel(modelId)) {
          if (visibility === "visible") {
            return createVisibilityStatus("partial");
          }
          visibility = "hidden";
          ++nonDefaultModelDisplayStatesCount;
          continue;
        }
        const override = this._props.viewport.perModelCategoryVisibility.getOverride(modelId, categoryId);
        if (override === PerModelCategoryVisibility.Override.Show) {
          if (visibility === "hidden") {
            return createVisibilityStatus("partial");
          }
          visibility = "visible";
          ++nonDefaultModelDisplayStatesCount;
          continue;
        }
        if (override === PerModelCategoryVisibility.Override.Hide) {
          if (visibility === "visible") {
            return createVisibilityStatus("partial");
          }
          visibility = "hidden";
          ++nonDefaultModelDisplayStatesCount;
          continue;
        }
      }
      if (categoryModels.length > 0 && nonDefaultModelDisplayStatesCount === categoryModels.length) {
        assert(visibility === "visible" || visibility === "hidden");
        return createVisibilityStatus(visibility);
      }

      if (!this._props.viewport.view.viewsCategory(categoryId)) {
        return createVisibilityStatus(visibility === "visible" ? "partial" : "hidden");
>>>>>>> 196b75c6
      }
    }

<<<<<<< HEAD
    if (showOverrides === 0 && hiddenModelsCount === 0) {
      return { visibility: this._props.viewport.view.viewsCategory(categoryId) ? "visible" : "hidden", reason: "no-overrides" };
    }
    if (noOverrides > 0) {
      if (this._props.viewport.view.viewsCategory(categoryId)) {
        return { visibility: showOverrides > 0 ? "visible" : "partial", reason: "some-overrides" };
      }
      return { visibility: showOverrides > 0 ? "partial" : "hidden", reason: "some-overrides" };
    }

    return { visibility: showOverrides > 0 ? "visible" : "hidden", reason: "all-overrides" };
  }

  private getSubCategoriesVisibility(subCategoryIds: Id64Array): Visibility {
    if (subCategoryIds.length === 0) {
      return "visible";
    }
    let visibleSubCategoryCount = 0;
    let hiddenSubCategoryCount = 0;
    for (const subCategoryId of subCategoryIds) {
      const isVisible = this._props.viewport.isSubCategoryVisible(subCategoryId);
      if (isVisible) {
        ++visibleSubCategoryCount;
      } else {
        ++hiddenSubCategoryCount;
      }
      if (hiddenSubCategoryCount > 0 && visibleSubCategoryCount > 0) {
        return "partial";
      }
    }
    return hiddenSubCategoryCount > 0 ? "hidden" : "visible";
  }

  private getSubCategoryDisplayStatus(props: { categoryId: Id64String; subCategoryIds: Id64Array }): Observable<VisibilityStatus> {
    const result = defer(async () => {
      const { categoryId, subCategoryIds } = props;
      const categoryOverrideResult = await this.getCategoryVisibilityWithoutSubCategories(categoryId);
      if (categoryOverrideResult.reason === "all-overrides" || categoryOverrideResult.visibility === "hidden") {
        return createVisibilityStatus(categoryOverrideResult.visibility);
      }

      const subCategoryVisibility = this.getSubCategoriesVisibility(subCategoryIds);
      if (subCategoryVisibility === "partial") {
        return createVisibilityStatus("partial");
      }
      if (subCategoryVisibility === "hidden") {
        // This means there were some cateogry overrides set to 'Show'
        if (!this._props.viewport.view.viewsCategory(categoryId) && categoryOverrideResult.visibility === "partial") {
          return createVisibilityStatus("partial");
        }
        // This means there were some cateogry overrides set to 'Show'
        if (categoryOverrideResult.reason === "some-overrides" && categoryOverrideResult.visibility === "visible") {
          return createVisibilityStatus("partial");
        }
        return createVisibilityStatus("hidden");
      }
      // This means there were some cateogry overrides set to 'hide'
      if (this._props.viewport.view.viewsCategory(categoryId) && categoryOverrideResult.visibility === "partial") {
        return createVisibilityStatus("partial");
      }
      return createVisibilityStatus("visible");
=======
      if (subCategoryIds.length === 0) {
        if (visibility === "hidden") {
          return createVisibilityStatus("partial");
        }
        return createVisibilityStatus("visible");
      }

      for (const subCategoryId of subCategoryIds) {
        const isSubCategoryVisible = this._props.viewport.isSubCategoryVisible(subCategoryId);
        if (isSubCategoryVisible && visibility === "hidden") {
          return createVisibilityStatus("partial");
        }
        if (!isSubCategoryVisible && visibility === "visible") {
          return createVisibilityStatus("partial");
        }
        visibility = isSubCategoryVisible ? "visible" : "hidden";
      }
      assert(visibility === "visible" || visibility === "hidden");
      return createVisibilityStatus(visibility);
>>>>>>> 196b75c6
    });
    return createVisibilityHandlerResult(this, props, result, undefined);
  }

  private getDefaultModelsCategoryVisibilityStatus({ modelId, categoryIds }: { categoryIds: Id64Array; modelId: Id64String }): VisibilityStatus {
    const viewport = this._props.viewport;

    if (!viewport.view.viewsModel(modelId)) {
      return createVisibilityStatus("hidden");
    }

    let visibleCount = 0;
    let hiddenCount = 0;
    let visibleThroughCategorySelectorCount = 0;
    for (const categoryId of categoryIds) {
      if (viewport.view.viewsCategory(categoryId)) {
        ++visibleThroughCategorySelectorCount;
      }

      const override = this._props.viewport.perModelCategoryVisibility.getOverride(modelId, categoryId);
      if (override === PerModelCategoryVisibility.Override.Show) {
        ++visibleCount;
        continue;
      }
      if (override === PerModelCategoryVisibility.Override.Hide) {
        ++hiddenCount;
        continue;
      }
      if (visibleCount > 0 && hiddenCount > 0) {
        return createVisibilityStatus("partial");
      }
    }
    if (hiddenCount + visibleCount > 0) {
      return createVisibilityStatus(hiddenCount > 0 ? "hidden" : "visible");
    }

    return createVisibilityStatus(visibleThroughCategorySelectorCount > 0 ? "visible" : "hidden");
  }

<<<<<<< HEAD
  private async getDefaultCategoryVisibilityStatus({ categoryIds }: { categoryIds: Array<CategoryId> }): Promise<VisibilityStatus> {
    const categoriesVisibilty = await Promise.all(
      categoryIds.map(async (categoryId) => {
        const { visibility, reason } = await this.getCategoryVisibilityWithoutSubCategories(categoryId);
        return { categoryId, visibility, reason };
      }),
    );

    let visibleCount = 0;
    let hiddenCount = 0;
    for (const { categoryId, visibility, reason } of categoriesVisibilty) {
      if (visibleCount > 0 && hiddenCount > 0) {
        return createVisibilityStatus("partial");
      }
      if (visibility === "partial") {
        return createVisibilityStatus("partial");
      }
      if (visibility === "hidden") {
        ++hiddenCount;
        continue;
      }
      if (reason === "all-overrides") {
        ++visibleCount;
        continue;
      }
      const subCategories = [...(await this._idsCache.getSubCategories([categoryId])).values()].flat();
      const subCategoriesVisibility = this.getSubCategoriesVisibility(subCategories);
      if (subCategoriesVisibility === "partial") {
        return createVisibilityStatus("partial");
      }

      if (subCategoriesVisibility === "hidden" && reason === "some-overrides") {
        return createVisibilityStatus("partial");
      }
      if (subCategoriesVisibility === "hidden") {
        ++hiddenCount;
      } else {
        ++visibleCount;
      }
    }
    if (visibleCount > 0 && hiddenCount > 0) {
      return createVisibilityStatus("partial");
    }
    return createVisibilityStatus(visibleCount > 0 ? "visible" : "hidden");
=======
  private getDefaultCategoryVisibilityStatus({ categoryIds }: { categoryIds: Array<CategoryId> }): Observable<VisibilityStatus> {
    return from(this._idsCache.getSubCategories(categoryIds)).pipe(
      mergeMap((categoriesSubCategoriesMap) => {
        return from(categoryIds).pipe(
          mergeMap((categoryId) => {
            const subCategoryIds = categoriesSubCategoriesMap.get(categoryId);
            return this.getSubCategoryDisplayStatus({ subCategoryIds: subCategoryIds ?? [], categoryId });
          }),
          mergeVisibilityStatuses({ visible: undefined, hidden: undefined, partial: undefined }),
        );
      }),
    );
>>>>>>> 196b75c6
  }

  private getCategoryDisplayStatus(props: GetCategoryVisibilityStatusProps): Observable<VisibilityStatus> {
    const result = defer(() => {
      if (!this._props.hierarchyConfig.showElements) {
        return from(this.getDefaultCategoryVisibilityStatus({ categoryIds: props.categoryIds }));
      }

      const modelsObservable = props.modelId
        ? of(new Map(props.categoryIds.map((id) => [id, [props.modelId as string]])))
        : from(this._idsCache.getCategoriesElementModels(props.categoryIds));
      return merge(
        // get visibility status from always and never drawn elements
        this._props.hierarchyConfig.showElements
          ? modelsObservable.pipe(
              mergeMap((categoryModelsMap) => {
                if (categoryModelsMap.size === 0) {
                  return props.modelId
<<<<<<< HEAD
                    ? of(this.getDefaultModelsCategoryVisibilityStatus({ modelId: props.modelId, categoryIds: props.categoryIds }))
=======
                    ? of(this.getDefaultModelsCategoryVisibilityStatus({ modelId: props.modelId, categoryIds: props.categoryIds, ignoreTooltip }))
>>>>>>> 196b75c6
                    : from(this.getDefaultCategoryVisibilityStatus({ categoryIds: props.categoryIds }));
                }
                return from(categoryModelsMap).pipe(
                  mergeMap(([category, models]) =>
                    from(models).pipe(
                      mergeMap((model) => {
                        if (this._props.viewport.view.viewsModel(model)) {
                          return this.getVisibilityFromAlwaysAndNeverDrawnElements({
                            queryProps: props,
                            defaultStatus: () => this.getDefaultModelsCategoryVisibilityStatus({ modelId: model, categoryIds: [category] }),
                          }).pipe(
                            mergeMap((visibilityStatusAlwaysAndNeverDraw) => {
                              return from(this._idsCache.getCategoriesModeledElements(model, [category])).pipe(
                                getSubModeledElementsVisibilityStatus({
                                  parentNodeVisibilityStatus: visibilityStatusAlwaysAndNeverDraw,
                                  getModelVisibilityStatus: (modelProps) => this.getModelVisibilityStatus(modelProps),
                                }),
                              );
                            }),
                          );
                        }
                        return from(this._idsCache.getCategoriesModeledElements(model, [category])).pipe(
                          getSubModeledElementsVisibilityStatus({
                            parentNodeVisibilityStatus: createVisibilityStatus("hidden"),
                            getModelVisibilityStatus: (modelProps) => this.getModelVisibilityStatus(modelProps),
                          }),
                        );
                      }),
                      mergeVisibilityStatuses,
                    ),
                  ),
                  mergeVisibilityStatuses,
                );
              }),
              map((visibilityStatus) => {
                return { visibilityStatus, type: 0 as const };
              }),
            )
          : EMPTY,
        // get category status
        (props.modelId
<<<<<<< HEAD
          ? of(this.getDefaultModelsCategoryVisibilityStatus({ modelId: props.modelId, categoryIds: props.categoryIds }))
=======
          ? of(this.getDefaultModelsCategoryVisibilityStatus({ modelId: props.modelId, categoryIds: props.categoryIds, ignoreTooltip }))
>>>>>>> 196b75c6
          : from(this.getDefaultCategoryVisibilityStatus({ categoryIds: props.categoryIds }))
        ).pipe(
          map((visibilityStatus) => {
            return { visibilityStatus, type: 1 as const };
          }),
        ),
      ).pipe(
        toArray(),
        mergeMap(
          async (
            visibilityStatusesInfo: Array<{ visibilityStatus: VisibilityStatus; type: 1 } | { visibilityStatus: VisibilityStatus | undefined; type: 0 }>,
          ) => {
            let defaultStatus: VisibilityStatus | undefined;
            let alwaysNeverDrawStatus: VisibilityStatus | undefined;
            visibilityStatusesInfo.forEach((visibilityStatusInfo) => {
              switch (visibilityStatusInfo.type) {
                case 0:
                  alwaysNeverDrawStatus = visibilityStatusInfo.visibilityStatus;
                  break;
                case 1:
                  defaultStatus = visibilityStatusInfo.visibilityStatus;
                  break;
              }
            });
            assert(defaultStatus !== undefined);

            if (defaultStatus.state === "partial") {
              return defaultStatus;
            }

            // This can happen if:
            // a) showElements is set to false
            // b) root category does not have any elements (that dont have Parent)
            // In both cases we don't need to look at modeled elements visibility
            if (alwaysNeverDrawStatus === undefined) {
              return defaultStatus;
            }
            // In cases where
            // a) SubCategories are hidden
            // b) Category has model (it means that category is under hidden subModel)
            // We dont need to look at default category status, it is already accounted for in always/never drawn visibility
            if (this._props.hierarchyConfig.hideSubCategories || props.modelId) {
              return alwaysNeverDrawStatus;
            }
            if ((await this._idsCache.getSubCategories(props.categoryIds)).size === 0) {
              return alwaysNeverDrawStatus;
            }

            if (alwaysNeverDrawStatus.state === "partial" || alwaysNeverDrawStatus.state !== defaultStatus.state) {
              return createVisibilityStatus("partial");
            }
            return alwaysNeverDrawStatus;
          },
        ),
      );
    });
    return createVisibilityHandlerResult(this, props, result, undefined);
  }

  private getClassGroupingNodeDisplayStatus(node: GroupingHierarchyNode): Observable<VisibilityStatus> {
    const result = defer(() => {
      const info = this.getGroupingNodeInfo(node);

      const { modelElementsMap, categoryId } = info;
      return from(modelElementsMap).pipe(
        mergeMap(([modelId, elementIds]) => {
          if (!this._props.viewport.view.viewsModel(modelId)) {
            return of([...elementIds]).pipe(
              filterSubModeledElementIds({ doesSubModelExist: async (id) => this._idsCache.hasSubModel(id) }),
              getSubModeledElementsVisibilityStatus({
                parentNodeVisibilityStatus: createVisibilityStatus("hidden"),
                getModelVisibilityStatus: (modelProps) => this.getModelVisibilityStatus(modelProps),
              }),
            );
          }
          return this.getVisibilityFromAlwaysAndNeverDrawnElements({
            elements: elementIds,
            defaultStatus: () => this.getDefaultModelsCategoryVisibilityStatus({ categoryIds: [categoryId], modelId }),
          }).pipe(
            mergeMap((visibilityStatusAlwaysAndNeverDraw) => {
              return of([...elementIds]).pipe(
                filterSubModeledElementIds({ doesSubModelExist: async (id) => this._idsCache.hasSubModel(id) }),
                getSubModeledElementsVisibilityStatus({
                  parentNodeVisibilityStatus: visibilityStatusAlwaysAndNeverDraw,
                  getModelVisibilityStatus: (modelProps) => this.getModelVisibilityStatus(modelProps),
                }),
              );
            }),
          );
        }),
        mergeVisibilityStatuses,
      );
    });
    return createVisibilityHandlerResult(this, { node }, result, undefined);
  }

  private getElementDisplayStatus(props: GetGeometricElementVisibilityStatusProps): Observable<VisibilityStatus> {
    const result: Observable<VisibilityStatus> = defer(() => {
      const viewport = this._props.viewport;
      const { elementId, modelId, categoryId } = props;

      const viewsModel = viewport.view.viewsModel(modelId);
      const elementStatus = getElementOverriddenVisibility({
        elementId,
        viewport,
      });

      return from(this._idsCache.hasSubModel(elementId)).pipe(
        mergeMap((hasSubModel) => (hasSubModel ? this.getModelVisibilityStatus({ modelId: elementId }) : of(undefined))),
        map((subModelVisibilityStatus) =>
          getElementVisibility(
            viewsModel,
            elementStatus,
            this.getDefaultModelsCategoryVisibilityStatus({ categoryIds: [categoryId], modelId }) as unknown as NonPartialVisibilityStatus,
            subModelVisibilityStatus,
          ),
        ),
      );
    });
    return createVisibilityHandlerResult(this, props, result, undefined);
  }

  /** Changes visibility of the items represented by the tree node. */
  private changeVisibilityObs(node: HierarchyNode, on: boolean): Observable<void> {
    if (node.filtering?.filteredChildrenIdentifierPaths?.length && !node.filtering.isFilterTarget) {
      return this.changeFilteredNodeVisibility({ node, on });
    }

    if (HierarchyNode.isClassGroupingNode(node)) {
      return this.changeElementGroupingNodeState(node, on);
    }

    if (!HierarchyNode.isInstancesNode(node)) {
      return EMPTY;
    }

    if (CategoriesTreeNode.isDefinitionContainerNode(node)) {
      return this.changeDefinitionContainerState({
        definitionContainerIds: node.key.instanceKeys.map((instanceKey) => instanceKey.id),
        on,
      });
    }

    if (CategoriesTreeNode.isModelNode(node)) {
      return this.changeModelState({
        ids: node.key.instanceKeys.map(({ id }) => id),
        on,
      });
    }

    if (CategoriesTreeNode.isCategoryNode(node)) {
      return this.changeCategoryState({
        categoryIds: node.key.instanceKeys.map((instanceKey) => instanceKey.id),
        modelId: CategoriesTreeNode.getModelId(node),
        on,
        ignoreSubCategories: node.extendedData?.isCategoryOfSubModel,
      });
    }

    const categoryId = CategoriesTreeNode.getCategoryId(node);
    if (!categoryId) {
      return EMPTY;
    }

    if (CategoriesTreeNode.isSubCategoryNode(node)) {
      if (this._props.hierarchyConfig.hideSubCategories) {
        return EMPTY;
      }
      return this.changeSubCategoryState({
        categoryId,
        subCategoryIds: node.key.instanceKeys.map((instanceKey) => instanceKey.id),
        on,
      });
    }

    if (!this._props.hierarchyConfig.showElements) {
      return EMPTY;
    }

    const modelId = CategoriesTreeNode.getModelId(node);
    if (!modelId) {
      return EMPTY;
    }

    return this.changeElementsState({
      elementIds: new Set([...node.key.instanceKeys.map(({ id }) => id)]),
      modelId,
      categoryId,
      on,
    });
  }

  private async getVisibilityChangeTargets({ node }: GetFilteredNodeVisibilityProps) {
    const filteredTree = await this._filteredTree;
    return filteredTree ? filteredTree.getVisibilityChangeTargets(node) : {};
  }

  private changeFilteredNodeVisibility({ on, ...props }: ChangeFilteredNodeVisibilityProps) {
    return from(this.getVisibilityChangeTargets(props)).pipe(
      mergeMap(({ definitionContainerIds: definitionContainers, subCategories, modelIds: models, categories, elements }) => {
        const observables = new Array<Observable<void>>();
        if (definitionContainers?.size) {
          observables.push(this.changeDefinitionContainerState({ definitionContainerIds: [...definitionContainers], on }));
        }

        if (models?.size) {
          observables.push(this.changeModelState({ ids: models, on }));
        }

        if (categories?.size) {
          observables.push(
            from(categories).pipe(
              mergeMap((key) => {
                const { modelId, categoryId } = parseCategoryKey(key);
                return this.changeCategoryState({ modelId, categoryIds: [categoryId], ignoreSubCategories: false, on });
              }),
            ),
          );
        }

        if (subCategories?.size) {
          observables.push(
            from(subCategories).pipe(
              mergeMap((key) => {
                const { subCategoryId, categoryId } = parseSubCategoryKey(key);
                return this.changeSubCategoryState({ categoryId, subCategoryIds: [subCategoryId], on });
              }),
            ),
          );
        }

        if (elements?.size) {
          observables.push(
            from(elements).pipe(
              mergeMap(([categoryKey, elementIds]) => {
                const { modelId, categoryId } = parseCategoryKey(categoryKey);
                assert(modelId !== undefined);
                return this.changeElementsState({ modelId, categoryId, elementIds, on });
              }),
            ),
          );
        }

        return merge(...observables);
      }),
    );
  }

  private changeModelState(props: ChangeModelVisibilityStateProps): Observable<void> {
    const { ids, on } = props;

    if (Id64.sizeOf(ids) === 0) {
      return EMPTY;
    }

    const result = defer(() => {
      const viewport = this._props.viewport;

      viewport.perModelCategoryVisibility.clearOverrides(ids);
      const idsObs = from(Id64.iterable(ids));
      if (!on) {
        viewport.changeModelDisplay(ids, false);
        return idsObs.pipe(
          mergeMap(async (modelId) => ({ modelId, categoryIds: await this._idsCache.getModelCategoryIds(modelId) })),
          mergeMap(({ modelId, categoryIds }) => from(this._idsCache.getCategoriesModeledElements(modelId, categoryIds))),
          mergeMap((modeledElementIds) => this.changeModelState({ ids: modeledElementIds, on })),
        );
      }

      return concat(
        from(viewport.addViewedModels(ids)),
        idsObs.pipe(
          mergeMap((modelId) => {
            return from(this._idsCache.getModelCategoryIds(modelId)).pipe(
              mergeAll(),
              mergeMap((categoryId) => this.changeCategoryState({ categoryIds: [categoryId], modelId, on, ignoreSubCategories: true })),
            );
          }),
        ),
      );
    });
    return createVisibilityHandlerResult(this, props, result, undefined);
  }

  private showModelWithoutAnyCategoriesOrElements(modelId: Id64String): Observable<void> {
    const viewport = this._props.viewport;
    return forkJoin({
      categories: this._idsCache.getModelCategoryIds(modelId),
      alwaysDrawnElements: this._alwaysAndNeverDrawnElements.getAlwaysDrawnElements({ modelId }),
    }).pipe(
      mergeMap(async ({ categories, alwaysDrawnElements }) => {
        const alwaysDrawn = this._props.viewport.alwaysDrawn;
        if (alwaysDrawn && alwaysDrawnElements) {
          viewport.setAlwaysDrawn(setDifference(alwaysDrawn, alwaysDrawnElements));
        }
        categories.forEach((categoryId) => {
          this.changeCategoryStateInViewportAccordingToModelVisibility(modelId, categoryId, false, false);
        });
        await viewport.addViewedModels(modelId);
      }),
    );
  }

  private changeCategoryStateInViewportAccordingToModelVisibility(modelId: string, categoryId: string, on: boolean, changeSubCategories: boolean) {
    const viewport = this._props.viewport;
    const isDisplayedInSelector = viewport.view.viewsCategory(categoryId);
    const override =
      on === isDisplayedInSelector
        ? PerModelCategoryVisibility.Override.None
        : on
          ? PerModelCategoryVisibility.Override.Show
          : PerModelCategoryVisibility.Override.Hide;
    viewport.perModelCategoryVisibility.setOverride(modelId, categoryId, override);

    if (override === PerModelCategoryVisibility.Override.None && on) {
      // we took off the override which means the category is displayed in selector, but
      // doesn't mean all its subcategories are displayed - this call ensures that
      viewport.changeCategoryDisplay(categoryId, true, changeSubCategories);
    }
  }

  private changeSubCategoryState(props: { categoryId: Id64String; subCategoryIds: Id64Array; on: boolean }): Observable<void> {
    const result = defer(() => {
      return concat(
<<<<<<< HEAD
        // make sure parent category is enabled
=======
        // make sure parent category and models are enabled
>>>>>>> 196b75c6
        props.on
          ? concat(
              from(enableCategoryDisplay(this._props.viewport, [props.categoryId], props.on, false)),
              from(this.enableCategoriesElementModelsVisibility([props.categoryId])),
            )
          : EMPTY,
        from(props.subCategoryIds).pipe(map((subCategoryId) => enableSubCategoryDisplay(this._props.viewport, subCategoryId, props.on))),
      );
    });
    return createVisibilityHandlerResult(this, props, result, undefined);
  }

  private async enableCategoriesElementModelsVisibility(categoryIds: Id64Array) {
    const categoriesModelsMap = await this._idsCache.getCategoriesElementModels(categoryIds, true);
    const modelIds = [...categoriesModelsMap.values()].flat();
    const hiddenModels = modelIds.filter((modelId) => !this._props.viewport.view.viewsModel(modelId));
    if (hiddenModels.length > 0) {
      this._props.viewport.changeModelDisplay(hiddenModels, true);
    }
  }

  private changeDefinitionContainerState(props: { definitionContainerIds: Id64Array; on: boolean }): Observable<void> {
    const result = defer(() => {
      return from(this._idsCache.getAllContainedCategories(props.definitionContainerIds)).pipe(
        mergeMap((categoryIds) => {
          return this.changeCategoryState({ categoryIds, on: props.on });
        }),
      );
    });
    return createVisibilityHandlerResult(this, props, result, undefined);
  }

  private async enableCategoriesElementModelsVisibility(categoryIds: Id64Array) {
    const categoriesModelsMap = await this._idsCache.getCategoriesElementModels(categoryIds);
    const modelIds = [...categoriesModelsMap.values()].flat();
    const hiddenModels = modelIds.filter((modelId) => !this._props.viewport.view.viewsModel(modelId));
    if (hiddenModels.length > 0) {
      this._props.viewport.changeModelDisplay(hiddenModels, true);
    }
  }

  private changeCategoryState(props: ChangeCategoryVisibilityStateProps): Observable<void> {
    const result = defer(() => {
      const { modelId, categoryIds, on, ignoreSubCategories } = props;
      const viewport = this._props.viewport;

      if (!this._props.hierarchyConfig.showElements) {
        return concat(from(enableCategoryDisplay(viewport, categoryIds, on, on)), on ? from(this.enableCategoriesElementModelsVisibility(categoryIds)) : EMPTY);
      }

      const modelIdsObservable = modelId
        ? of(new Map(categoryIds.map((id) => [id, [modelId]])))
        : from(this._idsCache.getCategoriesElementModels(categoryIds, true));
      return concat(
        modelId ? EMPTY : from(enableCategoryDisplay(viewport, categoryIds, on, ignoreSubCategories ? false : on)),
        on
          ? modelIdsObservable.pipe(
              mergeMap((categoriesMap) => from(categoriesMap.values())),
              mergeAll(),
              filter((modelIdToCheck) => !viewport.view.viewsModel(modelIdToCheck)),
              mergeMap((modelIdToCheck) => this.showModelWithoutAnyCategoriesOrElements(modelIdToCheck)),
            )
          : EMPTY,
        modelIdsObservable.pipe(
          mergeMap((categoriesMap) => from(categoriesMap.entries())),
          mergeMap(([categoryId, modelIds]) => {
            return from(modelIds).pipe(
              mergeMap((modelOfCategory) => {
                this.changeCategoryStateInViewportAccordingToModelVisibility(modelOfCategory, categoryId, on, !!ignoreSubCategories);
                return this._alwaysAndNeverDrawnElements.clearAlwaysAndNeverDrawnElements({ modelId: modelOfCategory, categoryIds: [categoryId] });
              }),
            );
          }),
        ),
        modelIdsObservable.pipe(
          mergeMap((categoriesMap) => from(categoriesMap.entries())),
          mergeMap(([categoryId, modelIds]) => {
            return from(modelIds).pipe(
              mergeMap((modelOfCategory) =>
                from(this._idsCache.getCategoriesModeledElements(modelOfCategory, [categoryId])).pipe(
                  mergeMap((modeledElementIds) => this.changeModelState({ ids: modeledElementIds, on })),
                ),
              ),
            );
          }),
        ),
      );
    });
    return createVisibilityHandlerResult(this, props, result, undefined);
  }

  private doChangeElementsState(props: ChangeGeometricElementsDisplayStateProps): Observable<void | undefined> {
    return defer(() => {
      const { modelId, categoryId, elementIds, on } = props;
      const viewport = this._props.viewport;
      return concat(
        on && !viewport.view.viewsModel(modelId) ? this.showModelWithoutAnyCategoriesOrElements(modelId) : EMPTY,
        defer(() => {
          const categoryVisibility = this.getDefaultModelsCategoryVisibilityStatus({ categoryIds: [categoryId], modelId });
          const isDisplayedByDefault = categoryVisibility.state === "visible";
          return this.queueElementsVisibilityChange(elementIds, on, isDisplayedByDefault);
        }),
        from(elementIds).pipe(
          mergeMap(async (elementId) => ({ elementId, isSubModel: await this._idsCache.hasSubModel(elementId) })),
          filter(({ isSubModel }) => isSubModel),
          map(({ elementId }) => elementId),
          toArray(),
          mergeMap((subModelIds) => this.changeModelState({ ids: subModelIds, on })),
        ),
      );
    });
  }

  /**
   * Updates visibility of all grouping node's elements.
   * @see `changeElementState`
   */
  private changeElementGroupingNodeState(node: GroupingHierarchyNode, on: boolean): Observable<void> {
    const info = this.getGroupingNodeInfo(node);
    const result = from(info.modelElementsMap).pipe(
      mergeMap(([modelId, elementIds]) => {
        return this.doChangeElementsState({ modelId, elementIds, categoryId: info.categoryId, on });
      }),
    );
    return createVisibilityHandlerResult(this, { node, on }, result, undefined);
  }

  /**
   * Updates visibility of an element and all its child elements by adding them to the always/never drawn list.
   * @note If element is to be enabled and model is hidden, it will be enabled.
   */
  private changeElementsState(props: ChangeGeometricElementsDisplayStateProps): Observable<void> {
    const result = this.doChangeElementsState(props);
    return createVisibilityHandlerResult(this, props, result, undefined);
  }

  private queueElementsVisibilityChange(elementIds: Id64Set, on: boolean, visibleByDefault: boolean) {
    const finishedSubject = new Subject<boolean>();
    // observable to track if visibility change is finished/cancelled
    const changeFinished = finishedSubject.pipe(
      startWith(false),
      shareReplay(1),
      filter((finished) => finished),
    );

    const changeObservable = from(elementIds).pipe(
      // check if visibility change is not finished (cancelled) due to change overall change request being cancelled
      takeUntil(changeFinished),
      changeElementStateNoChildrenOperator({ on, isDisplayedByDefault: visibleByDefault, viewport: this._props.viewport }),
      tap({
        next: () => {
          // notify that visibility change is finished
          finishedSubject.next(true);
        },
      }),
    );

    // queue visibility change. `changeObservable` will be subscribed to when other queue changes are finished
    this._elementChangeQueue.next(changeObservable);

    // return observable that will emit when visibility change is finished
    return changeFinished.pipe(
      take(1),
      tap({
        unsubscribe: () => {
          // if this observable is unsubscribed before visibility change is finished, we have to notify that it queued change request is cancelled
          finishedSubject.next(true);
        },
      }),
      map(() => undefined),
    );
  }

  private getVisibilityFromAlwaysAndNeverDrawnElements(
    props: GetVisibilityFromAlwaysAndNeverDrawnElementsProps & ({ elements: Set<ElementId> } | { queryProps: CategoryAlwaysOrNeverDrawnElementsQueryProps }),
  ): Observable<VisibilityStatus> {
    const viewport = this._props.viewport;
    if (viewport.isAlwaysDrawnExclusive) {
      if (!viewport?.alwaysDrawn?.size) {
        return of(createVisibilityStatus("hidden"));
      }
    } else if (!viewport?.neverDrawn?.size && !viewport?.alwaysDrawn?.size) {
      return of(props.defaultStatus());
    }

    if ("elements" in props) {
      return of(
        getVisibilityFromAlwaysAndNeverDrawnElementsImpl({
          ...props,
          alwaysDrawn: viewport.alwaysDrawn?.size ? setIntersection(props.elements, viewport.alwaysDrawn) : undefined,
          neverDrawn: viewport.neverDrawn?.size ? setIntersection(props.elements, viewport.neverDrawn) : undefined,
          totalCount: props.elements.size,
          viewport,
        }),
      );
    }
    const { modelId, categoryIds } = props.queryProps;

    const totalCount = (
      modelId ? of(new Map(categoryIds.map((categoryId) => [categoryId, [modelId]]))) : from(this._idsCache.getCategoriesElementModels(categoryIds))
    ).pipe(
      mergeMap((categoriesMap) => from(categoriesMap)),
      mergeMap(([categoryId, modelIds]) => {
        return from(modelIds).pipe(
          mergeMap((modelOfCategory) => from(this._idsCache.getCategoryElementsCount(modelOfCategory, categoryId))),
          reduce((acc, specificModelCategoryCount) => {
            return acc + specificModelCategoryCount;
          }, 0),
        );
      }),
    );
    return forkJoin({
      totalCount,
      alwaysDrawn: this._alwaysAndNeverDrawnElements.getAlwaysDrawnElements(props.queryProps),
      neverDrawn: this._alwaysAndNeverDrawnElements.getNeverDrawnElements(props.queryProps),
    }).pipe(
      map((state) => {
        return getVisibilityFromAlwaysAndNeverDrawnElementsImpl({
          ...props,
          ...state,
          viewport,
        });
      }),
    );
  }

  private getGroupingNodeInfo(node: GroupingHierarchyNode) {
    const modelElementsMap: Map<ModelId, Set<ElementId>> = node.extendedData?.modelElementsMap;
    const categoryId = node.extendedData?.categoryId;
    assert(!!modelElementsMap && !!categoryId);

    return { modelElementsMap, categoryId };
  }
}<|MERGE_RESOLUTION|>--- conflicted
+++ resolved
@@ -33,11 +33,7 @@
 import { HierarchyNode, HierarchyNodeKey } from "@itwin/presentation-hierarchies";
 import { AlwaysAndNeverDrawnElementInfo } from "../../common/internal/AlwaysAndNeverDrawnElementInfo.js";
 import { toVoidPromise } from "../../common/internal/Rxjs.js";
-<<<<<<< HEAD
 import { createVisibilityStatus } from "../../common/internal/Tooltip.js";
-=======
-import { createVisibilityStatus, getTooltipOptions } from "../../common/internal/Tooltip.js";
->>>>>>> 196b75c6
 import { getClassesByView, releaseMainThreadOnItemsCount, setDifference, setIntersection } from "../../common/internal/Utils.js";
 import { createVisibilityChangeEventListener } from "../../common/internal/VisibilityChangeEventListener.js";
 import {
@@ -63,7 +59,7 @@
 import type { GroupingHierarchyNode, HierarchyFilteringPath } from "@itwin/presentation-hierarchies";
 import type { ECClassHierarchyInspector } from "@itwin/presentation-shared";
 import type { HierarchyVisibilityHandler, VisibilityStatus } from "../../common/UseHierarchyVisibility.js";
-import type { NonPartialVisibilityStatus, Visibility } from "../../common/internal/Tooltip.js";
+import type { NonPartialVisibilityStatus } from "../../common/internal/Tooltip.js";
 import type { CategoriesTreeHierarchyConfiguration } from "../CategoriesTreeDefinition.js";
 import type { CategoriesTreeIdsCache } from "./CategoriesTreeIdsCache.js";
 import type { FilteredTree } from "./FilteredTree.js";
@@ -375,35 +371,7 @@
     return createVisibilityHandlerResult(this, props, result, undefined);
   }
 
-<<<<<<< HEAD
-  private async getCategoryVisibilityWithoutSubCategories(
-    categoryId: Id64String,
-  ): Promise<{ visibility: Visibility; reason: "all-overrides" | "some-overrides" | "no-overrides" }> {
-    const categoryModelsMap = await this._idsCache.getCategoriesElementModels([categoryId], true);
-    let showOverrides = 0;
-    let hiddenModelsCount = 0;
-    let noOverrides = 0;
-    const modelIds = categoryModelsMap.get(categoryId);
-    for (const modelId of modelIds ?? []) {
-      if (this._props.viewport.view.viewsModel(modelId)) {
-        const override = this._props.viewport.perModelCategoryVisibility.getOverride(modelId, categoryId);
-        if (override === PerModelCategoryVisibility.Override.None) {
-          ++noOverrides;
-          continue;
-        }
-        if (override === PerModelCategoryVisibility.Override.Hide) {
-          ++hiddenModelsCount;
-        } else {
-          ++showOverrides;
-        }
-      } else {
-        ++hiddenModelsCount;
-      }
-
-      if (showOverrides > 0 && hiddenModelsCount > 0) {
-        return { visibility: "partial", reason: "all-overrides" };
-=======
-  private getSubCategoryDisplayStatus(props: { categoryId: Id64String; subCategoryIds: Id64Array; ignoreTooltip?: boolean }): Observable<VisibilityStatus> {
+  private getSubCategoryDisplayStatus(props: { categoryId: Id64String; subCategoryIds: Id64Array }): Observable<VisibilityStatus> {
     const result = defer(async () => {
       const { categoryId, subCategoryIds } = props;
       let visibility: "visible" | "hidden" | "unknown" = "unknown";
@@ -443,73 +411,8 @@
 
       if (!this._props.viewport.view.viewsCategory(categoryId)) {
         return createVisibilityStatus(visibility === "visible" ? "partial" : "hidden");
->>>>>>> 196b75c6
-      }
-    }
-
-<<<<<<< HEAD
-    if (showOverrides === 0 && hiddenModelsCount === 0) {
-      return { visibility: this._props.viewport.view.viewsCategory(categoryId) ? "visible" : "hidden", reason: "no-overrides" };
-    }
-    if (noOverrides > 0) {
-      if (this._props.viewport.view.viewsCategory(categoryId)) {
-        return { visibility: showOverrides > 0 ? "visible" : "partial", reason: "some-overrides" };
-      }
-      return { visibility: showOverrides > 0 ? "partial" : "hidden", reason: "some-overrides" };
-    }
-
-    return { visibility: showOverrides > 0 ? "visible" : "hidden", reason: "all-overrides" };
-  }
-
-  private getSubCategoriesVisibility(subCategoryIds: Id64Array): Visibility {
-    if (subCategoryIds.length === 0) {
-      return "visible";
-    }
-    let visibleSubCategoryCount = 0;
-    let hiddenSubCategoryCount = 0;
-    for (const subCategoryId of subCategoryIds) {
-      const isVisible = this._props.viewport.isSubCategoryVisible(subCategoryId);
-      if (isVisible) {
-        ++visibleSubCategoryCount;
-      } else {
-        ++hiddenSubCategoryCount;
-      }
-      if (hiddenSubCategoryCount > 0 && visibleSubCategoryCount > 0) {
-        return "partial";
-      }
-    }
-    return hiddenSubCategoryCount > 0 ? "hidden" : "visible";
-  }
-
-  private getSubCategoryDisplayStatus(props: { categoryId: Id64String; subCategoryIds: Id64Array }): Observable<VisibilityStatus> {
-    const result = defer(async () => {
-      const { categoryId, subCategoryIds } = props;
-      const categoryOverrideResult = await this.getCategoryVisibilityWithoutSubCategories(categoryId);
-      if (categoryOverrideResult.reason === "all-overrides" || categoryOverrideResult.visibility === "hidden") {
-        return createVisibilityStatus(categoryOverrideResult.visibility);
-      }
-
-      const subCategoryVisibility = this.getSubCategoriesVisibility(subCategoryIds);
-      if (subCategoryVisibility === "partial") {
-        return createVisibilityStatus("partial");
-      }
-      if (subCategoryVisibility === "hidden") {
-        // This means there were some cateogry overrides set to 'Show'
-        if (!this._props.viewport.view.viewsCategory(categoryId) && categoryOverrideResult.visibility === "partial") {
-          return createVisibilityStatus("partial");
-        }
-        // This means there were some cateogry overrides set to 'Show'
-        if (categoryOverrideResult.reason === "some-overrides" && categoryOverrideResult.visibility === "visible") {
-          return createVisibilityStatus("partial");
-        }
-        return createVisibilityStatus("hidden");
-      }
-      // This means there were some cateogry overrides set to 'hide'
-      if (this._props.viewport.view.viewsCategory(categoryId) && categoryOverrideResult.visibility === "partial") {
-        return createVisibilityStatus("partial");
-      }
-      return createVisibilityStatus("visible");
-=======
+      }
+
       if (subCategoryIds.length === 0) {
         if (visibility === "hidden") {
           return createVisibilityStatus("partial");
@@ -529,7 +432,6 @@
       }
       assert(visibility === "visible" || visibility === "hidden");
       return createVisibilityStatus(visibility);
->>>>>>> 196b75c6
     });
     return createVisibilityHandlerResult(this, props, result, undefined);
   }
@@ -569,52 +471,6 @@
     return createVisibilityStatus(visibleThroughCategorySelectorCount > 0 ? "visible" : "hidden");
   }
 
-<<<<<<< HEAD
-  private async getDefaultCategoryVisibilityStatus({ categoryIds }: { categoryIds: Array<CategoryId> }): Promise<VisibilityStatus> {
-    const categoriesVisibilty = await Promise.all(
-      categoryIds.map(async (categoryId) => {
-        const { visibility, reason } = await this.getCategoryVisibilityWithoutSubCategories(categoryId);
-        return { categoryId, visibility, reason };
-      }),
-    );
-
-    let visibleCount = 0;
-    let hiddenCount = 0;
-    for (const { categoryId, visibility, reason } of categoriesVisibilty) {
-      if (visibleCount > 0 && hiddenCount > 0) {
-        return createVisibilityStatus("partial");
-      }
-      if (visibility === "partial") {
-        return createVisibilityStatus("partial");
-      }
-      if (visibility === "hidden") {
-        ++hiddenCount;
-        continue;
-      }
-      if (reason === "all-overrides") {
-        ++visibleCount;
-        continue;
-      }
-      const subCategories = [...(await this._idsCache.getSubCategories([categoryId])).values()].flat();
-      const subCategoriesVisibility = this.getSubCategoriesVisibility(subCategories);
-      if (subCategoriesVisibility === "partial") {
-        return createVisibilityStatus("partial");
-      }
-
-      if (subCategoriesVisibility === "hidden" && reason === "some-overrides") {
-        return createVisibilityStatus("partial");
-      }
-      if (subCategoriesVisibility === "hidden") {
-        ++hiddenCount;
-      } else {
-        ++visibleCount;
-      }
-    }
-    if (visibleCount > 0 && hiddenCount > 0) {
-      return createVisibilityStatus("partial");
-    }
-    return createVisibilityStatus(visibleCount > 0 ? "visible" : "hidden");
-=======
   private getDefaultCategoryVisibilityStatus({ categoryIds }: { categoryIds: Array<CategoryId> }): Observable<VisibilityStatus> {
     return from(this._idsCache.getSubCategories(categoryIds)).pipe(
       mergeMap((categoriesSubCategoriesMap) => {
@@ -623,11 +479,10 @@
             const subCategoryIds = categoriesSubCategoriesMap.get(categoryId);
             return this.getSubCategoryDisplayStatus({ subCategoryIds: subCategoryIds ?? [], categoryId });
           }),
-          mergeVisibilityStatuses({ visible: undefined, hidden: undefined, partial: undefined }),
+          mergeVisibilityStatuses,
         );
       }),
     );
->>>>>>> 196b75c6
   }
 
   private getCategoryDisplayStatus(props: GetCategoryVisibilityStatusProps): Observable<VisibilityStatus> {
@@ -646,11 +501,7 @@
               mergeMap((categoryModelsMap) => {
                 if (categoryModelsMap.size === 0) {
                   return props.modelId
-<<<<<<< HEAD
                     ? of(this.getDefaultModelsCategoryVisibilityStatus({ modelId: props.modelId, categoryIds: props.categoryIds }))
-=======
-                    ? of(this.getDefaultModelsCategoryVisibilityStatus({ modelId: props.modelId, categoryIds: props.categoryIds, ignoreTooltip }))
->>>>>>> 196b75c6
                     : from(this.getDefaultCategoryVisibilityStatus({ categoryIds: props.categoryIds }));
                 }
                 return from(categoryModelsMap).pipe(
@@ -692,11 +543,7 @@
           : EMPTY,
         // get category status
         (props.modelId
-<<<<<<< HEAD
           ? of(this.getDefaultModelsCategoryVisibilityStatus({ modelId: props.modelId, categoryIds: props.categoryIds }))
-=======
-          ? of(this.getDefaultModelsCategoryVisibilityStatus({ modelId: props.modelId, categoryIds: props.categoryIds, ignoreTooltip }))
->>>>>>> 196b75c6
           : from(this.getDefaultCategoryVisibilityStatus({ categoryIds: props.categoryIds }))
         ).pipe(
           map((visibilityStatus) => {
@@ -1021,11 +868,7 @@
   private changeSubCategoryState(props: { categoryId: Id64String; subCategoryIds: Id64Array; on: boolean }): Observable<void> {
     const result = defer(() => {
       return concat(
-<<<<<<< HEAD
-        // make sure parent category is enabled
-=======
         // make sure parent category and models are enabled
->>>>>>> 196b75c6
         props.on
           ? concat(
               from(enableCategoryDisplay(this._props.viewport, [props.categoryId], props.on, false)),
@@ -1056,15 +899,6 @@
       );
     });
     return createVisibilityHandlerResult(this, props, result, undefined);
-  }
-
-  private async enableCategoriesElementModelsVisibility(categoryIds: Id64Array) {
-    const categoriesModelsMap = await this._idsCache.getCategoriesElementModels(categoryIds);
-    const modelIds = [...categoriesModelsMap.values()].flat();
-    const hiddenModels = modelIds.filter((modelId) => !this._props.viewport.view.viewsModel(modelId));
-    if (hiddenModels.length > 0) {
-      this._props.viewport.changeModelDisplay(hiddenModels, true);
-    }
   }
 
   private changeCategoryState(props: ChangeCategoryVisibilityStateProps): Observable<void> {
