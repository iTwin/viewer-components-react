/*---------------------------------------------------------------------------------------------
 * Copyright (c) Bentley Systems, Incorporated. All rights reserved.
 * See LICENSE.md in the project root for license terms and full copyright notice.
 *--------------------------------------------------------------------------------------------*/

import { expect } from "chai";
import { firstValueFrom } from "rxjs";
import sinon from "sinon";
import {
  AlwaysAndNeverDrawnElementInfo,
  SET_CHANGE_DEBOUNCE_TIME,
} from "../../../../tree-widget-react/components/trees/models-tree/internal/AlwaysAndNeverDrawnElementInfo.js";
import { createFakeSinonViewport } from "../../Common.js";

<<<<<<< HEAD
=======
import type { MapEntry } from "../../../../tree-widget-react/components/trees/models-tree/internal/AlwaysAndNeverDrawnElementInfo.js";
>>>>>>> d14f5282
import type { ChildrenTree } from "../../../../tree-widget-react/components/trees/models-tree/Utils.js";

describe("AlwaysAndNeverDrawnElementInfo", () => {
  beforeEach(() => {
    // without this option tests sometimes fail with strange errors
    sinon.useFakeTimers({ shouldClearNativeTimers: true });
  });

  afterEach(() => {
    sinon.clock.restore();
  });

  function runTests(setType: "always" | "never") {
    it(`subscribes to ${setType}Drawn list changes and unsubscribes on dispose`, async () => {
      const vp = createFakeSinonViewport();
      const event = setType === "always" ? vp.onAlwaysDrawnChanged : vp.onNeverDrawnChanged;
      (() => {
        using _ = new AlwaysAndNeverDrawnElementInfo(vp);
        expect(event.numberOfListeners).to.eq(1);
      })();
      expect(event.numberOfListeners).to.eq(0);
    });

    it(`does not query when ${setType}Drawn set is empty`, async () => {
      const modelId = "0x1";

      const vp = createFakeSinonViewport({
        [`${setType}Drawn`]: new Set(),
      });
      using info = new AlwaysAndNeverDrawnElementInfo(vp);
      await sinon.clock.tickAsync(SET_CHANGE_DEBOUNCE_TIME);
<<<<<<< HEAD
      const result = await firstValueFrom(info.getElementChildrenTree({ setType, parentInstanceNodeIds: [modelId] }));
=======
      const result = await firstValueFrom(info.getElementsTree({ setType, modelIds: modelId }));
>>>>>>> d14f5282
      expect(result).to.deep.eq(new Map());
      expect(vp.iModel.createQueryReader).to.not.be.called;
    });

    it(`does not query when ${setType}Drawn set is undefined`, async () => {
      const modelId = "0x1";

      const vp = createFakeSinonViewport({
        [`${setType}Drawn`]: undefined,
      });
      using info = new AlwaysAndNeverDrawnElementInfo(vp);
      await sinon.clock.tickAsync(SET_CHANGE_DEBOUNCE_TIME);
<<<<<<< HEAD
      const result = await firstValueFrom(info.getElementChildrenTree({ setType, parentInstanceNodeIds: [modelId] }));
=======
      const result = await firstValueFrom(info.getElementsTree({ setType, modelIds: modelId }));
>>>>>>> d14f5282
      expect(result).to.deep.eq(new Map());
      expect(vp.iModel.createQueryReader).to.not.be.called;
    });

    it(`gets correct elements when ${setType}Drawn set is not empty`, async () => {
      const modelId = "0x1";
      const categoryId = "0x2";
      const elementId = "0x3";
      const set = new Set([elementId]);
      const queryHandler = sinon.fake(() => {
        return [{ rootCategoryId: categoryId, modelId, categoryId, elementsPath: elementId }];
      });

      const vp = createFakeSinonViewport({
        [`${setType}Drawn`]: set,
        queryHandler,
      });
      using info = new AlwaysAndNeverDrawnElementInfo(vp);
      await sinon.clock.tickAsync(SET_CHANGE_DEBOUNCE_TIME);
<<<<<<< HEAD
      const result = await firstValueFrom(info.getElementChildrenTree({ setType, parentInstanceNodeIds: [modelId] }));
      const expectedResult: ChildrenTree<{ categoryId?: string; isInList: boolean }> = new Map();
      expectedResult.set(categoryId, { children: new Map(), isInList: false });
      expectedResult.get(categoryId)?.children?.set(elementId, { categoryId, isInList: true });
=======
      const result = await firstValueFrom(info.getElementsTree({ setType, modelIds: modelId }));
      const expectedResult: ChildrenTree<MapEntry> = new Map();
      expectedResult.set(categoryId, { children: new Map([[elementId, { categoryId, isInAlwaysOrNeverDrawnSet: true }]]), isInAlwaysOrNeverDrawnSet: false });
>>>>>>> d14f5282
      expect(result).to.deep.eq(expectedResult);
      expect(vp.iModel.createQueryReader).to.be.calledOnce;
    });

    it(`does not requery ${setType}Drawn element info when multiple calls are made`, async () => {
      const modelId = "0x1";
      const categoryId = "0x2";
      const elementId = "0x3";
      const set = new Set([elementId]);
      const queryHandler = sinon.fake(() => {
        return [{ rootCategoryId: categoryId, modelId, categoryId, elementsPath: elementId }];
      });
      const vp = createFakeSinonViewport({
        [`${setType}Drawn`]: set,
        queryHandler,
      });
      using info = new AlwaysAndNeverDrawnElementInfo(vp);
      await sinon.clock.tickAsync(SET_CHANGE_DEBOUNCE_TIME);
<<<<<<< HEAD
      const result = await firstValueFrom(info.getElementChildrenTree({ setType, parentInstanceNodeIds: [modelId] }));
      const expectedResult: ChildrenTree<{ categoryId?: string; isInList: boolean }> = new Map();
      expectedResult.set(categoryId, { children: new Map(), isInList: false });
      expectedResult.get(categoryId)?.children?.set(elementId, { categoryId, isInList: true });
      expect(result).to.deep.eq(expectedResult);

      // second request is not delayed because value is cached
      const result2 = await firstValueFrom(info.getElementChildrenTree({ setType, parentInstanceNodeIds: [modelId] }));
=======
      const result = await firstValueFrom(info.getElementsTree({ setType, modelIds: modelId }));
      const expectedResult: ChildrenTree<MapEntry> = new Map();
      expectedResult.set(categoryId, { children: new Map([[elementId, { categoryId, isInAlwaysOrNeverDrawnSet: true }]]), isInAlwaysOrNeverDrawnSet: false });
      expect(result).to.deep.eq(expectedResult);

      // second request is not delayed because value is cached
      const result2 = await firstValueFrom(info.getElementsTree({ setType, modelIds: modelId }));
>>>>>>> d14f5282
      expect(result2).to.deep.eq(expectedResult);
      expect(vp.iModel.createQueryReader).to.be.calledOnce;
    });

    it(`requeries when ${setType}Drawn set changes`, async () => {
      const modelId = "0x1";
      const categoryId = "0x2";
      const elementId = "0x3";
      const set = new Set([elementId]);
      const queryHandler = sinon.fake(() => {
        return [{ rootCategoryId: categoryId, modelId, categoryId, elementsPath: elementId }];
      });
      const vp = createFakeSinonViewport({
        [`${setType}Drawn`]: set,
        queryHandler,
      });
      using info = new AlwaysAndNeverDrawnElementInfo(vp);
      await sinon.clock.tickAsync(SET_CHANGE_DEBOUNCE_TIME);
<<<<<<< HEAD
      const result = await firstValueFrom(info.getElementChildrenTree({ setType, parentInstanceNodeIds: [modelId] }));
      const expectedResult: ChildrenTree<{ categoryId?: string; isInList: boolean }> = new Map();
      expectedResult.set(categoryId, { children: new Map(), isInList: false });
      expectedResult.get(categoryId)?.children?.set(elementId, { categoryId, isInList: true });
=======
      const result = await firstValueFrom(info.getElementsTree({ setType, modelIds: modelId }));
      const expectedResult: ChildrenTree<MapEntry> = new Map();
      expectedResult.set(categoryId, { children: new Map([[elementId, { categoryId, isInAlwaysOrNeverDrawnSet: true }]]), isInAlwaysOrNeverDrawnSet: false });
>>>>>>> d14f5282
      expect(result).to.deep.eq(expectedResult);
      expect(vp.iModel.createQueryReader).to.be.calledOnce;

      const setterFunction = setType === "always" ? vp.setAlwaysDrawn : vp.setNeverDrawn;
      setterFunction(new Set(["0x4"]));

<<<<<<< HEAD
      const resultPromise2 = firstValueFrom(info.getElementChildrenTree({ setType, parentInstanceNodeIds: [modelId] }));
=======
      const resultPromise2 = firstValueFrom(info.getElementsTree({ setType, modelIds: modelId }));
>>>>>>> d14f5282
      await sinon.clock.tickAsync(SET_CHANGE_DEBOUNCE_TIME);
      const result2 = await resultPromise2;
      expect(result2).to.deep.eq(expectedResult);
      expect(vp.iModel.createQueryReader).to.be.calledTwice;
    });

    it(`requeries when ${setType}Drawn set changes while getElements is in progress`, async () => {
      const elementId = "0x1";
      const set = new Set([elementId]);
      const vp = createFakeSinonViewport({
        [`${setType}Drawn`]: set,
      });
      using info = new AlwaysAndNeverDrawnElementInfo(vp);
      await sinon.clock.tickAsync(SET_CHANGE_DEBOUNCE_TIME);
<<<<<<< HEAD
      await firstValueFrom(info.getElementChildrenTree({ setType, parentInstanceNodeIds: ["0x2"] }));
      expect(vp.iModel.createQueryReader).to.be.calledOnce;
      const resultPromise2 = firstValueFrom(info.getElementChildrenTree({ setType, parentInstanceNodeIds: ["0x2"] }));
=======
      await firstValueFrom(info.getElementsTree({ setType, modelIds: "0x2" }));
      expect(vp.iModel.createQueryReader).to.be.calledOnce;
      const resultPromise2 = firstValueFrom(info.getElementsTree({ setType, modelIds: "0x2" }));
>>>>>>> d14f5282
      const setterFunction = setType === "always" ? vp.setAlwaysDrawn : vp.setNeverDrawn;
      setterFunction(new Set(["0x2"]));
      await sinon.clock.tickAsync(SET_CHANGE_DEBOUNCE_TIME);
      await resultPromise2;
      expect(vp.iModel.createQueryReader).to.be.calledTwice;
    });

    it(`does not requery when suppress is activated and deactivated for ${setType}Drawn`, async () => {
      const modelId = "0x1";
      const categoryId = "0x2";
      const elementId = "0x3";
      const set = new Set([elementId]);
      const queryHandler = sinon.fake(() => {
        return [{ rootCategoryId: categoryId, modelId, categoryId, elementsPath: elementId }];
      });

      const vp = createFakeSinonViewport({
        [`${setType}Drawn`]: set,
        queryHandler,
      });
      using info = new AlwaysAndNeverDrawnElementInfo(vp);
      await sinon.clock.tickAsync(SET_CHANGE_DEBOUNCE_TIME);
<<<<<<< HEAD
      const result1 = await firstValueFrom(info.getElementChildrenTree({ setType, parentInstanceNodeIds: [modelId] }));
      const expectedResult: ChildrenTree<{ categoryId?: string; isInList: boolean }> = new Map();
      expectedResult.set(categoryId, { children: new Map(), isInList: false });
      expectedResult.get(categoryId)?.children?.set(elementId, { categoryId, isInList: true });
=======
      const result1 = await firstValueFrom(info.getElementsTree({ setType, modelIds: modelId }));
      const expectedResult: ChildrenTree<MapEntry> = new Map();
      expectedResult.set(categoryId, { children: new Map([[elementId, { categoryId, isInAlwaysOrNeverDrawnSet: true }]]), isInAlwaysOrNeverDrawnSet: false });
>>>>>>> d14f5282
      expect(result1).to.deep.eq(expectedResult);
      expect(vp.iModel.createQueryReader).to.be.calledOnce;
      info.suppressChangeEvents();
      info.resumeChangeEvents();
<<<<<<< HEAD
      const result2 = await firstValueFrom(info.getElementChildrenTree({ setType, parentInstanceNodeIds: [modelId] }));
=======
      const result2 = await firstValueFrom(info.getElementsTree({ setType, modelIds: modelId }));
>>>>>>> d14f5282
      expect(vp.iModel.createQueryReader).to.be.calledOnce;
      expect(result2).to.deep.eq(expectedResult);
    });

    it(`does not requery while suppress is active and ${setType}Drawn changes`, async () => {
      const modelId = "0x1";
      const categoryId = "0x2";
      const elementId = "0x3";
      const set = new Set([elementId]);
      const queryHandler = sinon.fake(() => {
        return [{ rootCategoryId: categoryId, modelId, categoryId, elementsPath: elementId }];
      });

      const vp = createFakeSinonViewport({
        [`${setType}Drawn`]: set,
        queryHandler,
      });
      using info = new AlwaysAndNeverDrawnElementInfo(vp);
      await sinon.clock.tickAsync(SET_CHANGE_DEBOUNCE_TIME);
<<<<<<< HEAD
      const result1 = await firstValueFrom(info.getElementChildrenTree({ setType, parentInstanceNodeIds: [modelId] }));
      const expectedResult: ChildrenTree<{ categoryId?: string; isInList: boolean }> = new Map();
      expectedResult.set(categoryId, { children: new Map(), isInList: false });
      expectedResult.get(categoryId)?.children?.set(elementId, { categoryId, isInList: true });
=======
      const result1 = await firstValueFrom(info.getElementsTree({ setType, modelIds: modelId }));
      const expectedResult: ChildrenTree<MapEntry> = new Map();
      expectedResult.set(categoryId, { children: new Map([[elementId, { categoryId, isInAlwaysOrNeverDrawnSet: true }]]), isInAlwaysOrNeverDrawnSet: false });
>>>>>>> d14f5282
      expect(result1).to.deep.eq(expectedResult);
      expect(vp.iModel.createQueryReader).to.be.calledOnce;
      info.suppressChangeEvents();
      vp.setAlwaysDrawn(new Set(["0x4"]));
      await sinon.clock.tickAsync(SET_CHANGE_DEBOUNCE_TIME);
<<<<<<< HEAD
      await firstValueFrom(info.getElementChildrenTree({ setType, parentInstanceNodeIds: [modelId] }));
=======
      await firstValueFrom(info.getElementsTree({ setType, modelIds: modelId }));
>>>>>>> d14f5282
      expect(vp.iModel.createQueryReader).to.be.calledOnce;
      expect(result1).to.deep.eq(expectedResult);
      info.resumeChangeEvents();

      await sinon.clock.tickAsync(SET_CHANGE_DEBOUNCE_TIME);
      expect(vp.iModel.createQueryReader).to.be.calledTwice;
    });

    it(`requeries when suppression is removed and ${setType}Drawn changes`, async () => {
      const elementId = "0x1";
      const set = new Set([elementId]);
      const vp = createFakeSinonViewport({
        [`${setType}Drawn`]: set,
      });
      using info = new AlwaysAndNeverDrawnElementInfo(vp);
      await sinon.clock.tickAsync(SET_CHANGE_DEBOUNCE_TIME);
<<<<<<< HEAD
      await firstValueFrom(info.getElementChildrenTree({ setType, parentInstanceNodeIds: ["0x2"] }));
=======
      await firstValueFrom(info.getElementsTree({ setType, modelIds: "0x2" }));
>>>>>>> d14f5282
      expect(vp.iModel.createQueryReader).to.be.calledOnce;
      info.suppressChangeEvents();
      const setterFunction = setType === "always" ? vp.setAlwaysDrawn : vp.setNeverDrawn;
      setterFunction(new Set(["0x2"]));
      info.resumeChangeEvents();
<<<<<<< HEAD
      const resultPromise2 = firstValueFrom(info.getElementChildrenTree({ setType, parentInstanceNodeIds: ["0x2"] }));
=======
      const resultPromise2 = firstValueFrom(info.getElementsTree({ setType, modelIds: "0x2" }));
>>>>>>> d14f5282
      await sinon.clock.tickAsync(SET_CHANGE_DEBOUNCE_TIME);
      await resultPromise2;
      expect(vp.iModel.createQueryReader).to.be.calledTwice;
    });

    it(`returns empty set when model has no ${setType}Drawn elements`, async () => {
      const modelId = "0x1";
      const queryHandler = sinon.fake(() => {
        return [{ rootCategoryId: "0x40", categoryId: "0x40", modelId: "0x50", elementsPath: "0x30" }];
      });
      const viewport = createFakeSinonViewport({
        [`${setType}Drawn`]: new Set(["0x30"]),
        queryHandler,
      });
      using info = new AlwaysAndNeverDrawnElementInfo(viewport);
      await sinon.clock.tickAsync(SET_CHANGE_DEBOUNCE_TIME);
<<<<<<< HEAD
      const result = await firstValueFrom(info.getElementChildrenTree({ setType, parentInstanceNodeIds: [modelId] }));
=======
      const result = await firstValueFrom(info.getElementsTree({ setType, modelIds: modelId }));
>>>>>>> d14f5282
      expect(result).to.deep.eq(new Map());
    });

    it(`retrieves and caches ${setType}Drawn elements by category`, async () => {
      const modelId = "0x1";
      const categoryId = "0x2";
      const elementId = "0x3";
      const category2Id = "0x4";
      const element2Id = "0x5";
      const queryHandler = sinon.fake(() => {
        return [
          { rootCategoryId: categoryId, modelId, categoryId, elementsPath: elementId },
          { rootCategoryId: category2Id, modelId, categoryId: category2Id, elementsPath: element2Id },
        ];
      });
      const viewport = createFakeSinonViewport({
        [`${setType}Drawn`]: new Set([elementId]),
        queryHandler,
      });
      using info = new AlwaysAndNeverDrawnElementInfo(viewport);
      await sinon.clock.tickAsync(SET_CHANGE_DEBOUNCE_TIME);
<<<<<<< HEAD
      const result = await firstValueFrom(info.getElementChildrenTree({ setType, parentInstanceNodeIds: [modelId, categoryId] }));
      const expectedResult: ChildrenTree<{ categoryId?: string; isInList: boolean }> = new Map();
      expectedResult.set(elementId, { categoryId, isInList: true });
=======
      const result = await firstValueFrom(info.getElementsTree({ setType, modelIds: modelId, categoryIds: categoryId }));
      const expectedResult: ChildrenTree<MapEntry> = new Map();
      expectedResult.set(elementId, { categoryId, isInAlwaysOrNeverDrawnSet: true });
      expect(result).to.deep.eq(expectedResult);
    });

    it(`retrieves and caches ${setType}Drawn elements by parent element`, async () => {
      const modelId = "0x1";
      const categoryId = "0x2";
      const elementId = "0x3";
      const childElementId = "0x4";
      const queryHandler = sinon.fake(() => {
        return [{ rootCategoryId: categoryId, modelId, categoryId, elementsPath: `${elementId};${childElementId}` }];
      });
      const viewport = createFakeSinonViewport({
        [`${setType}Drawn`]: new Set([elementId, childElementId]),
        queryHandler,
      });
      using info = new AlwaysAndNeverDrawnElementInfo(viewport);
      await sinon.clock.tickAsync(SET_CHANGE_DEBOUNCE_TIME);
      const result = await firstValueFrom(info.getElementsTree({ setType, modelIds: modelId, categoryIds: categoryId, parentElementIdsPath: [elementId] }));
      const expectedResult: ChildrenTree<MapEntry> = new Map();
      expectedResult.set(childElementId, { categoryId, isInAlwaysOrNeverDrawnSet: true });
>>>>>>> d14f5282
      expect(result).to.deep.eq(expectedResult);
    });

    it(`returns empty set when category has no ${setType}Drawn elements`, async () => {
      const modelId = "0x1";
      const categoryId = "0x2";
      const elementId = "0x3";
      const queryHandler = sinon.fake(() => {
        return [{ rootCategoryId: "0x15", categoryId: "0x15", modelId, elementsPath: elementId }];
      });
      const viewport = createFakeSinonViewport({
        [`${setType}Drawn`]: new Set([elementId]),
        queryHandler,
      });
      using info = new AlwaysAndNeverDrawnElementInfo(viewport);
      await sinon.clock.tickAsync(SET_CHANGE_DEBOUNCE_TIME);
<<<<<<< HEAD
      const result = await firstValueFrom(info.getElementChildrenTree({ setType, parentInstanceNodeIds: [modelId, categoryId] }));
=======
      const result = await firstValueFrom(info.getElementsTree({ setType, modelIds: modelId, categoryIds: categoryId }));
>>>>>>> d14f5282
      expect(result).to.deep.eq(new Map());
    });
  }

  describe("always drawn", () => {
    runTests("always");
  });

  describe("never drawn", () => {
    runTests("never");
  });
});<|MERGE_RESOLUTION|>--- conflicted
+++ resolved
@@ -12,10 +12,7 @@
 } from "../../../../tree-widget-react/components/trees/models-tree/internal/AlwaysAndNeverDrawnElementInfo.js";
 import { createFakeSinonViewport } from "../../Common.js";
 
-<<<<<<< HEAD
-=======
 import type { MapEntry } from "../../../../tree-widget-react/components/trees/models-tree/internal/AlwaysAndNeverDrawnElementInfo.js";
->>>>>>> d14f5282
 import type { ChildrenTree } from "../../../../tree-widget-react/components/trees/models-tree/Utils.js";
 
 describe("AlwaysAndNeverDrawnElementInfo", () => {
@@ -47,11 +44,7 @@
       });
       using info = new AlwaysAndNeverDrawnElementInfo(vp);
       await sinon.clock.tickAsync(SET_CHANGE_DEBOUNCE_TIME);
-<<<<<<< HEAD
-      const result = await firstValueFrom(info.getElementChildrenTree({ setType, parentInstanceNodeIds: [modelId] }));
-=======
-      const result = await firstValueFrom(info.getElementsTree({ setType, modelIds: modelId }));
->>>>>>> d14f5282
+      const result = await firstValueFrom(info.getElementsTree({ setType, modelIds: modelId }));
       expect(result).to.deep.eq(new Map());
       expect(vp.iModel.createQueryReader).to.not.be.called;
     });
@@ -64,11 +57,7 @@
       });
       using info = new AlwaysAndNeverDrawnElementInfo(vp);
       await sinon.clock.tickAsync(SET_CHANGE_DEBOUNCE_TIME);
-<<<<<<< HEAD
-      const result = await firstValueFrom(info.getElementChildrenTree({ setType, parentInstanceNodeIds: [modelId] }));
-=======
-      const result = await firstValueFrom(info.getElementsTree({ setType, modelIds: modelId }));
->>>>>>> d14f5282
+      const result = await firstValueFrom(info.getElementsTree({ setType, modelIds: modelId }));
       expect(result).to.deep.eq(new Map());
       expect(vp.iModel.createQueryReader).to.not.be.called;
     });
@@ -88,16 +77,9 @@
       });
       using info = new AlwaysAndNeverDrawnElementInfo(vp);
       await sinon.clock.tickAsync(SET_CHANGE_DEBOUNCE_TIME);
-<<<<<<< HEAD
-      const result = await firstValueFrom(info.getElementChildrenTree({ setType, parentInstanceNodeIds: [modelId] }));
-      const expectedResult: ChildrenTree<{ categoryId?: string; isInList: boolean }> = new Map();
-      expectedResult.set(categoryId, { children: new Map(), isInList: false });
-      expectedResult.get(categoryId)?.children?.set(elementId, { categoryId, isInList: true });
-=======
-      const result = await firstValueFrom(info.getElementsTree({ setType, modelIds: modelId }));
-      const expectedResult: ChildrenTree<MapEntry> = new Map();
-      expectedResult.set(categoryId, { children: new Map([[elementId, { categoryId, isInAlwaysOrNeverDrawnSet: true }]]), isInAlwaysOrNeverDrawnSet: false });
->>>>>>> d14f5282
+      const result = await firstValueFrom(info.getElementsTree({ setType, modelIds: modelId }));
+      const expectedResult: ChildrenTree<MapEntry> = new Map();
+      expectedResult.set(categoryId, { children: new Map([[elementId, { categoryId, isInAlwaysOrNeverDrawnSet: true }]]), isInAlwaysOrNeverDrawnSet: false });
       expect(result).to.deep.eq(expectedResult);
       expect(vp.iModel.createQueryReader).to.be.calledOnce;
     });
@@ -116,16 +98,6 @@
       });
       using info = new AlwaysAndNeverDrawnElementInfo(vp);
       await sinon.clock.tickAsync(SET_CHANGE_DEBOUNCE_TIME);
-<<<<<<< HEAD
-      const result = await firstValueFrom(info.getElementChildrenTree({ setType, parentInstanceNodeIds: [modelId] }));
-      const expectedResult: ChildrenTree<{ categoryId?: string; isInList: boolean }> = new Map();
-      expectedResult.set(categoryId, { children: new Map(), isInList: false });
-      expectedResult.get(categoryId)?.children?.set(elementId, { categoryId, isInList: true });
-      expect(result).to.deep.eq(expectedResult);
-
-      // second request is not delayed because value is cached
-      const result2 = await firstValueFrom(info.getElementChildrenTree({ setType, parentInstanceNodeIds: [modelId] }));
-=======
       const result = await firstValueFrom(info.getElementsTree({ setType, modelIds: modelId }));
       const expectedResult: ChildrenTree<MapEntry> = new Map();
       expectedResult.set(categoryId, { children: new Map([[elementId, { categoryId, isInAlwaysOrNeverDrawnSet: true }]]), isInAlwaysOrNeverDrawnSet: false });
@@ -133,7 +105,6 @@
 
       // second request is not delayed because value is cached
       const result2 = await firstValueFrom(info.getElementsTree({ setType, modelIds: modelId }));
->>>>>>> d14f5282
       expect(result2).to.deep.eq(expectedResult);
       expect(vp.iModel.createQueryReader).to.be.calledOnce;
     });
@@ -152,27 +123,16 @@
       });
       using info = new AlwaysAndNeverDrawnElementInfo(vp);
       await sinon.clock.tickAsync(SET_CHANGE_DEBOUNCE_TIME);
-<<<<<<< HEAD
-      const result = await firstValueFrom(info.getElementChildrenTree({ setType, parentInstanceNodeIds: [modelId] }));
-      const expectedResult: ChildrenTree<{ categoryId?: string; isInList: boolean }> = new Map();
-      expectedResult.set(categoryId, { children: new Map(), isInList: false });
-      expectedResult.get(categoryId)?.children?.set(elementId, { categoryId, isInList: true });
-=======
-      const result = await firstValueFrom(info.getElementsTree({ setType, modelIds: modelId }));
-      const expectedResult: ChildrenTree<MapEntry> = new Map();
-      expectedResult.set(categoryId, { children: new Map([[elementId, { categoryId, isInAlwaysOrNeverDrawnSet: true }]]), isInAlwaysOrNeverDrawnSet: false });
->>>>>>> d14f5282
+      const result = await firstValueFrom(info.getElementsTree({ setType, modelIds: modelId }));
+      const expectedResult: ChildrenTree<MapEntry> = new Map();
+      expectedResult.set(categoryId, { children: new Map([[elementId, { categoryId, isInAlwaysOrNeverDrawnSet: true }]]), isInAlwaysOrNeverDrawnSet: false });
       expect(result).to.deep.eq(expectedResult);
       expect(vp.iModel.createQueryReader).to.be.calledOnce;
 
       const setterFunction = setType === "always" ? vp.setAlwaysDrawn : vp.setNeverDrawn;
       setterFunction(new Set(["0x4"]));
 
-<<<<<<< HEAD
-      const resultPromise2 = firstValueFrom(info.getElementChildrenTree({ setType, parentInstanceNodeIds: [modelId] }));
-=======
       const resultPromise2 = firstValueFrom(info.getElementsTree({ setType, modelIds: modelId }));
->>>>>>> d14f5282
       await sinon.clock.tickAsync(SET_CHANGE_DEBOUNCE_TIME);
       const result2 = await resultPromise2;
       expect(result2).to.deep.eq(expectedResult);
@@ -187,15 +147,9 @@
       });
       using info = new AlwaysAndNeverDrawnElementInfo(vp);
       await sinon.clock.tickAsync(SET_CHANGE_DEBOUNCE_TIME);
-<<<<<<< HEAD
-      await firstValueFrom(info.getElementChildrenTree({ setType, parentInstanceNodeIds: ["0x2"] }));
-      expect(vp.iModel.createQueryReader).to.be.calledOnce;
-      const resultPromise2 = firstValueFrom(info.getElementChildrenTree({ setType, parentInstanceNodeIds: ["0x2"] }));
-=======
       await firstValueFrom(info.getElementsTree({ setType, modelIds: "0x2" }));
       expect(vp.iModel.createQueryReader).to.be.calledOnce;
       const resultPromise2 = firstValueFrom(info.getElementsTree({ setType, modelIds: "0x2" }));
->>>>>>> d14f5282
       const setterFunction = setType === "always" ? vp.setAlwaysDrawn : vp.setNeverDrawn;
       setterFunction(new Set(["0x2"]));
       await sinon.clock.tickAsync(SET_CHANGE_DEBOUNCE_TIME);
@@ -218,25 +172,14 @@
       });
       using info = new AlwaysAndNeverDrawnElementInfo(vp);
       await sinon.clock.tickAsync(SET_CHANGE_DEBOUNCE_TIME);
-<<<<<<< HEAD
-      const result1 = await firstValueFrom(info.getElementChildrenTree({ setType, parentInstanceNodeIds: [modelId] }));
-      const expectedResult: ChildrenTree<{ categoryId?: string; isInList: boolean }> = new Map();
-      expectedResult.set(categoryId, { children: new Map(), isInList: false });
-      expectedResult.get(categoryId)?.children?.set(elementId, { categoryId, isInList: true });
-=======
       const result1 = await firstValueFrom(info.getElementsTree({ setType, modelIds: modelId }));
       const expectedResult: ChildrenTree<MapEntry> = new Map();
       expectedResult.set(categoryId, { children: new Map([[elementId, { categoryId, isInAlwaysOrNeverDrawnSet: true }]]), isInAlwaysOrNeverDrawnSet: false });
->>>>>>> d14f5282
       expect(result1).to.deep.eq(expectedResult);
       expect(vp.iModel.createQueryReader).to.be.calledOnce;
       info.suppressChangeEvents();
       info.resumeChangeEvents();
-<<<<<<< HEAD
-      const result2 = await firstValueFrom(info.getElementChildrenTree({ setType, parentInstanceNodeIds: [modelId] }));
-=======
       const result2 = await firstValueFrom(info.getElementsTree({ setType, modelIds: modelId }));
->>>>>>> d14f5282
       expect(vp.iModel.createQueryReader).to.be.calledOnce;
       expect(result2).to.deep.eq(expectedResult);
     });
@@ -256,26 +199,15 @@
       });
       using info = new AlwaysAndNeverDrawnElementInfo(vp);
       await sinon.clock.tickAsync(SET_CHANGE_DEBOUNCE_TIME);
-<<<<<<< HEAD
-      const result1 = await firstValueFrom(info.getElementChildrenTree({ setType, parentInstanceNodeIds: [modelId] }));
-      const expectedResult: ChildrenTree<{ categoryId?: string; isInList: boolean }> = new Map();
-      expectedResult.set(categoryId, { children: new Map(), isInList: false });
-      expectedResult.get(categoryId)?.children?.set(elementId, { categoryId, isInList: true });
-=======
       const result1 = await firstValueFrom(info.getElementsTree({ setType, modelIds: modelId }));
       const expectedResult: ChildrenTree<MapEntry> = new Map();
       expectedResult.set(categoryId, { children: new Map([[elementId, { categoryId, isInAlwaysOrNeverDrawnSet: true }]]), isInAlwaysOrNeverDrawnSet: false });
->>>>>>> d14f5282
       expect(result1).to.deep.eq(expectedResult);
       expect(vp.iModel.createQueryReader).to.be.calledOnce;
       info.suppressChangeEvents();
       vp.setAlwaysDrawn(new Set(["0x4"]));
       await sinon.clock.tickAsync(SET_CHANGE_DEBOUNCE_TIME);
-<<<<<<< HEAD
-      await firstValueFrom(info.getElementChildrenTree({ setType, parentInstanceNodeIds: [modelId] }));
-=======
       await firstValueFrom(info.getElementsTree({ setType, modelIds: modelId }));
->>>>>>> d14f5282
       expect(vp.iModel.createQueryReader).to.be.calledOnce;
       expect(result1).to.deep.eq(expectedResult);
       info.resumeChangeEvents();
@@ -292,21 +224,13 @@
       });
       using info = new AlwaysAndNeverDrawnElementInfo(vp);
       await sinon.clock.tickAsync(SET_CHANGE_DEBOUNCE_TIME);
-<<<<<<< HEAD
-      await firstValueFrom(info.getElementChildrenTree({ setType, parentInstanceNodeIds: ["0x2"] }));
-=======
       await firstValueFrom(info.getElementsTree({ setType, modelIds: "0x2" }));
->>>>>>> d14f5282
       expect(vp.iModel.createQueryReader).to.be.calledOnce;
       info.suppressChangeEvents();
       const setterFunction = setType === "always" ? vp.setAlwaysDrawn : vp.setNeverDrawn;
       setterFunction(new Set(["0x2"]));
       info.resumeChangeEvents();
-<<<<<<< HEAD
-      const resultPromise2 = firstValueFrom(info.getElementChildrenTree({ setType, parentInstanceNodeIds: ["0x2"] }));
-=======
       const resultPromise2 = firstValueFrom(info.getElementsTree({ setType, modelIds: "0x2" }));
->>>>>>> d14f5282
       await sinon.clock.tickAsync(SET_CHANGE_DEBOUNCE_TIME);
       await resultPromise2;
       expect(vp.iModel.createQueryReader).to.be.calledTwice;
@@ -323,11 +247,7 @@
       });
       using info = new AlwaysAndNeverDrawnElementInfo(viewport);
       await sinon.clock.tickAsync(SET_CHANGE_DEBOUNCE_TIME);
-<<<<<<< HEAD
-      const result = await firstValueFrom(info.getElementChildrenTree({ setType, parentInstanceNodeIds: [modelId] }));
-=======
-      const result = await firstValueFrom(info.getElementsTree({ setType, modelIds: modelId }));
->>>>>>> d14f5282
+      const result = await firstValueFrom(info.getElementsTree({ setType, modelIds: modelId }));
       expect(result).to.deep.eq(new Map());
     });
 
@@ -349,11 +269,6 @@
       });
       using info = new AlwaysAndNeverDrawnElementInfo(viewport);
       await sinon.clock.tickAsync(SET_CHANGE_DEBOUNCE_TIME);
-<<<<<<< HEAD
-      const result = await firstValueFrom(info.getElementChildrenTree({ setType, parentInstanceNodeIds: [modelId, categoryId] }));
-      const expectedResult: ChildrenTree<{ categoryId?: string; isInList: boolean }> = new Map();
-      expectedResult.set(elementId, { categoryId, isInList: true });
-=======
       const result = await firstValueFrom(info.getElementsTree({ setType, modelIds: modelId, categoryIds: categoryId }));
       const expectedResult: ChildrenTree<MapEntry> = new Map();
       expectedResult.set(elementId, { categoryId, isInAlwaysOrNeverDrawnSet: true });
@@ -377,7 +292,6 @@
       const result = await firstValueFrom(info.getElementsTree({ setType, modelIds: modelId, categoryIds: categoryId, parentElementIdsPath: [elementId] }));
       const expectedResult: ChildrenTree<MapEntry> = new Map();
       expectedResult.set(childElementId, { categoryId, isInAlwaysOrNeverDrawnSet: true });
->>>>>>> d14f5282
       expect(result).to.deep.eq(expectedResult);
     });
 
@@ -394,11 +308,7 @@
       });
       using info = new AlwaysAndNeverDrawnElementInfo(viewport);
       await sinon.clock.tickAsync(SET_CHANGE_DEBOUNCE_TIME);
-<<<<<<< HEAD
-      const result = await firstValueFrom(info.getElementChildrenTree({ setType, parentInstanceNodeIds: [modelId, categoryId] }));
-=======
       const result = await firstValueFrom(info.getElementsTree({ setType, modelIds: modelId, categoryIds: categoryId }));
->>>>>>> d14f5282
       expect(result).to.deep.eq(new Map());
     });
   }
