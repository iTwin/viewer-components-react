--- conflicted
+++ resolved
@@ -90,12 +90,8 @@
   density,
   getIcon,
   getSublabel,
-<<<<<<< HEAD
+  onNodeDoubleClick,
 }: MarkRequired<Omit<BaseTreeProps, "getSchemaContext">, "imodelAccess"> & { defaultHierarchyLevelSizeLimit: number }) {
-=======
-  onNodeDoubleClick,
-}: Omit<BaseTreeProps, "getSchemaContext"> & { imodelAccess: IModelAccess; defaultHierarchyLevelSizeLimit: number }) {
->>>>>>> ce8a9cfb
   const localizedStrings = useHierarchiesLocalization();
   const {
     rootNodes,
