/*---------------------------------------------------------------------------------------------
 * Copyright (c) Bentley Systems, Incorporated. All rights reserved.
 * See LICENSE.md in the project root for license terms and full copyright notice.
 *--------------------------------------------------------------------------------------------*/

import { expect } from "chai";
import { EMPTY, expand, firstValueFrom, from, mergeMap, queueScheduler, toArray } from "rxjs";
import { assert } from "@itwin/core-bentley";
import { Code, ColorDef, IModel, RenderMode } from "@itwin/core-common";
import { IModelApp, OffScreenViewport, SpatialViewState, ViewRect } from "@itwin/core-frontend";
<<<<<<< HEAD
import { HierarchyNode, HierarchyNodeKey } from "@itwin/presentation-hierarchies";
import { toVoidPromise } from "@itwin/tree-widget-react/internal";
=======
import { HierarchyNode } from "@itwin/presentation-hierarchies";
import { releaseMainThreadOnItemsCount, toVoidPromise } from "@itwin/tree-widget-react/internal";
>>>>>>> 5ca518d9

import type { Id64Array, Id64String } from "@itwin/core-bentley";
import type { IModelConnection, Viewport } from "@itwin/core-frontend";
import type { HierarchyProvider, NonGroupingHierarchyNode } from "@itwin/presentation-hierarchies";
import type { ECSqlQueryDef } from "@itwin/presentation-shared";
import type { HierarchyVisibilityHandler } from "@itwin/tree-widget-react";
import type { IModelAccess } from "./StatelessHierarchyProvider.js";

type Visibility = "visible" | "hidden" | "partial";

export interface ValidateNodeProps {
  handler: HierarchyVisibilityHandler;
  viewport: Viewport;
  expectations:
    | "all-visible"
    | "all-hidden"
    | {
        default: "all-visible" | "all-hidden";
        instances: { [id: string]: Visibility };
        parentIds?: { [id: string]: Visibility };
      };
}

async function validateNodeVisibility({ node, handler, expectations }: ValidateNodeProps & { node: HierarchyNode }) {
  if (HierarchyNode.isClassGroupingNode(node)) {
    return;
  }
  assert(HierarchyNode.isInstancesNode(node));
  const ids = node.key.instanceKeys.map((instanceKey) => instanceKey.id);
  const actualVisibility = await handler.getVisibilityStatus(node);
  if (expectations === "all-visible" || expectations === "all-hidden") {
    expect(actualVisibility.state).to.eq(expectations === "all-hidden" ? "hidden" : "visible", node.label);
    return;
  }
  const idInExpectations = ids.find((id) => id in expectations.instances);
  if (idInExpectations) {
    const expectedVisibility = expectations.instances[idInExpectations];
    expect(actualVisibility.state).to.eq(expectedVisibility, node.label);
    return;
  }
  const parentIds = node.parentKeys
    .filter((key) => HierarchyNodeKey.isInstances(key))
    .map((key) => key.instanceKeys.map(({ id }) => id))
    .flat();
  const parentIdInExpectations = expectations.parentIds ? parentIds.find((id) => id in expectations.parentIds!) : undefined;
  if (parentIdInExpectations) {
    const expectedVisibility = expectations.parentIds![parentIdInExpectations];
    expect(actualVisibility.state).to.eq(expectedVisibility, node.label);
    return;
  }
  expect(actualVisibility.state).to.eq(expectations.default === "all-hidden" ? "hidden" : "visible", node.label);
}

export async function collectNodes({
  provider,
  ignoreChildren = () => false,
}: {
  ignoreChildren?: (node: HierarchyNode) => boolean;
  provider: HierarchyProvider;
}): Promise<HierarchyNode[]> {
  return firstValueFrom(
    from(provider.getNodes({ parentNode: undefined })).pipe(
      expand((node) => (node.children && !ignoreChildren(node) ? provider.getNodes({ parentNode: node }) : EMPTY), 1000, queueScheduler),
      toArray(),
    ),
  );
}

export async function validateHierarchyVisibility(
  props: ValidateNodeProps & {
    hierarchyNodes: HierarchyNode[];
    releaseOn?: number;
  },
) {
  props.viewport.renderFrame();
  // This promise allows handler change event to fire if it was scheduled.
  await new Promise((resolve) => setTimeout(resolve));
  await toVoidPromise(
    from(props.hierarchyNodes).pipe(
      releaseMainThreadOnItemsCount(200),
      mergeMap(async (node) => validateNodeVisibility({ ...props, node })),
    ),
  );
}

export async function createViewport({
  iModelConnection,
  testData,
}: {
  iModelConnection: IModelConnection;
  testData: {
    categories: VisibilityInfo[];
    subCategories: VisibilityInfo[];
    elements: VisibilityInfo[];
    models: VisibilityInfo[];
  };
}): Promise<Viewport> {
  const model = IModel.dictionaryId;
  const viewState = SpatialViewState.createFromProps(
    {
      categorySelectorProps: {
        categories: testData.categories.map((category) => category.id),
        model,
        code: Code.createEmpty(),
        classFullName: "BisCore:CategorySelector",
      },
      displayStyleProps: { model, code: Code.createEmpty(), classFullName: "BisCore:DisplayStyle3d" },
      viewDefinitionProps: {
        model,
        code: Code.createEmpty(),
        categorySelectorId: "",
        classFullName: "BisCore:SpatialViewDefinition",
        displayStyleId: "",
      },
      modelSelectorProps: {
        models: testData.models.map((testModel) => testModel.id),
        code: Code.createEmpty(),
        model,
        classFullName: "BisCore:ModelSelector",
      },
    },
    iModelConnection,
  );

  viewState.setAllow3dManipulations(true);

  viewState.displayStyle.backgroundColor = ColorDef.white;
  const flags = viewState.viewFlags.copy({
    grid: false,
    renderMode: RenderMode.SmoothShade,
    backgroundMap: false,
  });
  viewState.displayStyle.viewFlags = flags;

  IModelApp.viewManager.onViewOpen.addOnce((vp) => {
    if (vp.view.hasSameCoordinates(viewState)) {
      vp.applyViewState(viewState);
    }
  });
  await viewState.load();
  return OffScreenViewport.create({
    view: viewState,
    viewRect: new ViewRect(),
  });
}

interface VisibilityInfo {
  id: Id64String;
  visible: boolean;
}

export function setupInitialDisplayState(props: {
  viewport: Viewport;
  categories?: Array<VisibilityInfo>;
  subCategories?: Array<VisibilityInfo>;
  models?: Array<VisibilityInfo>;
  elements?: Array<VisibilityInfo>;
}) {
  const { viewport } = props;
  const categories = props.categories ?? [];
  const elements = props.elements ?? [];
  const subCategories = props.subCategories ?? [];
  const models = props.models ?? [];
  for (const subCategoryInfo of subCategories) {
    viewport.changeSubCategoryDisplay(subCategoryInfo.id, subCategoryInfo.visible);
  }
  for (const categoryInfo of categories) {
    viewport.changeCategoryDisplay(categoryInfo.id, categoryInfo.visible, false);
  }

  for (const elementInfo of elements) {
    if (elementInfo.visible) {
      viewport.alwaysDrawn?.add(elementInfo.id);
      continue;
    }
    viewport.neverDrawn?.add(elementInfo.id);
  }
  if (!viewport.alwaysDrawn) {
    viewport.setAlwaysDrawn(new Set(elements.filter(({ visible }) => visible).map(({ id }) => id)));
  }
  if (!viewport.neverDrawn) {
    viewport.setNeverDrawn(new Set(elements.filter(({ visible }) => !visible).map(({ id }) => id)));
  }
  for (const modelInfo of models) {
    viewport.changeModelDisplay(modelInfo.id, modelInfo.visible);
  }
  viewport.renderFrame();
}

export function createTestDataForInitialDisplay(props: {
  visibilityTargets: { models: Id64Array; categories: Id64Array; subCategories: Id64Array; elements: Id64Array };
  visible: boolean;
}) {
  return {
    categories: props.visibilityTargets.categories.map((category) => ({ id: category, visible: props.visible })),
    subCategories: props.visibilityTargets.subCategories.map((subCategory) => ({ id: subCategory, visible: props.visible })),
    elements: props.visibilityTargets.elements.map((element) => ({ id: element, visible: props.visible })),
    models: props.visibilityTargets.models.map((model) => ({ id: model, visible: props.visible })),
  };
}

export function createCategoryHierarchyNode(categoryId: Id64String, hasChildren = false, modelId?: Id64String): NonGroupingHierarchyNode {
  return {
    key: {
      type: "instances",
      instanceKeys: [{ className: "bis:SpatialCategory", id: categoryId }],
    },
    children: hasChildren,
    label: "",
    parentKeys: [],
    extendedData: {
      isCategory: true,
      modelId,
    },
  };
}
export function createModelHierarchyNode(modelId?: Id64String, hasChildren?: boolean): NonGroupingHierarchyNode {
  return {
    key: {
      type: "instances",
      instanceKeys: [{ className: "bis:Model", id: modelId ?? "" }],
    },
    children: !!hasChildren,
    label: "",
    parentKeys: [],
    extendedData: {
      isModel: true,
      modelId: modelId ?? "0x1",
    },
  };
}

export function createElementHierarchyNode(props: {
  modelId: Id64String;
  categoryId: Id64String;
  hasChildren?: boolean;
  elementId: Id64String;
}): NonGroupingHierarchyNode {
  return {
    key: {
      type: "instances",
      instanceKeys: [{ className: "bis:GeometricalElement3d", id: props.elementId ?? "" }],
    },
    children: !!props.hasChildren,
    label: "",
    parentKeys: [],
    extendedData: {
      modelId: props.modelId,
      categoryId: props.categoryId,
    },
  };
}

/** @internal */
export function createDefinitionContainerHierarchyNode(definitionContainerId: Id64String): NonGroupingHierarchyNode {
  return {
    key: {
      type: "instances",
      instanceKeys: [{ className: "bis:DefinitionContainer", id: definitionContainerId }],
    },
    children: true,
    label: "",
    parentKeys: [],
    extendedData: {
      isDefinitionContainer: true,
    },
  };
}

export async function getVisibilityTargets(
  imodelAccess: IModelAccess,
): Promise<{ models: Id64Array; categories: Id64Array; subCategories: Id64Array; elements: Id64Array; definitionContainers: Id64Array }> {
  const query: ECSqlQueryDef = {
    ecsql: `
      SELECT
        CAST(IdToHex(ECInstanceId) AS TEXT) AS ECInstanceId,
        'BisCore.GeometricElement3d' as ClassName
      FROM bis.GeometricElement3d
      UNION ALL
      SELECT
        CAST(IdToHex(ECInstanceId) AS TEXT) AS ECInstanceId,
        'BisCore.Model' as ClassName
      FROM bis.Model
      UNION ALL
      SELECT
        CAST(IdToHex(ECInstanceId) AS TEXT) AS ECInstanceId,
        'BisCore.SpatialCategory' as ClassName
      FROM bis.SpatialCategory
      UNION ALL
      SELECT
        CAST(IdToHex(ECInstanceId) AS TEXT) AS ECInstanceId,
        'BisCore.SubCategory' as ClassName
      FROM bis.SubCategory
      UNION ALL
      SELECT
        CAST(IdToHex(ECInstanceId) AS TEXT) AS ECInstanceId,
        'BisCore.DefinitionContainer' as ClassName
      FROM bis.DefinitionContainer
    `,
  };
  const categories = new Array<Id64String>();
  const subCategories = new Array<Id64String>();
  const elements = new Array<Id64String>();
  const models = new Array<Id64String>();
  const definitionContainers = new Array<Id64String>();
  for await (const row of imodelAccess.createQueryReader(query, { limit: "unbounded" })) {
    if (row.ClassName.toLowerCase().includes("subcategory")) {
      subCategories.push(row.ECInstanceId);
      continue;
    }
    if (row.ClassName.toLowerCase().includes("category")) {
      categories.push(row.ECInstanceId);
      continue;
    }
    if (row.ClassName.toLowerCase().includes("element")) {
      elements.push(row.ECInstanceId);
      continue;
    }
    if (row.ClassName.toLowerCase().includes("model")) {
      models.push(row.ECInstanceId);
      continue;
    }
    if (row.ClassName.toLowerCase().includes("container")) {
      definitionContainers.push(row.ECInstanceId);
    }
  }
  return { categories, subCategories, elements, models, definitionContainers };
}<|MERGE_RESOLUTION|>--- conflicted
+++ resolved
@@ -8,13 +8,8 @@
 import { assert } from "@itwin/core-bentley";
 import { Code, ColorDef, IModel, RenderMode } from "@itwin/core-common";
 import { IModelApp, OffScreenViewport, SpatialViewState, ViewRect } from "@itwin/core-frontend";
-<<<<<<< HEAD
 import { HierarchyNode, HierarchyNodeKey } from "@itwin/presentation-hierarchies";
-import { toVoidPromise } from "@itwin/tree-widget-react/internal";
-=======
-import { HierarchyNode } from "@itwin/presentation-hierarchies";
 import { releaseMainThreadOnItemsCount, toVoidPromise } from "@itwin/tree-widget-react/internal";
->>>>>>> 5ca518d9
 
 import type { Id64Array, Id64String } from "@itwin/core-bentley";
 import type { IModelConnection, Viewport } from "@itwin/core-frontend";
