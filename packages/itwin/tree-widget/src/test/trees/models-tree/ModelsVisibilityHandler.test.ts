/*---------------------------------------------------------------------------------------------
 * Copyright (c) Bentley Systems, Incorporated. All rights reserved.
 * See LICENSE.md in the project root for license terms and full copyright notice.
 *--------------------------------------------------------------------------------------------*/

import { expect } from "chai";
import sinon from "sinon";
import * as moq from "typemoq";
import { PropertyRecord } from "@itwin/appui-abstract";
import { BeEvent, using } from "@itwin/core-bentley";
import { IModelApp, IModelConnection, NoRenderApp, PerModelCategoryVisibility } from "@itwin/core-frontend";
import { Presentation } from "@itwin/presentation-frontend";
import * as categoriesVisibilityUtils from "../../../components/trees/CategoriesVisibilityUtils";
import {
<<<<<<< HEAD
  areAllModelsVisible, hideAllModels, invertAllModels, ModelsVisibilityHandler, showAllModels, toggleModels,
=======
  areAllModelsVisible, hideAllModels, invertAllModels, ModelsTreeNodeType, ModelsVisibilityHandler, showAllModels, toggleModels,
>>>>>>> d1f4a519
} from "../../../components/trees/models-tree/ModelsVisibilityHandler";
import { isPromiseLike } from "../../../components/utils/IsPromiseLike";
import { mockViewport, TestUtils } from "../../TestUtils";
import { createCategoryNode, createElementClassGroupingNode, createElementNode, createModelNode, createSubjectNode } from "../Common";

import type { ViewState, ViewState3d } from "@itwin/core-frontend";
import type { Id64String } from "@itwin/core-bentley";
import type { ECInstancesNodeKey } from "@itwin/presentation-common";
import type { IFilteredPresentationTreeDataProvider, PresentationTreeNodeItem } from "@itwin/presentation-components";
import type { IModelHierarchyChangeEventArgs, PresentationManager } from "@itwin/presentation-frontend";
import type { TreeNodeItem } from "@itwin/components-react";
import type { ModelsVisibilityHandlerProps } from "../../../components/trees/models-tree/ModelsVisibilityHandler";
import type { ModelInfo } from "../../../tree-widget-react";
import type { ECSqlReader } from "@itwin/core-common";

describe("ModelsVisibilityHandler", () => {
  before(async () => {
    await NoRenderApp.startup();
    await TestUtils.initialize();
  });

  after(async () => {
    TestUtils.terminate();
    await IModelApp.shutdown();
  });

<<<<<<< HEAD
  let imodelMock = sinon.createStubInstance(IModelConnection);

  afterEach(() => {
=======
  const imodelMock = moq.Mock.ofType<IModelConnection>();
  const presentationManagerMock = moq.Mock.ofType<PresentationManager>();
  const changeEvent = new BeEvent<(args: IModelHierarchyChangeEventArgs) => void>();

  beforeEach(() => {
    presentationManagerMock.setup((x) => x.onIModelHierarchyChanged).returns(() => changeEvent); // eslint-disable-line @itwin/no-internal
    sinon.stub(Presentation, "presentation").get(() => presentationManagerMock.object);
  });

  afterEach(() => {
    presentationManagerMock.reset();
    imodelMock.reset();
>>>>>>> d1f4a519
    sinon.restore();
    imodelMock = sinon.createStubInstance(IModelConnection);
  });

  // eslint-disable-next-line deprecation/deprecation
  const createHandler = (partialProps?: Partial<ModelsVisibilityHandlerProps>): ModelsVisibilityHandler => {
    if (!partialProps) {
      partialProps = {};
    }
    // eslint-disable-next-line deprecation/deprecation
    const props: ModelsVisibilityHandlerProps = {
      rulesetId: "test",
      viewport: partialProps.viewport || mockViewport().object,
      hierarchyAutoUpdateEnabled: partialProps.hierarchyAutoUpdateEnabled,
    };
    // eslint-disable-next-line deprecation/deprecation
    return new ModelsVisibilityHandler(props);
  };

  interface SubjectModelIdsMockProps {
    imodelMock: sinon.SinonStubbedInstance<IModelConnection>;
    subjectsHierarchy: Map<Id64String, Id64String[]>;
    subjectModels: Map<Id64String, Array<{ id: Id64String; content?: string }>>;
  }

  interface SubjectsRow {
    id: Id64String;
    parentId?: Id64String;
    targetPartitionId?: Id64String;
  }

  interface ElementRow {
    id: Id64String;
    parentId: Id64String;
  }

  const mockSubjectModelIds = (props: SubjectModelIdsMockProps) => {
    const subjectQueryRows: SubjectsRow[] = [];
    props.subjectsHierarchy.forEach((ids, parentId) => ids.forEach((id) => subjectQueryRows.push({ id, parentId })));

    const elementQueryRows: ElementRow[] = [];
    props.subjectModels.forEach((modelInfos, subjectId) => modelInfos.forEach((modelInfo) => elementQueryRows.push({ id: modelInfo.id, parentId: subjectId })));

    props.imodelMock.createQueryReader.callsFake(async function* (query: string) {
      let rows: any[] = [];
      if (query.includes("FROM bis.Subject")) {
        rows = subjectQueryRows;
      } else if (query.includes("FROM bis.InformationPartitionElement")) {
        rows = elementQueryRows;
      } else if (query.includes("FROM bis.GeometricElement3d")) {
        rows = [];
      } else {
        throw new Error(`Unexpected query: ${query}`);
      }

      for (const row of rows) {
        yield row;
      }
    } as () => unknown as () => ECSqlReader);
  };

  const modelsInfo: ModelInfo[] = [{ id: "ModelId1" }, { id: "ModelId2" }];

  describe("constructor", () => {
    it("should subscribe for viewport change events", () => {
      const vpMock = mockViewport();
      using(createHandler({ viewport: vpMock.object }), (_) => {
        expect(vpMock.object.onViewedCategoriesPerModelChanged.numberOfListeners).to.eq(1);
        expect(vpMock.object.onViewedCategoriesChanged.numberOfListeners).to.eq(1);
        expect(vpMock.object.onViewedModelsChanged.numberOfListeners).to.eq(1);
        expect(vpMock.object.onAlwaysDrawnChanged.numberOfListeners).to.eq(1);
        expect(vpMock.object.onNeverDrawnChanged.numberOfListeners).to.eq(1);
      });
    });

    it("should subscribe for 'onIModelHierarchyChanged' event", () => {
      using(createHandler({ viewport: mockViewport().object }), (_) => {
        expect(changeEvent.numberOfListeners).to.eq(1);
      });
    });
  });

  describe("dispose", () => {
    it("should unsubscribe from viewport change events", () => {
      const vpMock = mockViewport();
      using(createHandler({ viewport: vpMock.object }), (_) => {});
      expect(vpMock.object.onViewedCategoriesPerModelChanged.numberOfListeners).to.eq(0);
      expect(vpMock.object.onViewedCategoriesChanged.numberOfListeners).to.eq(0);
      expect(vpMock.object.onViewedModelsChanged.numberOfListeners).to.eq(0);
      expect(vpMock.object.onAlwaysDrawnChanged.numberOfListeners).to.eq(0);
      expect(vpMock.object.onNeverDrawnChanged.numberOfListeners).to.eq(0);
    });

    it("should unsubscribe from 'onIModelHierarchyChanged' event", () => {
      using(createHandler({ viewport: mockViewport().object }), (_) => {});
      expect(changeEvent.numberOfListeners).to.eq(0);
    });
  });

  describe("getVisibilityStatus", () => {
    it("returns disabled when node is not an instance node", async () => {
      const node: PresentationTreeNodeItem = {
        key: {
          type: "custom",
          version: 0,
          pathFromRoot: [],
        },
        id: "custom",
        label: PropertyRecord.fromString("custom"),
      };

      const vpMock = mockViewport();

      await using(createHandler({ viewport: vpMock.object }), async (handler) => {
        const result = handler.getVisibilityStatus(node);
        expect(isPromiseLike(result)).to.be.false;
        expect(result).to.include({ state: "hidden", isDisabled: true });
      });
    });

    it("returns disabled if node is not PresentationTreeNodeItem", async () => {
      await using(createHandler({}), async (handler) => {
        const result = await handler.getVisibilityStatus({} as TreeNodeItem);
        expect(result.state).to.be.eq("hidden");
        expect(result.isDisabled).to.be.true;
      });
    });

    describe("subject", () => {
      it("return disabled when active view is not spatial", async () => {
        const node = createSubjectNode();
        const vpMock = mockViewport();
        await using(createHandler({ viewport: vpMock.object }), async (handler) => {
          const result = handler.getVisibilityStatus(node);
          expect(isPromiseLike(result)).to.be.true;
          if (isPromiseLike(result)) {
            expect(await result).to.include({ state: "hidden", isDisabled: true });
          }
        });
      });

      it("return 'hidden' when all models are not displayed", async () => {
        const subjectIds = ["0x1", "0x2"];
        const node = createSubjectNode(subjectIds);
        mockSubjectModelIds({
          imodelMock,
          subjectsHierarchy: new Map([["0x0", subjectIds]]),
          subjectModels: new Map([
            [subjectIds[0], [{ id: "0x3" }, { id: "0x4" }]],
            [subjectIds[1], [{ id: "0x5" }, { id: "0x6" }]],
          ]),
        });

        const viewStateMock = moq.Mock.ofType<ViewState3d>();
        viewStateMock.setup((x) => x.isSpatialView()).returns(() => true);
        viewStateMock.setup((x) => x.viewsModel("0x3")).returns(() => false);
        viewStateMock.setup((x) => x.viewsModel("0x4")).returns(() => false);
        viewStateMock.setup((x) => x.viewsModel("0x5")).returns(() => false);
        viewStateMock.setup((x) => x.viewsModel("0x6")).returns(() => false);

        const vpMock = mockViewport({ viewState: viewStateMock.object, imodel: imodelMock });
        await using(createHandler({ viewport: vpMock.object }), async (handler) => {
          const result = handler.getVisibilityStatus(node);
          expect(isPromiseLike(result)).to.be.true;
          if (isPromiseLike(result)) {
            expect(await result).to.include({ state: "hidden" });
          }
        });
      });

      it("return 'visible' when at least one direct model is displayed", async () => {
        const subjectIds = ["0x1", "0x2"];
        const node = createSubjectNode(subjectIds);
        mockSubjectModelIds({
          imodelMock,
          subjectsHierarchy: new Map([["0x0", subjectIds]]),
          subjectModels: new Map([
            [subjectIds[0], [{ id: "0x3" }, { id: "0x4" }]],
            [subjectIds[1], [{ id: "0x5" }, { id: "0x6" }]],
          ]),
        });

        const viewStateMock = moq.Mock.ofType<ViewState3d>();
        viewStateMock.setup((x) => x.isSpatialView()).returns(() => true);
        viewStateMock.setup((x) => x.viewsModel("0x3")).returns(() => false);
        viewStateMock.setup((x) => x.viewsModel("0x4")).returns(() => false);
        viewStateMock.setup((x) => x.viewsModel("0x5")).returns(() => true);
        viewStateMock.setup((x) => x.viewsModel("0x6")).returns(() => false);

        const vpMock = mockViewport({ viewState: viewStateMock.object, imodel: imodelMock });
        await using(createHandler({ viewport: vpMock.object }), async (handler) => {
          const result = handler.getVisibilityStatus(node);
          expect(isPromiseLike(result)).to.be.true;
          if (isPromiseLike(result)) {
            expect(await result).to.include({ state: "visible" });
          }
        });
      });

      it("return 'visible' when at least one nested model is displayed", async () => {
        const subjectIds = ["0x1", "0x2"];
        const node = createSubjectNode(subjectIds);
        mockSubjectModelIds({
          imodelMock,
          subjectsHierarchy: new Map([
            [subjectIds[0], ["0x3"]],
            [subjectIds[1], ["0x4"]],
            ["0x3", ["0x5", "0x6"]],
            ["0x7", ["0x8"]],
          ]),
          subjectModels: new Map([["0x6", [{ id: "0x10" }, { id: "0x11" }]]]),
        });

        const viewStateMock = moq.Mock.ofType<ViewState3d>();
        viewStateMock.setup((x) => x.isSpatialView()).returns(() => true);
        viewStateMock.setup((x) => x.viewsModel("0x10")).returns(() => true);
        viewStateMock.setup((x) => x.viewsModel("0x11")).returns(() => false);

        const vpMock = mockViewport({ viewState: viewStateMock.object, imodel: imodelMock });
        await using(createHandler({ viewport: vpMock.object }), async (handler) => {
          const result = handler.getVisibilityStatus(node);
          expect(isPromiseLike(result)).to.be.true;
          if (isPromiseLike(result)) {
            expect(await result).to.include({ state: "visible" });
          }
        });
      });

      describe("filtered", () => {
        it("return 'visible' when subject node matches filter and at least one model is visible", async () => {
          const node = createSubjectNode();
          const key = (node.key as ECInstancesNodeKey).instanceKeys[0];

          const filteredProvider = moq.Mock.ofType<IFilteredPresentationTreeDataProvider>();
          filteredProvider.setup((x) => x.nodeMatchesFilter(node)).returns(() => true);

          mockSubjectModelIds({
            imodelMock,
            subjectsHierarchy: new Map([["0x0", [key.id]]]),
            subjectModels: new Map([[key.id, [{ id: "0x10" }, { id: "0x20" }]]]),
          });

          const viewStateMock = moq.Mock.ofType<ViewState3d>();
          viewStateMock.setup((x) => x.isSpatialView()).returns(() => true);
          viewStateMock.setup((x) => x.viewsModel("0x10")).returns(() => true);
          viewStateMock.setup((x) => x.viewsModel("0x20")).returns(() => false);

          const vpMock = mockViewport({ viewState: viewStateMock.object, imodel: imodelMock });

          await using(createHandler({ viewport: vpMock.object }), async (handler) => {
            handler.setFilteredDataProvider(filteredProvider.object);
            const result = handler.getVisibilityStatus(node);
            expect(isPromiseLike(result)).to.be.true;
            if (isPromiseLike(result)) {
              expect(await result).to.include({ state: "visible" });
            }
            filteredProvider.verifyAll();
          });
        });

        it("return 'visible' when subject node with children matches filter and at least one model is visible", async () => {
          const parentSubjectId = "0x1";
          const childSubjectId = "0x2";
          const node = createSubjectNode(parentSubjectId);
          const childNode = createSubjectNode(childSubjectId);

          const filteredProvider = moq.Mock.ofType<IFilteredPresentationTreeDataProvider>();
          filteredProvider
            .setup(async (x) => x.getNodes(node))
            .returns(async () => [childNode])
            .verifiable(moq.Times.never());
          filteredProvider
            .setup(async (x) => x.getNodes(childNode))
            .returns(async () => [])
            .verifiable(moq.Times.never());
          filteredProvider.setup((x) => x.nodeMatchesFilter(moq.It.isAny())).returns(() => true);

          mockSubjectModelIds({
            imodelMock,
            subjectsHierarchy: new Map([[parentSubjectId, [childSubjectId]]]),
            subjectModels: new Map([
              [parentSubjectId, [{ id: "0x10" }, { id: "0x11" }]],
              [childSubjectId, [{ id: "0x20" }]],
            ]),
          });

          const viewStateMock = moq.Mock.ofType<ViewState3d>();
          viewStateMock.setup((x) => x.isSpatialView()).returns(() => true);
          viewStateMock.setup((x) => x.viewsModel("0x10")).returns(() => true);
          viewStateMock.setup((x) => x.viewsModel("0x11")).returns(() => false);
          viewStateMock.setup((x) => x.viewsModel("0x20")).returns(() => false);

          const vpMock = mockViewport({ viewState: viewStateMock.object, imodel: imodelMock });

          await using(createHandler({ viewport: vpMock.object }), async (handler) => {
            handler.setFilteredDataProvider(filteredProvider.object);
            const result = handler.getVisibilityStatus(node);
            expect(isPromiseLike(result)).to.be.true;
            if (isPromiseLike(result)) {
              expect(await result).to.include({ state: "visible" });
            }
            filteredProvider.verifyAll();
          });
        });

        it("return 'visible' when subject node with children does not match filter and at least one child has visible models", async () => {
          const parentSubjectId = "0x1";
          const childSubjectIds = ["0x2", "0x3"];
          const node = createSubjectNode(parentSubjectId);
          const childNodes = [createSubjectNode(childSubjectIds[0]), createSubjectNode(childSubjectIds[1])];

          const filteredProvider = moq.Mock.ofType<IFilteredPresentationTreeDataProvider>();
          filteredProvider
            .setup(async (x) => x.getNodes(node))
            .returns(async () => childNodes)
            .verifiable(moq.Times.once());
          filteredProvider
            .setup(async (x) => x.getNodes(childNodes[0]))
            .returns(async () => [])
            .verifiable(moq.Times.never());
          filteredProvider
            .setup(async (x) => x.getNodes(childNodes[1]))
            .returns(async () => [])
            .verifiable(moq.Times.never());
          filteredProvider.setup((x) => x.nodeMatchesFilter(node)).returns(() => false);
          filteredProvider.setup((x) => x.nodeMatchesFilter(childNodes[0])).returns(() => true);
          filteredProvider.setup((x) => x.nodeMatchesFilter(childNodes[1])).returns(() => true);

          mockSubjectModelIds({
            imodelMock,
            subjectsHierarchy: new Map([[parentSubjectId, childSubjectIds]]),
            subjectModels: new Map([
              [parentSubjectId, [{ id: "0x10" }]],
              [childSubjectIds[0], [{ id: "0x20" }]],
              [childSubjectIds[1], [{ id: "0x30" }]],
            ]),
          });

          const viewStateMock = moq.Mock.ofType<ViewState3d>();
          viewStateMock.setup((x) => x.isSpatialView()).returns(() => true);
          viewStateMock.setup((x) => x.viewsModel("0x10")).returns(() => false);
          viewStateMock.setup((x) => x.viewsModel("0x20")).returns(() => false);
          viewStateMock.setup((x) => x.viewsModel("0x30")).returns(() => true);

          const vpMock = mockViewport({ viewState: viewStateMock.object, imodel: imodelMock });

          await using(createHandler({ viewport: vpMock.object }), async (handler) => {
            handler.setFilteredDataProvider(filteredProvider.object);
            const result = handler.getVisibilityStatus(node);
            expect(isPromiseLike(result)).to.be.true;
            if (isPromiseLike(result)) {
              expect(await result).to.include({ state: "visible" });
            }
            filteredProvider.verifyAll();
          });
        });

        it("return 'hidden' when subject node with children does not match filter and children models are not visible", async () => {
          const parentSubjectIds = ["0x1", "0x2"];
          const childSubjectId = "0x3";
          const node = createSubjectNode(parentSubjectIds);
          const childNode = createSubjectNode(childSubjectId);

          const filteredProvider = moq.Mock.ofType<IFilteredPresentationTreeDataProvider>();
          filteredProvider
            .setup(async (x) => x.getNodes(node))
            .returns(async () => [childNode])
            .verifiable(moq.Times.once());
          filteredProvider
            .setup(async (x) => x.getNodes(childNode))
            .returns(async () => [])
            .verifiable(moq.Times.never());
          filteredProvider.setup((x) => x.nodeMatchesFilter(node)).returns(() => false);
          filteredProvider.setup((x) => x.nodeMatchesFilter(childNode)).returns(() => true);

          mockSubjectModelIds({
            imodelMock,
            subjectsHierarchy: new Map([
              [parentSubjectIds[0], [childSubjectId]],
              [parentSubjectIds[1], [childSubjectId]],
            ]),
            subjectModels: new Map([
              [parentSubjectIds[0], [{ id: "0x10" }]],
              [parentSubjectIds[1], [{ id: "0x20" }]],
              [childSubjectId, [{ id: "0x30" }]],
            ]),
          });

          const viewStateMock = moq.Mock.ofType<ViewState3d>();
          viewStateMock.setup((x) => x.isSpatialView()).returns(() => true);
          viewStateMock.setup((x) => x.viewsModel("0x10")).returns(() => false);
          viewStateMock.setup((x) => x.viewsModel("0x20")).returns(() => false);
          viewStateMock.setup((x) => x.viewsModel("0x30")).returns(() => false);

          const vpMock = mockViewport({ viewState: viewStateMock.object, imodel: imodelMock });

          await using(createHandler({ viewport: vpMock.object }), async (handler) => {
            handler.setFilteredDataProvider(filteredProvider.object);
            const result = handler.getVisibilityStatus(node);
            expect(isPromiseLike(result)).to.be.true;
            if (isPromiseLike(result)) {
              expect(await result).to.include({ state: "hidden" });
            }
            filteredProvider.verifyAll();
          });
        });
      });
    });

    describe("model", () => {
      it("return disabled when active view is not spatial", async () => {
        const node = createModelNode();
        const vpMock = mockViewport();
        await using(createHandler({ viewport: vpMock.object }), async (handler) => {
          const result = handler.getVisibilityStatus(node);
          expect(isPromiseLike(result)).to.be.false;
          expect(result).to.include({ state: "hidden", isDisabled: true });
        });
      });

      it("return 'visible' when displayed", async () => {
        const node = createModelNode();
        const key = (node.key as ECInstancesNodeKey).instanceKeys[0];

        const viewStateMock = moq.Mock.ofType<ViewState3d>();
        viewStateMock.setup((x) => x.isSpatialView()).returns(() => true);
        viewStateMock.setup((x) => x.viewsModel(key.id)).returns(() => true);

        const vpMock = mockViewport({ viewState: viewStateMock.object });
        await using(createHandler({ viewport: vpMock.object }), async (handler) => {
          const result = handler.getVisibilityStatus(node);
          expect(isPromiseLike(result)).to.be.false;
          expect(result).to.include({ state: "visible" });
        });
      });

      it("returns 'hidden' when not displayed", async () => {
        const node = createModelNode();
        const key = (node.key as ECInstancesNodeKey).instanceKeys[0];

        const viewStateMock = moq.Mock.ofType<ViewState3d>();
        viewStateMock.setup((x) => x.isSpatialView()).returns(() => true);
        viewStateMock.setup((x) => x.viewsModel(key.id)).returns(() => false);

        const vpMock = mockViewport({ viewState: viewStateMock.object });
        await using(createHandler({ viewport: vpMock.object }), async (handler) => {
          const result = handler.getVisibilityStatus(node);
          expect(isPromiseLike(result)).to.be.false;
          expect(result).to.include({ state: "hidden" });
        });
      });
    });

    describe("category", () => {
      it("return disabled when model not displayed", async () => {
        const parentModelNode = createModelNode();
        const parentModelKey = (parentModelNode.key as ECInstancesNodeKey).instanceKeys[0];
        const categoryNode = createCategoryNode(parentModelKey);

        const viewStateMock = moq.Mock.ofType<ViewState3d>();
        viewStateMock.setup((x) => x.isSpatialView()).returns(() => true);
        viewStateMock.setup((x) => x.viewsModel(parentModelKey.id)).returns(() => false);

        const vpMock = mockViewport({ viewState: viewStateMock.object });

        await using(createHandler({ viewport: vpMock.object }), async (handler) => {
          const result = handler.getVisibilityStatus(categoryNode);
          expect(isPromiseLike(result)).to.be.false;
          expect(result).to.include({ state: "hidden", isDisabled: true });
        });
      });

      it("return 'visible' when model displayed, category not displayed but per-model override says it's displayed", async () => {
        const parentModelNode = createModelNode();
        const parentModelKey = (parentModelNode.key as ECInstancesNodeKey).instanceKeys[0];
        const categoryNode = createCategoryNode(parentModelKey);
        const categoryKey = (categoryNode.key as ECInstancesNodeKey).instanceKeys[0];

        const viewStateMock = moq.Mock.ofType<ViewState3d>();
        viewStateMock.setup((x) => x.viewsCategory(categoryKey.id)).returns(() => false);
        viewStateMock.setup((x) => x.isSpatialView()).returns(() => true);
        viewStateMock.setup((x) => x.viewsModel(parentModelKey.id)).returns(() => true);

        const perModelCategoryVisibilityMock = moq.Mock.ofType<PerModelCategoryVisibility.Overrides>();
        perModelCategoryVisibilityMock.setup((x) => x.getOverride(parentModelKey.id, categoryKey.id)).returns(() => PerModelCategoryVisibility.Override.Show);

        const vpMock = mockViewport({ viewState: viewStateMock.object, perModelCategoryVisibility: perModelCategoryVisibilityMock.object });

        await using(createHandler({ viewport: vpMock.object }), async (handler) => {
          const result = handler.getVisibilityStatus(categoryNode);
          expect(isPromiseLike(result)).to.be.false;
          expect(result).to.include({ state: "visible" });
        });
      });

      it("return 'visible' when model displayed, category displayed and there're no per-model overrides", async () => {
        const parentModelNode = createModelNode();
        const parentModelKey = (parentModelNode.key as ECInstancesNodeKey).instanceKeys[0];
        const categoryNode = createCategoryNode(parentModelKey);
        const key = (categoryNode.key as ECInstancesNodeKey).instanceKeys[0];

        const viewStateMock = moq.Mock.ofType<ViewState3d>();
        viewStateMock.setup((x) => x.viewsCategory(key.id)).returns(() => true);
        viewStateMock.setup((x) => x.isSpatialView()).returns(() => true);
        viewStateMock.setup((x) => x.viewsModel(parentModelKey.id)).returns(() => true);

        const vpMock = mockViewport({ viewState: viewStateMock.object });

        await using(createHandler({ viewport: vpMock.object }), async (handler) => {
          const result = handler.getVisibilityStatus(categoryNode);
          expect(isPromiseLike(result)).to.be.false;
          expect(result).to.include({ state: "visible" });
        });
      });

      it("return 'hidden' when model displayed, category displayed but per-model override says it's not displayed", async () => {
        const parentModelNode = createModelNode();
        const parentModelKey = (parentModelNode.key as ECInstancesNodeKey).instanceKeys[0];
        const categoryNode = createCategoryNode(parentModelKey);
        const categoryKey = (categoryNode.key as ECInstancesNodeKey).instanceKeys[0];

        const viewStateMock = moq.Mock.ofType<ViewState3d>();
        viewStateMock.setup((x) => x.viewsCategory(categoryKey.id)).returns(() => true);
        viewStateMock.setup((x) => x.isSpatialView()).returns(() => true);
        viewStateMock.setup((x) => x.viewsModel(parentModelKey.id)).returns(() => true);

        const perModelCategoryVisibilityMock = moq.Mock.ofType<PerModelCategoryVisibility.Overrides>();
        perModelCategoryVisibilityMock.setup((x) => x.getOverride(parentModelKey.id, categoryKey.id)).returns(() => PerModelCategoryVisibility.Override.Hide);

        const vpMock = mockViewport({ viewState: viewStateMock.object, perModelCategoryVisibility: perModelCategoryVisibilityMock.object });

        await using(createHandler({ viewport: vpMock.object }), async (handler) => {
          const result = handler.getVisibilityStatus(categoryNode);
          expect(isPromiseLike(result)).to.be.false;
          expect(result).to.include({ state: "hidden" });
        });
      });

      it("return 'hidden' when model displayed, category not displayed and there're no per-model overrides", async () => {
        const parentModelNode = createModelNode();
        const parentModelKey = (parentModelNode.key as ECInstancesNodeKey).instanceKeys[0];
        const categoryNode = createCategoryNode(parentModelKey);
        const key = (categoryNode.key as ECInstancesNodeKey).instanceKeys[0];

        const viewStateMock = moq.Mock.ofType<ViewState3d>();
        viewStateMock.setup((x) => x.viewsCategory(key.id)).returns(() => false);
        viewStateMock.setup((x) => x.isSpatialView()).returns(() => true);
        viewStateMock.setup((x) => x.viewsModel(parentModelKey.id)).returns(() => true);

        const vpMock = mockViewport({ viewState: viewStateMock.object });

        await using(createHandler({ viewport: vpMock.object }), async (handler) => {
          const result = handler.getVisibilityStatus(categoryNode);
          expect(isPromiseLike(result)).to.be.false;
          expect(result).to.include({ state: "hidden" });
        });
      });

      it("return 'hidden' when category has no parent model and category is not displayed", async () => {
        const categoryNode = createCategoryNode();
        const categoryKey = (categoryNode.key as ECInstancesNodeKey).instanceKeys[0];

        const viewStateMock = moq.Mock.ofType<ViewState3d>();
        viewStateMock.setup((x) => x.viewsCategory(categoryKey.id)).returns(() => false);

        const vpMock = mockViewport({ viewState: viewStateMock.object });

        await using(createHandler({ viewport: vpMock.object }), async (handler) => {
          const result = handler.getVisibilityStatus(categoryNode);
          expect(isPromiseLike(result)).to.be.false;
          expect(result).to.include({ state: "hidden" });
        });
      });
    });

    describe("element class grouping", () => {
      it("returns disabled when model not displayed", async () => {
        const groupedElementIds = ["0x11", "0x12", "0x13"];
        const node = createElementClassGroupingNode(groupedElementIds);

        const viewStateMock = moq.Mock.ofType<ViewState3d>();
        viewStateMock.setup((x) => x.isSpatialView()).returns(() => true);
        viewStateMock.setup((x) => x.viewsModel("0x2")).returns(() => false);
        const vpMock = mockViewport({ viewState: viewStateMock.object });

        await using(createHandler({ viewport: vpMock.object }), async (handler) => {
          // note: need to override to avoid running queries on the imodel
          (handler as any).getGroupedElementIds = async () => ({
            categoryId: "0x1",
            modelId: "0x2",
            elementIds: {
              async *getElementIds() {
                for (const id of groupedElementIds) {
                  yield id;
                }
              },
            },
          });

          const result = handler.getVisibilityStatus(node);
          expect(isPromiseLike(result)).to.be.true;
          expect(await result).to.include({ state: "hidden", isDisabled: true });
        });
      });

      it("returns 'visible' when model displayed and at least one element is in always displayed list", async () => {
        const groupedElementIds = ["0x11", "0x12", "0x13"];
        const node = createElementClassGroupingNode(groupedElementIds);

        const viewStateMock = moq.Mock.ofType<ViewState3d>();
        viewStateMock.setup((x) => x.viewsCategory("0x1")).returns(() => false);
        viewStateMock.setup((x) => x.isSpatialView()).returns(() => true);
        viewStateMock.setup((x) => x.viewsModel("0x2")).returns(() => true);
        const vpMock = mockViewport({ viewState: viewStateMock.object });
        const alwaysDrawn = new Set([groupedElementIds[1]]);
        vpMock.setup((x) => x.neverDrawn).returns(() => undefined);
        vpMock.setup((x) => x.alwaysDrawn).returns(() => alwaysDrawn);

        await using(createHandler({ viewport: vpMock.object }), async (handler) => {
          // note: need to override to avoid running queries on the imodel
          (handler as any).getGroupedElementIds = async () => ({
            categoryId: "0x1",
            modelId: "0x2",
            elementIds: {
              async *getElementIds() {
                for (const id of groupedElementIds) {
                  yield id;
                }
              },
            },
          });

          const result = handler.getVisibilityStatus(node);
          expect(isPromiseLike(result)).to.be.true;
          expect(await result).to.include({ state: "visible" });
        });
      });

      it("returns 'hidden' when model displayed and there's at least one element in always exclusive displayed list that's not grouped under node", async () => {
        const groupedElementIds = ["0x11", "0x12", "0x13"];
        const node = createElementClassGroupingNode(groupedElementIds);

        const viewStateMock = moq.Mock.ofType<ViewState3d>();
        viewStateMock.setup((x) => x.viewsCategory("0x1")).returns(() => true);
        viewStateMock.setup((x) => x.isSpatialView()).returns(() => true);
        viewStateMock.setup((x) => x.viewsModel("0x2")).returns(() => true);
        const vpMock = mockViewport({ viewState: viewStateMock.object });
        const alwaysDrawn = new Set(["0x4"]);
        vpMock.setup((x) => x.neverDrawn).returns(() => undefined);
        vpMock.setup((x) => x.alwaysDrawn).returns(() => alwaysDrawn);
        vpMock.setup((x) => x.isAlwaysDrawnExclusive).returns(() => true);

        await using(createHandler({ viewport: vpMock.object }), async (handler) => {
          // note: need to override to avoid running queries on the imodel
          (handler as any).getGroupedElementIds = async () => ({
            categoryId: "0x1",
            modelId: "0x2",
            elementIds: {
              async *getElementIds() {
                for (const id of groupedElementIds) {
                  yield id;
                }
              },
            },
          });

          const result = handler.getVisibilityStatus(node);
          expect(isPromiseLike(result)).to.be.true;
          expect(await result).to.include({ state: "hidden" });
        });
      });

      it("returns 'hidden' when model displayed and all elements are in never displayed list", async () => {
        const groupedElementIds = ["0x11", "0x12", "0x13"];
        const node = createElementClassGroupingNode(groupedElementIds);

        const viewStateMock = moq.Mock.ofType<ViewState3d>();
        viewStateMock.setup((x) => x.viewsCategory("0x1")).returns(() => true);
        viewStateMock.setup((x) => x.isSpatialView()).returns(() => true);
        viewStateMock.setup((x) => x.viewsModel("0x2")).returns(() => true);
        const vpMock = mockViewport({ viewState: viewStateMock.object });
        const neverDrawn = new Set(groupedElementIds);
        vpMock.setup((x) => x.neverDrawn).returns(() => neverDrawn);
        vpMock.setup((x) => x.alwaysDrawn).returns(() => new Set());

        await using(createHandler({ viewport: vpMock.object }), async (handler) => {
          // note: need to override to avoid running queries on the imodel
          (handler as any).getGroupedElementIds = async () => ({
            categoryId: "0x1",
            modelId: "0x2",
            elementIds: {
              async *getElementIds() {
                for (const id of groupedElementIds) {
                  yield id;
                }
              },
            },
          });

          const result = handler.getVisibilityStatus(node);
          expect(isPromiseLike(result)).to.be.true;
          expect(await result).to.include({ state: "hidden" });
        });
      });

      it("returns 'hidden' when model displayed and category not displayed", async () => {
        const groupedElementIds = ["0x11", "0x12", "0x13"];
        const node = createElementClassGroupingNode(groupedElementIds);

        const viewStateMock = moq.Mock.ofType<ViewState3d>();
        viewStateMock.setup((x) => x.viewsCategory("0x1")).returns(() => false);
        viewStateMock.setup((x) => x.isSpatialView()).returns(() => true);
        viewStateMock.setup((x) => x.viewsModel("0x2")).returns(() => true);
        const vpMock = mockViewport({ viewState: viewStateMock.object });
        const neverDrawn = new Set(["0x11"]);
        vpMock.setup((x) => x.neverDrawn).returns(() => neverDrawn);
        vpMock.setup((x) => x.alwaysDrawn).returns(() => new Set());

        await using(createHandler({ viewport: vpMock.object }), async (handler) => {
          // note: need to override to avoid running queries on the imodel
          (handler as any).getGroupedElementIds = async () => ({
            categoryId: "0x1",
            modelId: "0x2",
            elementIds: {
              async *getElementIds() {
                for (const id of groupedElementIds) {
                  yield id;
                }
              },
            },
          });

          const result = handler.getVisibilityStatus(node);
          expect(isPromiseLike(result)).to.be.true;
          expect(await result).to.include({ state: "hidden" });
        });
      });

      it("returns 'visible' when model displayed and category displayed", async () => {
        const groupedElementIds = ["0x11", "0x12", "0x13"];
        const node = createElementClassGroupingNode(groupedElementIds);

        const viewStateMock = moq.Mock.ofType<ViewState3d>();
        viewStateMock.setup((x) => x.viewsCategory("0x1")).returns(() => true);
        viewStateMock.setup((x) => x.isSpatialView()).returns(() => true);
        viewStateMock.setup((x) => x.viewsModel("0x2")).returns(() => true);
        const vpMock = mockViewport({ viewState: viewStateMock.object });
        const neverDrawn = new Set(["0x11"]);
        vpMock.setup((x) => x.neverDrawn).returns(() => neverDrawn);
        vpMock.setup((x) => x.alwaysDrawn).returns(() => new Set());

        await using(createHandler({ viewport: vpMock.object }), async (handler) => {
          // note: need to override to avoid running queries on the imodel
          (handler as any).getGroupedElementIds = async () => ({
            categoryId: "0x1",
            modelId: "0x2",
            elementIds: {
              async *getElementIds() {
                for (const id of groupedElementIds) {
                  yield id;
                }
              },
            },
          });

          const result = handler.getVisibilityStatus(node);
          expect(isPromiseLike(result)).to.be.true;
          expect(await result).to.include({ state: "visible" });
        });
      });
    });

    describe("element", () => {
      it("returns disabled when modelId not set", async () => {
        const node = createElementNode(undefined, "0x1");

        const viewStateMock = moq.Mock.ofType<ViewState3d>();
        viewStateMock.setup((x) => x.isSpatialView()).returns(() => true);
        viewStateMock.setup((x) => x.viewsModel(moq.It.isAny())).returns(() => true);
        const vpMock = mockViewport({ viewState: viewStateMock.object });

        await using(createHandler({ viewport: vpMock.object }), async (handler) => {
          const result = handler.getVisibilityStatus(node);
          expect(isPromiseLike(result)).to.be.false;
          expect(result).to.include({ state: "hidden", isDisabled: true });
        });
      });

      it("returns disabled when model not displayed", async () => {
        const node = createElementNode("0x2", "0x1");

        const viewStateMock = moq.Mock.ofType<ViewState3d>();
        viewStateMock.setup((x) => x.isSpatialView()).returns(() => true);
        viewStateMock.setup((x) => x.viewsModel("0x2")).returns(() => false);
        const vpMock = mockViewport({ viewState: viewStateMock.object });

        await using(createHandler({ viewport: vpMock.object }), async (handler) => {
          const result = handler.getVisibilityStatus(node);
          expect(isPromiseLike(result)).to.be.false;
          expect(result).to.include({ state: "hidden", isDisabled: true });
        });
      });

      it("returns 'hidden' when model displayed, category displayed, but element is in never displayed list", async () => {
        const node = createElementNode("0x2", "0x1");
        const key = (node.key as ECInstancesNodeKey).instanceKeys[0];

        const viewStateMock = moq.Mock.ofType<ViewState3d>();
        viewStateMock.setup((x) => x.viewsCategory("0x1")).returns(() => true);
        viewStateMock.setup((x) => x.isSpatialView()).returns(() => true);
        viewStateMock.setup((x) => x.viewsModel("0x2")).returns(() => true);
        const vpMock = mockViewport({ viewState: viewStateMock.object });
        const neverDrawn = new Set([key.id]);
        vpMock.setup((x) => x.neverDrawn).returns(() => neverDrawn);
        vpMock.setup((x) => x.alwaysDrawn).returns(() => undefined);

        await using(createHandler({ viewport: vpMock.object }), async (handler) => {
          const result = handler.getVisibilityStatus(node);
          expect(isPromiseLike(result)).to.be.false;
          expect(result).to.include({ state: "hidden" });
        });
      });

      it("returns 'visible' when model displayed and element is in always displayed list", async () => {
        const node = createElementNode("0x2", "0x1");
        const key = (node.key as ECInstancesNodeKey).instanceKeys[0];

        const viewStateMock = moq.Mock.ofType<ViewState3d>();
        viewStateMock.setup((x) => x.viewsCategory("0x1")).returns(() => false);
        viewStateMock.setup((x) => x.isSpatialView()).returns(() => true);
        viewStateMock.setup((x) => x.viewsModel("0x2")).returns(() => true);
        const vpMock = mockViewport({ viewState: viewStateMock.object });
        const alwaysDrawn = new Set([key.id]);
        vpMock.setup((x) => x.neverDrawn).returns(() => undefined);
        vpMock.setup((x) => x.alwaysDrawn).returns(() => alwaysDrawn);

        await using(createHandler({ viewport: vpMock.object }), async (handler) => {
          const result = handler.getVisibilityStatus(node);
          expect(isPromiseLike(result)).to.be.false;
          expect(result).to.include({ state: "visible" });
        });
      });

      it("returns 'visible' when model displayed, category displayed and element is in neither 'never' nor 'always' displayed", async () => {
        const node = createElementNode("0x2", "0x1");

        const viewStateMock = moq.Mock.ofType<ViewState3d>();
        viewStateMock.setup((x) => x.viewsCategory("0x1")).returns(() => true);
        viewStateMock.setup((x) => x.isSpatialView()).returns(() => true);
        viewStateMock.setup((x) => x.viewsModel("0x2")).returns(() => true);
        const vpMock = mockViewport({ viewState: viewStateMock.object });
        vpMock.setup((x) => x.alwaysDrawn).returns(() => undefined);
        vpMock.setup((x) => x.neverDrawn).returns(() => undefined);

        await using(createHandler({ viewport: vpMock.object }), async (handler) => {
          const result = handler.getVisibilityStatus(node);
          expect(isPromiseLike(result)).to.be.false;
          expect(result).to.include({ state: "visible" });
        });
      });

      it("returns 'hidden' when model displayed, category not displayed and element is in neither 'never' nor 'always' displayed", async () => {
        const node = createElementNode("0x2", "0x1");

        const viewStateMock = moq.Mock.ofType<ViewState3d>();
        viewStateMock.setup((x) => x.viewsCategory("0x1")).returns(() => false);
        viewStateMock.setup((x) => x.isSpatialView()).returns(() => true);
        viewStateMock.setup((x) => x.viewsModel("0x2")).returns(() => true);
        const vpMock = mockViewport({ viewState: viewStateMock.object });
        vpMock.setup((x) => x.alwaysDrawn).returns(() => undefined);
        vpMock.setup((x) => x.neverDrawn).returns(() => undefined);

        await using(createHandler({ viewport: vpMock.object }), async (handler) => {
          const result = handler.getVisibilityStatus(node);
          expect(isPromiseLike(result)).to.be.false;
          expect(result).to.include({ state: "hidden" });
        });
      });

      it("returns 'hidden' when model displayed, category displayed and some other element is exclusively 'always' displayed", async () => {
        const node = createElementNode("0x2", "0x1");

        const viewStateMock = moq.Mock.ofType<ViewState3d>();
        viewStateMock.setup((x) => x.viewsCategory("0x1")).returns(() => true);
        viewStateMock.setup((x) => x.isSpatialView()).returns(() => true);
        viewStateMock.setup((x) => x.viewsModel("0x2")).returns(() => true);
        const vpMock = mockViewport({ viewState: viewStateMock.object });
        vpMock.setup((x) => x.isAlwaysDrawnExclusive).returns(() => true);
        vpMock.setup((x) => x.alwaysDrawn).returns(() => new Set(["0x1"]));
        vpMock.setup((x) => x.neverDrawn).returns(() => undefined);

        await using(createHandler({ viewport: vpMock.object }), async (handler) => {
          const result = handler.getVisibilityStatus(node);
          expect(isPromiseLike(result)).to.be.false;
          expect(result).to.include({ state: "hidden" });
        });
      });

      it("returns 'hidden' when model displayed, categoryId not set and element is in neither 'never' nor 'always' displayed", async () => {
        const node = createElementNode("0x2", undefined);

        const viewStateMock = moq.Mock.ofType<ViewState3d>();
        viewStateMock.setup((x) => x.viewsCategory(moq.It.isAny())).returns(() => true);
        viewStateMock.setup((x) => x.isSpatialView()).returns(() => true);
        viewStateMock.setup((x) => x.viewsModel("0x2")).returns(() => true);
        const vpMock = mockViewport({ viewState: viewStateMock.object });
        vpMock.setup((x) => x.alwaysDrawn).returns(() => new Set());
        vpMock.setup((x) => x.neverDrawn).returns(() => new Set());

        await using(createHandler({ viewport: vpMock.object }), async (handler) => {
          const result = handler.getVisibilityStatus(node);
          expect(isPromiseLike(result)).to.be.false;
          expect(result).to.include({ state: "hidden" });
        });
      });
    });
  });

  describe("changeVisibility", () => {
    it("does nothing when node is not an instance node", async () => {
      const node: PresentationTreeNodeItem = {
        key: {
          type: "custom",
          version: 0,
          pathFromRoot: [],
        },
        id: "custom",
        label: PropertyRecord.fromString("custom"),
      };

      const vpMock = mockViewport();
      vpMock.setup(async (x) => x.addViewedModels(moq.It.isAny())).verifiable(moq.Times.never());

      await using(createHandler({ viewport: vpMock.object }), async (handler) => {
        await handler.changeVisibility(node, true);
        vpMock.verifyAll();
      });
    });

    it("does nothing when node is not PresentationTreeNodeItem", async () => {
      const vpMock = mockViewport();
      vpMock.setup(async (x) => x.addViewedModels(moq.It.isAny())).verifiable(moq.Times.never());

      await using(createHandler({ viewport: vpMock.object }), async (handler) => {
        await handler.changeVisibility({} as TreeNodeItem, false);
        vpMock.verifyAll();
      });
    });

    describe("subject", () => {
      it("does nothing for non-spatial views", async () => {
        const node = createSubjectNode();

        const viewStateMock = moq.Mock.ofType<ViewState>();
        viewStateMock.setup((x) => x.isSpatialView()).returns(() => false);

        const vpMock = mockViewport({ viewState: viewStateMock.object });
        vpMock.setup(async (x) => x.addViewedModels(moq.It.isAny())).verifiable(moq.Times.never());

        await using(createHandler({ viewport: vpMock.object }), async (handler) => {
          // note: need to override to avoid running a query on the imodel
          (handler as any).getSubjectModelIds = async () => ["0x1", "0x2"];

          await handler.changeVisibility(node, true);
          vpMock.verifyAll();
        });
      });

      it("makes all subject models visible", async () => {
        const node = createSubjectNode();
        const subjectModelIds = ["0x1", "0x2"];

        const viewStateMock = moq.Mock.ofType<ViewState>();
        viewStateMock.setup((x) => x.isSpatialView()).returns(() => true);

        const vpMock = mockViewport({ viewState: viewStateMock.object });
        vpMock.setup(async (x) => x.addViewedModels(subjectModelIds)).verifiable();

        await using(createHandler({ viewport: vpMock.object }), async (handler) => {
          // note: need to override to avoid running a query on the imodel
          (handler as any).getSubjectModelIds = async () => subjectModelIds;

          await handler.changeVisibility(node, true);
          vpMock.verifyAll();
        });
      });

      it("makes all subject models hidden", async () => {
        const node = createSubjectNode();
        const subjectModelIds = ["0x1", "0x2"];

        const viewStateMock = moq.Mock.ofType<ViewState>();
        viewStateMock.setup((x) => x.isSpatialView()).returns(() => true);

        const vpMock = mockViewport({ viewState: viewStateMock.object });
        vpMock.setup((x) => x.changeModelDisplay(subjectModelIds, false)).verifiable();

        await using(createHandler({ viewport: vpMock.object }), async (handler) => {
          // note: need to override to avoid running a query on the imodel
          (handler as any).getSubjectModelIds = async () => subjectModelIds;

          await handler.changeVisibility(node, false);
          vpMock.verifyAll();
        });
      });

      describe("filtered", () => {
        ["visible", "hidden"].map((mode) => {
          it(`makes all subject models ${mode} when subject node does not have children`, async () => {
            const node = createSubjectNode();
            const key = (node.key as ECInstancesNodeKey).instanceKeys[0];
            const subjectModelIds = ["0x1", "0x2"];

            const filteredDataProvider = moq.Mock.ofType<IFilteredPresentationTreeDataProvider>();
            filteredDataProvider
              .setup(async (x) => x.getNodes(node))
              .returns(async () => [])
              .verifiable(moq.Times.never());
            filteredDataProvider.setup((x) => x.nodeMatchesFilter(node)).returns(() => true);

            const viewStateMock = moq.Mock.ofType<ViewState>();
            viewStateMock.setup((x) => x.isSpatialView()).returns(() => true);

            mockSubjectModelIds({
              imodelMock,
              subjectsHierarchy: new Map([]),
              subjectModels: new Map([[key.id, [{ id: subjectModelIds[0], content: "reference" }, { id: subjectModelIds[1] }]]]),
            });

            const vpMock = mockViewport({ viewState: viewStateMock.object, imodel: imodelMock });
            if (mode === "visible") {
              vpMock.setup(async (x) => x.addViewedModels(subjectModelIds)).verifiable();
            } else {
              vpMock.setup((x) => x.changeModelDisplay(subjectModelIds, false)).verifiable();
            }

            await using(createHandler({ viewport: vpMock.object }), async (handler) => {
              handler.setFilteredDataProvider(filteredDataProvider.object);
              await handler.changeVisibility(node, mode === "visible");
              vpMock.verifyAll();
              filteredDataProvider.verifyAll();
            });
          });

          it(`makes only children ${mode} if parent node does not match filter`, async () => {
            const node = createSubjectNode("0x1");
            const childNode = createSubjectNode("0x2");
            const parentSubjectModelIds = ["0x10", "0x11"];
            const childSubjectModelIds = ["0x20"];

            const filteredDataProvider = moq.Mock.ofType<IFilteredPresentationTreeDataProvider>();
            filteredDataProvider
              .setup(async (x) => x.getNodes(node))
              .returns(async () => [childNode])
              .verifiable(moq.Times.once());
            filteredDataProvider
              .setup(async (x) => x.getNodes(childNode))
              .returns(async () => [])
              .verifiable(moq.Times.never());
            filteredDataProvider.setup((x) => x.nodeMatchesFilter(node)).returns(() => false);
            filteredDataProvider.setup((x) => x.nodeMatchesFilter(childNode)).returns(() => true);

            const viewStateMock = moq.Mock.ofType<ViewState>();
            viewStateMock.setup((x) => x.isSpatialView()).returns(() => true);

            mockSubjectModelIds({
              imodelMock,
              subjectsHierarchy: new Map([["0x1", ["0x2"]]]),
              subjectModels: new Map([
                ["0x1", [{ id: parentSubjectModelIds[0] }, { id: parentSubjectModelIds[1] }]],
                ["0x2", [{ id: childSubjectModelIds[0] }]],
              ]),
            });

            const vpMock = mockViewport({ viewState: viewStateMock.object, imodel: imodelMock });
            if (mode === "visible") {
              vpMock.setup(async (x) => x.addViewedModels(childSubjectModelIds)).verifiable();
            } else {
              vpMock.setup((x) => x.changeModelDisplay(childSubjectModelIds, false)).verifiable();
            }

            await using(createHandler({ viewport: vpMock.object }), async (handler) => {
              handler.setFilteredDataProvider(filteredDataProvider.object);
              await handler.changeVisibility(node, mode === "visible");
              vpMock.verifyAll();
              filteredDataProvider.verifyAll();
            });
          });
        });
      });
    });

    describe("model", () => {
      it("does nothing for non-spatial views", async () => {
        const node = createModelNode();

        const viewStateMock = moq.Mock.ofType<ViewState>();
        viewStateMock.setup((x) => x.isSpatialView()).returns(() => false);

        const vpMock = mockViewport({ viewState: viewStateMock.object });
        vpMock.setup(async (x) => x.addViewedModels(moq.It.isAny())).verifiable(moq.Times.never());

        await using(createHandler({ viewport: vpMock.object }), async (handler) => {
          await handler.changeVisibility(node, true);
          vpMock.verifyAll();
        });
      });

      it("makes model visible", async () => {
        const node = createModelNode();
        const key = (node.key as ECInstancesNodeKey).instanceKeys[0];

        const viewStateMock = moq.Mock.ofType<ViewState>();
        viewStateMock.setup((x) => x.isSpatialView()).returns(() => true);

        const vpMock = mockViewport({ viewState: viewStateMock.object });
        vpMock.setup(async (x) => x.addViewedModels([key.id])).verifiable();

        await using(createHandler({ viewport: vpMock.object }), async (handler) => {
          await handler.changeVisibility(node, true);
          vpMock.verifyAll();
        });
      });

      it("makes model hidden", async () => {
        const node = createModelNode();
        const key = (node.key as ECInstancesNodeKey).instanceKeys[0];

        const viewStateMock = moq.Mock.ofType<ViewState>();
        viewStateMock.setup((x) => x.isSpatialView()).returns(() => true);

        const vpMock = mockViewport({ viewState: viewStateMock.object });
        vpMock.setup((x) => x.changeModelDisplay([key.id], false)).verifiable();

        await using(createHandler({ viewport: vpMock.object }), async (handler) => {
          await handler.changeVisibility(node, false);
          vpMock.verifyAll();
        });
      });
    });

    describe("category", () => {
      it("makes category visible through per-model override when it's not visible through category selector", async () => {
        const parentModelNode = createModelNode();
        const parentModelKey = (parentModelNode.key as ECInstancesNodeKey).instanceKeys[0];
        const categoryNode = createCategoryNode(parentModelKey);
        const categoryKey = (categoryNode.key as ECInstancesNodeKey).instanceKeys[0];

        const viewStateMock = moq.Mock.ofType<ViewState3d>();
        viewStateMock.setup((x) => x.viewsCategory(categoryKey.id)).returns(() => false);

        const perModelCategoryVisibilityMock = moq.Mock.ofType<PerModelCategoryVisibility.Overrides>();

        const vpMock = mockViewport({ viewState: viewStateMock.object, perModelCategoryVisibility: perModelCategoryVisibilityMock.object });

        await using(createHandler({ viewport: vpMock.object }), async (handler) => {
          await handler.changeVisibility(categoryNode, true);
          perModelCategoryVisibilityMock.verify(
            (x) => x.setOverride(parentModelKey.id, categoryKey.id, PerModelCategoryVisibility.Override.Show),
            moq.Times.once(),
          );
          vpMock.verify((x) => x.changeCategoryDisplay(moq.It.isAny(), moq.It.isAny(), moq.It.isAny()), moq.Times.never());
        });
      });

      it("makes category hidden through override when it's visible through category selector", async () => {
        const parentModelNode = createModelNode();
        const parentModelKey = (parentModelNode.key as ECInstancesNodeKey).instanceKeys[0];
        const categoryNode = createCategoryNode(parentModelKey);
        const categoryKey = (categoryNode.key as ECInstancesNodeKey).instanceKeys[0];

        const viewStateMock = moq.Mock.ofType<ViewState3d>();
        viewStateMock.setup((x) => x.viewsCategory(categoryKey.id)).returns(() => true);

        const perModelCategoryVisibilityMock = moq.Mock.ofType<PerModelCategoryVisibility.Overrides>();

        const vpMock = mockViewport({ viewState: viewStateMock.object, perModelCategoryVisibility: perModelCategoryVisibilityMock.object });

        await using(createHandler({ viewport: vpMock.object }), async (handler) => {
          await handler.changeVisibility(categoryNode, false);
          perModelCategoryVisibilityMock.verify(
            (x) => x.setOverride(parentModelKey.id, categoryKey.id, PerModelCategoryVisibility.Override.Hide),
            moq.Times.once(),
          );
          vpMock.verify((x) => x.changeCategoryDisplay(moq.It.isAny(), moq.It.isAny(), moq.It.isAny()), moq.Times.never());
        });
      });

      it("removes category override and enables all sub-categories when making visible and it's visible through category selector", async () => {
        const parentModelNode = createModelNode();
        const parentModelKey = (parentModelNode.key as ECInstancesNodeKey).instanceKeys[0];
        const categoryNode = createCategoryNode(parentModelKey);
        const categoryKey = (categoryNode.key as ECInstancesNodeKey).instanceKeys[0];

        const viewStateMock = moq.Mock.ofType<ViewState3d>();
        viewStateMock.setup((x) => x.viewsCategory(categoryKey.id)).returns(() => true);

        const perModelCategoryVisibilityMock = moq.Mock.ofType<PerModelCategoryVisibility.Overrides>();

        const vpMock = mockViewport({ viewState: viewStateMock.object, perModelCategoryVisibility: perModelCategoryVisibilityMock.object });

        await using(createHandler({ viewport: vpMock.object }), async (handler) => {
          await handler.changeVisibility(categoryNode, true);
          perModelCategoryVisibilityMock.verify(
            (x) => x.setOverride(parentModelKey.id, categoryKey.id, PerModelCategoryVisibility.Override.None),
            moq.Times.once(),
          );
          vpMock.verify((x) => x.changeCategoryDisplay([categoryKey.id], true, true), moq.Times.once());
        });
      });

      it("removes category override when making hidden and it's hidden through category selector", async () => {
        const parentModelNode = createModelNode();
        const parentModelKey = (parentModelNode.key as ECInstancesNodeKey).instanceKeys[0];
        const categoryNode = createCategoryNode(parentModelKey);
        const categoryKey = (categoryNode.key as ECInstancesNodeKey).instanceKeys[0];

        const viewStateMock = moq.Mock.ofType<ViewState3d>();
        viewStateMock.setup((x) => x.viewsCategory(categoryKey.id)).returns(() => false);

        const perModelCategoryVisibilityMock = moq.Mock.ofType<PerModelCategoryVisibility.Overrides>();

        const vpMock = mockViewport({ viewState: viewStateMock.object, perModelCategoryVisibility: perModelCategoryVisibilityMock.object });

        await using(createHandler({ viewport: vpMock.object }), async (handler) => {
          await handler.changeVisibility(categoryNode, false);
          perModelCategoryVisibilityMock.verify(
            (x) => x.setOverride(parentModelKey.id, categoryKey.id, PerModelCategoryVisibility.Override.None),
            moq.Times.once(),
          );
          vpMock.verify((x) => x.changeCategoryDisplay(moq.It.isAny(), moq.It.isAny(), moq.It.isAny()), moq.Times.never());
        });
      });

      it("makes category visible in selector and enables all sub-categories when category has no parent model", async () => {
        const categoryNode = createCategoryNode();
        const categoryKey = (categoryNode.key as ECInstancesNodeKey).instanceKeys[0];

        const vpMock = mockViewport();
        await using(createHandler({ viewport: vpMock.object }), async (handler) => {
          await handler.changeVisibility(categoryNode, true);
          vpMock.verify((x) => x.changeCategoryDisplay([categoryKey.id], true, true), moq.Times.once());
        });
      });

      it("makes category hidden in selector when category has no parent model", async () => {
        const categoryNode = createCategoryNode();
        const categoryKey = (categoryNode.key as ECInstancesNodeKey).instanceKeys[0];

        const vpMock = mockViewport();
        vpMock.setup((x) => x.changeCategoryDisplay([categoryKey.id], false)).verifiable();

        await using(createHandler({ viewport: vpMock.object }), async (handler) => {
          await handler.changeVisibility(categoryNode, false);
          vpMock.verify((x) => x.changeCategoryDisplay([categoryKey.id], false, false), moq.Times.once());
        });
      });
    });

    describe("element class grouping", () => {
      it("makes elements visible by removing from never displayed list and adding to always displayed list when category is not displayed", async () => {
        const groupedElementIds = ["0x11", "0x12", "0x13"];
        const node = createElementClassGroupingNode(groupedElementIds);

        const viewStateMock = moq.Mock.ofType<ViewState3d>();
        viewStateMock.setup((x) => x.viewsCategory("0x1")).returns(() => false);
        viewStateMock.setup((x) => x.isSpatialView()).returns(() => true);
        viewStateMock.setup((x) => x.viewsModel("0x2")).returns(() => false);

        const vpMock = mockViewport({ viewState: viewStateMock.object });

        const alwaysDisplayed = new Set<string>();
        const neverDisplayed = new Set([groupedElementIds[0]]);
        vpMock.setup((x) => x.isAlwaysDrawnExclusive).returns(() => false);
        vpMock.setup((x) => x.alwaysDrawn).returns(() => alwaysDisplayed);
        vpMock.setup((x) => x.neverDrawn).returns(() => neverDisplayed);
        groupedElementIds.forEach((elId) => {
          vpMock
            .setup((x) =>
              x.setAlwaysDrawn(
                moq.It.is((set) => set.has(elId)),
                false,
              ),
            )
            .verifiable(moq.Times.once());
        });
        vpMock.setup((x) => x.setNeverDrawn(moq.It.is((set) => set.size === 0))).verifiable(moq.Times.once());

        await using(createHandler({ viewport: vpMock.object }), async (handler) => {
          // note: need to override to avoid running queries on the imodel
          (handler as any).getGroupedElementIds = async () => ({
            categoryId: "0x1",
            modelId: "0x2",
            elementIds: {
              async *getElementIds() {
                for (const id of groupedElementIds) {
                  yield id;
                }
              },
            },
          });

          await handler.changeVisibility(node, true);
          vpMock.verifyAll();
        });
      });
    });

    describe("element", () => {
      it("makes element visible by only removing from never displayed list when element's category is displayed", async () => {
        const node = createElementNode("0x4", "0x3");
        const key = (node.key as ECInstancesNodeKey).instanceKeys[0];
        const assemblyChildrenIds = ["0x1", "0x2"];

        const viewStateMock = moq.Mock.ofType<ViewState3d>();
        viewStateMock.setup((x) => x.viewsCategory("0x3")).returns(() => true);
        viewStateMock.setup((x) => x.isSpatialView()).returns(() => true);
        viewStateMock.setup((x) => x.viewsModel("0x4")).returns(() => true);

        const vpMock = mockViewport({ viewState: viewStateMock.object });

        const alwaysDisplayed = new Set<string>();
        const neverDisplayed = new Set([key.id]);
        vpMock.setup((x) => x.isAlwaysDrawnExclusive).returns(() => false);
        vpMock.setup((x) => x.alwaysDrawn).returns(() => alwaysDisplayed);
        vpMock.setup((x) => x.neverDrawn).returns(() => neverDisplayed);
        vpMock.setup((x) => x.setNeverDrawn(moq.It.is((set) => set.size === 0))).verifiable();
        vpMock
          .setup((x) =>
            x.setAlwaysDrawn(
              moq.It.is((set) => set.size === 0),
              false,
            ),
          )
          .verifiable(moq.Times.never());

        await using(createHandler({ viewport: vpMock.object }), async (handler) => {
          // note: need to override to avoid running queries on the imodel
          (handler as any).getAssemblyElementIds = async function* () {
            for (const id of assemblyChildrenIds) {
              yield id;
            }
          };

          await handler.changeVisibility(node, true);
          vpMock.verifyAll();
        });
      });

      it("makes element visible by removing from never displayed list and adding to always displayed list when category is not displayed", async () => {
        const node = createElementNode("0x4", "0x3");
        const key = (node.key as ECInstancesNodeKey).instanceKeys[0];
        const assemblyChildrenIds = ["0x1", "0x2"];

        const viewStateMock = moq.Mock.ofType<ViewState3d>();
        viewStateMock.setup((x) => x.viewsCategory("0x4")).returns(() => false);
        viewStateMock.setup((x) => x.isSpatialView()).returns(() => true);
        viewStateMock.setup((x) => x.viewsModel("0x3")).returns(() => false);

        const vpMock = mockViewport({ viewState: viewStateMock.object });

        const alwaysDisplayed = new Set<string>();
        const neverDisplayed = new Set([key.id]);
        vpMock.setup((x) => x.isAlwaysDrawnExclusive).returns(() => false);
        vpMock.setup((x) => x.alwaysDrawn).returns(() => alwaysDisplayed);
        vpMock.setup((x) => x.neverDrawn).returns(() => neverDisplayed);
        [key.id, ...assemblyChildrenIds].forEach((elId) => {
          vpMock
            .setup((x) =>
              x.setAlwaysDrawn(
                moq.It.is((set) => set.has(elId)),
                false,
              ),
            )
            .verifiable(moq.Times.once());
        });

        vpMock.setup((x) => x.setNeverDrawn(moq.It.is((set) => set.size === 0))).verifiable();

        await using(createHandler({ viewport: vpMock.object }), async (handler) => {
          // note: need to override to avoid running a query on the imodel
          (handler as any).getAssemblyElementIds = async function* () {
            for (const id of assemblyChildrenIds) {
              yield id;
            }
          };

          await handler.changeVisibility(node, true);
          vpMock.verifyAll();
        });
      });

      it("makes element visible by adding to always displayed list when category is displayed, but element is hidden due to other elements exclusively always drawn", async () => {
        const node = createElementNode("0x4", "0x3");
        const key = (node.key as ECInstancesNodeKey).instanceKeys[0];

        const viewStateMock = moq.Mock.ofType<ViewState3d>();
        viewStateMock.setup((x) => x.viewsCategory("0x4")).returns(() => true);
        viewStateMock.setup((x) => x.isSpatialView()).returns(() => true);
        viewStateMock.setup((x) => x.viewsModel("0x3")).returns(() => true);

        const vpMock = mockViewport({ viewState: viewStateMock.object });

        const alwaysDisplayed = new Set<Id64String>(["0x1"]);
        vpMock.setup((x) => x.isAlwaysDrawnExclusive).returns(() => true);
        vpMock.setup((x) => x.alwaysDrawn).returns(() => alwaysDisplayed);
        vpMock.setup((x) => x.neverDrawn).returns(() => undefined);
        vpMock
          .setup((x) =>
            x.setAlwaysDrawn(
              moq.It.is((set) => {
                return set.size === 2 && set.has(key.id);
              }),
              true,
            ),
          )
          .verifiable(moq.Times.once());
        vpMock.setup((x) => x.setNeverDrawn(moq.It.is((set) => set.size === 0))).verifiable(moq.Times.never());

        await using(createHandler({ viewport: vpMock.object }), async (handler) => {
          // note: need to override to avoid running a query on the imodel
          (handler as any).getAssemblyElementIds = async function* () {};

          await handler.changeVisibility(node, true);
          vpMock.verifyAll();
        });
      });

      it("makes element hidden by only removing from always displayed list when element's category is not displayed", async () => {
        const node = createElementNode("0x4", "0x3");
        const key = (node.key as ECInstancesNodeKey).instanceKeys[0];
        const assemblyChildrenIds = ["0x1", "0x2"];

        const viewStateMock = moq.Mock.ofType<ViewState3d>();
        viewStateMock.setup((x) => x.viewsCategory("0x3")).returns(() => false);
        viewStateMock.setup((x) => x.isSpatialView()).returns(() => true);
        viewStateMock.setup((x) => x.viewsModel("0x4")).returns(() => true);

        const vpMock = mockViewport({ viewState: viewStateMock.object });

        const alwaysDisplayed = new Set([key.id]);
        const neverDisplayed = new Set<string>();
        vpMock.setup((x) => x.isAlwaysDrawnExclusive).returns(() => false);
        vpMock.setup((x) => x.alwaysDrawn).returns(() => alwaysDisplayed);
        vpMock.setup((x) => x.neverDrawn).returns(() => neverDisplayed);
        vpMock.setup((x) => x.setNeverDrawn(moq.It.is((set) => set.size === 0))).verifiable(moq.Times.never());
        vpMock
          .setup((x) =>
            x.setAlwaysDrawn(
              moq.It.is((set) => set.size === 0),
              false,
            ),
          )
          .verifiable(moq.Times.once());

        await using(createHandler({ viewport: vpMock.object }), async (handler) => {
          // note: need to override to avoid running queries on the imodel
          (handler as any).getAssemblyElementIds = async function* () {
            for (const id of assemblyChildrenIds) {
              yield id;
            }
          };

          await handler.changeVisibility(node, false);
          vpMock.verifyAll();
        });
      });

      it("makes element hidden by removing from always displayed list and adding to never displayed list when category is displayed", async () => {
        const node = createElementNode("0x4", "0x3");
        const key = (node.key as ECInstancesNodeKey).instanceKeys[0];
        const assemblyChildrenIds = ["0x1", "0x2"];

        const viewStateMock = moq.Mock.ofType<ViewState3d>();
        viewStateMock.setup((x) => x.viewsCategory("0x3")).returns(() => true);
        viewStateMock.setup((x) => x.isSpatialView()).returns(() => true);
        viewStateMock.setup((x) => x.viewsModel("0x4")).returns(() => true);

        const vpMock = mockViewport({ viewState: viewStateMock.object });

        const alwaysDisplayed = new Set([key.id]);
        const neverDisplayed = new Set<string>();
        vpMock.setup((x) => x.isAlwaysDrawnExclusive).returns(() => false);
        vpMock.setup((x) => x.alwaysDrawn).returns(() => alwaysDisplayed);
        vpMock.setup((x) => x.neverDrawn).returns(() => neverDisplayed);
        vpMock
          .setup((x) =>
            x.setAlwaysDrawn(
              moq.It.is((set) => set.size === 0),
              false,
            ),
          )
          .verifiable(moq.Times.once());
        [key.id, ...assemblyChildrenIds].forEach((elId) => {
          vpMock.setup((x) => x.setNeverDrawn(moq.It.is((set) => set.has(elId)))).verifiable(moq.Times.once());
        });

        await using(createHandler({ viewport: vpMock.object }), async (handler) => {
          // note: need to override to avoid running a query on the imodel
          (handler as any).getAssemblyElementIds = async function* () {
            for (const id of assemblyChildrenIds) {
              yield id;
            }
          };
          await handler.changeVisibility(node, false);
          vpMock.verifyAll();
        });
      });

      it("makes element hidden by removing from always displayed list when category is displayed and there are exclusively always drawn elements", async () => {
        const node = createElementNode("0x4", "0x3");
        const key = (node.key as ECInstancesNodeKey).instanceKeys[0];

        const viewStateMock = moq.Mock.ofType<ViewState3d>();
        viewStateMock.setup((x) => x.viewsCategory("0x3")).returns(() => true);
        viewStateMock.setup((x) => x.isSpatialView()).returns(() => true);
        viewStateMock.setup((x) => x.viewsModel("0x4")).returns(() => true);

        const vpMock = mockViewport({ viewState: viewStateMock.object });

        const alwaysDisplayed = new Set([key.id, "0x1"]);
        vpMock.setup((x) => x.isAlwaysDrawnExclusive).returns(() => true);
        vpMock.setup((x) => x.alwaysDrawn).returns(() => alwaysDisplayed);
        vpMock.setup((x) => x.neverDrawn).returns(() => undefined);
        vpMock
          .setup((x) =>
            x.setAlwaysDrawn(
              moq.It.is((set) => set.size === 1 && !set.has(key.id)),
              true,
            ),
          )
          .verifiable();
        vpMock.setup((x) => x.setNeverDrawn(moq.It.is((set) => set.size === 0))).verifiable(moq.Times.never());

        await using(createHandler({ viewport: vpMock.object }), async (handler) => {
          // note: need to override to avoid running a query on the imodel
          (handler as any).getAssemblyElementIds = async function* () {};

          await handler.changeVisibility(node, false);
          vpMock.verifyAll();
        });
      });

      it("does not look for assembly children when element is not an assembly", async () => {
        const node = createElementNode("0x4", "0x3", false);
        const key = (node.key as ECInstancesNodeKey).instanceKeys[0];

        const viewStateMock = moq.Mock.ofType<ViewState3d>();
        viewStateMock.setup((x) => x.viewsCategory("0x3")).returns(() => true);
        viewStateMock.setup((x) => x.isSpatialView()).returns(() => true);
        viewStateMock.setup((x) => x.viewsModel("0x4")).returns(() => true);

        const vpMock = mockViewport({ viewState: viewStateMock.object });

        vpMock.setup((x) => x.isAlwaysDrawnExclusive).returns(() => false);
        vpMock.setup((x) => x.alwaysDrawn).returns(() => new Set());
        vpMock.setup((x) => x.neverDrawn).returns(() => new Set());
        vpMock.setup((x) => x.setNeverDrawn(moq.It.is((set) => set.size === 1 && set.has(key.id)))).verifiable(moq.Times.once());

        await using(createHandler({ viewport: vpMock.object }), async (handler) => {
          const spy = sinon.spy(handler as any, "getAssemblyElementIds");

          await handler.changeVisibility(node, false);
          vpMock.verifyAll();
          expect(spy).to.not.be.called;
        });
      });
    });
  });

  describe("showAllModels", () => {
    it("checks if showAllModels calls expected functions", async () => {
      const vpMock = mockViewport();
      const toggleAllCategoriesSpy = sinon.stub(categoriesVisibilityUtils, "toggleAllCategories");
      await showAllModels(
        modelsInfo.map((model) => model.id),
        vpMock.object,
      );
      vpMock.verify(async (x) => x.addViewedModels(modelsInfo.map((model) => model.id)), moq.Times.once());
      vpMock.verify((x) => x.clearNeverDrawn(), moq.Times.once());
      vpMock.verify((x) => x.clearNeverDrawn(), moq.Times.once());
      expect(toggleAllCategoriesSpy).to.be.calledWith(IModelApp.viewManager, vpMock.object.iModel, true, vpMock.object, false);
    });
  });

  describe("hideAllModels", () => {
    it("checks if hideAllModels calls expected functions", async () => {
      const vpMock = mockViewport();
      await hideAllModels(
        modelsInfo.map((model) => model.id),
        vpMock.object,
      );
      vpMock.verify(
        (x) =>
          x.changeModelDisplay(
            modelsInfo.map((model) => model.id),
            false,
          ),
        moq.Times.once(),
      );
    });
  });

  describe("invertAllModels", () => {
    it("checks if invertAllModels calls expected functions", async () => {
      const vpMock = mockViewport();
      vpMock.setup((x) => x.viewsModel("ModelId1")).returns(() => true);
      vpMock.setup((x) => x.viewsModel("ModelId2")).returns(() => false);
      await invertAllModels(
        modelsInfo.map((model) => model.id),
        vpMock.object,
      );
      vpMock.verify(async (x) => x.addViewedModels(["ModelId2"]), moq.Times.once());
      vpMock.verify((x) => x.changeModelDisplay(["ModelId1"], false), moq.Times.once());
    });
  });

  describe("toggleModels", () => {
    it("disables models when toggle is active", async () => {
      const vpMock = mockViewport();
      await toggleModels(
        modelsInfo.map((model) => model.id),
        true,
        vpMock.object,
      );
      vpMock.verify(
        async (vp) =>
          vp.changeModelDisplay(
            modelsInfo.map((modelInfo) => modelInfo.id),
            false,
          ),
        moq.Times.once(),
      );
    });

    it("enables models when toggle is not active", async () => {
      const vpMock = mockViewport();
      await toggleModels(
        modelsInfo.map((x) => x.id),
        false,
        vpMock.object,
      );
      vpMock.verify(async (vp) => vp.addViewedModels(modelsInfo.map((modelInfo) => modelInfo.id)), moq.Times.once());
    });
  });

  describe("areAllModelsVisible", () => {
    it("returns false if models array is empty", () => {
      const val = areAllModelsVisible([], mockViewport().object);
      expect(val).to.be.false;
    });

    it("returns false if at least one model is not visible", () => {
      const vpMock = mockViewport();
      vpMock.setup((x) => x.viewsModel("ModelId1")).returns(() => true);
      vpMock.setup((x) => x.viewsModel("ModelId2")).returns(() => false);
      const val = areAllModelsVisible(
        modelsInfo.map((model) => model.id),
        vpMock.object,
      );
      expect(val).to.be.false;
    });

    it("returns true if all models are visible", () => {
      const vpMock = mockViewport();
      vpMock.setup((x) => x.viewsModel("ModelId1")).returns(() => true);
      vpMock.setup((x) => x.viewsModel("ModelId2")).returns(() => true);
      const val = areAllModelsVisible(
        modelsInfo.map((model) => model.id),
        vpMock.object,
      );
      expect(val).to.be.true;
    });
  });
});<|MERGE_RESOLUTION|>--- conflicted
+++ resolved
@@ -12,21 +12,17 @@
 import { Presentation } from "@itwin/presentation-frontend";
 import * as categoriesVisibilityUtils from "../../../components/trees/CategoriesVisibilityUtils";
 import {
-<<<<<<< HEAD
   areAllModelsVisible, hideAllModels, invertAllModels, ModelsVisibilityHandler, showAllModels, toggleModels,
-=======
-  areAllModelsVisible, hideAllModels, invertAllModels, ModelsTreeNodeType, ModelsVisibilityHandler, showAllModels, toggleModels,
->>>>>>> d1f4a519
 } from "../../../components/trees/models-tree/ModelsVisibilityHandler";
 import { isPromiseLike } from "../../../components/utils/IsPromiseLike";
 import { mockViewport, TestUtils } from "../../TestUtils";
 import { createCategoryNode, createElementClassGroupingNode, createElementNode, createModelNode, createSubjectNode } from "../Common";
 
+import type { PresentationManager } from "@itwin/presentation-frontend";
 import type { ViewState, ViewState3d } from "@itwin/core-frontend";
 import type { Id64String } from "@itwin/core-bentley";
 import type { ECInstancesNodeKey } from "@itwin/presentation-common";
 import type { IFilteredPresentationTreeDataProvider, PresentationTreeNodeItem } from "@itwin/presentation-components";
-import type { IModelHierarchyChangeEventArgs, PresentationManager } from "@itwin/presentation-frontend";
 import type { TreeNodeItem } from "@itwin/components-react";
 import type { ModelsVisibilityHandlerProps } from "../../../components/trees/models-tree/ModelsVisibilityHandler";
 import type { ModelInfo } from "../../../tree-widget-react";
@@ -43,26 +39,21 @@
     await IModelApp.shutdown();
   });
 
-<<<<<<< HEAD
-  let imodelMock = sinon.createStubInstance(IModelConnection);
+  let imodelMock: sinon.SinonStubbedInstance<IModelConnection>;
+  let changeEvent: BeEvent<() => void>;
+
+  beforeEach(() => {
+    imodelMock = sinon.createStubInstance(IModelConnection);
+
+    changeEvent = new BeEvent<() => void>();
+    const presentationManagerMock = {
+      onIModelHierarchyChanged: changeEvent,
+    } as unknown as PresentationManager;
+    sinon.stub(Presentation, "presentation").get(() => presentationManagerMock);
+  });
 
   afterEach(() => {
-=======
-  const imodelMock = moq.Mock.ofType<IModelConnection>();
-  const presentationManagerMock = moq.Mock.ofType<PresentationManager>();
-  const changeEvent = new BeEvent<(args: IModelHierarchyChangeEventArgs) => void>();
-
-  beforeEach(() => {
-    presentationManagerMock.setup((x) => x.onIModelHierarchyChanged).returns(() => changeEvent); // eslint-disable-line @itwin/no-internal
-    sinon.stub(Presentation, "presentation").get(() => presentationManagerMock.object);
-  });
-
-  afterEach(() => {
-    presentationManagerMock.reset();
-    imodelMock.reset();
->>>>>>> d1f4a519
     sinon.restore();
-    imodelMock = sinon.createStubInstance(IModelConnection);
   });
 
   // eslint-disable-next-line deprecation/deprecation
@@ -74,6 +65,7 @@
     const props: ModelsVisibilityHandlerProps = {
       rulesetId: "test",
       viewport: partialProps.viewport || mockViewport().object,
+      // eslint-disable-next-line deprecation/deprecation
       hierarchyAutoUpdateEnabled: partialProps.hierarchyAutoUpdateEnabled,
     };
     // eslint-disable-next-line deprecation/deprecation
