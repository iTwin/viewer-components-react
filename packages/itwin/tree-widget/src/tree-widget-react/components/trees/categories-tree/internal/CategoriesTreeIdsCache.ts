--- conflicted
+++ resolved
@@ -3,36 +3,24 @@
  * See LICENSE.md in the project root for license terms and full copyright notice.
  *--------------------------------------------------------------------------------------------*/
 
-<<<<<<< HEAD
-import { Id64 } from "@itwin/core-bentley";
+import { defer, forkJoin, from, map, mergeMap, of, reduce, shareReplay, toArray } from "rxjs";
+import { Guid, Id64 } from "@itwin/core-bentley";
 import { CLASS_NAME_DefinitionContainer, CLASS_NAME_Model, CLASS_NAME_SubCategory } from "../../common/internal/ClassNameDefinitions.js";
 import { ModelCategoryElementsCountCache } from "../../common/internal/ModelCategoryElementsCountCache.js";
 import { getClassesByView, getDistinctMapValues, joinId64Arg } from "../../common/internal/Utils.js";
 
-import type { Id64Arg, Id64Array, Id64Set, Id64String } from "@itwin/core-bentley";
-import type { CategoryId, DefinitionContainerId, ElementId, ModelId, SubCategoryId } from "../../common/internal/Types.js";
-=======
-import { defer, forkJoin, from, map, mergeMap, of, reduce, shareReplay, toArray } from "rxjs";
-import { Guid, Id64 } from "@itwin/core-bentley";
-import { setIntersection } from "../../common/internal/Utils.js";
-import { DEFINITION_CONTAINER_CLASS, SUB_CATEGORY_CLASS } from "./ClassNameDefinitions.js";
-
 import type { Observable } from "rxjs";
 import type { GuidString, Id64Arg, Id64Array, Id64Set, Id64String } from "@itwin/core-bentley";
->>>>>>> 1f783ae7
 import type { LimitingECSqlQueryExecutor } from "@itwin/presentation-hierarchies";
 import type { InstanceKey } from "@itwin/presentation-shared";
+import type { CategoryId, DefinitionContainerId, ElementId, ModelId, SubCategoryId } from "../../common/internal/Types.js";
 
 interface DefinitionContainerInfo {
   modelId: Id64String;
   parentDefinitionContainerExists: boolean;
   childCategories: CategoryInfo[];
-<<<<<<< HEAD
-  childDefinitionContainerIds: Id64Array;
-=======
   childDefinitionContainers: Array<{ id: Id64String; hasElements: boolean }>;
   hasElements: boolean;
->>>>>>> 1f783ae7
 }
 
 interface CategoriesInfo {
@@ -40,233 +28,123 @@
   parentDefinitionContainerExists: boolean;
 }
 
-<<<<<<< HEAD
 /** @internal */
 export interface CategoryInfo {
   id: CategoryId;
   subCategoryChildCount: number;
+  hasElements: boolean;
 }
 
 interface SubCategoryInfo {
   categoryId: Id64String;
-=======
-interface CategoryInfo {
-  id: Id64String;
-  childCount: number;
-  hasElements: boolean;
->>>>>>> 1f783ae7
 }
 
 type ModelCategoryKey = `${ModelId}-${CategoryId}`;
 
 /** @internal */
 export class CategoriesTreeIdsCache implements Disposable {
-<<<<<<< HEAD
-  private _definitionContainersInfo: Promise<Map<DefinitionContainerId, DefinitionContainerInfo>> | undefined;
-  private _modelsCategoriesInfo: Promise<Map<ModelId, CategoriesInfo>> | undefined;
-  private _elementModelsCategories: Promise<Map<ModelId, { categoryIds: Id64Set; isSubModel: boolean }>> | undefined;
-  private _subCategoriesInfo: Promise<Map<SubCategoryId, SubCategoryInfo>> | undefined;
-  private readonly _categoryElementCounts: ModelCategoryElementsCountCache;
-  private _modelWithCategoryModeledElements: Promise<Map<ModelCategoryKey, Set<ElementId>>> | undefined;
-  private _categoryClass: string;
-  private _categoryElementClass: string;
-  private _categoryModelClass: string;
-  private _isDefinitionContainerSupported: Promise<boolean> | undefined;
-  private _filteredElementsModels: Promise<Map<ElementId, ModelId>> | undefined;
-
-  constructor(
-    private _queryExecutor: LimitingECSqlQueryExecutor,
-    viewType: "3d" | "2d",
-  ) {
-    const { categoryClass, elementClass, modelClass } = getClassesByView(viewType);
-    this._categoryClass = categoryClass;
-    this._categoryElementClass = elementClass;
-    this._categoryModelClass = modelClass;
-    this._categoryElementCounts = new ModelCategoryElementsCountCache(_queryExecutor, [elementClass]);
-  }
-
-  public [Symbol.dispose]() {
-    this._categoryElementCounts[Symbol.dispose]();
-  }
-
-  private async *queryFilteredElementsModels(filteredElementIds: Id64Arg): AsyncIterableIterator<{
-    modelId: Id64String;
-    id: ElementId;
-  }> {
-    const query = `
-      SELECT Model.Id modelId, ECInstanceId id
-      FROM ${this._categoryElementClass}
-      WHERE ECInstanceId IN (${joinId64Arg(filteredElementIds, ",")})
-    `;
-    for await (const row of this._queryExecutor.createQueryReader({ ecsql: query }, { rowFormat: "ECSqlPropertyNames", limit: "unbounded" })) {
-      yield { modelId: row.modelId, id: row.id };
-    }
-  }
-
-  public async getFilteredElementsModels(filteredElementIds: Id64Arg) {
-    if (Id64.sizeOf(filteredElementIds) === 0) {
-      return new Map<ElementId, ModelId>();
-    }
-
-    this._filteredElementsModels ??= (async () => {
-      const filteredElementsModels = new Map();
-      for await (const { modelId, id } of this.queryFilteredElementsModels(filteredElementIds)) {
-        filteredElementsModels.set(id, modelId);
-      }
-      return filteredElementsModels;
-    })();
-    return this._filteredElementsModels;
-=======
-  #definitionContainersInfo: Observable<Map<Id64String, DefinitionContainerInfo>> | undefined;
-  #modelsCategoriesInfo: Observable<Map<Id64String, CategoriesInfo>> | undefined;
-  #subCategoriesInfo: Observable<Map<Id64String, Id64Set>> | undefined;
-  #elementModelsCategories: Observable<Map<Id64String, Id64Set>> | undefined;
+  #definitionContainersInfo: Observable<Map<DefinitionContainerId, DefinitionContainerInfo>> | undefined;
+  #modelsCategoriesInfo: Observable<Map<ModelId, CategoriesInfo>> | undefined;
+  #elementModelsCategories: Observable<Map<ModelId, { categoryIds: Id64Set; isSubModel: boolean }>> | undefined;
+  #subCategoriesInfo: Observable<Map<SubCategoryId, SubCategoryInfo>> | undefined;
+  readonly #categoryElementCounts: ModelCategoryElementsCountCache;
+  #modelWithCategoryModeledElements: Observable<Map<ModelCategoryKey, Set<ElementId>>> | undefined;
   #categoryClass: string;
   #categoryElementClass: string;
   #categoryModelClass: string;
   #isDefinitionContainerSupported: Observable<boolean> | undefined;
+  #filteredElementsModels: Observable<Map<ElementId, ModelId>> | undefined;
   #queryExecutor: LimitingECSqlQueryExecutor;
   #componentId: GuidString;
   #componentName: string;
 
   constructor(queryExecutor: LimitingECSqlQueryExecutor, viewType: "3d" | "2d", componentId?: GuidString) {
     this.#queryExecutor = queryExecutor;
-    const { categoryClass, categoryElementClass, categoryModelClass } = getClassesByView(viewType);
+    const { categoryClass, elementClass, modelClass } = getClassesByView(viewType);
     this.#categoryClass = categoryClass;
-    this.#categoryElementClass = categoryElementClass;
-    this.#categoryModelClass = categoryModelClass;
+    this.#categoryElementClass = elementClass;
+    this.#categoryModelClass = modelClass;
     this.#componentId = componentId ?? Guid.createValue();
     this.#componentName = "CategoriesTreeIdsCache";
->>>>>>> 1f783ae7
-  }
-
-  public clearFilteredElementsModels() {
-    this._filteredElementsModels = undefined;
-  }
-
-  private queryElementModelCategories(): Observable<{
+    this.#categoryElementCounts = new ModelCategoryElementsCountCache(this.#queryExecutor, [elementClass], this.#componentId);
+  }
+
+  public [Symbol.dispose]() {
+    this.#categoryElementCounts[Symbol.dispose]();
+  }
+
+  private queryFilteredElementsModels(filteredElementIds: Id64Arg): Observable<{
     modelId: Id64String;
-    categoryId: Id64String;
+    id: ElementId;
   }> {
-<<<<<<< HEAD
-    const query = `
-      SELECT this.Model.Id modelId, this.Category.Id categoryId
-      FROM ${this._categoryModelClass} m
-      JOIN ${this._categoryElementClass} this ON m.ECInstanceId = this.Model.Id
-      WHERE this.Parent.Id IS NULL AND m.IsPrivate = false
-      GROUP BY modelId, categoryId
-    `;
-    for await (const row of this._queryExecutor.createQueryReader(
-      { ecsql: query },
-      { rowFormat: "ECSqlPropertyNames", limit: "unbounded", restartToken: "tree-widget/categories-tree/element-models-and-categories-query" },
-    )) {
-      yield { modelId: row.modelId, categoryId: row.categoryId };
-    }
-  }
-
-  private async *queryCategories(): AsyncIterableIterator<{
-    id: CategoryId;
-    modelId: Id64String;
-    parentDefinitionContainerExists: boolean;
-    subCategoryChildCount: number;
-  }> {
-    const isDefinitionContainerSupported = await this.getIsDefinitionContainerSupported();
-    const categoriesQuery = `
-      SELECT
-        this.ECInstanceId id,
-        COUNT(sc.ECInstanceId) subCategoryChildCount,
-        this.Model.Id modelId,
-        ${
-          isDefinitionContainerSupported
-            ? `
-            IIF(this.Model.Id IN (SELECT dc.ECInstanceId FROM ${CLASS_NAME_DefinitionContainer} dc),
-              true,
-              false
-            )`
-            : "false"
-        } parentDefinitionContainerExists
-      FROM
-        ${this._categoryClass} this
-        JOIN ${CLASS_NAME_SubCategory} sc ON sc.Parent.Id = this.ECInstanceId
-        JOIN ${CLASS_NAME_Model} m ON m.ECInstanceId = this.Model.Id
-      WHERE
-        NOT this.IsPrivate
-        AND (NOT m.IsPrivate OR m.ECClassId IS (BisCore.DictionaryModel))
-        AND EXISTS (SELECT 1 FROM ${this._categoryElementClass} e WHERE e.Category.Id = this.ECInstanceId)
-      GROUP BY this.ECInstanceId
-    `;
-    for await (const row of this._queryExecutor.createQueryReader(
-      { ecsql: categoriesQuery },
-      { rowFormat: "ECSqlPropertyNames", limit: "unbounded", restartToken: "tree-widget/categories-tree/categories-query" },
-    )) {
-      yield {
-        id: row.id,
-        modelId: row.modelId,
-        parentDefinitionContainerExists: row.parentDefinitionContainerExists,
-        subCategoryChildCount: row.subCategoryChildCount,
-      };
-    }
-  }
-
-  private async queryIsDefinitionContainersSupported(): Promise<boolean> {
-    const query = `
-      SELECT
-        1
-      FROM
-        ECDbMeta.ECSchemaDef s
-        JOIN ECDbMeta.ECClassDef c ON c.Schema.Id = s.ECInstanceId
-      WHERE
-        s.Name = 'BisCore'
-        AND c.Name = 'DefinitionContainer'
-    `;
-
-    for await (const _row of this._queryExecutor.createQueryReader(
-      { ecsql: query },
-      { restartToken: "tree-widget/categories-tree/is-definition-container-supported-query" },
-    )) {
-      return true;
-    }
-    return false;
-  }
-
-  private async *queryDefinitionContainers(): AsyncIterableIterator<{ id: DefinitionContainerId; modelId: Id64String }> {
-    // DefinitionModel ECInstanceId will always be the same as modeled DefinitionContainer ECInstanceId, if this wasn't the case, we would need to do something like:
-    //  JOIN BisCore.DefinitionModel dm ON dm.ECInstanceId = ${modelIdAccessor}
-    //  JOIN BisCore.DefinitionModelBreaksDownDefinitionContainer dr ON dr.SourceECInstanceId = dm.ECInstanceId
-    //  JOIN BisCore.DefinitionContainer dc ON dc.ECInstanceId = dr.TargetECInstanceId
-    const DEFINITION_CONTAINERS_CTE = "DefinitionContainers";
-    const ctes = [
-      `
-        ${DEFINITION_CONTAINERS_CTE}(ECInstanceId, ModelId) AS (
-=======
     return defer(() => {
       const query = `
-        SELECT this.Model.Id modelId, this.Category.Id categoryId
-        FROM ${this.#categoryModelClass} m
-        JOIN ${this.#categoryElementClass} this ON m.ECInstanceId = this.Model.Id
-        WHERE m.IsPrivate = false
-        GROUP BY modelId, categoryId
+        SELECT Model.Id modelId, ECInstanceId id
+        FROM ${this.#categoryElementClass}
+        WHERE ECInstanceId IN (${joinId64Arg(filteredElementIds, ",")})
       `;
       return this.#queryExecutor.createQueryReader(
         { ecsql: query },
         {
           rowFormat: "ECSqlPropertyNames",
           limit: "unbounded",
-          restartToken: `${this.#componentName}/${this.#componentId}/element-models-and-categories`,
+          restartToken: `${this.#componentName}/${this.#componentId}/filtered-element-models/${Guid.createValue()}`,
         },
       );
     }).pipe(
       map((row) => {
+        return { modelId: row.modelId, id: row.id };
+      }),
+    );
+  }
+
+  public getFilteredElementsModels(filteredElementIds: Id64Arg) {
+    if (Id64.sizeOf(filteredElementIds) === 0) {
+      return of(new Map<ElementId, ModelId>());
+    }
+
+    this.#filteredElementsModels ??= this.queryFilteredElementsModels(filteredElementIds).pipe(
+      reduce((acc, { modelId, id }) => {
+        acc.set(id, modelId);
+        return acc;
+      }, new Map<ElementId, ModelId>()),
+      shareReplay(),
+    );
+    return this.#filteredElementsModels;
+  }
+
+  public clearFilteredElementsModels() {
+    this.#filteredElementsModels = undefined;
+  }
+
+  private queryElementModelCategories(): Observable<{
+    modelId: Id64String;
+    categoryId: Id64String;
+  }> {
+    return defer(() => {
+      const query = `
+        SELECT this.Model.Id modelId, this.Category.Id categoryId
+        FROM ${this.#categoryModelClass} m
+        JOIN ${this.#categoryElementClass} this ON m.ECInstanceId = this.Model.Id
+        WHERE this.Parent.Id IS NULL AND m.IsPrivate = false
+        GROUP BY modelId, categoryId
+      `;
+      return this.#queryExecutor.createQueryReader(
+        { ecsql: query },
+        { rowFormat: "ECSqlPropertyNames", limit: "unbounded", restartToken: `${this.#componentName}/${this.#componentId}/element-models-and-categories` },
+      );
+    }).pipe(
+      map((row) => {
         return { modelId: row.modelId, categoryId: row.categoryId };
       }),
     );
   }
 
   private queryCategories(): Observable<{
-    id: Id64String;
+    id: CategoryId;
     modelId: Id64String;
     parentDefinitionContainerExists: boolean;
-    childCount: number;
+    subCategoryChildCount: number;
     hasElements: boolean;
   }> {
     return this.getIsDefinitionContainerSupported().pipe(
@@ -275,12 +153,12 @@
           const categoriesQuery = `
             SELECT
               this.ECInstanceId id,
-              COUNT(sc.ECInstanceId) childCount,
+              COUNT(sc.ECInstanceId) subCategoryChildCount,
               this.Model.Id modelId,
               ${
                 isDefinitionContainerSupported
                   ? `
-                  IIF(this.Model.Id IN (SELECT dc.ECInstanceId FROM ${DEFINITION_CONTAINER_CLASS} dc),
+                  IIF(this.Model.Id IN (SELECT dc.ECInstanceId FROM ${CLASS_NAME_DefinitionContainer} dc),
                     true,
                     false
                   )`
@@ -292,8 +170,8 @@
               ) hasElements
             FROM
               ${this.#categoryClass} this
-              JOIN ${SUB_CATEGORY_CLASS} sc ON sc.Parent.Id = this.ECInstanceId
-              JOIN BisCore.Model m ON m.ECInstanceId = this.Model.Id
+              JOIN ${CLASS_NAME_SubCategory} sc ON sc.Parent.Id = this.ECInstanceId
+              JOIN ${CLASS_NAME_Model} m ON m.ECInstanceId = this.Model.Id
             WHERE
               NOT this.IsPrivate
               AND (NOT m.IsPrivate OR m.ECClassId IS (BisCore.DictionaryModel))
@@ -309,7 +187,7 @@
               id: row.id,
               modelId: row.modelId,
               parentDefinitionContainerExists: row.parentDefinitionContainerExists,
-              childCount: row.childCount,
+              subCategoryChildCount: row.subCategoryChildCount,
               hasElements: !!row.hasElements,
             };
           }),
@@ -329,8 +207,8 @@
         WHERE
           s.Name = 'BisCore'
           AND c.Name = 'DefinitionContainer'
-        LIMIT 1
       `;
+
       return this.#queryExecutor.createQueryReader(
         { ecsql: query },
         { restartToken: `${this.#componentName}/${this.#componentId}/is-definition-container-supported` },
@@ -341,7 +219,7 @@
     );
   }
 
-  private queryDefinitionContainers(): Observable<{ id: Id64String; modelId: Id64String; hasElements: boolean }> {
+  private queryDefinitionContainers(): Observable<{ id: DefinitionContainerId; modelId: Id64String; hasElements: boolean }> {
     return defer(() => {
       // DefinitionModel ECInstanceId will always be the same as modeled DefinitionContainer ECInstanceId, if this wasn't the case, we would need to do something like:
       //  JOIN BisCore.DefinitionModel dm ON dm.ECInstanceId = ${modelIdAccessor}
@@ -351,7 +229,6 @@
       const CATEGORIES_MODELS_CTE = "CategoriesModels";
       const ctes = [
         `${CATEGORIES_MODELS_CTE}(ModelId, HasElements) AS (
->>>>>>> 1f783ae7
           SELECT
             c.Model.Id,
             IFNULL((
@@ -361,241 +238,6 @@
               LIMIT 1
             ), 0)
           FROM
-<<<<<<< HEAD
-            ${CLASS_NAME_DefinitionContainer} dc
-          WHERE
-            dc.ECInstanceId IN (SELECT c.Model.Id FROM ${this._categoryClass} c WHERE NOT c.IsPrivate AND EXISTS (SELECT 1 FROM ${this._categoryElementClass} e WHERE e.Category.Id = c.ECInstanceId))
-            AND NOT dc.IsPrivate
-
-          UNION ALL
-
-          SELECT
-            pdc.ECInstanceId,
-            pdc.Model.Id
-          FROM
-            ${DEFINITION_CONTAINERS_CTE} cdc
-            JOIN ${CLASS_NAME_DefinitionContainer} pdc ON pdc.ECInstanceId = cdc.ModelId
-          WHERE
-            NOT pdc.IsPrivate
-        )
-      `,
-    ];
-    const definitionsQuery = `
-      SELECT dc.ECInstanceId id, dc.ModelId modelId FROM ${DEFINITION_CONTAINERS_CTE} dc GROUP BY dc.ECInstanceId
-    `;
-    for await (const row of this._queryExecutor.createQueryReader(
-      { ctes, ecsql: definitionsQuery },
-      { rowFormat: "ECSqlPropertyNames", limit: "unbounded", restartToken: "tree-widget/categories-tree/definition-containers-query" },
-    )) {
-      yield { id: row.id, modelId: row.modelId };
-    }
-  }
-
-  private async *queryVisibleSubCategories(categoryIds: Id64Array): AsyncIterableIterator<{ id: SubCategoryId; parentId: CategoryId }> {
-    const definitionsQuery = `
-      SELECT
-        sc.ECInstanceId id,
-        sc.Parent.Id categoryId
-      FROM
-        ${CLASS_NAME_SubCategory} sc
-      WHERE
-        NOT sc.IsPrivate
-        AND sc.Parent.Id IN (${categoryIds.join(",")})
-    `;
-    for await (const row of this._queryExecutor.createQueryReader(
-      { ecsql: definitionsQuery },
-      { rowFormat: "ECSqlPropertyNames", limit: "unbounded", restartToken: "tree-widget/categories-tree/sub-categories-query" },
-    )) {
-      yield { id: row.id, parentId: row.categoryId };
-    }
-  }
-
-  private async getModelsCategoriesInfo() {
-    this._modelsCategoriesInfo ??= (async () => {
-      const allModelsCategories = new Map<ModelId, CategoriesInfo>();
-      for await (const queriedCategory of this.queryCategories()) {
-        let modelCategories = allModelsCategories.get(queriedCategory.modelId);
-        if (modelCategories === undefined) {
-          modelCategories = { parentDefinitionContainerExists: queriedCategory.parentDefinitionContainerExists, childCategories: [] };
-          allModelsCategories.set(queriedCategory.modelId, modelCategories);
-        }
-        modelCategories.childCategories.push({ id: queriedCategory.id, subCategoryChildCount: queriedCategory.subCategoryChildCount });
-      }
-      return allModelsCategories;
-    })();
-    return this._modelsCategoriesInfo;
-  }
-
-  private async getElementModelsCategories() {
-    this._elementModelsCategories ??= (async () => {
-      const [modelCategories, modelWithCategoryModeledElements] = await Promise.all([
-        (async () => {
-          const elementModelsCategories = new Map<ModelId, { categoryIds: Id64Set }>();
-          for await (const queriedCategory of this.queryElementModelCategories()) {
-            let modelEntry = elementModelsCategories.get(queriedCategory.modelId);
-            if (modelEntry === undefined) {
-              modelEntry = { categoryIds: new Set() };
-              elementModelsCategories.set(queriedCategory.modelId, modelEntry);
-            }
-            modelEntry.categoryIds.add(queriedCategory.categoryId);
-          }
-          return elementModelsCategories;
-        })(),
-        this.getModelWithCategoryModeledElements(),
-      ]);
-      const result = new Map<ModelId, { categoryIds: Set<CategoryId>; isSubModel: boolean }>();
-      const subModels = getDistinctMapValues(modelWithCategoryModeledElements);
-      for (const [modelId, modelEntry] of modelCategories) {
-        const isSubModel = subModels.has(modelId);
-        result.set(modelId, { categoryIds: modelEntry.categoryIds, isSubModel });
-      }
-      return result;
-    })();
-    return this._elementModelsCategories;
-  }
-
-  private async *queryModeledElements(): AsyncIterableIterator<{
-    modelId: Id64String;
-    modeledElementId: Id64String;
-    categoryId: Id64String;
-    rootCategoryId: Id64String;
-  }> {
-    const query = `
-      SELECT
-        pe.ECInstanceId modeledElementId,
-        pe.Category.Id categoryId,
-        pe.Model.Id modelId
-      FROM ${this._categoryModelClass} m
-      JOIN ${this._categoryElementClass} pe ON pe.ECInstanceId = m.ModeledElement.Id
-      WHERE
-        m.IsPrivate = false
-        AND m.ECInstanceId IN (SELECT Model.Id FROM ${this._categoryElementClass})
-    `;
-    for await (const row of this._queryExecutor.createQueryReader(
-      { ecsql: query },
-      { rowFormat: "ECSqlPropertyNames", limit: "unbounded", restartToken: "tree-widget/categories-tree/modeled-elements-query" },
-    )) {
-      yield { modelId: row.modelId, categoryId: row.categoryId, modeledElementId: row.modeledElementId, rootCategoryId: row.rootCategoryId };
-    }
-  }
-
-  private async getModelWithCategoryModeledElements() {
-    this._modelWithCategoryModeledElements ??= (async () => {
-      const modelWithCategoryModeledElements = new Map<ModelCategoryKey, Set<ElementId>>();
-      for await (const { modelId, categoryId, modeledElementId } of this.queryModeledElements()) {
-        const key: ModelCategoryKey = `${modelId}-${categoryId}`;
-        const entry = modelWithCategoryModeledElements.get(key);
-        if (entry === undefined) {
-          modelWithCategoryModeledElements.set(key, new Set([modeledElementId]));
-        } else {
-          entry.add(modeledElementId);
-        }
-      }
-      return modelWithCategoryModeledElements;
-    })();
-    return this._modelWithCategoryModeledElements;
-  }
-
-  public async getCategoriesModeledElements(modelId: Id64String, categoryIds: Id64Arg): Promise<Id64Array> {
-    const modelWithCategoryModeledElements = await this.getModelWithCategoryModeledElements();
-    const result = new Array<ElementId>();
-    for (const categoryId of Id64.iterable(categoryIds)) {
-      const entry = modelWithCategoryModeledElements.get(`${modelId}-${categoryId}`);
-      if (entry !== undefined) {
-        result.push(...entry);
-      }
-    }
-    return result;
-  }
-
-  private async getSubCategoriesInfo() {
-    this._subCategoriesInfo ??= (async () => {
-      const allSubCategories = new Map<SubCategoryId, SubCategoryInfo>();
-      const modelsCategoriesInfo = await this.getModelsCategoriesInfo();
-      const categoriesWithMoreThanOneSubCategory = new Array<CategoryId>();
-      for (const modelCategoriesInfo of modelsCategoriesInfo.values()) {
-        categoriesWithMoreThanOneSubCategory.push(
-          ...modelCategoriesInfo.childCategories.filter((categoryInfo) => categoryInfo.subCategoryChildCount > 1).map((categoryInfo) => categoryInfo.id),
-        );
-      }
-
-      if (categoriesWithMoreThanOneSubCategory.length === 0) {
-        return allSubCategories;
-      }
-
-      for await (const queriedSubCategory of this.queryVisibleSubCategories(categoriesWithMoreThanOneSubCategory)) {
-        allSubCategories.set(queriedSubCategory.id, { categoryId: queriedSubCategory.parentId });
-      }
-      return allSubCategories;
-    })();
-    return this._subCategoriesInfo;
-  }
-
-  private async getDefinitionContainersInfo() {
-    this._definitionContainersInfo ??= (async () => {
-      const definitionContainersInfo = new Map<DefinitionContainerId, DefinitionContainerInfo>();
-      const [isDefinitionContainerSupported, modelsCategoriesInfo] = await Promise.all([
-        this.getIsDefinitionContainerSupported(),
-        this.getModelsCategoriesInfo(),
-      ]);
-      if (!isDefinitionContainerSupported || modelsCategoriesInfo.size === 0) {
-        return definitionContainersInfo;
-      }
-
-      for await (const queriedDefinitionContainer of this.queryDefinitionContainers()) {
-        const modelCategoriesInfo = modelsCategoriesInfo.get(queriedDefinitionContainer.id);
-
-        definitionContainersInfo.set(queriedDefinitionContainer.id, {
-          childCategories: modelCategoriesInfo?.childCategories ?? [],
-          modelId: queriedDefinitionContainer.modelId,
-          childDefinitionContainerIds: [],
-          parentDefinitionContainerExists: false,
-        });
-      }
-
-      for (const [definitionContainerId, definitionContainerInfo] of definitionContainersInfo) {
-        const parentDefinitionContainer = definitionContainersInfo.get(definitionContainerInfo.modelId);
-        if (parentDefinitionContainer !== undefined) {
-          parentDefinitionContainer.childDefinitionContainerIds.push(definitionContainerId);
-          definitionContainerInfo.parentDefinitionContainerExists = true;
-        }
-      }
-
-      return definitionContainersInfo;
-    })();
-    return this._definitionContainersInfo;
-  }
-
-  public async getDirectChildDefinitionContainersAndCategories(
-    parentDefinitionContainerIds: Id64Arg,
-  ): Promise<{ categories: CategoryInfo[]; definitionContainers: Array<DefinitionContainerId> }> {
-    const definitionContainersInfo = await this.getDefinitionContainersInfo();
-
-    const result = { definitionContainers: new Array<DefinitionContainerId>(), categories: new Array<CategoryInfo>() };
-    for (const parentDefinitionContainerId of Id64.iterable(parentDefinitionContainerIds)) {
-      const parentDefinitionContainerInfo = definitionContainersInfo.get(parentDefinitionContainerId);
-      if (!parentDefinitionContainerInfo) {
-        continue;
-      }
-      result.definitionContainers.push(...parentDefinitionContainerInfo.childDefinitionContainerIds);
-      result.categories.push(...parentDefinitionContainerInfo.childCategories);
-    }
-    return result;
-  }
-
-  public async getCategoriesElementModels(categoryIds: Id64Arg, includeSubModels?: boolean): Promise<Map<CategoryId, Set<ModelId>>> {
-    const elementModelsCategories = await this.getElementModelsCategories();
-    const result = new Map<CategoryId, Set<ModelId>>();
-    for (const categoryId of Id64.iterable(categoryIds)) {
-      for (const [modelId, { categoryIds: categories, isSubModel }] of elementModelsCategories) {
-        if ((includeSubModels || !isSubModel) && categories.has(categoryId)) {
-          let categoryModels = result.get(categoryId);
-          if (!categoryModels) {
-            categoryModels = new Set<ModelId>();
-            result.set(categoryId, categoryModels);
-          }
-          categoryModels.add(modelId);
-=======
             ${this.#categoryClass} c
           WHERE
             NOT c.IsPrivate
@@ -606,7 +248,7 @@
               dc.ECInstanceId,
               dc.Model.Id,
               c.HasElements
-            FROM ${DEFINITION_CONTAINER_CLASS} dc
+            FROM ${CLASS_NAME_DefinitionContainer} dc
             JOIN ${CATEGORIES_MODELS_CTE} c ON dc.ECInstanceId = c.ModelId
             WHERE NOT dc.IsPrivate
 
@@ -618,7 +260,7 @@
               cdc.HasElements
             FROM
               ${DEFINITION_CONTAINERS_CTE} cdc
-              JOIN ${DEFINITION_CONTAINER_CLASS} pdc ON pdc.ECInstanceId = cdc.ModelId
+              JOIN ${CLASS_NAME_DefinitionContainer} pdc ON pdc.ECInstanceId = cdc.ModelId
             WHERE NOT pdc.IsPrivate
           )
         `,
@@ -637,17 +279,17 @@
     );
   }
 
-  private queryVisibleSubCategories(categoriesInfo: Id64Array): Observable<{ id: Id64String; parentId: Id64String }> {
+  private queryVisibleSubCategories(categoryIds: Id64Array): Observable<{ id: SubCategoryId; parentId: CategoryId }> {
     return defer(() => {
       const definitionsQuery = `
-        SELECT
+      SELECT
           sc.ECInstanceId id,
           sc.Parent.Id categoryId
         FROM
-          ${SUB_CATEGORY_CLASS} sc
+          ${CLASS_NAME_SubCategory} sc
         WHERE
           NOT sc.IsPrivate
-          AND sc.Parent.Id IN (${categoriesInfo.join(",")})
+          AND sc.Parent.Id IN (${categoryIds.join(",")})
       `;
       return this.#queryExecutor.createQueryReader(
         { ecsql: definitionsQuery },
@@ -669,29 +311,106 @@
             modelCategories = { parentDefinitionContainerExists: queriedCategory.parentDefinitionContainerExists, childCategories: [] };
             acc.set(queriedCategory.modelId, modelCategories);
           }
-          modelCategories.childCategories.push({ id: queriedCategory.id, childCount: queriedCategory.childCount, hasElements: queriedCategory.hasElements });
+          modelCategories.childCategories.push({
+            id: queriedCategory.id,
+            subCategoryChildCount: queriedCategory.subCategoryChildCount,
+            hasElements: queriedCategory.hasElements,
+          });
           return acc;
-        }, new Map<Id64String, CategoriesInfo>()),
+        }, new Map<ModelId, CategoriesInfo>()),
       )
       .pipe(shareReplay());
     return this.#modelsCategoriesInfo;
   }
 
   private getElementModelsCategories() {
-    this.#elementModelsCategories ??= this.queryElementModelCategories()
-      .pipe(
+    this.#elementModelsCategories ??= forkJoin({
+      modelCategories: this.queryElementModelCategories().pipe(
         reduce((acc, queriedCategory) => {
           let modelEntry = acc.get(queriedCategory.modelId);
           if (modelEntry === undefined) {
-            modelEntry = new Set();
+            modelEntry = { categoryIds: new Set() };
             acc.set(queriedCategory.modelId, modelEntry);
           }
-          modelEntry.add(queriedCategory.categoryId);
+          modelEntry.categoryIds.add(queriedCategory.categoryId);
           return acc;
-        }, new Map<Id64String, Id64Set>()),
-      )
-      .pipe(shareReplay());
+        }, new Map<ModelId, { categoryIds: Id64Set }>()),
+      ),
+      modelWithCategoryModeledElements: this.getModelWithCategoryModeledElements(),
+    }).pipe(
+      map(({ modelCategories, modelWithCategoryModeledElements }) => {
+        const result = new Map<ModelId, { categoryIds: Set<CategoryId>; isSubModel: boolean }>();
+        const subModels = getDistinctMapValues(modelWithCategoryModeledElements);
+        for (const [modelId, modelEntry] of modelCategories) {
+          const isSubModel = subModels.has(modelId);
+          result.set(modelId, { categoryIds: modelEntry.categoryIds, isSubModel });
+        }
+        return result;
+      }),
+      shareReplay(),
+    );
     return this.#elementModelsCategories;
+  }
+
+  private queryModeledElements(): Observable<{
+    modelId: Id64String;
+    modeledElementId: Id64String;
+    categoryId: Id64String;
+    rootCategoryId: Id64String;
+  }> {
+    return defer(() => {
+      const query = `
+          SELECT
+            pe.ECInstanceId modeledElementId,
+            pe.Category.Id categoryId,
+            pe.Model.Id modelId
+          FROM ${this.#categoryModelClass} m
+          JOIN ${this.#categoryElementClass} pe ON pe.ECInstanceId = m.ModeledElement.Id
+          WHERE
+            m.IsPrivate = false
+            AND m.ECInstanceId IN (SELECT Model.Id FROM ${this.#categoryElementClass})
+        `;
+      return this.#queryExecutor.createQueryReader(
+        { ecsql: query },
+        { rowFormat: "ECSqlPropertyNames", limit: "unbounded", restartToken: `${this.#componentName}/${this.#componentId}/modeled-elements` },
+      );
+    }).pipe(
+      map((row) => {
+        return { modelId: row.modelId, categoryId: row.categoryId, modeledElementId: row.modeledElementId, rootCategoryId: row.rootCategoryId };
+      }),
+    );
+  }
+
+  private getModelWithCategoryModeledElements() {
+    this.#modelWithCategoryModeledElements ??= this.queryModeledElements().pipe(
+      reduce((acc, { modelId, categoryId, modeledElementId }) => {
+        const key: ModelCategoryKey = `${modelId}-${categoryId}`;
+        const entry = acc.get(key);
+        if (entry === undefined) {
+          acc.set(key, new Set([modeledElementId]));
+        } else {
+          entry.add(modeledElementId);
+        }
+        return acc;
+      }, new Map<ModelCategoryKey, Set<ElementId>>()),
+      shareReplay(),
+    );
+    return this.#modelWithCategoryModeledElements;
+  }
+
+  public getCategoriesModeledElements(modelId: Id64String, categoryIds: Id64Arg): Observable<Id64Array> {
+    return this.getModelWithCategoryModeledElements().pipe(
+      map((modelWithCategoryModeledElements) => {
+        const result = new Array<ElementId>();
+        for (const categoryId of Id64.iterable(categoryIds)) {
+          const entry = modelWithCategoryModeledElements.get(`${modelId}-${categoryId}`);
+          if (entry !== undefined) {
+            result.push(...entry);
+          }
+        }
+        return result;
+      }),
+    );
   }
 
   private getSubCategoriesInfo() {
@@ -699,22 +418,19 @@
       .pipe(
         mergeMap((modelsCategoriesInfo) => from(modelsCategoriesInfo.values())),
         reduce((acc, modelCategoriesInfo) => {
-          acc.push(...modelCategoriesInfo.childCategories.filter((categoryInfo) => categoryInfo.childCount > 1).map((categoryInfo) => categoryInfo.id));
+          acc.push(
+            ...modelCategoriesInfo.childCategories.filter((categoryInfo) => categoryInfo.subCategoryChildCount > 1).map((categoryInfo) => categoryInfo.id),
+          );
           return acc;
-        }, new Array<Id64String>()),
+        }, new Array<CategoryId>()),
         mergeMap((categoriesWithMoreThanOneSubCategory) => {
-          const allSubCategories = new Map<Id64String, Id64Set>();
+          const allSubCategories = new Map<Id64String, SubCategoryInfo>();
           if (categoriesWithMoreThanOneSubCategory.length === 0) {
             return of(allSubCategories);
           }
           return this.queryVisibleSubCategories(categoriesWithMoreThanOneSubCategory).pipe(
             reduce((acc, queriedSubCategory) => {
-              const entry = acc.get(queriedSubCategory.parentId);
-              if (!entry) {
-                acc.set(queriedSubCategory.parentId, new Set([queriedSubCategory.id]));
-                return acc;
-              }
-              entry.add(queriedSubCategory.id);
+              acc.set(queriedSubCategory.id, { categoryId: queriedSubCategory.parentId });
               return acc;
             }, allSubCategories),
           );
@@ -731,7 +447,7 @@
     })
       .pipe(
         mergeMap(({ isDefinitionContainerSupported, modelsCategoriesInfo }) => {
-          const definitionContainersInfo = new Map<Id64String, DefinitionContainerInfo>();
+          const definitionContainersInfo = new Map<DefinitionContainerId, DefinitionContainerInfo>();
           if (!isDefinitionContainerSupported || modelsCategoriesInfo.size === 0) {
             return of(definitionContainersInfo);
           }
@@ -770,12 +486,12 @@
     parentDefinitionContainerIds,
     includeEmpty,
   }: {
-    parentDefinitionContainerIds: Id64Array;
+    parentDefinitionContainerIds: Id64Arg;
     includeEmpty?: boolean;
-  }): Observable<{ categories: CategoryInfo[]; definitionContainers: Id64Array }> {
+  }): Observable<{ categories: CategoryInfo[]; definitionContainers: Array<DefinitionContainerId> }> {
     return this.getDefinitionContainersInfo().pipe(
       mergeMap((definitionContainersInfo) =>
-        from(parentDefinitionContainerIds).pipe(
+        from(Id64.iterable(parentDefinitionContainerIds)).pipe(
           reduce(
             (acc, parentDefinitionContainerId) => {
               const parentDefinitionContainerInfo = definitionContainersInfo.get(parentDefinitionContainerId);
@@ -792,71 +508,60 @@
     );
   }
 
-  public getCategoriesElementModels(categoryIds: Id64Arg): Observable<Map<Id64String, Id64Set>> {
+  public getCategoriesElementModels(categoryIds: Id64Arg, includeSubModels?: boolean): Observable<Map<CategoryId, Set<ModelId>>> {
     return this.getElementModelsCategories().pipe(
-      mergeMap((elementModelsCategories) => elementModelsCategories.entries()),
-      reduce((acc, [modelId, modelCategoryIds]) => {
-        const sharedCategories = setIntersection(Id64.iterable(categoryIds), modelCategoryIds);
-        if (sharedCategories.size > 0) {
-          acc.set(modelId, sharedCategories);
->>>>>>> 1f783ae7
-        }
+      mergeMap((elementModelsCategories) =>
+        from(Id64.iterable(categoryIds)).pipe(
+          reduce((acc, categoryId) => {
+            for (const [modelId, { categoryIds: categories, isSubModel }] of elementModelsCategories) {
+              if ((includeSubModels || !isSubModel) && categories.has(categoryId)) {
+                let categoryModels = acc.get(categoryId);
+                if (!categoryModels) {
+                  categoryModels = new Set<ModelId>();
+                  acc.set(categoryId, categoryModels);
+                }
+                categoryModels.add(modelId);
+              }
+            }
+            return acc;
+          }, new Map<CategoryId, Set<ModelId>>()),
+        ),
+      ),
+    );
+  }
+
+  public getModelCategoryIds(modelId: Id64String): Observable<Id64Array> {
+    return this.getElementModelsCategories().pipe(
+      map((elementModelsCategories) => {
+        return [...(elementModelsCategories.get(modelId)?.categoryIds ?? [])];
+      }),
+    );
+  }
+
+  public getAllCategories(): Observable<Id64Set> {
+    return this.getModelsCategoriesInfo().pipe(
+      mergeMap((modelsCategoriesInfo) => modelsCategoriesInfo.values()),
+      reduce((acc, { childCategories }) => {
+        childCategories.forEach(({ id }) => acc.add(id));
         return acc;
-      }, new Map<Id64String, Id64Set>()),
-    );
-  }
-
-<<<<<<< HEAD
-  public async getModelCategoryIds(modelId: Id64String): Promise<Id64Array> {
-    const elementModelsCategories = await this.getElementModelsCategories();
-    return [...(elementModelsCategories.get(modelId)?.categoryIds ?? [])];
-  }
-
-  public async getAllCategories(): Promise<Id64Set> {
-    const result = new Set<Id64String>();
-    const modelsCategoriesInfo = await this.getModelsCategoriesInfo();
-    modelsCategoriesInfo.forEach(({ childCategories }) => {
-      childCategories.forEach(({ id }) => result.add(id));
-    });
-    return result;
-  }
-
-  public async hasSubModel(elementId: Id64String): Promise<boolean> {
-    const elementModelsCategories = await this.getElementModelsCategories();
-    return elementModelsCategories.has(elementId);
-  }
-
-  public async getAllContainedCategories(definitionContainerIds: Id64Arg): Promise<Id64Array> {
-    const result = new Array<CategoryId>();
-
-    const definitionContainersInfo = await this.getDefinitionContainersInfo();
-    const indirectCategoryPromises = new Array<Promise<Id64Array>>();
-    for (const definitionContainerId of Id64.iterable(definitionContainerIds)) {
-      const definitionContainerInfo = definitionContainersInfo.get(definitionContainerId);
-      if (definitionContainerInfo === undefined) {
-        continue;
-      }
-      result.push(...definitionContainerInfo.childCategories.map((category) => category.id));
-      indirectCategoryPromises.push(this.getAllContainedCategories(definitionContainerInfo.childDefinitionContainerIds));
-    }
-
-    const indirectCategories = await Promise.all(indirectCategoryPromises);
-    for (const categories of indirectCategories) {
-      result.push(...categories);
-    }
-
-    return result;
-=======
+      }, new Set<Id64String>()),
+    );
+  }
+
+  public hasSubModel(elementId: Id64String): Observable<boolean> {
+    return this.getElementModelsCategories().pipe(map((elementModelsCategories) => elementModelsCategories.has(elementId)));
+  }
+
   public getAllContainedCategories({
     definitionContainerIds,
     includeEmptyCategories,
   }: {
-    definitionContainerIds: Id64Array;
+    definitionContainerIds: Id64Arg;
     includeEmptyCategories?: boolean;
   }): Observable<Id64Set> {
     return this.getDefinitionContainersInfo().pipe(
       mergeMap((definitionContainersInfo) =>
-        from(definitionContainerIds).pipe(
+        from(Id64.iterable(definitionContainerIds)).pipe(
           mergeMap((definitionContainerId) => {
             const definitionContainerInfo = definitionContainersInfo.get(definitionContainerId);
             if (definitionContainerInfo === undefined) {
@@ -869,7 +574,7 @@
                     definitionContainerIds: childDefinitionContainerIds,
                     includeEmptyCategories,
                   })
-                : of(new Set<string>())
+                : of(new Set<CategoryId>())
             ).pipe(
               map((indirectCategories) => {
                 return {
@@ -883,43 +588,27 @@
             directCategories?.forEach((categoryId) => acc.add(categoryId));
             indirectCategories?.forEach((categoryId) => acc.add(categoryId));
             return acc;
-          }, new Set<Id64String>()),
+          }, new Set<CategoryId>()),
         ),
       ),
     );
->>>>>>> 1f783ae7
   }
 
   public getInstanceKeyPaths(
     props: { categoryId: Id64String } | { definitionContainerId: Id64String } | { subCategoryId: Id64String },
   ): Observable<InstanceKey[]> {
     if ("subCategoryId" in props) {
-<<<<<<< HEAD
-      const subCategoriesInfo = await this.getSubCategoriesInfo();
-      const subCategoryInfo = subCategoriesInfo.get(props.subCategoryId);
-      if (subCategoryInfo === undefined) {
-        return [];
-      }
-      return [...(await this.getInstanceKeyPaths({ categoryId: subCategoryInfo.categoryId })), { id: props.subCategoryId, className: CLASS_NAME_SubCategory }];
-=======
       return this.getSubCategoriesInfo().pipe(
         mergeMap((subCategoriesInfo) => {
-          let categoryOfSubCategory: Id64String | undefined;
-          for (const [categoryId, subCategories] of subCategoriesInfo.entries()) {
-            if (subCategories.has(props.subCategoryId)) {
-              categoryOfSubCategory = categoryId;
-              break;
-            }
-          }
-          if (categoryOfSubCategory === undefined) {
+          const subCategoryInfo = subCategoriesInfo.get(props.subCategoryId);
+          if (subCategoryInfo === undefined) {
             return of([]);
           }
-          return this.getInstanceKeyPaths({ categoryId: categoryOfSubCategory }).pipe(
-            map((pathToCategory) => [...pathToCategory, { id: props.subCategoryId, className: SUB_CATEGORY_CLASS }]),
+          return this.getInstanceKeyPaths({ categoryId: subCategoryInfo.categoryId }).pipe(
+            map((pathToCategory) => [...pathToCategory, { id: props.subCategoryId, className: CLASS_NAME_SubCategory }]),
           );
         }),
       );
->>>>>>> 1f783ae7
     }
 
     if ("categoryId" in props) {
@@ -941,80 +630,13 @@
         }),
       );
     }
-<<<<<<< HEAD
-
-    const definitionContainersInfo = await this.getDefinitionContainersInfo();
-    const definitionContainerInfo = definitionContainersInfo.get(props.definitionContainerId);
-    if (definitionContainerInfo === undefined) {
-      return [];
-    }
-
-    if (!definitionContainerInfo.parentDefinitionContainerExists) {
-      return [{ id: props.definitionContainerId, className: CLASS_NAME_DefinitionContainer }];
-    }
-
-    return [
-      ...(await this.getInstanceKeyPaths({ definitionContainerId: definitionContainerInfo.modelId })),
-      { id: props.definitionContainerId, className: CLASS_NAME_DefinitionContainer },
-    ];
-  }
-
-  public async getCategoryElementsCount(modelId: Id64String, categoryId: Id64String): Promise<number> {
-    return this._categoryElementCounts.getCategoryElementsCount(modelId, categoryId);
-  }
-
-  public async getAllDefinitionContainersAndCategories(): Promise<{ categories: Array<CategoryId>; definitionContainers: Array<DefinitionContainerId> }> {
-    const [modelsCategoriesInfo, definitionContainersInfo] = await Promise.all([this.getModelsCategoriesInfo(), this.getDefinitionContainersInfo()]);
-    const result = { definitionContainers: [...definitionContainersInfo.keys()], categories: new Array<Id64String>() };
-    for (const modelCategoriesInfo of modelsCategoriesInfo.values()) {
-      result.categories.push(...modelCategoriesInfo.childCategories.map((childCategory) => childCategory.id));
-    }
-
-    return result;
-  }
-
-  public async getRootDefinitionContainersAndCategories(): Promise<{ categories: CategoryInfo[]; definitionContainers: Array<DefinitionContainerId> }> {
-    const [modelsCategoriesInfo, definitionContainersInfo] = await Promise.all([this.getModelsCategoriesInfo(), this.getDefinitionContainersInfo()]);
-    const result = { definitionContainers: new Array<Id64String>(), categories: new Array<CategoryInfo>() };
-    for (const modelCategoriesInfo of modelsCategoriesInfo.values()) {
-      if (!modelCategoriesInfo.parentDefinitionContainerExists) {
-        result.categories.push(...modelCategoriesInfo.childCategories);
-      }
-    }
-
-    for (const [definitionContainerId, definitionContainerInfo] of definitionContainersInfo) {
-      if (!definitionContainerInfo.parentDefinitionContainerExists) {
-        result.definitionContainers.push(definitionContainerId);
-      }
-    }
-    return result;
-  }
-
-  public async getSubCategories(categoryIds: Id64Arg): Promise<Map<CategoryId, Array<SubCategoryId>>> {
-    const subCategoriesInfo = await this.getSubCategoriesInfo();
-    const result = new Map<CategoryId, Array<SubCategoryId>>();
-    for (const categoryId of Id64.iterable(categoryIds)) {
-      for (const [subCategoryId, subCategoryInfo] of subCategoriesInfo) {
-        if (subCategoryInfo.categoryId === categoryId) {
-          let categoryEntry = result.get(categoryId);
-          if (!categoryEntry) {
-            categoryEntry = [];
-            result.set(categoryId, categoryEntry);
-          }
-          categoryEntry.push(subCategoryId);
-        }
-      }
-    }
-
-    return result;
-=======
     return this.getDefinitionContainersInfo().pipe(
       mergeMap((definitionContainersInfo) => {
         const definitionContainerInfo = definitionContainersInfo.get(props.definitionContainerId);
         if (definitionContainerInfo === undefined) {
           return of([]);
         }
-        const instanceKey = { id: props.definitionContainerId, className: DEFINITION_CONTAINER_CLASS };
+        const instanceKey = { id: props.definitionContainerId, className: CLASS_NAME_DefinitionContainer };
         if (!definitionContainerInfo.parentDefinitionContainerExists) {
           return of([instanceKey]);
         }
@@ -1025,10 +647,13 @@
     );
   }
 
-  public getAllDefinitionContainersAndCategories(props?: { includeEmpty?: boolean }): Observable<{
-    categories: Id64Array;
-    definitionContainers: Id64Array;
-  }> {
+  public getCategoryElementsCount(modelId: Id64String, categoryId: Id64String): Observable<number> {
+    return this.#categoryElementCounts.getCategoryElementsCount(modelId, categoryId);
+  }
+
+  public getAllDefinitionContainersAndCategories(props?: {
+    includeEmpty?: boolean;
+  }): Observable<{ categories: Array<CategoryId>; definitionContainers: Array<DefinitionContainerId> }> {
     return forkJoin({
       categories: this.getModelsCategoriesInfo().pipe(
         mergeMap((modelsCategoriesInfo) => modelsCategoriesInfo.values()),
@@ -1049,10 +674,9 @@
     });
   }
 
-  public getRootDefinitionContainersAndCategories(props?: { includeEmpty?: boolean }): Observable<{
-    categories: CategoryInfo[];
-    definitionContainers: Id64Array;
-  }> {
+  public getRootDefinitionContainersAndCategories(props?: {
+    includeEmpty?: boolean;
+  }): Observable<{ categories: CategoryInfo[]; definitionContainers: Array<DefinitionContainerId> }> {
     return forkJoin({
       categories: this.getModelsCategoriesInfo().pipe(
         mergeMap((modelsCategoriesInfo) => modelsCategoriesInfo.values()),
@@ -1075,27 +699,37 @@
     });
   }
 
-  public getSubCategories(categoryId: Id64String): Observable<Id64Set> {
-    return this.getSubCategoriesInfo().pipe(map((subCategoriesInfo) => subCategoriesInfo.get(categoryId) ?? new Set()));
->>>>>>> 1f783ae7
+  public getSubCategories(categoryIds: Id64Arg): Observable<Map<CategoryId, Array<SubCategoryId>>> {
+    return this.getSubCategoriesInfo().pipe(
+      mergeMap((subCategoriesInfo) => subCategoriesInfo.entries()),
+      reduce((acc, [subCategoryId, subCategoryInfo]) => {
+        let entry = acc.get(subCategoryInfo.categoryId);
+        if (!entry) {
+          entry = [];
+          acc.set(subCategoryInfo.categoryId, entry);
+        }
+        entry.push(subCategoryId);
+        return acc;
+      }, new Map<CategoryId, Array<Id64String>>()),
+      map((subCategoriesMap) => {
+        const result = new Map<CategoryId, Array<Id64String>>();
+        for (const categoryId of Id64.iterable(categoryIds)) {
+          const entry = subCategoriesMap.get(categoryId);
+          if (entry) {
+            result.set(categoryId, entry);
+          }
+        }
+        return result;
+      }),
+    );
   }
 
   public getIsDefinitionContainerSupported(): Observable<boolean> {
     this.#isDefinitionContainerSupported ??= this.queryIsDefinitionContainersSupported().pipe(shareReplay());
     return this.#isDefinitionContainerSupported;
   }
-<<<<<<< HEAD
-=======
-}
-
-/** @internal */
-export function getClassesByView(viewType: "2d" | "3d") {
-  return viewType === "2d"
-    ? { categoryClass: "BisCore.DrawingCategory", categoryElementClass: "BisCore.GeometricElement2d", categoryModelClass: "BisCore.GeometricModel2d" }
-    : { categoryClass: "BisCore.SpatialCategory", categoryElementClass: "BisCore.GeometricElement3d", categoryModelClass: "BisCore.GeometricModel3d" };
 }
 
 function applyElementsFilter<T extends { hasElements?: boolean }>(list: T[], includeEmpty: boolean | undefined): T[] {
   return includeEmpty ? list : list.filter(({ hasElements }) => !!hasElements);
->>>>>>> 1f783ae7
 }