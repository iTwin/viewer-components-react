/*---------------------------------------------------------------------------------------------
* Copyright (c) Bentley Systems, Incorporated. All rights reserved.
* See LICENSE.md in the project root for license terms and full copyright notice.
*--------------------------------------------------------------------------------------------*/

import type { Id64String } from "@itwin/core-bentley";
import type { XYAndZ, XYZProps } from "@itwin/core-geometry";
import { Geometry, Range1d } from "@itwin/core-geometry";
import {
  IModelJson,
  LineSegment3d,
  Point3d,
  PointString3d,
  Ray3d,
  Vector3d,
} from "@itwin/core-geometry";
import type { GeometryStreamProps } from "@itwin/core-common";
import type { BeButtonEvent, DecorateContext } from "@itwin/core-frontend";
import { GraphicType, IModelApp, QuantityType } from "@itwin/core-frontend";
import { FormatterUtils } from "../api/FormatterUtils";
import {
  StyleSet,
  TextOffsetType,
  WellKnownGraphicStyleType,
  WellKnownTextStyleType,
} from "../api/GraphicStyle";
import type {
  MeasurementEqualityOptions,
  MeasurementWidgetData,
} from "../api/Measurement";
import {
  Measurement,
  MeasurementPickContext,
  MeasurementSerializer,
} from "../api/Measurement";
import { MeasurementManager } from "../api/MeasurementManager";
import {
  MeasurementPreferences,
  MeasurementPreferencesProperty,
} from "../api/MeasurementPreferences";
import { MeasurementPropertyHelper } from "../api/MeasurementPropertyHelper";
import type { MeasurementProps } from "../api/MeasurementProps";
import { MeasurementSelectionSet } from "../api/MeasurementSelectionSet";
import { TextMarker } from "../api/TextMarker";
import { MeasureTools } from "../MeasureTools";

/**
 * Props for serializing a [[DistanceMeasurement]].
 */
export interface DistanceMeasurementProps extends MeasurementProps {
  startPoint: XYZProps;
  endPoint: XYZProps;
  showAxes?: boolean;
}

/** Serializer for a [[DistanceMeasurement]]. */
export class DistanceMeasurementSerializer extends MeasurementSerializer {
  public static readonly distanceMeasurementName = "distanceMeasurement";

  public get measurementName(): string {
    return DistanceMeasurementSerializer.distanceMeasurementName;
  }

  public isValidType(measurement: Measurement): boolean {
    return measurement instanceof DistanceMeasurement;
  }

  public override isValidJSON(json: any): boolean {
    if (
      !super.isValidJSON(json) ||
      !json.hasOwnProperty("startPoint") ||
      !json.hasOwnProperty("endPoint")
    )
      return false;

    return true;
  }

  protected parseSingle(data: MeasurementProps): Measurement | undefined {
    if (!this.isValidJSON(data)) return undefined;

    const props = data as DistanceMeasurementProps;
    return DistanceMeasurement.fromJSON(props);
  }
}

/**
 * Distance measurement. Composed of a line and a formatted distance in a "text pill" in the middle of the line.
 */
export class DistanceMeasurement extends Measurement {
  public static override readonly serializer = Measurement.registerSerializer(
    new DistanceMeasurementSerializer()
  );

  private _startPoint: Point3d;
  private _endPoint: Point3d;
  private _showAxes: boolean;

  private _isDynamic: boolean; // No serialize
  private _textMarker?: TextMarker; // No serialize

  private _runRiseAxes: DistanceMeasurement[]; // No serialize.
  private _textStyleOverride?: WellKnownTextStyleType; // No serialize.
  private _graphicStyleOverride?: WellKnownGraphicStyleType; // No serialize.

  public get startPointRef(): Point3d {
    return this._startPoint;
  }
  public get endPointRef(): Point3d {
    return this._endPoint;
  }

  public get isDynamic(): boolean {
    return this._isDynamic;
  }
  public set isDynamic(v: boolean) {
    this._isDynamic = v;
    this._runRiseAxes.forEach(
      (axis: DistanceMeasurement) => (axis.isDynamic = v)
    );

    if (this._textMarker) this._textMarker.pickable = !v;
  }

  public get showAxes(): boolean {
    return this._showAxes;
  }
  public set showAxes(v: boolean) {
    this._showAxes = v;
  }

  // eslint-disable-next-line @typescript-eslint/naming-convention
  private get isAxis(): boolean {
    return (
      undefined !== this._textStyleOverride ||
      undefined !== this._graphicStyleOverride
    );
  }

  constructor(props?: DistanceMeasurementProps) {
    super(props);

    this._startPoint = Point3d.createZero();
    this._endPoint = Point3d.createZero();
    this._isDynamic = false;
    this._showAxes = MeasurementPreferences.current.displayMeasurementAxes;
    this._runRiseAxes = [];

    if (props) this.readFromJSON(props);

    this.createTextMarker().catch(); // eslint-disable-line @typescript-eslint/no-floating-promises
  }

  public setStartPoint(point: XYAndZ) {
    this._startPoint.setFrom(point);
    this.createTextMarker().catch(); // eslint-disable-line @typescript-eslint/no-floating-promises
    this.buildRunRiseAxes();
  }

  public setEndPoint(point: XYAndZ) {
    this._endPoint.setFrom(point);
    this.createTextMarker().catch(); // eslint-disable-line @typescript-eslint/no-floating-promises
    this.buildRunRiseAxes();
  }

  public setStartEndPoints(start: XYAndZ, end: XYAndZ) {
    this._startPoint.setFrom(start);
    this._endPoint.setFrom(end);
    this.createTextMarker().catch(); // eslint-disable-line @typescript-eslint/no-floating-promises
    this.buildRunRiseAxes();
  }

  private setupAxis(
    ovrGraphicStyle: WellKnownGraphicStyleType,
    ovrTextStyle: WellKnownTextStyleType,
    start: Point3d,
    end: Point3d
  ) {
    this._graphicStyleOverride = ovrGraphicStyle;
    this._textStyleOverride = ovrTextStyle;
    this._startPoint.setFrom(start);
    this._endPoint.setFrom(end);
  }

  public override testDecorationHit(
    pickContext: MeasurementPickContext
  ): boolean {
    if (this.transientId && this.transientId === pickContext.geomId)
      return true;

    if (
      pickContext.buttonEvent &&
      this._textMarker &&
      this.displayLabels &&
      this._textMarker.pick(pickContext.buttonEvent.viewPoint)
    )
      return true;

    if (this._showAxes) {
      for (const axis of this._runRiseAxes) {
        if (axis.testDecorationHit(pickContext)) return true;
      }
    }

    return false;
  }

  public override getDecorationGeometry(
    pickContext: MeasurementPickContext
  ): GeometryStreamProps | undefined {
    const geometry = [
      IModelJson.Writer.toIModelJson(
        PointString3d.create(this._startPoint, this._endPoint)
      ),
    ];

    if (this._showAxes) {
      this._runRiseAxes.forEach((axis) => {
        const geom = axis.getDecorationGeometry(pickContext);
        if (geom) geometry.push(geom);
      });
    }

    return geometry;
  }

  public override async getDecorationToolTip(
    _pickContext: MeasurementPickContext
  ): Promise<HTMLElement | string> {
    return MeasureTools.localization.getLocalizedString(
      "MeasureTools:Measurements.distanceMeasurement"
    );
  }

  private getSnapId(): string | undefined {
    if (!this.transientId)
      this.transientId = MeasurementSelectionSet.nextTransientId;

    if (this.isDynamic) return undefined;

    return this.transientId;
  }

  protected override onTransientIdChanged(_prevId: Id64String) {
    this._runRiseAxes.forEach((axis) => (axis.transientId = this.transientId));

    if (this._textMarker) this._textMarker.transientHiliteId = this.transientId;
  }

  public override decorate(context: DecorateContext): void {
    super.decorate(context);

    const styleTheme = StyleSet.getOrDefault(this.activeStyle);
    const points = [this._startPoint, this._endPoint];

    const style = styleTheme.getGraphicStyle(
      this._graphicStyleOverride ||
      WellKnownGraphicStyleType.DistanceMeasurement
    )!;
    const xBuilder = context.createGraphicBuilder(
      GraphicType.WorldOverlay,
      undefined,
      this.getSnapId()
    );
    style.addStyledLineString(xBuilder, points, true);
    style.addStyledPointString(xBuilder, points, true);
    context.addDecorationFromBuilder(xBuilder);

    if (!this._textMarker || this._startPoint.isAlmostEqual(this._endPoint))
      return;

    const textLocation = this.calculateWorldTextLocation(context);
    if (undefined === textLocation)
      return;

    this._textMarker.worldLocation = textLocation;

    // Determine which side to place the text marker relative to its anchor point
    const vPoints = [this._startPoint.clone(), this._endPoint.clone()];
    context.viewport.worldToViewArray(vPoints);
    const v0 = Vector3d.createStartEnd(vPoints[1], vPoints[0]);
    v0.z = 0.0;
    v0.rotate90CCWXY(v0);
    v0.normalizeInPlace();
    const xMax = 0.65;
    const yMax = 0.9;
    const x = v0.x < 0 ? Math.max(v0.x, -xMax) : Math.min(v0.x, xMax);
    const y = v0.y < 0 ? Math.max(v0.y, -yMax) : Math.min(v0.y, yMax);
    this._textMarker.offset = { type: TextOffsetType.Percentage, x, y };

    if (this.displayLabels) this._textMarker.addDecoration(context);

    if (this._showAxes)
      this._runRiseAxes.forEach((axis) => axis.decorate(context));
  }

  /** Clamps the segment to the current view frustum and return its midpoint.
   * @remarks Returns undefined if the segment is entirely 'behind' the camera eye
   */
  private calculateWorldTextLocation(context: DecorateContext): Point3d | undefined {
    const clipFront = context.viewport.view.is3d() && context.viewport.view.isCameraOn;
    const clipPlanes = context.viewport.getWorldFrustum().getRangePlanes(clipFront, false, 0.0);
    const startIn = clipPlanes.isPointOnOrInside(this._startPoint, Geometry.smallMetricDistance);
    const endIn = clipPlanes.isPointOnOrInside(this._endPoint, Geometry.smallMetricDistance);

    if (startIn && endIn)
      return Point3d.createAdd2Scaled(this._startPoint, 0.5, this._endPoint, 0.5);

    const range = Range1d.createNull();
    let ray = Ray3d.createStartEnd(this._startPoint.clone(), this._endPoint);

    // Either start/end or BOTH are outside the clip planes. If nothing intersects, don't bother displaying anything.
    if (!clipPlanes.hasIntersectionWithRay(ray, range))
      return undefined;

    let clampedStartPoint = this._startPoint;
    let clampedEndPoint = this._endPoint;

    if (!endIn) {
      if (range.high < 0)
        return undefined;

      clampedEndPoint = ray.fractionToPoint(range.high);
    }

    if (!startIn) {
      ray = Ray3d.createStartEnd(this._endPoint.clone(), this._startPoint);
      if (!clipPlanes.hasIntersectionWithRay(ray, range) || range.high < 0)
        return undefined;

      clampedStartPoint = ray.fractionToPoint(range.high);
    }

    return Point3d.createAdd2Scaled(clampedStartPoint, 0.5, clampedEndPoint, 0.5);
  }

  private buildRunRiseAxes(): void {
    this._runRiseAxes = [];

    if (this.isAxis) return;

    // Run point
    const runPoint = this._endPoint.clone();
    runPoint.z = this._startPoint.z;

    // It"s irrelevant to draw the axes because we"re in 2D already.
    if (runPoint.isAlmostEqual(this._endPoint)) return;

    const lines: LineSegment3d[] = [
      LineSegment3d.create(this._endPoint, runPoint),
      LineSegment3d.create(runPoint, this._startPoint),
    ];
    const graphicStyles: WellKnownGraphicStyleType[] = [
      WellKnownGraphicStyleType.Rise,
      WellKnownGraphicStyleType.Run,
    ];
    const textStyles: WellKnownTextStyleType[] = [
      WellKnownTextStyleType.Rise,
      WellKnownTextStyleType.Run,
    ];

    for (let i = 0; i < 2; ++i) {
      const line = lines[i];
      const dm = new DistanceMeasurement();
      dm.setupAxis(
        graphicStyles[i],
        textStyles[i],
        line.point0Ref,
        line.point1Ref
      );
      dm.viewTarget.copyFrom(this.viewTarget);
      dm.isDynamic = this.isDynamic;
      dm.transientId = this.transientId;
      dm.displayLabels = this.displayLabels;
      this._runRiseAxes.push(dm);
    }

    // When all text markers are ready for display, trigger a refresh
    const promises = this._runRiseAxes.map(async (value: DistanceMeasurement) =>
      value.createTextMarker()
    ); // eslint-disable-line @typescript-eslint/no-floating-promises
    // eslint-disable-next-line @typescript-eslint/no-floating-promises
    Promise.all(promises)
      .then(() => {
        for (const axis of this._runRiseAxes) {
          if (axis._textMarker) {
            axis._textMarker.pickable = !this._isDynamic;
            axis._textMarker.transientHiliteId = this.transientId;
            axis._textMarker.setMouseButtonHandler(
              this.handleTextMarkerButtonEvent.bind(this)
            );
          }
        }

        if (this._showAxes)
          IModelApp.viewManager.invalidateDecorationsAllViews();
      })
      .catch();
  }

  protected override onStyleChanged(_isLock: boolean, _prevStyle: string) {
    this.updateMarkerStyle();
  }

  protected override onLockToggled() {
    this.updateMarkerStyle();
  }

  protected override onDisplayLabelsToggled() {
    for (const dm of this._runRiseAxes) dm.displayLabels = this.displayLabels;
  }

  public override onDisplayUnitsChanged(): void {
    this.createTextMarker().catch(); // eslint-disable-line @typescript-eslint/no-floating-promises
    this._runRiseAxes.forEach((axis: DistanceMeasurement) =>
      axis.onDisplayUnitsChanged()
    );
  }

  private updateMarkerStyle() {
    if (!this._textMarker) return;

    const styleTheme = StyleSet.getOrDefault(this.activeStyle);

    const tStyle = styleTheme.getTextStyle(
      this._textStyleOverride || WellKnownTextStyleType.DistanceMeasurement
    )!;
    this._textMarker.applyStyle(tStyle);
  }

  private async createTextMarker(): Promise<void> {
    const lengthSpec =
      await IModelApp.quantityFormatter.getFormatterSpecByQuantityType(
        QuantityType.LengthEngineering
      );
    const distance = this._startPoint.distance(this._endPoint);
    const fDistance = IModelApp.quantityFormatter.formatQuantity(
      distance * this.worldScale,
      lengthSpec
    );

    const midPoint = Point3d.createAdd2Scaled(
      this._startPoint,
      0.5,
      this._endPoint,
      0.5
    );
    const styleTheme = StyleSet.getOrDefault(this.activeStyle);

    const tStyle = styleTheme.getTextStyle(
      this._textStyleOverride || WellKnownTextStyleType.DistanceMeasurement
    )!;
    this._textMarker = TextMarker.createStyled([fDistance], midPoint, tStyle);
    this._textMarker.transientHiliteId = this.transientId;
    this._textMarker.pickable = !this.isDynamic;
    this._textMarker.setMouseButtonHandler(
      this.handleTextMarkerButtonEvent.bind(this)
    );
  }

  private handleTextMarkerButtonEvent(ev: BeButtonEvent): boolean {
    if (!this._isDynamic) {
      void this.onDecorationButtonEvent(
        MeasurementPickContext.createFromSourceId("Invalid", ev)
      );
    }

    return true;
  }

  protected override async getDataForMeasurementWidgetInternal(): Promise<MeasurementWidgetData> {
    const lengthSpec =
      await IModelApp.quantityFormatter.getFormatterSpecByQuantityType(
        QuantityType.LengthEngineering
      );

    const distance = this.worldScale * this._startPoint.distance(this._endPoint);
<<<<<<< HEAD
    const run = this.drawingMetadata?.worldScale !== undefined ? this.worldScale * Math.abs(this._endPoint.x - this._startPoint.x): this._startPoint.distanceXY(this._endPoint);
    const rise = this.drawingMetadata?.worldScale !== undefined ? this.worldScale * this._endPoint.y - this._startPoint.y: this._endPoint.z - this._startPoint.z;
=======
    const run = this.drawingMetaData?.worldScale !== undefined ? this.worldScale * Math.abs(this._endPoint.x - this._startPoint.x): this._startPoint.distanceXY(this._endPoint);
    const rise = this.drawingMetaData?.worldScale !== undefined ? this.worldScale * (this._endPoint.y - this._startPoint.y): this._endPoint.z - this._startPoint.z;
>>>>>>> 2a9fd605
    const slope = 0.0 < run ? (100 * rise) / run : 0.0;
    const dx = Math.abs(this._endPoint.x - this._startPoint.x);
    const dy = Math.abs(this._endPoint.y - this._startPoint.y);

    const adjustedStart = this.adjustPointForGlobalOrigin(this._startPoint);
    const adjustedEnd = this.adjustPointForGlobalOrigin(this._endPoint);

    const fDistance = IModelApp.quantityFormatter.formatQuantity(
      distance,
      lengthSpec
    );
    const fStartCoords = FormatterUtils.formatCoordinatesImmediate(
      adjustedStart
    );
    const fEndCoords = FormatterUtils.formatCoordinatesImmediate(
      adjustedEnd
    );
    const fSlope = FormatterUtils.formatSlope(slope, true);
    const fRun = IModelApp.quantityFormatter.formatQuantity(run, lengthSpec);
    const fDeltaX = IModelApp.quantityFormatter.formatQuantity(dx, lengthSpec);
    const fDeltaY = IModelApp.quantityFormatter.formatQuantity(dy, lengthSpec);
    const fRise = IModelApp.quantityFormatter.formatQuantity(rise, lengthSpec);

    let title = MeasureTools.localization.getLocalizedString(
      "MeasureTools:Measurements.distanceMeasurement"
    );
    title += ` [${fDistance}]`;

    const data: MeasurementWidgetData = { title, properties: [] };
    MeasurementPropertyHelper.tryAddNameProperty(this, data.properties);

    data.properties.push(
      {
        label: MeasureTools.localization.getLocalizedString(
          "MeasureTools:tools.MeasureDistance.distance"
        ),
        name: "DistanceMeasurement_Distance",
        value: fDistance,
        aggregatableValue:
          lengthSpec !== undefined
            ? { value: distance, formatSpec: lengthSpec }
            : undefined,
      },
      {
        label: MeasureTools.localization.getLocalizedString(
          "MeasureTools:tools.MeasureDistance.run"
        ),
        name: "DistanceMeasurement_Run",
        value: fRun,
        aggregatableValue:
          lengthSpec !== undefined
            ? { value: run, formatSpec: lengthSpec }
            : undefined,
      },
      {
        label: MeasureTools.localization.getLocalizedString(
          "MeasureTools:tools.MeasureDistance.rise"
        ),
        name: "DistanceMeasurement_Rise",
        value: fRise,
      },
      {
        label: MeasureTools.localization.getLocalizedString(
          "MeasureTools:tools.MeasureDistance.slope"
        ),
        name: "DistanceMeasurement_Slope",
        value: fSlope,
      },
    );

    if (this.drawingMetadata?.worldScale === undefined) {
      data.properties.push(
        {
          label: MeasureTools.localization.getLocalizedString(
            "MeasureTools:tools.MeasureDistance.delta_x"
          ),
          name: "DistanceMeasurement_Dx",
          value: fDeltaX,
        },
        {
          label: MeasureTools.localization.getLocalizedString(
            "MeasureTools:tools.MeasureDistance.delta_y"
          ),
          name: "DistanceMeasurement_Dy",
          value: fDeltaY,
        },
        {
          label: MeasureTools.localization.getLocalizedString(
            "MeasureTools:tools.MeasureDistance.startCoordinates"
          ),
          name: "DistanceMeasurement_StartPoint",
          value: fStartCoords,
        },
        {
          label: MeasureTools.localization.getLocalizedString(
            "MeasureTools:tools.MeasureDistance.endCoordinates"
          ),
          name: "DistanceMeasurement_EndPoint",
          value: fEndCoords,
        }
      );
    }

    return data;
  }

  /**
   * Tests equality with another measurement.
   * @param other Measurement to test equality for.
   * @param opts Options for equality testing.
   * @returns true if the other measurement is equal, false if some property is not the same or if the measurement is not of the same type.
   */
  public override equals(
    other: Measurement,
    opts?: MeasurementEqualityOptions
  ): boolean {
    if (!super.equals(other, opts)) return false;

    // Compare data (ignore isDynamic)
    const tol = opts ? opts.tolerance : undefined;
    const otherDist = other as DistanceMeasurement;
    if (
      otherDist === undefined ||
      !this._startPoint.isAlmostEqual(otherDist._startPoint, tol) ||
      !this._endPoint.isAlmostEqual(otherDist._endPoint, tol) ||
      this._showAxes !== otherDist._showAxes
    )
      return false;

    return true;
  }

  /**
   * Copies data from the other measurement into this instance.
   * @param other Measurement to copy property values from.
   */
  protected override copyFrom(other: Measurement) {
    super.copyFrom(other);

    if (other instanceof DistanceMeasurement) {
      this._isDynamic = other._isDynamic;
      this._showAxes = other._showAxes;
      this._startPoint.setFrom(other._startPoint);
      this._endPoint.setFrom(other._endPoint);
      this.buildRunRiseAxes();
      this.createTextMarker().catch(); // eslint-disable-line @typescript-eslint/no-floating-promises
    }
  }

  /**
   * Deserializes properties (if they exist) from the JSON object.
   * @param json JSON object to read data from.
   */
  protected override readFromJSON(json: MeasurementProps) {
    super.readFromJSON(json);

    const jsonDist = json as DistanceMeasurementProps;
    if (jsonDist.startPoint !== undefined)
      this._startPoint.setFromJSON(jsonDist.startPoint);

    if (jsonDist.endPoint !== undefined)
      this._endPoint.setFromJSON(jsonDist.endPoint);

    this._showAxes =
      jsonDist.showAxes !== undefined
        ? jsonDist.showAxes
        : MeasurementPreferences.current.displayMeasurementAxes;

    this.buildRunRiseAxes();
    this.createTextMarker().catch(); // eslint-disable-line @typescript-eslint/no-floating-promises
  }

  /**
   * Serializes properties to a JSON object.
   * @param json JSON object to append data to.
   */
  protected override writeToJSON(json: MeasurementProps) {
    super.writeToJSON(json);

    const jsonDist = json as DistanceMeasurementProps;
    jsonDist.startPoint = this._startPoint.toJSON();
    jsonDist.endPoint = this._endPoint.toJSON();
    jsonDist.showAxes = this._showAxes;
  }

  public static create(start: Point3d, end: Point3d, viewType?: string) {
    // Don't ned to serialize the points, will just work as is
    const measurement = new DistanceMeasurement({
      startPoint: start,
      endPoint: end,
    });
    if (viewType) measurement.viewTarget.include(viewType);

    return measurement;
  }

  public static fromJSON(data: DistanceMeasurementProps): DistanceMeasurement {
    return new DistanceMeasurement(data);
  }
}

// Ensure all distance measurements respond to when show axes is turned on/off in preferences
function onDisplayMeasurementAxesHandler(
  propChanged: MeasurementPreferencesProperty
) {
  if (propChanged !== MeasurementPreferencesProperty.displayMeasurementAxes)
    return;

  const showAxes = MeasurementPreferences.current.displayMeasurementAxes;

  MeasurementManager.instance.forAllMeasurements((measurement: Measurement) => {
    if (measurement instanceof DistanceMeasurement)
      measurement.showAxes = showAxes;

    return true;
  });
}

MeasurementPreferences.current.onPreferenceChanged.addListener(
  onDisplayMeasurementAxesHandler
);<|MERGE_RESOLUTION|>--- conflicted
+++ resolved
@@ -475,13 +475,8 @@
       );
 
     const distance = this.worldScale * this._startPoint.distance(this._endPoint);
-<<<<<<< HEAD
     const run = this.drawingMetadata?.worldScale !== undefined ? this.worldScale * Math.abs(this._endPoint.x - this._startPoint.x): this._startPoint.distanceXY(this._endPoint);
-    const rise = this.drawingMetadata?.worldScale !== undefined ? this.worldScale * this._endPoint.y - this._startPoint.y: this._endPoint.z - this._startPoint.z;
-=======
-    const run = this.drawingMetaData?.worldScale !== undefined ? this.worldScale * Math.abs(this._endPoint.x - this._startPoint.x): this._startPoint.distanceXY(this._endPoint);
-    const rise = this.drawingMetaData?.worldScale !== undefined ? this.worldScale * (this._endPoint.y - this._startPoint.y): this._endPoint.z - this._startPoint.z;
->>>>>>> 2a9fd605
+    const rise = this.drawingMetadata?.worldScale !== undefined ? this.worldScale * (this._endPoint.y - this._startPoint.y): this._endPoint.z - this._startPoint.z;
     const slope = 0.0 < run ? (100 * rise) / run : 0.0;
     const dx = Math.abs(this._endPoint.x - this._startPoint.x);
     const dy = Math.abs(this._endPoint.y - this._startPoint.y);
