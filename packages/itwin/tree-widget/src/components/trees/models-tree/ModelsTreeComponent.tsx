--- conflicted
+++ resolved
@@ -68,13 +68,9 @@
   const iModel = useActiveIModelConnection();
   const viewport = useActiveViewport();
 
-<<<<<<< HEAD
-  if (!iModel || !viewport) return null;
-=======
   if (!iModel || !viewport) {
     return null;
   }
->>>>>>> 7e69cfd6
 
   return <ModelsTreeComponentImpl {...props} iModel={iModel} viewport={viewport} />;
 };
@@ -137,10 +133,6 @@
     };
 
     const modelProps = await iModel.models.queryProps(queryParams);
-<<<<<<< HEAD
-
-=======
->>>>>>> 7e69cfd6
     return modelProps.map(({ id, isPlanProjection }: GeometricModel3dProps) => ({ id, isPlanProjection })).filter(({ id }) => id) as ModelInfo[];
   }, [iModel]);
 
