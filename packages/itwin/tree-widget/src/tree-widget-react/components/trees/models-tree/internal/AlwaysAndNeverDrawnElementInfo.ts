/*---------------------------------------------------------------------------------------------
 * Copyright (c) Bentley Systems, Incorporated. All rights reserved.
 * See LICENSE.md in the project root for license terms and full copyright notice.
 *--------------------------------------------------------------------------------------------*/

import {
  BehaviorSubject,
  bufferCount,
  debounceTime,
  defer,
  EMPTY,
  filter,
  first,
  from,
  fromEventPattern,
  map,
  mergeMap,
  of,
  reduce,
  scan,
  share,
  shareReplay,
  startWith,
  Subject,
  switchMap,
  take,
  takeUntil,
  tap,
} from "rxjs";
import { Id64 } from "@itwin/core-bentley";
import { createECSqlQueryExecutor } from "@itwin/presentation-core-interop";
<<<<<<< HEAD
import { releaseMainThreadOnItemsCount } from "../Utils.js";

import type { ChildrenTree } from "../Utils.js";
import type { Id64Arg, Id64Array, Id64Set, Id64String } from "@itwin/core-bentley";
=======
import { releaseMainThreadOnItemsCount, updateChildrenTree } from "../Utils.js";

>>>>>>> d14f5282
import type { Observable, Subscription } from "rxjs";
import type { Id64Arg, Id64Array, Id64Set, Id64String } from "@itwin/core-bentley";
import type { Viewport } from "@itwin/core-frontend";
import type { ChildrenTree } from "../Utils.js";

/** @internal */
export const SET_CHANGE_DEBOUNCE_TIME = 20;

type SetType = "always" | "never";

<<<<<<< HEAD
/** @internal */
export interface GetElementsProps {
  parentInstanceNodeIds: Array<Id64Arg>;
  setType: SetType;
=======
interface GetElementsTreeByModelProps {
  /** Only always/never drawn elements that have the specified models will be returned. */
  modelIds: Id64Arg;
  /**
   * The type of set from which tree should be retrieved.
   * `always` - ChildrenTree will be created from `alwaysDrawn` set.
   * `never` - ChildrenTree will be created from `neverDrawn` set.
   */
  setType: SetType;
}
interface GetElementsTreeByCategoryProps extends GetElementsTreeByModelProps {
  /**
   * Categories of root elements.
   *
   * Elements are filtered by given categories. Children of those elements are also included, no matter their category.
   */
  categoryIds: Id64Arg;
>>>>>>> d14f5282
}
interface GetElementsTreeByElementProps extends GetElementsTreeByCategoryProps {
  /** Path to element for which to get its' child always/never drawn elements. When undefined, models and categories will be used to get the always/never drawn elements. */
  parentElementIdsPath: Array<Id64Arg>;
}

/** @internal */
export type GetElementsTreeProps = GetElementsTreeByModelProps | GetElementsTreeByCategoryProps | GetElementsTreeByElementProps;

/**
 * - `categoryId` is assigned only to the elements in always/never drawn set.
 * - `isInAlwaysOrNeverDrawnSet` flag determines if key (ECInstanceId) is in always/never set.
 * @internal
 */
export type MapEntry = { isInAlwaysOrNeverDrawnSet: true; categoryId: Id64String } | { isInAlwaysOrNeverDrawnSet: false };

<<<<<<< HEAD
type CachedNodesMap = ChildrenTree<{ categoryId?: Id64String; isInList: boolean }>;
=======
type CachedNodesMap = ChildrenTree<MapEntry>;
>>>>>>> d14f5282

export class AlwaysAndNeverDrawnElementInfo implements Disposable {
  #subscriptions: Subscription[];
  #alwaysDrawn: { cacheEntryObs: Observable<CachedNodesMap>; latestCacheEntryValue?: CachedNodesMap };
  #neverDrawn: { cacheEntryObs: Observable<CachedNodesMap>; latestCacheEntryValue?: CachedNodesMap };
  #disposeSubject = new Subject<void>();
  readonly #viewport: Viewport;

  #suppressors: Observable<number>;
  #suppress = new Subject<boolean>();

  constructor(viewport: Viewport) {
    this.#viewport = viewport;
    this.#alwaysDrawn = { cacheEntryObs: this.createCacheEntryObservable("always") };
    this.#neverDrawn = { cacheEntryObs: this.createCacheEntryObservable("never") };
    this.#suppressors = this.#suppress.pipe(
      scan((acc, suppress) => acc + (suppress ? 1 : -1), 0),
      startWith(0),
      shareReplay(1),
    );
    this.#subscriptions = [this.#alwaysDrawn.cacheEntryObs.subscribe(), this.#neverDrawn.cacheEntryObs.subscribe()];
  }

  public suppressChangeEvents() {
    this.#suppress.next(true);
  }

  public resumeChangeEvents() {
    this.#suppress.next(false);
  }

<<<<<<< HEAD
  public getElementChildrenTree({ setType, parentInstanceNodeIds }: GetElementsProps): Observable<CachedNodesMap> {
    const cache = setType === "always" ? this.#alwaysDrawn : this.#neverDrawn;
    const getElements = (rootTreeNode: CachedNodesMap | undefined): CachedNodesMap => {
      if (!rootTreeNode) {
        return new Map();
      }
      return this.getChildrenTree({ currentChildrenTree: rootTreeNode, parentInstanceNodeIds });
=======
  public getElementsTree({ setType, modelIds, ...props }: GetElementsTreeProps): Observable<CachedNodesMap> {
    const cache = setType === "always" ? this.#alwaysDrawn : this.#neverDrawn;
    const getElements = (rootTreeNodes: CachedNodesMap | undefined): CachedNodesMap => {
      if (!rootTreeNodes) {
        return new Map();
      }
      const pathToElements = [modelIds];
      if ("categoryIds" in props && props.categoryIds) {
        pathToElements.push(props.categoryIds);
        if ("parentElementIdsPath" in props && props.parentElementIdsPath) {
          props.parentElementIdsPath.forEach((parentElementIds) => pathToElements.push(parentElementIds));
        }
      }
      return this.getChildrenTree({ currentChildrenTree: rootTreeNodes, pathToElements, currentIdsIndex: 0 });
>>>>>>> d14f5282
    };

    return !cache.latestCacheEntryValue
      ? cache.cacheEntryObs.pipe(map(getElements))
      : this.#suppressors.pipe(
          take(1),
          mergeMap((suppressionCount) =>
            suppressionCount > 0 ? of(cache.latestCacheEntryValue).pipe(map(getElements)) : cache.cacheEntryObs.pipe(map(getElements)),
          ),
        );
  }

  private getChildrenTree<T extends object>({
    currentChildrenTree,
<<<<<<< HEAD
    parentInstanceNodeIds,
  }: {
    currentChildrenTree: ChildrenTree<T>;
    parentInstanceNodeIds: Array<Id64Arg>;
  }): ChildrenTree<T> {
    if (parentInstanceNodeIds.length === 0) {
      return currentChildrenTree;
    }
    const result: ChildrenTree<T> = new Map();
    for (const parentId of Id64.iterable(parentInstanceNodeIds[0])) {
      const entry = currentChildrenTree.get(parentId);
      if (entry?.children) {
        const childrenTreeOfChildren = this.getChildrenTree({ currentChildrenTree: entry.children, parentInstanceNodeIds: parentInstanceNodeIds.slice(1) });
=======
    pathToElements,
    currentIdsIndex,
  }: {
    currentChildrenTree: ChildrenTree<T>;
    pathToElements: Array<Id64Arg>;
    currentIdsIndex: number;
  }): ChildrenTree<T> {
    if (currentIdsIndex >= pathToElements.length) {
      return currentChildrenTree;
    }
    const result: ChildrenTree<T> = new Map();
    for (const parentId of Id64.iterable(pathToElements[currentIdsIndex])) {
      const entry = currentChildrenTree.get(parentId);
      if (entry?.children) {
        const childrenTreeOfChildren = this.getChildrenTree({
          currentChildrenTree: entry.children,
          pathToElements,
          currentIdsIndex: currentIdsIndex + 1,
        });
>>>>>>> d14f5282
        childrenTreeOfChildren.forEach((val, childId) => result.set(childId, val));
      }
    }
    return result;
  }

  private createCacheEntryObservable(setType: SetType): Observable<CachedNodesMap> {
    const event = setType === "always" ? this.#viewport.onAlwaysDrawnChanged : this.#viewport.onNeverDrawnChanged;
    const getIds = setType === "always" ? () => this.#viewport.alwaysDrawn : () => this.#viewport.neverDrawn;

    const resultSubject = new BehaviorSubject<CachedNodesMap | undefined>(undefined);

    const obs: Observable<CachedNodesMap> = fromEventPattern(
      (handler) => event.addListener(handler),
      (handler) => event.removeListener(handler),
    ).pipe(
      // Fire the observable once at the beginning
      startWith(undefined),
      // Reset result subject as soon as a new event is emitted.
      // This will make newly subscribed observers wait for the debounce period to pass
      // instead of consuming the cached value which at this point becomes invalid.
      tap(() => resultSubject.next(undefined)),
      // Check if cache updates are not suppressed.
      switchMap(() =>
        this.#suppressors.pipe(
          filter((suppressors) => suppressors === 0),
          take(1),
        ),
      ),
      debounceTime(SET_CHANGE_DEBOUNCE_TIME),
      // Cancel pending request if dispose() is called.
      takeUntil(this.#disposeSubject),
      // If multiple requests are sent at once, preserve only the result of the newest.
      switchMap(() => this.queryAlwaysOrNeverDrawnElementInfo(getIds(), `${setType}Drawn`)),
      tap((cacheEntry) => {
        const value = setType === "always" ? this.#alwaysDrawn : this.#neverDrawn;
        value.latestCacheEntryValue = cacheEntry;
      }),
      // Share the result by using a subject which always emits the saved result.
      share({
        connector: () => resultSubject,
        resetOnRefCountZero: false,
      }),
      // Wait until the result is available.
      first((x): x is CachedNodesMap => !!x, new Map()),
    );
    return obs;
  }

  public [Symbol.dispose]() {
    this.#subscriptions.forEach((x) => x.unsubscribe());
    this.#subscriptions = [];
    this.#disposeSubject.next();
  }

  private queryAlwaysOrNeverDrawnElementInfo(set: Id64Set | undefined, requestId: string): Observable<CachedNodesMap> {
    const elementInfo = set?.size
      ? from(set).pipe(
          bufferCount(Math.ceil(set.size / Math.ceil(set.size / 5000))),
          mergeMap((block, index) => this.queryElementInfo(block, `${requestId}-${index}`), 10),
        )
      : EMPTY;
    return elementInfo.pipe(
      releaseMainThreadOnItemsCount(1000),
      reduce(
        (acc, { categoryId, rootCategoryId, modelId, elementsPath }) => {
<<<<<<< HEAD
          let modelEntry = acc.get(modelId);
          if (!modelEntry) {
            modelEntry = { isInList: false, children: new Map() };
            acc.set(modelId, modelEntry);
          }

          let categoryEntry = modelEntry.children!.get(rootCategoryId);
          if (!categoryEntry) {
            categoryEntry = { isInList: false, children: new Map() };
            modelEntry.children!.set(rootCategoryId, categoryEntry);
          }

          let lastEntry = categoryEntry;
          const pathLength = elementsPath.length;
          for (let i = 0; i < pathLength; ++i) {
            const elementId = elementsPath[i];
            let elementEntry = lastEntry.children?.get(elementId);
            if (!elementEntry) {
              if (i + 1 === pathLength) {
                elementEntry = { isInList: true, categoryId };
              } else {
                elementEntry = { isInList: false, children: new Map() };
              }
              if (!lastEntry.children) {
                lastEntry.children = new Map();
              }
              lastEntry.children.set(elementId, elementEntry);
            }
            if (i + 1 === pathLength) {
              elementEntry.isInList = true;
              elementEntry.categoryId = categoryId;
            }
            lastEntry = elementEntry;
          }
=======
          const elementIdInList = elementsPath[elementsPath.length - 1];
          const additionalPropsGetter = (id: Id64String, additionalProps?: MapEntry): MapEntry => {
            if (id === elementIdInList) {
              // Last element in elementsPath is in always/never drawn set. We want to mark, that it is in the set, and save it's categoryId.
              return { isInAlwaysOrNeverDrawnSet: true, categoryId };
            }
            // Existing entries can keep their value, if it's a new entry it's not in the list.
            return additionalProps ?? { isInAlwaysOrNeverDrawnSet: false };
          };
          updateChildrenTree({ tree: acc, idsToAdd: [modelId, rootCategoryId, ...elementsPath], additionalPropsGetter });
>>>>>>> d14f5282
          return acc;
        },
        ((): CachedNodesMap => new Map())(),
      ),
    );
  }

  private queryElementInfo(
    elementIds: Id64Array,
    requestId: string,
  ): Observable<{
    rootCategoryId: Id64String;
    modelId: Id64String;
    categoryId: Id64String;
    elementsPath: Id64Array;
  }> {
    return defer(() => {
      const executor = createECSqlQueryExecutor(this.#viewport.iModel);
      return executor.createQueryReader(
        {
          ctes: [
            `
            ElementInfo(modelId, rootCategoryId, categoryId, parentId, elementsPath) AS (
              SELECT
                Model.Id modelId,
                Category.Id rootCategoryId,
                Category.Id categoryId,
                Parent.Id parentId,
                CAST(IdToHex(ECInstanceId) AS TEXT) elementsPath
              FROM bis.GeometricElement3d
              WHERE InVirtualSet(?, ECInstanceId)

              UNION ALL

              SELECT
                e.modelId modelId,
                p.Category.Id rootCategoryId,
                e.categoryId categoryId,
                p.Parent.Id parentId,
                CAST(IdToHex(p.ECInstanceId) AS TEXT) || ';' || e.elementsPath
              FROM bis.GeometricElement3d p
              JOIN ElementInfo e ON p.ECInstanceId = e.parentId
            )
            `,
          ],
          ecsql: `
            SELECT elementsPath elementsPath, modelId modelId, categoryId categoryId, rootCategoryId rootCategoryId
            FROM ElementInfo
            WHERE parentId IS NULL
          `,
          bindings: [{ type: "idset", value: elementIds }],
        },
        {
          rowFormat: "ECSqlPropertyNames",
          restartToken: `ModelsTreeVisibilityHandler/${requestId}`,
        },
      );
    }).pipe(
      map((row) => {
        return { elementsPath: row.elementsPath.split(";"), modelId: row.modelId, categoryId: row.categoryId, rootCategoryId: row.rootCategoryId };
      }),
    );
  }
}<|MERGE_RESOLUTION|>--- conflicted
+++ resolved
@@ -29,15 +29,8 @@
 } from "rxjs";
 import { Id64 } from "@itwin/core-bentley";
 import { createECSqlQueryExecutor } from "@itwin/presentation-core-interop";
-<<<<<<< HEAD
-import { releaseMainThreadOnItemsCount } from "../Utils.js";
-
-import type { ChildrenTree } from "../Utils.js";
-import type { Id64Arg, Id64Array, Id64Set, Id64String } from "@itwin/core-bentley";
-=======
 import { releaseMainThreadOnItemsCount, updateChildrenTree } from "../Utils.js";
 
->>>>>>> d14f5282
 import type { Observable, Subscription } from "rxjs";
 import type { Id64Arg, Id64Array, Id64Set, Id64String } from "@itwin/core-bentley";
 import type { Viewport } from "@itwin/core-frontend";
@@ -48,12 +41,6 @@
 
 type SetType = "always" | "never";
 
-<<<<<<< HEAD
-/** @internal */
-export interface GetElementsProps {
-  parentInstanceNodeIds: Array<Id64Arg>;
-  setType: SetType;
-=======
 interface GetElementsTreeByModelProps {
   /** Only always/never drawn elements that have the specified models will be returned. */
   modelIds: Id64Arg;
@@ -71,7 +58,6 @@
    * Elements are filtered by given categories. Children of those elements are also included, no matter their category.
    */
   categoryIds: Id64Arg;
->>>>>>> d14f5282
 }
 interface GetElementsTreeByElementProps extends GetElementsTreeByCategoryProps {
   /** Path to element for which to get its' child always/never drawn elements. When undefined, models and categories will be used to get the always/never drawn elements. */
@@ -88,11 +74,7 @@
  */
 export type MapEntry = { isInAlwaysOrNeverDrawnSet: true; categoryId: Id64String } | { isInAlwaysOrNeverDrawnSet: false };
 
-<<<<<<< HEAD
-type CachedNodesMap = ChildrenTree<{ categoryId?: Id64String; isInList: boolean }>;
-=======
 type CachedNodesMap = ChildrenTree<MapEntry>;
->>>>>>> d14f5282
 
 export class AlwaysAndNeverDrawnElementInfo implements Disposable {
   #subscriptions: Subscription[];
@@ -124,15 +106,6 @@
     this.#suppress.next(false);
   }
 
-<<<<<<< HEAD
-  public getElementChildrenTree({ setType, parentInstanceNodeIds }: GetElementsProps): Observable<CachedNodesMap> {
-    const cache = setType === "always" ? this.#alwaysDrawn : this.#neverDrawn;
-    const getElements = (rootTreeNode: CachedNodesMap | undefined): CachedNodesMap => {
-      if (!rootTreeNode) {
-        return new Map();
-      }
-      return this.getChildrenTree({ currentChildrenTree: rootTreeNode, parentInstanceNodeIds });
-=======
   public getElementsTree({ setType, modelIds, ...props }: GetElementsTreeProps): Observable<CachedNodesMap> {
     const cache = setType === "always" ? this.#alwaysDrawn : this.#neverDrawn;
     const getElements = (rootTreeNodes: CachedNodesMap | undefined): CachedNodesMap => {
@@ -147,7 +120,6 @@
         }
       }
       return this.getChildrenTree({ currentChildrenTree: rootTreeNodes, pathToElements, currentIdsIndex: 0 });
->>>>>>> d14f5282
     };
 
     return !cache.latestCacheEntryValue
@@ -162,21 +134,6 @@
 
   private getChildrenTree<T extends object>({
     currentChildrenTree,
-<<<<<<< HEAD
-    parentInstanceNodeIds,
-  }: {
-    currentChildrenTree: ChildrenTree<T>;
-    parentInstanceNodeIds: Array<Id64Arg>;
-  }): ChildrenTree<T> {
-    if (parentInstanceNodeIds.length === 0) {
-      return currentChildrenTree;
-    }
-    const result: ChildrenTree<T> = new Map();
-    for (const parentId of Id64.iterable(parentInstanceNodeIds[0])) {
-      const entry = currentChildrenTree.get(parentId);
-      if (entry?.children) {
-        const childrenTreeOfChildren = this.getChildrenTree({ currentChildrenTree: entry.children, parentInstanceNodeIds: parentInstanceNodeIds.slice(1) });
-=======
     pathToElements,
     currentIdsIndex,
   }: {
@@ -196,7 +153,6 @@
           pathToElements,
           currentIdsIndex: currentIdsIndex + 1,
         });
->>>>>>> d14f5282
         childrenTreeOfChildren.forEach((val, childId) => result.set(childId, val));
       }
     }
@@ -263,42 +219,6 @@
       releaseMainThreadOnItemsCount(1000),
       reduce(
         (acc, { categoryId, rootCategoryId, modelId, elementsPath }) => {
-<<<<<<< HEAD
-          let modelEntry = acc.get(modelId);
-          if (!modelEntry) {
-            modelEntry = { isInList: false, children: new Map() };
-            acc.set(modelId, modelEntry);
-          }
-
-          let categoryEntry = modelEntry.children!.get(rootCategoryId);
-          if (!categoryEntry) {
-            categoryEntry = { isInList: false, children: new Map() };
-            modelEntry.children!.set(rootCategoryId, categoryEntry);
-          }
-
-          let lastEntry = categoryEntry;
-          const pathLength = elementsPath.length;
-          for (let i = 0; i < pathLength; ++i) {
-            const elementId = elementsPath[i];
-            let elementEntry = lastEntry.children?.get(elementId);
-            if (!elementEntry) {
-              if (i + 1 === pathLength) {
-                elementEntry = { isInList: true, categoryId };
-              } else {
-                elementEntry = { isInList: false, children: new Map() };
-              }
-              if (!lastEntry.children) {
-                lastEntry.children = new Map();
-              }
-              lastEntry.children.set(elementId, elementEntry);
-            }
-            if (i + 1 === pathLength) {
-              elementEntry.isInList = true;
-              elementEntry.categoryId = categoryId;
-            }
-            lastEntry = elementEntry;
-          }
-=======
           const elementIdInList = elementsPath[elementsPath.length - 1];
           const additionalPropsGetter = (id: Id64String, additionalProps?: MapEntry): MapEntry => {
             if (id === elementIdInList) {
@@ -309,7 +229,6 @@
             return additionalProps ?? { isInAlwaysOrNeverDrawnSet: false };
           };
           updateChildrenTree({ tree: acc, idsToAdd: [modelId, rootCategoryId, ...elementsPath], additionalPropsGetter });
->>>>>>> d14f5282
           return acc;
         },
         ((): CachedNodesMap => new Map())(),
