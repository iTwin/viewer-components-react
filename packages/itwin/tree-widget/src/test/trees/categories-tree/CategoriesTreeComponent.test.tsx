--- conflicted
+++ resolved
@@ -55,23 +55,6 @@
       subCategoryIds: ["SubCategoryId1", "SubCategoryId2"],
     },
   ];
-
-<<<<<<< HEAD
-  const filteredCategories: CategoryInfo[] = [
-    {
-      categoryId: "FilteredCategoryId",
-      subCategoryIds: ["FilteredSubCategoryId1", "FilteredSubCategoryId2"],
-    },
-  ];
-=======
-  const viewport = {
-    onDisplayStyleChanged: new BeEvent<(vp: Viewport) => void>(),
-    onViewedCategoriesChanged: new BeEvent<(vp: Viewport) => void>(),
-    view: {
-      is3d: () => false,
-    },
-  } as unknown as Viewport;
->>>>>>> e757d480
 
   const iModel = {
     createQueryReader: () => ({
@@ -160,19 +143,6 @@
         expect(showAllSpy).to.be.calledWith(["CategoryId"], viewport);
       });
 
-<<<<<<< HEAD
-      it("calls expected function with filteredCategories when filteredCategories are not undefined", async () => {
-        const showAllSpy = sinon.stub(categoriesVisibilityUtilsModule, "showAllCategories");
-        const { user, getByRole } = render(
-          <CategoriesTreeComponent.ShowAllButton categories={categories} filteredCategories={filteredCategories} viewport={viewport} />,
-        );
-        const button = await waitFor(() => getByRole("button"));
-        await user.click(button);
-        expect(showAllSpy).to.be.calledWith(["FilteredCategoryId"], viewport);
-      });
-
-=======
->>>>>>> e757d480
       it("report on click", async () => {
         const onFeatureUsedSpy = sinon.spy();
         const { user, getByRole } = render(
@@ -193,19 +163,6 @@
         expect(hideAllSpy).to.be.calledWith(["CategoryId"], viewport);
       });
 
-<<<<<<< HEAD
-      it("calls expected function with filteredCategories when filteredCategories are not undefined", async () => {
-        const hideAllSpy = sinon.stub(categoriesVisibilityUtilsModule, "hideAllCategories");
-        const { user, getByRole } = render(
-          <CategoriesTreeComponent.HideAllButton categories={categories} filteredCategories={filteredCategories} viewport={viewport} />,
-        );
-        const button = await waitFor(() => getByRole("button"));
-        await user.click(button);
-        expect(hideAllSpy).to.be.calledWith(["FilteredCategoryId"], viewport);
-      });
-
-=======
->>>>>>> e757d480
       it("reports on click", async () => {
         const onFeatureUsedSpy = sinon.spy();
         const { user, getByRole } = render(
@@ -226,19 +183,6 @@
         expect(invertAllSpy).to.be.calledWith(categories, viewport);
       });
 
-<<<<<<< HEAD
-      it("calls expected function with filteredCategories when filteredCategories are not undefined", async () => {
-        const invertAllSpy = sinon.stub(categoriesVisibilityUtilsModule, "invertAllCategories");
-        const { user, getByRole } = render(
-          <CategoriesTreeComponent.InvertAllButton categories={categories} filteredCategories={filteredCategories} viewport={viewport} />,
-        );
-        const button = await waitFor(() => getByRole("button"));
-        await user.click(button);
-        expect(invertAllSpy).to.be.calledWith(filteredCategories, viewport);
-      });
-
-=======
->>>>>>> e757d480
       it("reports on click", async () => {
         const onFeatureUsedSpy = sinon.spy();
         const { user, getByRole } = render(
