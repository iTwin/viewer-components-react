/*---------------------------------------------------------------------------------------------
* Copyright (c) Bentley Systems, Incorporated. All rights reserved.
* See LICENSE.md in the project root for license terms and full copyright notice.
*--------------------------------------------------------------------------------------------*/
// cSpell:ignore droppable Sublayer Basemap

// the following quiet warning caused by react-beautiful-dnd package
/* eslint-disable @typescript-eslint/unbound-method */

import "./MapLayerManager.scss";
import * as React from "react";
import { DragDropContext, DropResult } from "react-beautiful-dnd";
import { BentleyError, compareStrings } from "@itwin/core-bentley";
import {
  BackgroundMapProvider, BackgroundMapType, BaseMapLayerSettings, ImageMapLayerSettings, MapImagerySettings, MapSubLayerProps, MapSubLayerSettings,
} from "@itwin/core-common";
import {
  ImageryMapTileTree, IModelApp, MapLayerImageryProvider, MapLayerScaleRangeVisibility, MapLayerSource, MapLayerSources, NotifyMessageDetails,
  OutputMessagePriority, ScreenViewport, TileTreeOwner, Viewport,
} from "@itwin/core-frontend";
import { ToggleSwitch } from "@itwin/itwinui-react";
import { MapLayerPreferences, MapLayerSourceChangeType } from "../../MapLayerPreferences";
import { MapLayersUI } from "../../mapLayers";
import { MapLayerOptions, StyleMapLayerSettings } from "../Interfaces";
import { BasemapPanel } from "./BasemapPanel";
<<<<<<< HEAD
import { MapLayerDroppable } from "./MapLayerDroppable";
import { MapLayersUI } from "../../mapLayers";
=======
>>>>>>> 5ba336b5
import { MapLayerActionButtons } from "./MapLayerActionButtons";
import { MapLayerDroppable } from "./MapLayerDroppable";
import { MapLayerSettingsPopupButton } from "./MapLayerSettingsPopupButton";
<<<<<<< HEAD
import { CustomParamsMappingStorage } from "../../CustomParamsMappingStorage";
import { CustomParamUtils } from "../../CustomParamUtils";
import "./MapLayerManager.scss";
=======
import { MapManagerLayersHeader } from "./MapManagerMapLayersHeader";
>>>>>>> 5ba336b5

/** @internal */
export interface SourceMapContextProps {
  readonly sources: MapLayerSource[];
  readonly loadingSources: boolean;
  readonly bases: BaseMapLayerSettings[];
  readonly refreshFromStyle: () => void;
  readonly activeViewport?: ScreenViewport;
  readonly backgroundLayers?: StyleMapLayerSettings[];
  readonly overlayLayers?: StyleMapLayerSettings[];
  readonly mapLayerOptions?: MapLayerOptions;
}

/** @internal */
export const defaultBaseMapLayers =  [
  BaseMapLayerSettings.fromProvider(BackgroundMapProvider.fromJSON({name: "BingProvider", type: BackgroundMapType.Aerial})),
  BaseMapLayerSettings.fromProvider(BackgroundMapProvider.fromJSON({name: "BingProvider", type: BackgroundMapType.Hybrid})),
  BaseMapLayerSettings.fromProvider(BackgroundMapProvider.fromJSON({name: "BingProvider", type: BackgroundMapType.Street})),
];

/** @internal */
export const SourceMapContext = React.createContext<SourceMapContextProps>({ // eslint-disable-line @typescript-eslint/naming-convention
  sources: [],
  loadingSources: false,
  bases: [],
  refreshFromStyle: () => { },
});

/** @internal */
export function useSourceMapContext(): SourceMapContextProps {
  return React.useContext(SourceMapContext);
}

function getSubLayerProps(subLayerSettings: MapSubLayerSettings[]): MapSubLayerProps[] {
  return subLayerSettings.map((subLayer) => subLayer.toJSON());
}

function getMapLayerSettingsFromViewport(viewport: Viewport, getBackgroundMap: boolean, populateSubLayers = true): StyleMapLayerSettings[] | undefined {
  const displayStyle = viewport.displayStyle;
  if (!displayStyle)
    return undefined;

  const layers = new Array<StyleMapLayerSettings>();

  const displayStyleLayers = (getBackgroundMap ? displayStyle.settings.mapImagery.backgroundLayers : displayStyle.settings.mapImagery.overlayLayers);
  for (let layerIndex = 0; layerIndex < displayStyleLayers.length; layerIndex++) {
    const layerSettings = displayStyleLayers[layerIndex];
    const isOverlay = !getBackgroundMap;
    const layerProvider = viewport.getMapLayerImageryProvider({index: layerIndex, isOverlay});
    const treeVisibility = viewport.getMapLayerScaleRangeVisibility({index: layerIndex, isOverlay});
    const popSubLayers = populateSubLayers && (layerSettings instanceof ImageMapLayerSettings);
    layers.push({
      visible: layerSettings.visible,
      treeVisibility,
      name: layerSettings.name,
      source: layerSettings.source,
      transparency: layerSettings.transparency,
      transparentBackground: layerSettings.transparentBackground,
      subLayers: popSubLayers ? getSubLayerProps(layerSettings.subLayers) : undefined,
      showSubLayers: false,
      isOverlay,
      layerIndex,
      provider: layerProvider,
      selected: false,
    });
  }

  // since we want to display higher level maps above lower maps in UI reverse their order here.
  return layers.reverse();
}

interface MapLayerManagerProps {
  getContainerForClone: () => HTMLElement;
  activeViewport: ScreenViewport;
  mapLayerOptions?: MapLayerOptions;
}

// eslint-disable-next-line @typescript-eslint/naming-convention
export function MapLayerManager(props: MapLayerManagerProps) {
  const [mapSources, setMapSources] = React.useState<MapLayerSource[] | undefined>();
  const [loadingSources, setLoadingSources] = React.useState(false);
  const [bgProviders] = React.useState<BaseMapLayerSettings[]>(props.mapLayerOptions?.baseMapLayers ?? defaultBaseMapLayers);
  const [overlaysLabel] = React.useState(MapLayersUI.localization.getLocalizedString("mapLayers:Widget.OverlayLayers"));
  const [underlaysLabel] = React.useState(MapLayersUI.localization.getLocalizedString("mapLayers:Widget.BackgroundLayers"));
  const { activeViewport, mapLayerOptions } = props;
  const hideExternalMapLayersSection = mapLayerOptions?.hideExternalMapLayers ? mapLayerOptions.hideExternalMapLayers : false;
  const fetchPublicMapLayerSources = mapLayerOptions?.fetchPublicMapLayerSources ? mapLayerOptions.fetchPublicMapLayerSources : false;

  // map layer settings from display style
  const [backgroundMapLayers, setBackgroundMapLayers] = React.useState<StyleMapLayerSettings[] | undefined>(getMapLayerSettingsFromViewport(activeViewport, true));
  const [overlayMapLayers, setOverlayMapLayers] = React.useState<StyleMapLayerSettings[] | undefined>(getMapLayerSettingsFromViewport(activeViewport, false));

  const loadMapLayerSettingsFromViewport = React.useCallback((viewport: Viewport) => {
    setBackgroundMapLayers(getMapLayerSettingsFromViewport(viewport, true));
    setOverlayMapLayers(getMapLayerSettingsFromViewport(viewport, false));
  }, [setBackgroundMapLayers, setOverlayMapLayers]);

  const [backgroundMapVisible, setBackgroundMapVisible] = React.useState(() => {
    if (activeViewport) {
      return activeViewport.viewFlags.backgroundMap;
    }
    return false;
  });

  React.useEffect(() => {
    const updateBackgroundMapVisible = () => setBackgroundMapVisible(activeViewport.viewFlags.backgroundMap);
    return activeViewport.onDisplayStyleChanged.addListener(updateBackgroundMapVisible);
  }, [activeViewport]);

  // 'isMounted' is used to prevent any async operation once the hook has been
  // unloaded.  Otherwise we get a 'Can't perform a React state update on an unmounted component.' warning in the console.
  const isMounted = React.useRef(false);
  React.useEffect(() => {
    isMounted.current = true;
    return () => {
      isMounted.current = false;
    };
  });

  // Setup onTileTreeLoad events listening.
  // This is needed because we need to know when the imagery provider
  // is created, and be able to monitor to status change.
  React.useEffect(() => {
    const handleTileTreeLoad = (args: TileTreeOwner) => {

      // Ignore non-map tile trees
      if (args.tileTree instanceof ImageryMapTileTree) {
        loadMapLayerSettingsFromViewport(activeViewport);
      }
    };

    return IModelApp.tileAdmin.onTileTreeLoad.addListener(handleTileTreeLoad);

  }, [activeViewport, loadMapLayerSettingsFromViewport]);

  React.useEffect(() => {
    const handleScaleRangeVisibilityChanged = (layerIndexes: MapLayerScaleRangeVisibility[]) => {
      const updateLayers = (array: StyleMapLayerSettings[] | undefined) => {
        if (array === undefined)
          return undefined;

        return array.map((curStyledLayer) => {
          const foundScaleRangeVisibility = layerIndexes.find((layerIdx) => layerIdx.index === curStyledLayer.layerIndex && layerIdx.isOverlay === curStyledLayer.isOverlay);
          if (undefined === foundScaleRangeVisibility)
            return curStyledLayer;
          else
            return { ...curStyledLayer, treeVisibility: foundScaleRangeVisibility.visibility };
        });

      };
      setBackgroundMapLayers(updateLayers(backgroundMapLayers));
      setOverlayMapLayers(updateLayers(overlayMapLayers));

    };

    return activeViewport.onMapLayerScaleRangeVisibilityChanged.addListener(handleScaleRangeVisibilityChanged);

  }, [activeViewport, backgroundMapLayers, loadMapLayerSettingsFromViewport, overlayMapLayers]);

  // Setup onMapImageryChanged events listening.

  React.useEffect(() => {
    const handleMapImageryChanged = (args: Readonly<MapImagerySettings>) => {

      if (args.backgroundLayers.length !== (backgroundMapLayers ? backgroundMapLayers.length : 0)
        || args.overlayLayers.length !== (overlayMapLayers ? overlayMapLayers.length : 0)) {
        loadMapLayerSettingsFromViewport(activeViewport);
      }
    };
    return activeViewport?.displayStyle.settings.onMapImageryChanged.addListener(handleMapImageryChanged);
  }, [activeViewport, backgroundMapLayers, loadMapLayerSettingsFromViewport, overlayMapLayers]);

  const handleProviderStatusChanged = React.useCallback((_args: MapLayerImageryProvider) => {
    loadMapLayerSettingsFromViewport(activeViewport);
  }, [loadMapLayerSettingsFromViewport, activeViewport]);

  // Triggered whenever a provider status change
  React.useEffect(() => {
    backgroundMapLayers?.forEach((layer) => { layer.provider?.onStatusChanged.addListener(handleProviderStatusChanged); });
    overlayMapLayers?.forEach((layer) => { layer.provider?.onStatusChanged.addListener(handleProviderStatusChanged); });

    return () => {
      backgroundMapLayers?.forEach((layer) => { layer.provider?.onStatusChanged.removeListener(handleProviderStatusChanged); });
      overlayMapLayers?.forEach((layer) => { layer.provider?.onStatusChanged.removeListener(handleProviderStatusChanged); });
    };

  }, [backgroundMapLayers, overlayMapLayers, activeViewport, loadMapLayerSettingsFromViewport, handleProviderStatusChanged]);

  // Monitor viewport updates, and refresh the widget accordingly.
  // Note: This is needed for multiple viewport applications.
  React.useEffect(() => {
    // Update background map status
    setBackgroundMapVisible(activeViewport.viewFlags.backgroundMap);

    // Refresh list of layers
    loadMapLayerSettingsFromViewport(activeViewport);

  }, [activeViewport, loadMapLayerSettingsFromViewport]);

  React.useEffect(() => {
    async function fetchSources() {

      let preferenceSources: MapLayerSource[] = [];
      const sourceLayers = await MapLayerSources.create(undefined, (fetchPublicMapLayerSources && !hideExternalMapLayersSection));

      const iModel = activeViewport.iModel;
      try {
        if (iModel?.iTwinId !== undefined) {
          preferenceSources = await MapLayerPreferences.getSources(iModel.iTwinId, iModel.iModelId);
        }
      } catch (err) {
        IModelApp.notifications.outputMessage(new NotifyMessageDetails(OutputMessagePriority.Error, IModelApp.localization.getLocalizedString("mapLayers:CustomAttach.ErrorLoadingLayers"), BentleyError.getErrorMessage(err)));
      }

      if (!isMounted.current) {
        return;
      }

      // This is where the list of sources first gets populated...
      const sources: MapLayerSource[] = [];
      const addSource = (source: MapLayerSource) => !source.baseMap && sources.push(source);  // No longer let MapLayerSources drive bg maps.
      sourceLayers?.allSource.forEach(addSource);
      const cpMappingStorage = new CustomParamsMappingStorage();
      preferenceSources.forEach((source) => {
        // Find existing entries to avoid adding duplicated sources
        if (!sources.find((curSource) => source.name === curSource.name)) {
          const cpMapping = cpMappingStorage.get(source.url.toLowerCase());
          if (cpMapping && cpMapping.length > 0) {
            CustomParamUtils.setSourceCustomParams(source, cpMapping[0].customParamNames);
          }
          addSource(source);
        }

      });
      sources.sort((a: MapLayerSource, b: MapLayerSource) => compareStrings(a.name.toLowerCase(), b.name.toLowerCase()));

      setMapSources(sources);
    }

    setLoadingSources(true);

    fetchSources().then(() => {
      if (isMounted.current) {
        setLoadingSources(false);
      }

    }).catch(() => {
      if (isMounted.current) {
        setLoadingSources(false);
      }
    });
  }, [setMapSources, fetchPublicMapLayerSources, hideExternalMapLayersSection, activeViewport.iModel]);

  /**
  * Handle change events in the MapLayerPreferences
  */
  React.useEffect(() => {
    const handleLayerSourceChange = async (changeType: MapLayerSourceChangeType, oldSource?: MapLayerSource, newSource?: MapLayerSource) => {
      const removeSource = (changeType === MapLayerSourceChangeType.Replaced || changeType === MapLayerSourceChangeType.Removed);
      const addSource = (changeType === MapLayerSourceChangeType.Replaced || changeType === MapLayerSourceChangeType.Added);

      let tmpSources = (mapSources ? [...mapSources] : undefined);
      if (removeSource) {
        if (oldSource && tmpSources) {
          tmpSources = tmpSources.filter((source) =>  source.name !== oldSource.name);

          // We don't update state in case of replacement... it will be done when the source is re-added right after.
          if (changeType !== MapLayerSourceChangeType.Replaced )
            setMapSources(tmpSources);
        }
      }

      if (addSource) {
        if (tmpSources && newSource && !tmpSources.find((curSource) => newSource.name === curSource.name)) {
          tmpSources.push(newSource);
          tmpSources.sort((a: MapLayerSource, b: MapLayerSource) => compareStrings(a.name.toLowerCase(), b.name.toLowerCase()));
          setMapSources(tmpSources);
        }
      }
    };
    return MapLayerPreferences.onLayerSourceChanged.addListener(handleLayerSourceChange);

  }, [setMapSources, mapSources]);

  // update when a different display style is loaded.
  React.useEffect(() => {
    const handleDisplayStyleChange = (vp: Viewport) => {
      loadMapLayerSettingsFromViewport(vp);
    };
    return activeViewport?.onDisplayStyleChanged.addListener(handleDisplayStyleChange);
  }, [activeViewport, loadMapLayerSettingsFromViewport]);

  const handleOnMenuItemSelection = React.useCallback((action: string, mapLayerSettings: StyleMapLayerSettings) => {
    if (!activeViewport || !activeViewport.displayStyle)
      return;

    const indexInDisplayStyle = activeViewport.displayStyle.findMapLayerIndexByNameAndSource(mapLayerSettings.name, mapLayerSettings.source, mapLayerSettings.isOverlay);
    if (indexInDisplayStyle < 0)
      return;

    switch (action) {
      case "delete":
        activeViewport.displayStyle.detachMapLayerByIndex({index: indexInDisplayStyle, isOverlay: mapLayerSettings.isOverlay});
        break;
      case "zoom-to-layer":
        activeViewport.viewMapLayerRange({index: indexInDisplayStyle, isOverlay: mapLayerSettings.isOverlay}, activeViewport).then((status) => {
          if (!status) {
            const msg = MapLayersUI.localization.getLocalizedString("mapLayers:Messages.NoRangeDefined");
            IModelApp.notifications.outputMessage(new NotifyMessageDetails(OutputMessagePriority.Error, `${msg} [${mapLayerSettings.name}]`));
          }
        }).catch((_error) => { });
        break;
    }

    // force UI to update
    loadMapLayerSettingsFromViewport(activeViewport);
  }, [activeViewport, loadMapLayerSettingsFromViewport]);

  const handleLayerVisibilityChange = React.useCallback((mapLayerSettings: StyleMapLayerSettings) => {
    if (activeViewport) {
      const isVisible = !mapLayerSettings.visible;

      const displayStyle = activeViewport.displayStyle;
      const indexInDisplayStyle = displayStyle.findMapLayerIndexByNameAndSource(mapLayerSettings.name, mapLayerSettings.source, mapLayerSettings.isOverlay);
      if (-1 !== indexInDisplayStyle) {
        // update the display style
        displayStyle.changeMapLayerProps({ visible: isVisible }, {index: indexInDisplayStyle, isOverlay: mapLayerSettings.isOverlay});

        // force UI to update
        loadMapLayerSettingsFromViewport(activeViewport);
      }
    }
  }, [activeViewport, loadMapLayerSettingsFromViewport]);

  const handleMapLayersToggle = React.useCallback(() => {
    if (activeViewport) {
      const newState = !backgroundMapVisible;
      activeViewport.viewFlags = activeViewport.viewFlags.with("backgroundMap", newState);
      setBackgroundMapVisible(newState);
    }
  }, [backgroundMapVisible, setBackgroundMapVisible, activeViewport]);

  const handleOnMapLayerDragEnd = React.useCallback((result: DropResult /* ,  _provided: ResponderProvided*/) => {
    const { destination, source } = result;

    if (!destination) // dropped outside of list
      return;

    // item was not moved
    if (destination.droppableId === source.droppableId && destination.index === source.index)
      return;

    let fromMapLayer: StyleMapLayerSettings | undefined;
    if (source.droppableId === "overlayMapLayers" && overlayMapLayers)
      fromMapLayer = overlayMapLayers[source.index];
    else if (source.droppableId === "backgroundMapLayers" && backgroundMapLayers)
      fromMapLayer = backgroundMapLayers[source.index];

    if (!fromMapLayer || !activeViewport)
      return;

    const displayStyle = activeViewport.displayStyle;
    let toMapLayer: StyleMapLayerSettings | undefined;
    let toIndexInDisplayStyle = -1;

    // If destination.index is undefined then the user dropped the map at the end of list of maps. To get the "actual" index in the style, look up index in style by name.
    // We need to do this because the order of layers in UI are reversed so higher layers appear above lower layers.
    if (undefined !== destination.index) {
      if (destination.droppableId === "overlayMapLayers" && overlayMapLayers)
        toMapLayer = overlayMapLayers[destination.index];
      else if (destination.droppableId === "backgroundMapLayers" && backgroundMapLayers)
        toMapLayer = backgroundMapLayers[destination.index];
      if (toMapLayer)
        toIndexInDisplayStyle = displayStyle.findMapLayerIndexByNameAndSource(toMapLayer.name, toMapLayer.source, toMapLayer.isOverlay);
    }

    const fromIndexInDisplayStyle = displayStyle.findMapLayerIndexByNameAndSource(fromMapLayer.name, fromMapLayer.source, fromMapLayer.isOverlay);
    if (fromIndexInDisplayStyle < 0)
      return;

    if (destination.droppableId !== source.droppableId) {
      // see if we moved from "overlayMapLayers" to "backgroundMapLayers" or vice-versa
      const settings = activeViewport.displayStyle.mapLayerAtIndex({index: fromIndexInDisplayStyle, isOverlay: fromMapLayer.isOverlay});
      if (settings) {
        activeViewport.displayStyle.detachMapLayerByIndex({index: fromIndexInDisplayStyle, isOverlay: fromMapLayer.isOverlay});

        // Manually reverse index when moved from one section to the other
        if (fromMapLayer.isOverlay && backgroundMapLayers) {
          toIndexInDisplayStyle = displayStyle.settings.mapImagery.backgroundLayers.length - destination.index;
        } else if (!fromMapLayer.isOverlay && overlayMapLayers) {
          toIndexInDisplayStyle = overlayMapLayers.length - destination.index;
        }

        activeViewport.displayStyle.attachMapLayer({ settings, mapLayerIndex: {isOverlay: !fromMapLayer.isOverlay, index: toIndexInDisplayStyle} });
      }
    } else {
      if (undefined === destination.index) {
        displayStyle.moveMapLayerToBottom({index: fromIndexInDisplayStyle, isOverlay: destination.droppableId === "overlayMapLayers"});
      } else {
        if (toMapLayer) {
          if (toIndexInDisplayStyle !== -1)
            displayStyle.moveMapLayerToIndex(fromIndexInDisplayStyle, toIndexInDisplayStyle, toMapLayer.isOverlay);
        }
      }
    }
    // Note: display style change is automatically applied to view via DisplayStyleState._synchBackgroundMapImagery()
    // So no need to call Viewport.invalidateRenderPlan() here

    // force UI to update
    loadMapLayerSettingsFromViewport(activeViewport);
  }, [loadMapLayerSettingsFromViewport, activeViewport, overlayMapLayers, backgroundMapLayers]);

  const handleRefreshFromStyle = React.useCallback(() => {
    if (activeViewport)
      loadMapLayerSettingsFromViewport(activeViewport);
  }, [activeViewport, loadMapLayerSettingsFromViewport]);

  const handleItemSelected = React.useCallback((isOverlay: boolean, _index: number) => {
    if (isOverlay ) {
      if (overlayMapLayers)
        setOverlayMapLayers([...overlayMapLayers]);
    } else {
      if (backgroundMapLayers)
        setBackgroundMapLayers([...backgroundMapLayers]);
    }
  }, [backgroundMapLayers, overlayMapLayers]);

  const hasItemSelected = React.useCallback((isOverlay: boolean) => {
    const layerList = (isOverlay ? overlayMapLayers : backgroundMapLayers);
    if (!layerList)
      return false;
    return undefined !== layerList?.find((value) => value.selected === true);
  }, [backgroundMapLayers, overlayMapLayers]);

  const changeLayerVisibility = React.useCallback((visible: boolean, index: number, isOverlay: boolean) => {
    activeViewport.displayStyle.changeMapLayerProps({ visible }, {index, isOverlay});
  }, [activeViewport]);

  const changeAllLayerVisibility = React.useCallback(async (visible: boolean, isOverlay?: boolean) => {
    if (isOverlay === undefined || !isOverlay)
      backgroundMapLayers?.forEach((layer) => changeLayerVisibility(visible, layer.layerIndex, layer.isOverlay));

    if (isOverlay === undefined || isOverlay)
      overlayMapLayers?.forEach((layer) => changeLayerVisibility(visible, layer.layerIndex, layer.isOverlay));
  }, [backgroundMapLayers, overlayMapLayers, changeLayerVisibility]);

  const invertAllLayerVisibility = React.useCallback(async (isOverlay?: boolean) => {
    if (isOverlay === undefined || !isOverlay)
      backgroundMapLayers?.forEach((layer) => changeLayerVisibility(!layer.visible, layer.layerIndex, layer.isOverlay));

    if (isOverlay === undefined || isOverlay)
      overlayMapLayers?.forEach((layer) => changeLayerVisibility(!layer.visible, layer.layerIndex, layer.isOverlay));
  }, [backgroundMapLayers, overlayMapLayers, changeLayerVisibility]);

  const detachSelectedLayers = React.useCallback(async (isOverlay: boolean) => {
    const layerList = (isOverlay ? overlayMapLayers : backgroundMapLayers);
    if (!layerList || layerList.length === 0)
      return;

    for (let i=0; i<layerList.length; i++) {
      if (layerList[i].selected) {
        const index = (layerList.length -1) - i;    // Layers are reverted order is display style
        activeViewport.displayStyle.detachMapLayerByIndex({isOverlay, index});
      }
    }

  }, [activeViewport, overlayMapLayers, backgroundMapLayers]);

  const selectAllLayers = React.useCallback(async (isOverlay: boolean) => {
    if (!overlayMapLayers || !backgroundMapLayers)
      return;

    const layerList = (isOverlay ? [...overlayMapLayers] : [...backgroundMapLayers]);
    const hasCheckedLayer = undefined !== layerList?.find((value) => value.selected === true);
    layerList.forEach((layer) => {layer.selected = !hasCheckedLayer;} );

    if (isOverlay)
      setOverlayMapLayers(layerList);
    else
      setBackgroundMapLayers(layerList);

  }, [overlayMapLayers, backgroundMapLayers]);

  const renderMapLayersList = React.useCallback((options: {isOverlay: boolean}): React.ReactElement<HTMLElement>  => {
    if (!overlayMapLayers || !backgroundMapLayers)
      return <></>;

    const {isOverlay} = options;
    const layerList = (isOverlay ? [...overlayMapLayers] : [...backgroundMapLayers]);

    const label =  (isOverlay ? overlaysLabel : underlaysLabel);
    return (
      <div className="map-manager-layer-wrapper" data-testid={"map-manager-layer-section"}>
        <MapManagerLayersHeader
          label={label}
          isOverlay={isOverlay}
          disabled={!backgroundMapVisible}
        />
        {(layerList && layerList.length > 0) &&
      <>
        <MapLayerActionButtons
          disabled={!backgroundMapVisible}
          disabledUnlink={!hasItemSelected(isOverlay)}
          hideAll={async () => changeAllLayerVisibility(false, isOverlay)}
          showAll={async () => changeAllLayerVisibility(true, isOverlay)}
          invert={async ()=>invertAllLayerVisibility(isOverlay)}
          selectAll={async ()=>selectAllLayers(isOverlay)}
          unlink={async ()=>detachSelectedLayers(isOverlay)}
          checked={hasItemSelected(isOverlay)}
        />
      </>
        }
        <MapLayerDroppable
          disabled={!backgroundMapVisible}
          isOverlay={isOverlay}
          layersList={layerList}
          mapLayerOptions={props.mapLayerOptions}
          getContainerForClone={props.getContainerForClone as any}
          activeViewport={props.activeViewport}
          onMenuItemSelected={handleOnMenuItemSelection}
          onItemVisibilityToggleClicked={handleLayerVisibilityChange}
          onItemSelected={handleItemSelected}
          onItemEdited={handleRefreshFromStyle} />
      </div>
    );

  },[backgroundMapLayers, backgroundMapVisible, changeAllLayerVisibility, detachSelectedLayers, handleItemSelected, handleLayerVisibilityChange, handleOnMenuItemSelection, handleRefreshFromStyle, hasItemSelected, invertAllLayerVisibility, overlayMapLayers, overlaysLabel, props.activeViewport, props.getContainerForClone, props.mapLayerOptions, selectAllLayers, underlaysLabel]);

  const [baseMapPanelLabel] = React.useState(MapLayersUI.localization.getLocalizedString("mapLayers:Basemap.BaseMapPanelTitle"));

  return (
    <SourceMapContext.Provider value={{
      activeViewport,
      loadingSources,
      sources: mapSources ? mapSources : [],
      bases: bgProviders,
      refreshFromStyle: handleRefreshFromStyle,
      backgroundLayers: backgroundMapLayers,
      overlayLayers: overlayMapLayers,
      mapLayerOptions,
    }}>
      {/* Header*/}
      <div className="map-manager-top-header">
        <span className="map-manager-header-label">{baseMapPanelLabel}</span>
        <div className="map-manager-header-buttons-group">
          <ToggleSwitch className="map-manager-toggle" checked={backgroundMapVisible} onChange={handleMapLayersToggle} />
          <MapLayerSettingsPopupButton disabled={!backgroundMapVisible} />
        </div>
      </div>

      <div className="map-manager-container">

        {/* Base map*/}
        <div className="map-manager-basemap">
          <BasemapPanel disabled={!backgroundMapVisible} />
        </div>

        {/* List of Layers (droppable) */}
        {!hideExternalMapLayersSection &&
        <div>
          <DragDropContext onDragEnd={handleOnMapLayerDragEnd}>
            {renderMapLayersList({isOverlay: false})}
            {renderMapLayersList({isOverlay: true})}
          </DragDropContext>
        </div>
        }
      </div >
    </SourceMapContext.Provider >
  );
}<|MERGE_RESOLUTION|>--- conflicted
+++ resolved
@@ -23,21 +23,13 @@
 import { MapLayersUI } from "../../mapLayers";
 import { MapLayerOptions, StyleMapLayerSettings } from "../Interfaces";
 import { BasemapPanel } from "./BasemapPanel";
-<<<<<<< HEAD
-import { MapLayerDroppable } from "./MapLayerDroppable";
-import { MapLayersUI } from "../../mapLayers";
-=======
->>>>>>> 5ba336b5
 import { MapLayerActionButtons } from "./MapLayerActionButtons";
 import { MapLayerDroppable } from "./MapLayerDroppable";
 import { MapLayerSettingsPopupButton } from "./MapLayerSettingsPopupButton";
-<<<<<<< HEAD
+import { MapManagerLayersHeader } from "./MapManagerMapLayersHeader";
 import { CustomParamsMappingStorage } from "../../CustomParamsMappingStorage";
 import { CustomParamUtils } from "../../CustomParamUtils";
 import "./MapLayerManager.scss";
-=======
-import { MapManagerLayersHeader } from "./MapManagerMapLayersHeader";
->>>>>>> 5ba336b5
 
 /** @internal */
 export interface SourceMapContextProps {
