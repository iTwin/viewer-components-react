--- conflicted
+++ resolved
@@ -300,9 +300,9 @@
           if (HierarchyNode.isClassGroupingNode(props.node)) {
             const groupingNodesFilterTargets: Map<Id64String, { childrenCount: number }> | undefined = props.node.extendedData?.filterTargets;
             const nestedFilterTargetElements = filterTargetElements.filter((filterTarget) => !groupingNodesFilterTargets?.has(filterTarget));
-            childrenCountMapPromise = this._idsCache.getAllChildrenCount({ elementIds: nestedFilterTargetElements });
+            childrenCountMapPromise = this.#idsCache.getAllChildrenCount({ elementIds: nestedFilterTargetElements });
           } else {
-            childrenCountMapPromise = this._idsCache.getAllChildrenCount({ elementIds: filterTargetElements });
+            childrenCountMapPromise = this.#idsCache.getAllChildrenCount({ elementIds: filterTargetElements });
           }
           observables.push(
             from(childrenCountMapPromise).pipe(
@@ -650,7 +650,7 @@
         return EMPTY;
       }
       const elementIds = new Set(node.key.instanceKeys.map(({ id }) => id));
-      return from(this._idsCache.getChildrenTree({ elementIds })).pipe(
+      return from(this.#idsCache.getChildrenTree({ elementIds })).pipe(
         map((childrenTree): Id64Set => {
           // Children tree contains provided elementIds, they are at the root of this tree.
           // We want to skip them and only get ids of children.
@@ -710,7 +710,7 @@
             }),
           );
           observables.push(
-            from(this._idsCache.getChildrenTree({ elementIds: filterTargetElements })).pipe(
+            from(this.#idsCache.getChildrenTree({ elementIds: filterTargetElements })).pipe(
               map((childrenTree) => getIdsFromChildrenTree({ tree: childrenTree })),
               map((childrenIds) => setDifference(childrenIds, elementsSet)),
               mergeMap((childElementIds) =>
@@ -860,13 +860,8 @@
     },
   ): Observable<void | undefined> {
     return defer(() => {
-<<<<<<< HEAD
       const { modelId, categoryId, elementIds, on, children } = props;
-      const viewport = this._props.viewport;
-=======
-      const { modelId, categoryId, elementIds, on } = props;
       const viewport = this.#props.viewport;
->>>>>>> 63cb5941
       return concat(
         on && !viewport.view.viewsModel(modelId) ? this.showModelWithoutAnyCategoriesOrElements(modelId) : EMPTY,
         defer(() => {
@@ -900,9 +895,8 @@
    * @see `changeElementState`
    */
   private changeElementGroupingNodeState(node: GroupingHierarchyNode, on: boolean): Observable<void> {
-<<<<<<< HEAD
     const { modelId, categoryId, elementIds } = this.getGroupingNodeInfo(node);
-    const result = from(this._idsCache.getChildrenTree({ elementIds })).pipe(
+    const result = from(this.#idsCache.getChildrenTree({ elementIds })).pipe(
       map((childrenTree) => getIdsFromChildrenTree({ tree: childrenTree, predicate: ({ depth }) => depth > 0 })),
       mergeMap((children) =>
         this.doChangeElementsState({
@@ -914,11 +908,7 @@
         }),
       ),
     );
-    return createVisibilityHandlerResult(this, { node, on }, result, this._props.overrides?.changeElementGroupingNodeState);
-=======
-    const result = this.doChangeElementsState({ ...this.getGroupingNodeInfo(node), on });
     return createVisibilityHandlerResult(this, { node, on }, result, this.#props.overrides?.changeElementGroupingNodeState);
->>>>>>> 63cb5941
   }
 
   /**
@@ -1103,12 +1093,8 @@
     const { modelId, categoryIds } = props.categoryProps;
     return from(Id64.iterable(categoryIds)).pipe(
       mergeMap((categoryId) => {
-<<<<<<< HEAD
-=======
-        const totalCount = this.#idsCache.getCategoryElementsCount(modelId, categoryId);
->>>>>>> 63cb5941
         return forkJoin({
-          totalCount: from(this._idsCache.getCategoryElementsCount(modelId, categoryId)),
+          totalCount: from(this.#idsCache.getCategoryElementsCount(modelId, categoryId)),
           alwaysDrawn: this.getAlwaysOrNeverDrawnElements({ modelIds: modelId, categoryIds: categoryId, setType: "always" }),
           neverDrawn: this.getAlwaysOrNeverDrawnElements({ modelIds: modelId, categoryIds: categoryId, setType: "never" }),
         }).pipe(
@@ -1135,15 +1121,14 @@
   }
 
   private getAlwaysOrNeverDrawnElements(props: GetElementsTreeProps): Observable<Id64Set> {
-<<<<<<< HEAD
-    if (!this._filteredTree) {
-      return this._alwaysAndNeverDrawnElements
+    if (!this.#filteredTree) {
+      return this.#alwaysAndNeverDrawnElements
         .getElementsTree(props)
         .pipe(map((childrenTree) => getIdsFromChildrenTree({ tree: childrenTree, predicate: ({ treeEntry }) => treeEntry.isInAlwaysOrNeverDrawnSet })));
     }
     return forkJoin({
-      filteredTree: from(this._filteredTree),
-      childrenTree: this._alwaysAndNeverDrawnElements.getElementsTree(props),
+      filteredTree: from(this.#filteredTree),
+      childrenTree: this.#alwaysAndNeverDrawnElements.getElementsTree(props),
     }).pipe(
       map(({ filteredTree, childrenTree }) => {
         const parentIdsPath = [props.modelIds];
@@ -1159,11 +1144,6 @@
           : new Set();
       }),
     );
-=======
-    return this.#alwaysAndNeverDrawnElements
-      .getElementsTree(props)
-      .pipe(map((childrenTree) => getIdsFromChildrenTree({ tree: childrenTree, predicate: ({ treeEntry }) => treeEntry.isInAlwaysOrNeverDrawnSet })));
->>>>>>> 63cb5941
   }
 
   private clearAlwaysAndNeverDrawnElements(props: { categoryIds: Id64Arg; modelId: Id64String }) {
