--- conflicted
+++ resolved
@@ -11,19 +11,15 @@
 import { FrontendDevTools } from "@itwin/frontend-devtools";
 import { ArcGisAccessClient } from "@itwin/map-layers-auth";
 import { QuantityFormatting } from "@itwin/quantity-formatting-react";
-<<<<<<< HEAD
-import { Viewer as WebViewer } from "@itwin/web-viewer-react";
-=======
 import { ViewerStatusbarItemsProvider, Viewer as WebViewer } from "@itwin/web-viewer-react";
->>>>>>> b0434540
 import { unifiedSelectionStorage } from "../SelectionStorage";
 import { getUiProvidersConfig } from "../UiProvidersConfig";
 import { ApiKeys } from "./ApiKeys";
 import { useAuthorizationContext } from "./Authorization";
-<<<<<<< HEAD
+import { statusBarActionsProvider, ViewerOptionsProvider } from "./ViewerOptions";
 import { FormatManager } from "./quantity-formatting/FormatManager";
-import { statusBarActionsProvider, ViewerOptionsProvider } from "./ViewerOptions";
-
+
+import type { ComponentPropsWithoutRef } from "react";
 import type { FormatSet } from "@itwin/ecschema-metadata";
 import type { UiProvidersConfig } from "../UiProvidersConfig";
 
@@ -52,13 +48,6 @@
     formats: {},
   },
 ];
-=======
-import { FormatManager } from "./FormatManager";
-import { statusBarActionsProvider, ViewerOptionsProvider } from "./ViewerOptions";
-
-import type { ComponentPropsWithoutRef } from "react";
-import type { UiProvidersConfig } from "../UiProvidersConfig";
->>>>>>> b0434540
 
 export function Viewer() {
   return (
