--- conflicted
+++ resolved
@@ -191,43 +191,6 @@
 
 #### Displaying a subset of the tree
 
-<<<<<<< HEAD
-Models tree allows displaying a subset of all nodes by providing a `getFilteredPaths` function, which receives a `createInstanceKeyPaths` function for creating hierarchy node paths from instance keys or an instance label and returns a list of hierarchy node paths targeting some nodes. When these paths are provided, the displayed hierarchy consists only of the targeted nodes, their ancestors, and their children. Example implementation of `getFilteredPaths`:
-
-```tsx
-type UseModelsTreeProps = Parameters<typeof useModelsTree>[0];
-type GetFilteredPathsType = Exclude<UseModelsTreeProps["getFilteredPaths"], undefined>;
-interface CustomModelsTreeProps {
-  viewport: Viewport;
-  selectionStorage: SelectionStorage;
-  imodel: IModelConnection;
-  targetItems: InstanceKey[];
-}
-
-function CustomModelsTreeComponent({ viewport, selectionStorage, imodel, targetItems }: CustomModelsTreeProps) {
-  const getFilteredPaths = useCallback<GetFilteredPathsType>(
-    async ({ createInstanceKeyPaths }) => {
-      return createInstanceKeyPaths({
-        // list of instance keys representing nodes that should be displayed in the hierarchy
-        targetItems,
-      });
-    },
-    [targetItems],
-  );
-
-  const { modelsTreeProps, rendererProps } = useModelsTree({ activeView: viewport, getFilteredPaths });
-
-  return (
-    <VisibilityTree
-      {...modelsTreeProps}
-      selectionStorage={selectionStorage}
-      imodel={imodel}
-      treeRenderer={(props) => <VisibilityTreeRenderer {...props} {...rendererProps} />}
-    />
-  );
-}
-```
-=======
 Models tree allows displaying a subset of all nodes by providing a `getFilteredPaths` function. This function receives a helper function called `createInstanceKeyPaths`, which can generate paths from either:
 
 - a list of instance keys (`targetItems`)
@@ -371,7 +334,6 @@
   }
   ```
     <!-- END EXTRACTION -->
->>>>>>> 2548a657
 
 ### Categories tree
 
