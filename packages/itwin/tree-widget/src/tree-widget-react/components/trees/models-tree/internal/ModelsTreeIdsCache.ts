--- conflicted
+++ resolved
@@ -3,13 +3,7 @@
  * See LICENSE.md in the project root for license terms and full copyright notice.
  *--------------------------------------------------------------------------------------------*/
 
-<<<<<<< HEAD
-import { assert } from "@itwin/core-bentley";
-=======
-import type { Subscription } from "rxjs";
-import { bufferTime, filter, firstValueFrom, mergeAll, mergeMap, ReplaySubject, Subject } from "rxjs";
 import { assert, Id64 } from "@itwin/core-bentley";
->>>>>>> 63987cc2
 import { IModel } from "@itwin/core-common";
 import {
   GEOMETRIC_MODEL_3D_CLASS_NAME,
@@ -370,13 +364,8 @@
 
   public async getCategoriesModeledElements(modelId: Id64String, categoryIds: Id64Arg): Promise<Id64Array> {
     const modelWithCategoryModeledElements = await this.getModelWithCategoryModeledElements();
-<<<<<<< HEAD
-    const result = new Array<ElementId>();
-    for (const categoryId of categoryIds) {
-=======
     const result = new Array<Id64String>();
     for (const categoryId of Id64.iterable(categoryIds)) {
->>>>>>> 63987cc2
       const entry = modelWithCategoryModeledElements.get(`${modelId}-${categoryId}`);
       if (entry !== undefined) {
         result.push(...entry);
