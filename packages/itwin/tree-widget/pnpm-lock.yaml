--- conflicted
+++ resolved
@@ -2685,21 +2685,9 @@
     resolution: {integrity: sha512-MjYsKHO5O7mCsmRGxWcLWheFqN9DJ/2TmngvjKXihe6efViPqc274+Fx/4fYj/r03+ESvBdTXK0V6tA3rgez1g==}
     engines: {node: '>= 0.4'}
 
-<<<<<<< HEAD
-  is-regexp@1.0.0:
-    resolution: {integrity: sha512-7zjFAPO4/gwyQAAgRRmqeEeyIICSdmCqa3tsVHMdBzaXXRiqopZL4Cyghg/XulGWrtABTpbnYYzzIRffLkP4oA==}
-    engines: {node: '>=0.10.0'}
-
   is-set@2.0.3:
     resolution: {integrity: sha512-iPAjerrse27/ygGLxw+EBR9agv9Y6uLeYVJMu+QNCoouJ1/1ri0mGrcWpfCqFZuzzx3WjtwxG098X+n4OuRkPg==}
     engines: {node: '>= 0.4'}
-=======
-  is-set@2.0.2:
-    resolution: {integrity: sha512-+2cnTEZeY5z/iXGbLhPrOAaK/Mau5k5eXq9j14CpRTftq0pAJu2MwVRSZhyZWBzx3o6X795Lz6Bpb6R0GKf37g==}
-
-  is-shared-array-buffer@1.0.2:
-    resolution: {integrity: sha512-sqN2UDu1/0y6uvXyStCOzyhAjCSlHceFoMKJW8W9EU9cvic/QdsZ0kEU93HEy3IUEFZIiH/3w+AH/UQbPHNdhA==}
->>>>>>> 3a3108e1
 
   is-shared-array-buffer@1.0.4:
     resolution: {integrity: sha512-ISWac8drv4ZGfwKl5slpHG9OwPNty4jOWPRIhBpxOoD+hqITiwuipOQ2bNthAzwA3B4fIjO4Nln74N0S9byq8A==}
@@ -4712,7 +4700,7 @@
       rimraf: 3.0.2
       tree-kill: 1.2.2
       typedoc: 0.26.11(typescript@5.6.3)
-      typedoc-plugin-merge-modules: 6.1.0(typedoc@0.26.11(typescript@5.6.3))
+      typedoc-plugin-merge-modules: 6.1.0(typedoc@0.26.11(typescript@5.2.2))
       typescript: 5.6.3
       wtfnode: 0.9.4
       yargs: 17.7.2
@@ -5165,31 +5153,18 @@
 
   '@microsoft/api-extractor-model@7.29.9(@types/node@22.13.9)':
     dependencies:
-<<<<<<< HEAD
       '@microsoft/tsdoc': 0.15.1
       '@microsoft/tsdoc-config': 0.17.1
-      '@rushstack/node-core-library': 5.10.0(@types/node@18.18.10)
-=======
-      '@microsoft/tsdoc': 0.15.0
-      '@microsoft/tsdoc-config': 0.17.0
       '@rushstack/node-core-library': 5.10.0(@types/node@22.13.9)
->>>>>>> 3a3108e1
     transitivePeerDependencies:
       - '@types/node'
 
   '@microsoft/api-extractor@7.47.12(@types/node@22.13.9)':
     dependencies:
-<<<<<<< HEAD
-      '@microsoft/api-extractor-model': 7.29.9(@types/node@18.18.10)
+      '@microsoft/api-extractor-model': 7.29.9(@types/node@22.13.9)
       '@microsoft/tsdoc': 0.15.1
       '@microsoft/tsdoc-config': 0.17.1
-      '@rushstack/node-core-library': 5.10.0(@types/node@18.18.10)
-=======
-      '@microsoft/api-extractor-model': 7.29.9(@types/node@22.13.9)
-      '@microsoft/tsdoc': 0.15.0
-      '@microsoft/tsdoc-config': 0.17.0
       '@rushstack/node-core-library': 5.10.0(@types/node@22.13.9)
->>>>>>> 3a3108e1
       '@rushstack/rig-package': 0.5.3
       '@rushstack/terminal': 0.14.3(@types/node@22.13.9)
       '@rushstack/ts-command-line': 4.23.1(@types/node@22.13.9)
@@ -5405,13 +5380,8 @@
 
   '@types/express-serve-static-core@4.19.6':
     dependencies:
-<<<<<<< HEAD
-      '@types/node': 18.18.10
+      '@types/node': 22.13.9
       '@types/qs': 6.9.18
-=======
-      '@types/node': 22.13.9
-      '@types/qs': 6.9.17
->>>>>>> 3a3108e1
       '@types/range-parser': 1.2.7
       '@types/send': 0.17.4
 
@@ -7499,17 +7469,7 @@
       has-tostringtag: 1.0.2
       hasown: 2.0.2
 
-<<<<<<< HEAD
-  is-regexp@1.0.0: {}
-
   is-set@2.0.3: {}
-=======
-  is-set@2.0.2: {}
-
-  is-shared-array-buffer@1.0.2:
-    dependencies:
-      call-bind: 1.0.5
->>>>>>> 3a3108e1
 
   is-shared-array-buffer@1.0.4:
     dependencies:
@@ -8376,14 +8336,6 @@
 
   queue-microtask@1.2.3: {}
 
-<<<<<<< HEAD
-  quibble@0.9.2:
-    dependencies:
-      lodash: 4.17.21
-      resolve: 1.22.10
-
-=======
->>>>>>> 3a3108e1
   quick-lru@5.1.1: {}
 
   raf@3.4.0:
@@ -9155,7 +9107,7 @@
       possible-typed-array-names: 1.0.0
       reflect.getprototypeof: 1.0.10
 
-  typedoc-plugin-merge-modules@6.1.0(typedoc@0.26.11(typescript@5.6.3)):
+  typedoc-plugin-merge-modules@6.1.0(typedoc@0.26.11(typescript@5.2.2)):
     dependencies:
       typedoc: 0.26.11(typescript@5.6.3)
 
