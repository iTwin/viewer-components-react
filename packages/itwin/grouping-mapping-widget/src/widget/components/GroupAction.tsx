/*---------------------------------------------------------------------------------------------
* Copyright (c) Bentley Systems, Incorporated. All rights reserved.
* See LICENSE.md in the project root for license terms and full copyright notice.
*--------------------------------------------------------------------------------------------*/
import type { IModelConnection } from "@itwin/core-frontend";
import type {
  ISelectionProvider,
  SelectionChangeEventArgs,
} from "@itwin/presentation-frontend";
import { Presentation } from "@itwin/presentation-frontend";
import { useActiveIModelConnection } from "@itwin/appui-react";
import {
  Fieldset,
  LabeledInput,
  RadioTile,
  RadioTileGroup,
  Small,
  toaster,
} from "@itwin/itwinui-react";
import React, { useCallback, useEffect, useState } from "react";
<<<<<<< HEAD
import {
  EmptyMessage,
  handleError,
  handleInputChange,
  WidgetHeader,
} from "./utils";
import type { GroupType } from "./Grouping";
=======
import { handleError, handleInputChange, LoadingSpinner, WidgetHeader } from "./utils";
import type { IGroupTyped } from "./Grouping";
>>>>>>> ae8d1dd6
import "./GroupAction.scss";
import ActionPanel from "./ActionPanel";
import useValidator, { NAME_REQUIREMENTS } from "../hooks/useValidator";
import type { PropertyRecord } from "@itwin/appui-abstract";
import { GroupQueryBuilderContainer } from "./GroupQueryBuilderContainer";
import { QueryBuilder } from "./QueryBuilder";
import {
  transparentOverriddenElements,
  visualizeElementsByQuery,
  zoomToElements,
} from "./viewerUtils";
import { GroupQueryBuilderContext } from "./context/GroupQueryBuilderContext";
import { useGroupingMappingApiConfig } from "./context/GroupingApiConfigContext";
import { useMappingClient } from "./context/MappingClientContext";
import { useCustomUIProvider } from "./context/CustomUIProviderContext";
import ManualUIProvider from "./provider/ManualUIProvider";
import SearchUIProvider from "./provider/SearchUIProvider";
import { SvgCursor, SvgDraw, SvgSearch } from "@itwin/itwinui-icons-react";

interface GroupActionProps {
  iModelId: string;
  mappingId: string;
<<<<<<< HEAD
  group?: GroupType;
  queryGenerationType?: string;
=======
  group?: IGroupTyped;
>>>>>>> ae8d1dd6
  goBack: () => Promise<void>;
  resetView: () => Promise<void>;
}

const GroupAction = ({
  iModelId,
  mappingId,
  group,
  queryGenerationType,
  goBack,
  resetView,
}: GroupActionProps) => {
  const iModelConnection = useActiveIModelConnection() as IModelConnection;
  const { getAccessToken } = useGroupingMappingApiConfig();
  const mappingClient = useMappingClient();
  const uiProviders = useCustomUIProvider();

  const [details, setDetails] = useState({
    groupName: group?.groupName ?? "",
    description: group?.description ?? "",
  });
  const [query, setQuery] = useState<string>("");
  const [simpleSelectionQuery, setSimpleSelectionQuery] = useState<string>("");
  const [validator, showValidationMessage] = useValidator();
  const [isLoading, setIsLoading] = useState<boolean>(false);
  const [isRendering, setIsRendering] = useState<boolean>(false);
  const [currentPropertyList, setCurrentPropertyList] = React.useState<
    PropertyRecord[]
  >([]);
  const [queryBuilder, setQueryBuilder] = React.useState<QueryBuilder>(
    new QueryBuilder(undefined),
  );
  const [localQueryGenerationType, setQueryGenerationType] =
    React.useState(queryGenerationType);

  const changeGroupByType = async (
    event: React.ChangeEvent<HTMLInputElement>,
  ) => {
    const {
      target: { value },
    } = event;
    setQueryGenerationType(value);
    Presentation.selection.clearSelection(
      "GroupingMappingWidget",
      iModelConnection,
    );
    setQuery("");
    setSimpleSelectionQuery("");
    await resetView();
  };

  useEffect(() => {
    const removeListener = Presentation.selection.selectionChange.addListener(
      async (
        evt: SelectionChangeEventArgs,
        selectionProvider: ISelectionProvider,
      ) => {
        if (localQueryGenerationType === "Selection") {
          const selection = selectionProvider.getSelection(
            evt.imodel,
            evt.level,
          );
          const query =
            selection.instanceKeys.size > 0
              ? `SELECT ECInstanceId FROM ${selection.instanceKeys.keys().next().value
              }`
              : "";
          setSimpleSelectionQuery(query);
        }
      },
    );
    return () => {
      removeListener();
    };
  }, [iModelConnection, localQueryGenerationType]);

  useEffect(() => {
    const reemphasize = async () => {
      try {
        if (!query || query === "") {
          return;
        }

        if (
          localQueryGenerationType === "Selection" &&
          currentPropertyList.length === 0
        ) {
          return;
        }

        setIsRendering(true);
        transparentOverriddenElements();
        const resolvedHiliteIds = await visualizeElementsByQuery(
          query,
          "red",
          iModelConnection,
        );
        await zoomToElements(resolvedHiliteIds);
      } catch {
        toaster.negative("Sorry, we have failed to generate a valid query. 😔");
      } finally {
        setIsRendering(false);
      }
    };

    void reemphasize();
  }, [iModelConnection, query, currentPropertyList, localQueryGenerationType]);

  useEffect(() => {
    Presentation.selection.clearSelection(
      "GroupingMappingWidget",
      iModelConnection,
    );
  }, [iModelConnection]);

  const updateQuery = useCallback(
    (newQuery: string) => {
      setQuery(newQuery);
    },
    [setQuery],
  );

  const isUpdating = isLoading || isRendering;

  const save = useCallback(async () => {
    if (!validator.allValid()) {
      showValidationMessage(true);
      return;
    }
    try {
      setIsLoading(true);
      const currentQuery = query || simpleSelectionQuery;

      const accessToken = await getAccessToken();

      group
        ? await mappingClient.updateGroup(
          accessToken,
          iModelId,
          mappingId,
          group.id ?? "",
          { ...details, query: currentQuery },
        )
        : await mappingClient.createGroup(accessToken, iModelId, mappingId, {
          ...details,
          query: currentQuery,
        });
      Presentation.selection.clearSelection(
        "GroupingMappingWidget",
        iModelConnection,
      );
      await goBack();
    } catch (error: any) {
      handleError(error.status);
      setIsLoading(false);
    }
  }, [
    details,
    goBack,
    group,
    iModelConnection,
    iModelId,
    mappingId,
    query,
    showValidationMessage,
    simpleSelectionQuery,
    validator,
    getAccessToken,
    mappingClient,
  ]);

  const queryGenerationComponent = () => {
    switch (localQueryGenerationType) {
      case "Selection": {
        return (
          <GroupQueryBuilderContext.Provider
            value={{
              currentPropertyList,
              setCurrentPropertyList,
              query,
              setQuery,
              queryBuilder,
              setQueryBuilder,
              isLoading,
              isRendering,
              resetView,
            }}
          >
            <GroupQueryBuilderContainer />
          </GroupQueryBuilderContext.Provider>
        );
      }
      case "Search": {
        return (
          <SearchUIProvider
            updateQuery={updateQuery}
            isUpdating={isUpdating}
            resetView={resetView}
          />
        );
      }
      case "Manual": {
        return (
          <ManualUIProvider
            updateQuery={updateQuery}
            isUpdating={isUpdating}
            resetView={resetView}
          />
        );
      }
      default: {
        if (localQueryGenerationType && localQueryGenerationType.length > 0) {
          const selectedUIProvider = uiProviders.find(
            (e) => e.name === localQueryGenerationType,
          );
          if (selectedUIProvider) {
            return React.createElement(selectedUIProvider.uiComponent, {
              updateQuery,
              isUpdating: isLoading || isRendering,
              resetView,
            });
          }
        }
        return <EmptyMessage message='No query generation method selected. ' />;
      }
    }
  };

  const isBlockingActions = !(
    details.groupName &&
    (query || simpleSelectionQuery) &&
    !isRendering &&
    !isLoading
  );

  return (
    <>
      <WidgetHeader
        title={group ? group.groupName ?? "" : "Add Group"}
        returnFn={async () => {
          Presentation.selection.clearSelection(
            "GroupingMappingWidget",
            iModelConnection,
          );
          await goBack();
        }}
      />
      <div className='gmw-group-add-modify-container'>
        <Fieldset legend='Group Details' className='gmw-group-details'>
          <Small className='gmw-field-legend'>
            Asterisk * indicates mandatory fields.
          </Small>
          <LabeledInput
            id='groupName'
            name='groupName'
            label='Name'
            value={details.groupName}
            required
            onChange={(event) => {
              handleInputChange(event, details, setDetails);
              validator.showMessageFor("groupName");
            }}
            message={validator.message(
              "groupName",
              details.groupName,
              NAME_REQUIREMENTS,
            )}
            status={
              validator.message(
                "groupName",
                details.groupName,
                NAME_REQUIREMENTS,
              )
                ? "negative"
                : undefined
            }
            onBlur={() => {
              validator.showMessageFor("groupName");
            }}
            onBlurCapture={(event) => {
              handleInputChange(event, details, setDetails);
              validator.showMessageFor("groupName");
            }}
          />
          <LabeledInput
            id='description'
            name='description'
            label='Description'
            value={details.description}
            onChange={(event) => {
              handleInputChange(event, details, setDetails);
            }}
          />
        </Fieldset>
        <Fieldset legend='Group By' className='gmw-query-builder-container'>
          <RadioTileGroup className='gmw-radio-group-tile' required>
            {(uiProviders === undefined || uiProviders.length === 0) && (
              <>
                <RadioTile
                  name={"groupby"}
                  icon={<SvgCursor />}
                  onChange={changeGroupByType}
                  value={"Selection"}
                  label={"Selection"}
                  disabled={isLoading || isRendering}
                  checked={localQueryGenerationType === "Selection"}
                />
                <RadioTile
                  icon={<SvgSearch />}
                  name={"groupby"}
                  onChange={changeGroupByType}
                  value={"Search"}
                  label={"Query Keywords"}
                  disabled={isLoading || isRendering}
                  checked={localQueryGenerationType === "Search"}
                />
                <RadioTile
                  icon={<SvgDraw />}
                  name={"groupby"}
                  onChange={changeGroupByType}
                  value={"Manual"}
                  label={"Manual Query"}
                  disabled={isLoading || isRendering}
                  checked={localQueryGenerationType === "Manual"}
                />
              </>
            )}
            {uiProviders?.map((ext) => (
              <RadioTile
                key={ext.name}
                icon={ext.icon}
                name={"groupby"}
                onChange={changeGroupByType}
                value={ext.name}
                label={ext.displayLabel}
                disabled={isLoading || isRendering}
                checked={localQueryGenerationType === ext.name}
              />
            ))}
          </RadioTileGroup>
          {localQueryGenerationType && queryGenerationComponent()}
        </Fieldset>
      </div>
      <ActionPanel
        onSave={async () => {
          await save();
        }}
        onCancel={async () => {
          Presentation.selection.clearSelection(
            "GroupingMappingWidget",
            iModelConnection,
          );
          await goBack();
        }}
        isSavingDisabled={isBlockingActions}
        isLoading={isLoading}
      />
    </>
  );
};

export default GroupAction;<|MERGE_RESOLUTION|>--- conflicted
+++ resolved
@@ -18,18 +18,13 @@
   toaster,
 } from "@itwin/itwinui-react";
 import React, { useCallback, useEffect, useState } from "react";
-<<<<<<< HEAD
 import {
   EmptyMessage,
   handleError,
   handleInputChange,
   WidgetHeader,
 } from "./utils";
-import type { GroupType } from "./Grouping";
-=======
-import { handleError, handleInputChange, LoadingSpinner, WidgetHeader } from "./utils";
 import type { IGroupTyped } from "./Grouping";
->>>>>>> ae8d1dd6
 import "./GroupAction.scss";
 import ActionPanel from "./ActionPanel";
 import useValidator, { NAME_REQUIREMENTS } from "../hooks/useValidator";
@@ -52,12 +47,8 @@
 interface GroupActionProps {
   iModelId: string;
   mappingId: string;
-<<<<<<< HEAD
   group?: GroupType;
   queryGenerationType?: string;
-=======
-  group?: IGroupTyped;
->>>>>>> ae8d1dd6
   goBack: () => Promise<void>;
   resetView: () => Promise<void>;
 }
@@ -353,7 +344,9 @@
           />
         </Fieldset>
         <Fieldset legend='Group By' className='gmw-query-builder-container'>
-          <RadioTileGroup className='gmw-radio-group-tile' required>
+          <RadioTileGroup
+            className='gmw-radio-group-tile'
+            required>
             {(uiProviders === undefined || uiProviders.length === 0) && (
               <>
                 <RadioTile
