/*---------------------------------------------------------------------------------------------
 * Copyright (c) Bentley Systems, Incorporated. All rights reserved.
 * See LICENSE.md in the project root for license terms and full copyright notice.
 *--------------------------------------------------------------------------------------------*/

import {
  createClassBasedHierarchyDefinition, createNodesQueryClauseFactory, HierarchyNode, NodeSelectClauseColumnNames,
} from "@itwin/presentation-hierarchies";
import { createBisInstanceLabelSelectClauseFactory, ECSql } from "@itwin/presentation-shared";
import { pushToMap } from "../common/Utils";

import type { Id64String } from "@itwin/core-bentley";
import type {
  DefineHierarchyLevelProps,
  DefineInstanceNodeChildHierarchyLevelProps,
  DefineRootHierarchyLevelProps,
  HierarchyDefinition,
  HierarchyLevelDefinition,
  HierarchyNodeIdentifiersPath,
  HierarchyNodesDefinition,
  LimitingECSqlQueryExecutor,
  NodesQueryClauseFactory,
  ProcessedHierarchyNode,
} from "@itwin/presentation-hierarchies";
import type { ECClassHierarchyInspector, ECSchemaProvider, ECSqlBinding, IInstanceLabelSelectClauseFactory, InstanceKey } from "@itwin/presentation-shared";
import type { SubjectModelIdsCache } from "./SubjectModelIdsCache";

interface ModelsTreeDefinitionProps {
  imodelAccess: ECSchemaProvider & ECClassHierarchyInspector & LimitingECSqlQueryExecutor;
  subjectModelIdsCache: SubjectModelIdsCache;
}

interface ModelsTreeInstanceKeyPathsFromInstanceKeysProps {
  imodelAccess: ECClassHierarchyInspector & LimitingECSqlQueryExecutor;
  subjectModelIdsCache: SubjectModelIdsCache;
  keys: InstanceKey[];
}

interface ModelsTreeInstanceKeyPathsFromInstanceLabelProps {
  imodelAccess: ECClassHierarchyInspector & LimitingECSqlQueryExecutor;
  subjectModelIdsCache: SubjectModelIdsCache;
  label: string;
}

export type ModelsTreeInstanceKeyPathsProps = ModelsTreeInstanceKeyPathsFromInstanceKeysProps | ModelsTreeInstanceKeyPathsFromInstanceLabelProps;

// eslint-disable-next-line @typescript-eslint/no-redeclare
export namespace ModelsTreeInstanceKeyPathsProps {
  export function isLabelProps(props: ModelsTreeInstanceKeyPathsProps): props is ModelsTreeInstanceKeyPathsFromInstanceLabelProps {
    return !!(props as ModelsTreeInstanceKeyPathsFromInstanceLabelProps).label;
  }
}

export class ModelsTreeDefinition implements HierarchyDefinition {
  private _impl: HierarchyDefinition;
  private _subjectModelIdsCache: SubjectModelIdsCache;
  private _selectQueryFactory: NodesQueryClauseFactory;
  private _nodeLabelSelectClauseFactory: IInstanceLabelSelectClauseFactory;

  public constructor(props: ModelsTreeDefinitionProps) {
    this._impl = createClassBasedHierarchyDefinition({
      classHierarchyInspector: props.imodelAccess,
      hierarchy: {
        rootNodes: async (requestProps) => this.createRootHierarchyLevelDefinition(requestProps),
        childNodes: [
          {
            parentNodeClassName: "BisCore.Subject",
            definitions: async (requestProps: DefineInstanceNodeChildHierarchyLevelProps) => this.createSubjectChildrenQuery(requestProps),
          },
          {
            parentNodeClassName: "BisCore.ISubModeledElement",
            definitions: async (requestProps: DefineInstanceNodeChildHierarchyLevelProps) => this.createISubModeledElementChildrenQuery(requestProps),
          },
          {
            parentNodeClassName: "BisCore.GeometricModel3d",
            definitions: async (requestProps: DefineInstanceNodeChildHierarchyLevelProps) => this.createGeometricModel3dChildrenQuery(requestProps),
          },
          {
            parentNodeClassName: "BisCore.SpatialCategory",
            definitions: async (requestProps: DefineInstanceNodeChildHierarchyLevelProps) => this.createSpatialCategoryChildrenQuery(requestProps),
          },
          {
            parentNodeClassName: "BisCore.GeometricElement3d",
            definitions: async (requestProps: DefineInstanceNodeChildHierarchyLevelProps) => this.createGeometricElement3dChildrenQuery(requestProps),
          },
        ],
      },
    });
    this._subjectModelIdsCache = props.subjectModelIdsCache;
    this._selectQueryFactory = createNodesQueryClauseFactory({ imodelAccess: props.imodelAccess });
    this._nodeLabelSelectClauseFactory = createBisInstanceLabelSelectClauseFactory({ classHierarchyInspector: props.imodelAccess });
  }

  public async postProcessNode(node: ProcessedHierarchyNode): Promise<ProcessedHierarchyNode> {
    if (HierarchyNode.isClassGroupingNode(node)) {
      // `imageId` is assigned to instance nodes at query time, but grouping ones need to
      // be handled during post-processing
      // Add `modelId` and `categoryId` from the first grouped element.
      const childExtendedData = node.children[0].extendedData;
      return { ...node, extendedData: { ...node.extendedData, ...childExtendedData, imageId: "icon-ec-class" } };
    }
    return node;
  }

  public async defineHierarchyLevel(props: DefineHierarchyLevelProps) {
    return this._impl.defineHierarchyLevel(props);
  }

  private async createRootHierarchyLevelDefinition(props: DefineRootHierarchyLevelProps): Promise<HierarchyLevelDefinition> {
    const instanceFilterClauses = await this._selectQueryFactory.createFilterClauses({
      filter: props.instanceFilter,
      contentClass: { fullName: "BisCore.Subject", alias: "this" },
    });
    return [
      {
        fullClassName: "BisCore.Subject",
        query: {
          ecsql: `
            SELECT
              ${await this._selectQueryFactory.createSelectClause({
                ecClassId: { selector: ECSql.createRawPropertyValueSelector("this", "ECClassId") },
                ecInstanceId: { selector: "this.ECInstanceId" },
                nodeLabel: {
                  selector: await this._nodeLabelSelectClauseFactory.createSelectClause({
                    classAlias: "this",
                    className: "BisCore.Subject",
                  }),
                },
                extendedData: {
                  imageId: "icon-imodel-hollow-2",
                  isSubject: true,
                },
                autoExpand: true,
                supportsFiltering: true,
              })}
            FROM ${instanceFilterClauses.from} this
            ${instanceFilterClauses.joins}
            WHERE
              this.Parent IS NULL
              ${instanceFilterClauses.where ? `AND ${instanceFilterClauses.where}` : ""}
          `,
        },
      },
    ];
  }

  private async createSubjectChildrenQuery({
    parentNodeInstanceIds: subjectIds,
    instanceFilter,
  }: DefineInstanceNodeChildHierarchyLevelProps): Promise<HierarchyLevelDefinition> {
    const [subjectFilterClauses, modelFilterClauses] = await Promise.all([
      this._selectQueryFactory.createFilterClauses({
        filter: instanceFilter,
        contentClass: { fullName: "BisCore.Subject", alias: "this" },
      }),
      this._selectQueryFactory.createFilterClauses({
        filter: instanceFilter,
        contentClass: { fullName: "BisCore.GeometricModel3d", alias: "this" },
      }),
    ]);
    const [childSubjectIds, childModelIds] = await Promise.all([
      this._subjectModelIdsCache.getChildSubjectIds(subjectIds),
      this._subjectModelIdsCache.getSubjectModelIds(subjectIds),
    ]);
    const defs = new Array<HierarchyNodesDefinition>();
    childSubjectIds.length &&
      defs.push({
        fullClassName: "BisCore.Subject",
        query: {
          ecsql: `
            SELECT
              ${await this._selectQueryFactory.createSelectClause({
                ecClassId: { selector: "this.ECClassId" },
                ecInstanceId: { selector: "this.ECInstanceId" },
                nodeLabel: {
                  selector: await this._nodeLabelSelectClauseFactory.createSelectClause({
                    classAlias: "this",
                    className: "BisCore.Subject",
                  }),
                },
                hideIfNoChildren: true,
                hasChildren: { selector: `InVirtualSet(?, this.ECInstanceId)` },
                grouping: { byLabel: { action: "merge", groupId: "subject" } },
                extendedData: {
                  imageId: "icon-folder",
                  isSubject: true,
                },
                supportsFiltering: true,
              })}
            FROM ${subjectFilterClauses.from} this
            ${subjectFilterClauses.joins}
            WHERE
              this.ECInstanceId IN (${childSubjectIds.map(() => "?").join(",")})
              ${subjectFilterClauses.where ? `AND ${subjectFilterClauses.where}` : ""}
          `,
          bindings: [
            { type: "idset", value: await this._subjectModelIdsCache.getParentSubjectIds() },
            ...childSubjectIds.map((id): ECSqlBinding => ({ type: "id", value: id })),
          ],
        },
      });
    childModelIds.length &&
      defs.push({
        fullClassName: "BisCore.GeometricModel3d",
        query: {
          ecsql: `
            SELECT model.ECInstanceId AS ECInstanceId, model.*
            FROM (
              SELECT
                ${await this._selectQueryFactory.createSelectClause({
                  ecClassId: { selector: "model.ECClassId" },
                  ecInstanceId: { selector: "model.ECInstanceId" },
                  nodeLabel: {
                    selector: await this._nodeLabelSelectClauseFactory.createSelectClause({
                      classAlias: "partition",
                      className: "BisCore.InformationPartitionElement",
                    }),
                  },
                  hideNodeInHierarchy: {
                    selector: `
                      CASE
                        WHEN (
                          json_extract([partition].JsonProperties, '$.PhysicalPartition.Model.Content') IS NOT NULL
                          OR json_extract([partition].JsonProperties, '$.GraphicalPartition3d.Model.Content') IS NOT NULL
                        ) THEN 1
                        ELSE 0
                      END
                    `,
                  },
                  hasChildren: true,
                  extendedData: {
                    imageId: "icon-model",
                    isModel: true,
                  },
                  supportsFiltering: true,
                })}
              FROM Bis.GeometricModel3d model
              JOIN bis.InformationPartitionElement [partition] ON [partition].ECInstanceId = model.ModeledElement.Id
              WHERE
                model.ECInstanceId IN (${childModelIds.map(() => "?").join(",")})
            ) model
            JOIN ${modelFilterClauses.from} this ON this.ECInstanceId = model.ECInstanceId
            ${modelFilterClauses.joins}
            ${modelFilterClauses.where ? `AND (model.${NodeSelectClauseColumnNames.HideNodeInHierarchy} OR ${modelFilterClauses.where})` : ""}
          `,
          bindings: childModelIds.map((id): ECSqlBinding => ({ type: "id", value: id })),
        },
      });
    return defs;
  }

  private async createISubModeledElementChildrenQuery({
    parentNodeInstanceIds: elementIds,
  }: DefineInstanceNodeChildHierarchyLevelProps): Promise<HierarchyLevelDefinition> {
    // note: we do not apply hierarchy level filtering on this hierarchy level, because it's always
    // hidden - the filter will get applied on the child hierarchy levels
    return [
      {
        fullClassName: "BisCore.GeometricModel3d",
        query: {
          ecsql: `
            SELECT
              ${await this._selectQueryFactory.createSelectClause({
                ecClassId: { selector: "this.ECClassId" },
                ecInstanceId: { selector: "this.ECInstanceId" },
                nodeLabel: "", // doesn't matter - the node is always hidden
                hideNodeInHierarchy: true,
              })}
            FROM BisCore.GeometricModel3d this
            WHERE
              this.ModeledElement.Id IN (${elementIds.map(() => "?").join(",")})
              AND NOT this.IsPrivate
              AND this.ECInstanceId IN (SELECT Model.Id FROM bis.GeometricElement3d)
          `,
          bindings: [...elementIds.map((id): ECSqlBinding => ({ type: "id", value: id }))],
        },
      },
    ];
  }

  private async createGeometricModel3dChildrenQuery({
    parentNodeInstanceIds: modelIds,
    instanceFilter,
  }: DefineInstanceNodeChildHierarchyLevelProps): Promise<HierarchyLevelDefinition> {
    function createModelIdsSelector(): string {
      // Note: `json_array` function only accepts up to 127 arguments and we may have more `modelIds` than that. As a workaround,
      // we're creating an array of arrays
      const slices = new Array<Id64String[]>();
      for (let sliceStartIndex = 0; sliceStartIndex < modelIds.length; sliceStartIndex += 127) {
        let sliceEndIndex: number | undefined = sliceStartIndex + 127;
        if (sliceEndIndex > modelIds.length) {
          sliceEndIndex = undefined;
        }
        slices.push(modelIds.slice(sliceStartIndex, sliceEndIndex));
      }
      return `json_array(${slices.map((sliceIds) => `json_array(${sliceIds.map((id) => `'${id}'`).join(",")})`).join(",")})`;
    }
    const instanceFilterClauses = await this._selectQueryFactory.createFilterClauses({
      filter: instanceFilter,
      contentClass: { fullName: "BisCore.SpatialCategory", alias: "this" },
    });
    return [
      {
        fullClassName: "BisCore.SpatialCategory",
        query: {
          ecsql: `
            SELECT
              ${await this._selectQueryFactory.createSelectClause({
                ecClassId: { selector: "this.ECClassId" },
                ecInstanceId: { selector: "this.ECInstanceId" },
                nodeLabel: {
                  selector: await this._nodeLabelSelectClauseFactory.createSelectClause({
                    classAlias: "this",
                    className: "BisCore.SpatialCategory",
                  }),
                },
                grouping: { byLabel: { action: "merge", groupId: "category" } },
                hasChildren: true,
                extendedData: {
                  imageId: "icon-layers",
                  isCategory: true,
                  modelIds: { selector: createModelIdsSelector() },
                },
                supportsFiltering: true,
              })}
            FROM ${instanceFilterClauses.from} this
            ${instanceFilterClauses.joins}
            WHERE
              EXISTS (
                SELECT 1
                FROM bis.GeometricElement3d element
                WHERE
                  element.Model.Id IN (${modelIds.map(() => "?").join(",")})
                  AND element.Category.Id = +this.ECInstanceId
                  AND element.Parent IS NULL
              )
              ${instanceFilterClauses.where ? `AND ${instanceFilterClauses.where}` : ""}
          `,
          bindings: modelIds.map((id) => ({ type: "id", value: id })),
        },
      },
    ];
  }

  private async createSpatialCategoryChildrenQuery({
    parentNodeInstanceIds: categoryIds,
    parentNode,
    instanceFilter,
  }: DefineInstanceNodeChildHierarchyLevelProps): Promise<HierarchyLevelDefinition> {
    const modelIds: Id64String[] =
      parentNode.extendedData && parentNode.extendedData.hasOwnProperty("modelIds") && Array.isArray(parentNode.extendedData.modelIds)
        ? parentNode.extendedData.modelIds.reduce(
            (arr, ids: Id64String | Id64String[]) => [...arr, ...(Array.isArray(ids) ? ids : [ids])],
            new Array<Id64String>(),
          )
        : [];
    if (modelIds.length === 0) {
      throw new Error(`Invalid category node "${parentNode.label}" - missing model information.`);
    }
    const instanceFilterClauses = await this._selectQueryFactory.createFilterClauses({
      filter: instanceFilter,
      contentClass: { fullName: "BisCore.GeometricElement3d", alias: "this" },
    });
    return [
      {
        fullClassName: "BisCore.GeometricElement3d",
        query: {
          ecsql: `
            SELECT
              ${await this._selectQueryFactory.createSelectClause({
                ecClassId: { selector: "this.ECClassId" },
                ecInstanceId: { selector: "this.ECInstanceId" },
                nodeLabel: {
                  selector: await this._nodeLabelSelectClauseFactory.createSelectClause({
                    classAlias: "this",
                    className: "BisCore.GeometricElement3d",
                  }),
                },
                grouping: {
                  byClass: true,
                },
                hasChildren: {
                  selector: `
                    IFNULL((
                      SELECT 1
                      FROM (
                        SELECT Parent.Id ParentId FROM bis.GeometricElement3d
                        UNION ALL
                        SELECT ModeledElement.Id ParentId FROM bis.GeometricModel3d
                      )
                      WHERE ParentId = this.ECInstanceId
                      LIMIT 1
                    ), 0)
                  `,
                },
                extendedData: {
                  modelId: { selector: "printf('0x%x', this.Model.Id)" },
                  categoryId: { selector: "printf('0x%x', this.Category.Id)" },
                  imageId: "icon-item",
                },
                supportsFiltering: true,
              })}
            FROM ${instanceFilterClauses.from} this
            ${instanceFilterClauses.joins}
            WHERE
              this.Category.Id IN (${categoryIds.map(() => "?").join(",")})
              AND this.Model.Id IN (${modelIds.map(() => "?").join(",")})
              AND this.Parent IS NULL
              ${instanceFilterClauses.where ? `AND ${instanceFilterClauses.where}` : ""}
          `,
          bindings: [...categoryIds.map((id) => ({ type: "id", value: id })), ...modelIds.map((id) => ({ type: "id", value: id }))] as ECSqlBinding[],
        },
      },
    ];
  }

  private async createGeometricElement3dChildrenQuery({
    parentNodeInstanceIds: elementIds,
    instanceFilter,
  }: DefineInstanceNodeChildHierarchyLevelProps): Promise<HierarchyLevelDefinition> {
    const instanceFilterClauses = await this._selectQueryFactory.createFilterClauses({
      filter: instanceFilter,
      contentClass: { fullName: "BisCore.GeometricElement3d", alias: "this" },
    });
    return [
      {
        fullClassName: "BisCore.GeometricElement3d",
        query: {
          ecsql: `
            SELECT
              ${await this._selectQueryFactory.createSelectClause({
                ecClassId: { selector: "this.ECClassId" },
                ecInstanceId: { selector: "this.ECInstanceId" },
                nodeLabel: {
                  selector: await this._nodeLabelSelectClauseFactory.createSelectClause({
                    classAlias: "this",
                    className: "BisCore.GeometricElement3d",
                  }),
                },
                grouping: {
                  byClass: true,
                },
                hasChildren: {
                  selector: `
                    IFNULL((
                      SELECT 1
                      FROM (
                        SELECT Parent.Id ParentId FROM bis.GeometricElement3d
                        UNION ALL
                        SELECT ModeledElement.Id ParentId FROM bis.GeometricModel3d
                      )
                      WHERE ParentId = this.ECInstanceId
                      LIMIT 1
                    ), 0)
                  `,
                },
                extendedData: {
                  modelId: { selector: "printf('0x%x', this.Model.Id)" },
                  categoryId: { selector: "printf('0x%x', this.Category.Id)" },
                  imageId: "icon-item",
                },
                supportsFiltering: true,
              })}
            FROM ${instanceFilterClauses.from} this
            ${instanceFilterClauses.joins}
            WHERE
              this.Parent.Id IN (${elementIds.map(() => "?").join(",")})
              ${instanceFilterClauses.where ? `AND ${instanceFilterClauses.where}` : ""}
          `,
          bindings: elementIds.map((id) => ({ type: "id", value: id })),
        },
      },
    ];
  }

  public static async createInstanceKeyPaths(props: ModelsTreeInstanceKeyPathsProps) {
    if (ModelsTreeInstanceKeyPathsProps.isLabelProps(props)) {
      const labelsFactory = createBisInstanceLabelSelectClauseFactory({ classHierarchyInspector: props.imodelAccess });
      return createInstanceKeyPathsFromInstanceLabel({ ...props, labelsFactory });
    }
    return createInstanceKeyPathsFromInstanceKeys(props);
  }
}

<<<<<<< HEAD
class SubjectModelIdsCache {
  private _subjectsHierarchy: Map<Id64String, Set<Id64String>> | undefined;
  private _subjectModels: Map<Id64String, Set<Id64String>> | undefined;
  private _subjectInfos: Map<Id64String, { hideInHierarchy: boolean }> | undefined;
  private _parentSubjectIds: Promise<Id64String[]> | undefined; // the list should contain a subject id if its node should be shown as having children
  private _init: Promise<void> | undefined;

  constructor(private _queryExecutor: ECSqlQueryExecutor) {}

  private async *querySubjects(): AsyncIterableIterator<{ id: Id64String; parentId?: Id64String; targetPartitionId?: Id64String; hideInHierarchy: boolean }> {
    const subjectsQuery = `
      SELECT
        ECInstanceId id,
        Parent.Id parentId,
        json_extract(JsonProperties, '$.Subject.Model.TargetPartition') targetPartitionId,
        CASE
          WHEN (
            json_extract(JsonProperties, '$.Subject.Job.Bridge') IS NOT NULL
            OR json_extract(JsonProperties, '$.Subject.Model.Type') = 'Hierarchy'
          ) THEN 1
          ELSE 0
        END hideInHierarchy
      FROM bis.Subject
    `;
    for await (const row of this._queryExecutor.createQueryReader({ ecsql: subjectsQuery }, { rowFormat: "ECSqlPropertyNames" })) {
      yield { id: row.id, parentId: row.parentId, targetPartitionId: row.targetPartitionId, hideInHierarchy: !!row.hideInHierarchy };
    }
  }

  private async *queryModels(): AsyncIterableIterator<{ id: Id64String; parentId: Id64String }> {
    const modelsQuery = `
      SELECT p.ECInstanceId id, p.Parent.Id parentId
      FROM bis.InformationPartitionElement p
      INNER JOIN bis.GeometricModel3d m ON m.ModeledElement.Id = p.ECInstanceId
      WHERE NOT m.IsPrivate AND EXISTS (SELECT 1 FROM bis.GeometricElement3d WHERE Model.Id = m.ECInstanceId)
    `;
    for await (const row of this._queryExecutor.createQueryReader({ ecsql: modelsQuery }, { rowFormat: "ECSqlPropertyNames" })) {
      yield { id: row.id, parentId: row.parentId };
    }
  }

  private async initSubjectModels() {
    this._subjectsHierarchy = new Map();
    this._subjectModels = new Map();
    this._subjectInfos = new Map();
    const targetPartitionSubjects = new Map<Id64String, Set<Id64String>>();
    await Promise.all([
      (async () => {
        for await (const subject of this.querySubjects()) {
          this._subjectInfos!.set(subject.id, { hideInHierarchy: subject.hideInHierarchy });
          if (subject.parentId) {
            pushToMap(this._subjectsHierarchy!, subject.parentId, subject.id);
          }
          if (subject.targetPartitionId) {
            pushToMap(targetPartitionSubjects, subject.targetPartitionId, subject.id);
          }
        }
      })(),
      (async () => {
        for await (const model of this.queryModels()) {
          pushToMap(targetPartitionSubjects, model.id, model.parentId);
        }
      })(),
    ]);
    for (const [partitionId, subjectIds] of targetPartitionSubjects) {
      subjectIds.forEach((subjectId) => {
        pushToMap(this._subjectModels!, subjectId, partitionId);
      });
    }
  }

  private async initCache() {
    if (!this._init) {
      this._init = this.initSubjectModels();
    }
    return this._init;
  }

  private forEachChildSubject(parentSubjectId: Id64String, cb: (childSubjectId: Id64String) => "break" | "continue") {
    const childSubjectIds = this._subjectsHierarchy!.get(parentSubjectId);
    childSubjectIds &&
      childSubjectIds.forEach((childSubjectId) => {
        if (cb(childSubjectId) === "break") {
          return;
        }
        this.forEachChildSubject(childSubjectId, cb);
      });
  }

  public async getParentSubjectIds(): Promise<Id64String[]> {
    this._parentSubjectIds ??= (async () => {
      await this.initCache();
      const hasChildModels = (subjectId: Id64String) => {
        if ((this._subjectModels!.get(subjectId)?.size ?? 0) > 0) {
          return true;
        }
        const childSubjectIds = this._subjectsHierarchy!.get(subjectId);
        return childSubjectIds && [...childSubjectIds].some(hasChildModels);
      };
      const parentSubjectIds = new Set<Id64String>();
      const addIfHasChildren = (subjectId: Id64String) => {
        if (hasChildModels(subjectId)) {
          parentSubjectIds.add(subjectId);
        }
      };
      this._subjectsHierarchy!.forEach((childSubjectIds, parentSubjectId) => {
        addIfHasChildren(parentSubjectId);
        childSubjectIds.forEach(addIfHasChildren);
      });
      return [...parentSubjectIds];
    })();
    return this._parentSubjectIds;
  }

  public async getChildSubjectIds(parentSubjectIds: Id64String[]): Promise<Id64String[]> {
    await this.initCache();
    const childSubjectIds = new Array<Id64String>();
    parentSubjectIds.forEach((subjectId) => {
      this.forEachChildSubject(subjectId, (childSubjectId) => {
        const { hideInHierarchy } = this._subjectInfos!.get(childSubjectId)!;
        if (!hideInHierarchy) {
          childSubjectIds.push(childSubjectId);
          return "break";
        }
        return "continue";
      });
    });
    return childSubjectIds;
  }

  public async getSubjectModelIds(parentSubjectIds: Id64String[]): Promise<Id64String[]> {
    await this.initCache();

    const hiddenSubjectIds = new Array<Id64String>();
    parentSubjectIds.forEach((subjectId) => {
      this.forEachChildSubject(subjectId, (childSubjectId) => {
        const { hideInHierarchy } = this._subjectInfos!.get(childSubjectId)!;
        if (hideInHierarchy) {
          hiddenSubjectIds.push(childSubjectId);
          return "continue";
        }
        return "break";
      });
    });

    const modelIds = new Array<Id64String>();
    [...parentSubjectIds, ...hiddenSubjectIds].forEach((subjectId) => {
      const subjectModelIds = this._subjectModels!.get(subjectId);
      subjectModelIds && modelIds.push(...subjectModelIds);
    });
    return modelIds;
  }
}

=======
>>>>>>> 5d87ef4e
function createECInstanceKeySelectClause(
  props: (({ classIdSelector: string } | { classIdAlias: string }) & ({ instanceHexIdSelector: string } | { instanceIdAlias: string })) | { alias: string },
) {
  const classIdSelector = (props as any).classIdSelector ?? `[${(props as any).classIdAlias ?? (props as any).alias}].[ECClassId]`;
  const instanceHexIdSelector =
    (props as any).instanceHexIdSelector ?? `printf('0x%x', [${(props as any).instanceIdAlias ?? (props as any).alias}].[ECInstanceId])`;
  return `json_object('className', ec_classname(${classIdSelector}, 's.c'), 'id', ${instanceHexIdSelector})`;
}

async function createSubjectModelsInstanceKeysPathsCTEs(labelsFactory: IInstanceLabelSelectClauseFactory) {
  return [
    `Models(ECClassId, ECInstanceId, HexId, ModeledElementParentId, Label) AS (
      SELECT
        m.ECClassId,
        m.ECInstanceId,
        printf('0x%x', m.ECInstanceId) HexId,
        p.Parent.Id,
        ${await labelsFactory.createSelectClause({
          classAlias: "p",
          className: "BisCore.Element",
          // eslint-disable-next-line @typescript-eslint/unbound-method
          selectorsConcatenator: ECSql.createConcatenatedValueStringSelector,
        })}
      FROM bis.GeometricModel3d m
      JOIN bis.Element p on p.ECInstanceId = m.ModeledElement.Id
    )`,
    `SubjectsHierarchy(TargetId, TargetLabel, ECClassId, ECInstanceId, ParentId, JsonProperties, Path) AS (
      SELECT
        s.ECInstanceId,
        ${await labelsFactory.createSelectClause({
          classAlias: "s",
          className: "BisCore.Subject",
          // eslint-disable-next-line @typescript-eslint/unbound-method
          selectorsConcatenator: ECSql.createConcatenatedValueStringSelector,
        })},
        s.ECClassId,
        s.ECInstanceId,
        s.Parent.Id,
        s.JsonProperties,
        CASE
          WHEN (
            json_extract(s.JsonProperties, '$.Subject.Job.Bridge') IS NOT NULL
            OR json_extract(s.JsonProperties, '$.Subject.Model.Type') = 'Hierarchy'
          )
          THEN
            json_array()
          ELSE
            json_array(${createECInstanceKeySelectClause({ alias: "s" })})
        END
      FROM bis.Subject s
      UNION ALL
      SELECT
        c.TargetId,
        c.TargetLabel,
        p.ECClassId,
        p.ECInstanceId,
        p.Parent.Id,
        p.JsonProperties,
        CASE
          WHEN (
            json_extract(p.JsonProperties, '$.Subject.Job.Bridge') IS NOT NULL
            OR json_extract(p.JsonProperties, '$.Subject.Model.Type') = 'Hierarchy'
          )
          THEN
            c.Path
          ELSE
            json_insert(c.Path, '$[#]', ${createECInstanceKeySelectClause({ alias: "p" })})
        END
      FROM SubjectsHierarchy c
      JOIN bis.Element p on p.ECInstanceId = c.ParentId
    )`,
    `Subjects(TargetId, TargetLabel, ECClassId, ECInstanceId, JsonProperties, Path) AS (
      SELECT s.TargetId, s.TargetLabel, s.ECClassId, s.ECInstanceId, s.JsonProperties, s.Path
      FROM SubjectsHierarchy s
      WHERE s.ParentId IS NULL
    )`,
  ];
}

async function createInstanceKeyPathsCTEs(labelsFactory: IInstanceLabelSelectClauseFactory) {
  return [
    `GeometricElementsHierarchy(TargetId, TargetLabel, ECClassId, ECInstanceId, ParentId, ModelId, CategoryId, Path) AS (
      SELECT
        e.ECInstanceId,
        ${await labelsFactory.createSelectClause({
          classAlias: "e",
          className: "BisCore.GeometricElement3d",
          // eslint-disable-next-line @typescript-eslint/unbound-method
          selectorsConcatenator: ECSql.createConcatenatedValueStringSelector,
        })},
        e.ECClassId,
        e.ECInstanceId,
        e.Parent.Id,
        e.Model.Id,
        e.Category.Id,
        json_array(${createECInstanceKeySelectClause({ alias: "e" })})
      FROM bis.GeometricElement3d e
      UNION ALL
      SELECT
        c.TargetId,
        c.TargetLabel,
        p.ECClassId,
        p.ECInstanceId,
        p.Parent.Id,
        p.Model.Id,
        p.Category.Id,
        json_insert(c.Path, '$[#]', ${createECInstanceKeySelectClause({ alias: "p" })})
      FROM GeometricElementsHierarchy c
      JOIN bis.GeometricElement3d p on p.ECInstanceId = c.ParentId
    )`,
    `GeometricElements(TargetId, TargetLabel, ECClassId, ECInstanceId, ModelId, CategoryId, Path) AS (
      SELECT e.TargetId, e.TargetLabel, e.ECClassId, e.ECInstanceId, e.ModelId, e.CategoryId, e.Path
      FROM GeometricElementsHierarchy e
      WHERE e.ParentId IS NULL
    )`,
    `Categories(ECClassId, ECInstanceId, HexId, Label) AS (
      SELECT
        c.ECClassId,
        c.ECInstanceId,
        printf('0x%x', c.ECInstanceId) HexId,
        ${await labelsFactory.createSelectClause({
          classAlias: "c",
          className: "BisCore.SpatialCategory",
          // eslint-disable-next-line @typescript-eslint/unbound-method
          selectorsConcatenator: ECSql.createConcatenatedValueStringSelector,
        })}
      FROM bis.SpatialCategory c
    )`,
    `ModelsCategoriesElementsHierarchy(TargetElementId, TargetElementLabel, ModelId, ModelHexId, ModelParentId, Path) AS (
      SELECT
        e.TargetId,
        e.TargetLabel,
        m.ECInstanceId,
        m.HexId,
        m.ModeledElementParentId,
        json_insert(
          e.Path,
          '$[#]', ${createECInstanceKeySelectClause({
            classIdAlias: "c",
            instanceHexIdSelector: "c.HexId",
          })},
          '$[#]', ${createECInstanceKeySelectClause({
            classIdAlias: "m",
            instanceHexIdSelector: "m.HexId",
          })}
        )
      FROM GeometricElements e
      JOIN Categories c ON c.ECInstanceId = e.CategoryId
      JOIN Models m ON m.ECInstanceId = e.ModelId
      UNION ALL
      SELECT
        mce.TargetElementId,
        mce.TargetElementLabel,
        m.ECInstanceId,
        m.HexId,
        m.ModeledElementParentId,
        json_insert(
          mce.Path,
          '$[#]', json(e.Path),
          '$[#]', ${createECInstanceKeySelectClause({
            classIdAlias: "c",
            instanceHexIdSelector: "c.HexId",
          })},
          '$[#]', ${createECInstanceKeySelectClause({
            classIdAlias: "m",
            instanceHexIdSelector: "m.HexId",
          })}
        )
      FROM ModelsCategoriesElementsHierarchy mce
      JOIN GeometricElements e on e.TargetId = mce.ModelId
      JOIN Categories c ON c.ECInstanceId = e.CategoryId
      JOIN Models m ON m.ECInstanceId = e.ModelId
    )`,
    ...(await createSubjectModelsInstanceKeysPathsCTEs(labelsFactory)),
  ];
}

async function createInstanceKeyPathsFromInstanceKeys(props: ModelsTreeInstanceKeyPathsFromInstanceKeysProps): Promise<HierarchyNodeIdentifiersPath[]> {
  const ids = {
    models: new Array<Id64String>(),
    categories: new Array<Id64String>(),
    subjects: new Array<Id64String>(),
    elements: new Array<Id64String>(),
  };
  await Promise.all(
    props.keys.map(async (key) => {
      if (await props.imodelAccess.classDerivesFrom(key.className, "BisCore.Subject")) {
        ids.subjects.push(key.id);
      } else if (await props.imodelAccess.classDerivesFrom(key.className, "BisCore.Model")) {
        ids.models.push(key.id);
      } else if (await props.imodelAccess.classDerivesFrom(key.className, "BisCore.SpatialCategory")) {
        ids.categories.push(key.id);
      } else {
        ids.elements.push(key.id);
      }
    }),
  );

  const queries = [];
  if (ids.elements.length > 0) {
    queries.push(`
      SELECT json_insert(mce.Path, '$[#]', json(s.Path))
      FROM ModelsCategoriesElementsHierarchy mce
      JOIN Subjects s ON s.TargetId = mce.ModelParentId OR json_extract(s.JsonProperties,'$.Subject.Model.TargetPartition') = mce.ModelHexId
      WHERE mce.TargetElementId IN (${ids.elements.map(() => "?").join(",")})
    `);
  }
  if (ids.categories.length > 0) {
    queries.push(`
      SELECT
        json_array(
          ${createECInstanceKeySelectClause({ classIdAlias: "c", instanceHexIdSelector: "c.HexId" })},
          ${createECInstanceKeySelectClause({ classIdAlias: "m", instanceHexIdSelector: "m.HexId" })},
          json(s.Path)
        )
      FROM Categories c,
           Models m
      JOIN Subjects s ON s.TargetId = m.ModeledElementParentId OR json_extract(s.JsonProperties,'$.Subject.Model.TargetPartition') = m.HexId
      WHERE
        m.ECInstanceId IN (SELECT e.Model.Id FROM bis.GeometricElement3d e WHERE e.Category.Id = c.ECInstanceId)
        AND c.ECInstanceId IN (${ids.categories.map(() => "?").join(",")})
    `);
  }
  if (ids.models.length > 0) {
    queries.push(`
      SELECT
        json_array(
          ${createECInstanceKeySelectClause({ classIdAlias: "m", instanceHexIdSelector: "m.HexId" })},
          json(s.Path)
        )
      FROM Models m
      JOIN Subjects s ON s.TargetId = m.ModeledElementParentId OR json_extract(s.JsonProperties,'$.Subject.Model.TargetPartition') = m.HexId
      WHERE m.ECInstanceId IN (${ids.models.map(() => "?").join(",")})
    `);
  }
  if (ids.subjects.length > 0) {
    queries.push(`
      SELECT s.Path
      FROM Subjects s
      WHERE s.TargetId IN (${ids.subjects.map(() => "?").join(",")})
    `);
  }
  if (queries.length === 0) {
    return [];
  }

  const bindings: ECSqlBinding[] = [];
  ids.elements.forEach((id) => bindings.push({ type: "id", value: id }));
  ids.categories.forEach((id) => bindings.push({ type: "id", value: id }));
  ids.models.forEach((id) => bindings.push({ type: "id", value: id }));
  ids.subjects.forEach((id) => bindings.push({ type: "id", value: id }));

  const reader = props.imodelAccess.createQueryReader(
    {
      ctes: await createInstanceKeyPathsCTEs({ createSelectClause: async () => "''" }),
      ecsql: queries.join(" UNION ALL "),
      bindings,
    },
    { rowFormat: "Indexes", restartToken: "tree-widget/models-tree/filter-by-keys-query" },
  );
  const paths = new Array<HierarchyNodeIdentifiersPath>();
  for await (const row of reader) {
    paths.push(flatten<InstanceKey>(JSON.parse(row[0])).reverse());
  }
  return paths;
}

async function createInstanceKeyPathsFromInstanceLabel(
  props: ModelsTreeInstanceKeyPathsFromInstanceLabelProps & { labelsFactory: IInstanceLabelSelectClauseFactory },
) {
  const queries = [];
  queries.push(`
    SELECT
      m.Label AS Label,
      json_array(
        ${createECInstanceKeySelectClause({ classIdAlias: "m", instanceHexIdSelector: "m.HexId" })},
        json(s.Path)
      ) AS Path
    FROM Models m
    JOIN Subjects s ON s.TargetId = m.ModeledElementParentId OR json_extract(s.JsonProperties,'$.Subject.Model.TargetPartition') = m.HexId
  `);
  queries.push(`
    SELECT s.TargetLabel AS Label, s.Path AS Path
    FROM Subjects s
  `);

  const reader = props.imodelAccess.createQueryReader(
    {
      ctes: await createSubjectModelsInstanceKeysPathsCTEs(props.labelsFactory),
      ecsql: `
        SELECT DISTINCT Path
        FROM (
          ${queries.join(" UNION ALL ")}
        )
        WHERE Label LIKE '%' || ? || '%'
      `,
      bindings: [{ type: "string", value: props.label }],
    },
    { rowFormat: "Indexes", restartToken: "tree-widget/models-tree/filter-by-label-query" },
  );
  const paths = new Array<HierarchyNodeIdentifiersPath>();
  for await (const row of reader) {
    paths.push(flatten<InstanceKey>(JSON.parse(row[0])).reverse());
  }
  return paths;
}

type ArrayOrValue<T> = T | Array<ArrayOrValue<T>>;
function flatten<T>(source: Array<ArrayOrValue<T>>): T[] {
  return source.reduce<T[]>((flat, item): T[] => {
    return [...flat, ...(Array.isArray(item) ? flatten(item) : [item])];
  }, new Array<T>());
}<|MERGE_RESOLUTION|>--- conflicted
+++ resolved
@@ -7,7 +7,6 @@
   createClassBasedHierarchyDefinition, createNodesQueryClauseFactory, HierarchyNode, NodeSelectClauseColumnNames,
 } from "@itwin/presentation-hierarchies";
 import { createBisInstanceLabelSelectClauseFactory, ECSql } from "@itwin/presentation-shared";
-import { pushToMap } from "../common/Utils";
 
 import type { Id64String } from "@itwin/core-bentley";
 import type {
@@ -482,163 +481,6 @@
   }
 }
 
-<<<<<<< HEAD
-class SubjectModelIdsCache {
-  private _subjectsHierarchy: Map<Id64String, Set<Id64String>> | undefined;
-  private _subjectModels: Map<Id64String, Set<Id64String>> | undefined;
-  private _subjectInfos: Map<Id64String, { hideInHierarchy: boolean }> | undefined;
-  private _parentSubjectIds: Promise<Id64String[]> | undefined; // the list should contain a subject id if its node should be shown as having children
-  private _init: Promise<void> | undefined;
-
-  constructor(private _queryExecutor: ECSqlQueryExecutor) {}
-
-  private async *querySubjects(): AsyncIterableIterator<{ id: Id64String; parentId?: Id64String; targetPartitionId?: Id64String; hideInHierarchy: boolean }> {
-    const subjectsQuery = `
-      SELECT
-        ECInstanceId id,
-        Parent.Id parentId,
-        json_extract(JsonProperties, '$.Subject.Model.TargetPartition') targetPartitionId,
-        CASE
-          WHEN (
-            json_extract(JsonProperties, '$.Subject.Job.Bridge') IS NOT NULL
-            OR json_extract(JsonProperties, '$.Subject.Model.Type') = 'Hierarchy'
-          ) THEN 1
-          ELSE 0
-        END hideInHierarchy
-      FROM bis.Subject
-    `;
-    for await (const row of this._queryExecutor.createQueryReader({ ecsql: subjectsQuery }, { rowFormat: "ECSqlPropertyNames" })) {
-      yield { id: row.id, parentId: row.parentId, targetPartitionId: row.targetPartitionId, hideInHierarchy: !!row.hideInHierarchy };
-    }
-  }
-
-  private async *queryModels(): AsyncIterableIterator<{ id: Id64String; parentId: Id64String }> {
-    const modelsQuery = `
-      SELECT p.ECInstanceId id, p.Parent.Id parentId
-      FROM bis.InformationPartitionElement p
-      INNER JOIN bis.GeometricModel3d m ON m.ModeledElement.Id = p.ECInstanceId
-      WHERE NOT m.IsPrivate AND EXISTS (SELECT 1 FROM bis.GeometricElement3d WHERE Model.Id = m.ECInstanceId)
-    `;
-    for await (const row of this._queryExecutor.createQueryReader({ ecsql: modelsQuery }, { rowFormat: "ECSqlPropertyNames" })) {
-      yield { id: row.id, parentId: row.parentId };
-    }
-  }
-
-  private async initSubjectModels() {
-    this._subjectsHierarchy = new Map();
-    this._subjectModels = new Map();
-    this._subjectInfos = new Map();
-    const targetPartitionSubjects = new Map<Id64String, Set<Id64String>>();
-    await Promise.all([
-      (async () => {
-        for await (const subject of this.querySubjects()) {
-          this._subjectInfos!.set(subject.id, { hideInHierarchy: subject.hideInHierarchy });
-          if (subject.parentId) {
-            pushToMap(this._subjectsHierarchy!, subject.parentId, subject.id);
-          }
-          if (subject.targetPartitionId) {
-            pushToMap(targetPartitionSubjects, subject.targetPartitionId, subject.id);
-          }
-        }
-      })(),
-      (async () => {
-        for await (const model of this.queryModels()) {
-          pushToMap(targetPartitionSubjects, model.id, model.parentId);
-        }
-      })(),
-    ]);
-    for (const [partitionId, subjectIds] of targetPartitionSubjects) {
-      subjectIds.forEach((subjectId) => {
-        pushToMap(this._subjectModels!, subjectId, partitionId);
-      });
-    }
-  }
-
-  private async initCache() {
-    if (!this._init) {
-      this._init = this.initSubjectModels();
-    }
-    return this._init;
-  }
-
-  private forEachChildSubject(parentSubjectId: Id64String, cb: (childSubjectId: Id64String) => "break" | "continue") {
-    const childSubjectIds = this._subjectsHierarchy!.get(parentSubjectId);
-    childSubjectIds &&
-      childSubjectIds.forEach((childSubjectId) => {
-        if (cb(childSubjectId) === "break") {
-          return;
-        }
-        this.forEachChildSubject(childSubjectId, cb);
-      });
-  }
-
-  public async getParentSubjectIds(): Promise<Id64String[]> {
-    this._parentSubjectIds ??= (async () => {
-      await this.initCache();
-      const hasChildModels = (subjectId: Id64String) => {
-        if ((this._subjectModels!.get(subjectId)?.size ?? 0) > 0) {
-          return true;
-        }
-        const childSubjectIds = this._subjectsHierarchy!.get(subjectId);
-        return childSubjectIds && [...childSubjectIds].some(hasChildModels);
-      };
-      const parentSubjectIds = new Set<Id64String>();
-      const addIfHasChildren = (subjectId: Id64String) => {
-        if (hasChildModels(subjectId)) {
-          parentSubjectIds.add(subjectId);
-        }
-      };
-      this._subjectsHierarchy!.forEach((childSubjectIds, parentSubjectId) => {
-        addIfHasChildren(parentSubjectId);
-        childSubjectIds.forEach(addIfHasChildren);
-      });
-      return [...parentSubjectIds];
-    })();
-    return this._parentSubjectIds;
-  }
-
-  public async getChildSubjectIds(parentSubjectIds: Id64String[]): Promise<Id64String[]> {
-    await this.initCache();
-    const childSubjectIds = new Array<Id64String>();
-    parentSubjectIds.forEach((subjectId) => {
-      this.forEachChildSubject(subjectId, (childSubjectId) => {
-        const { hideInHierarchy } = this._subjectInfos!.get(childSubjectId)!;
-        if (!hideInHierarchy) {
-          childSubjectIds.push(childSubjectId);
-          return "break";
-        }
-        return "continue";
-      });
-    });
-    return childSubjectIds;
-  }
-
-  public async getSubjectModelIds(parentSubjectIds: Id64String[]): Promise<Id64String[]> {
-    await this.initCache();
-
-    const hiddenSubjectIds = new Array<Id64String>();
-    parentSubjectIds.forEach((subjectId) => {
-      this.forEachChildSubject(subjectId, (childSubjectId) => {
-        const { hideInHierarchy } = this._subjectInfos!.get(childSubjectId)!;
-        if (hideInHierarchy) {
-          hiddenSubjectIds.push(childSubjectId);
-          return "continue";
-        }
-        return "break";
-      });
-    });
-
-    const modelIds = new Array<Id64String>();
-    [...parentSubjectIds, ...hiddenSubjectIds].forEach((subjectId) => {
-      const subjectModelIds = this._subjectModels!.get(subjectId);
-      subjectModelIds && modelIds.push(...subjectModelIds);
-    });
-    return modelIds;
-  }
-}
-
-=======
->>>>>>> 5d87ef4e
 function createECInstanceKeySelectClause(
   props: (({ classIdSelector: string } | { classIdAlias: string }) & ({ instanceHexIdSelector: string } | { instanceIdAlias: string })) | { alias: string },
 ) {
