--- conflicted
+++ resolved
@@ -27,16 +27,13 @@
   validateHierarchyVisibility,
 } from "./VisibilityUtilities.js";
 
-<<<<<<< HEAD
-import type { TreeWidgetTestingViewport } from "./VisibilityUtilities.js";
-=======
->>>>>>> 1f783ae7
 import type { Id64String } from "@itwin/core-bentley";
-import type { IModelConnection, Viewport } from "@itwin/core-frontend";
+import type { IModelConnection } from "@itwin/core-frontend";
 import type { HierarchyNode, HierarchyProvider } from "@itwin/presentation-hierarchies";
 import type { ECSqlQueryDef, InstanceKey } from "@itwin/presentation-shared";
 import type { HierarchyVisibilityHandler } from "@itwin/tree-widget-react";
 import type { IModelAccess } from "./StatelessHierarchyProvider.js";
+import type { TreeWidgetTestingViewport } from "./VisibilityUtilities.js";
 
 describe("models tree", () => {
   run<{ iModel: SnapshotDb; imodelAccess: IModelAccess; targetItems: Array<InstanceKey> }>({
@@ -328,13 +325,8 @@
         await props.iModelConnection.close();
       }
     },
-<<<<<<< HEAD
-    test: async ({ viewport, handler, provider, elementsCategory, elementsModel }) => {
+    test: async ({ viewport, handler, hierarchyNodes, elementsCategory, elementsModel }) => {
       viewport.setPerModelCategoryOverride({ modelIds: elementsModel, categoryIds: elementsCategory, override: "hide" });
-=======
-    test: async ({ viewport, handler, hierarchyNodes, elementsCategory, elementsModel }) => {
-      viewport.perModelCategoryVisibility.setOverride(elementsModel, elementsCategory, PerModelCategoryVisibility.Override.Hide);
->>>>>>> 1f783ae7
       await validateHierarchyVisibility({
         hierarchyNodes,
         handler,
@@ -355,6 +347,7 @@
     iModelConnection: IModelConnection;
     hierarchyNodes: HierarchyNode[];
   }>({
+    skip: true,
     testName: "changing element visibility changes only parent nodes visibility with 50k elements",
     setup: async () => {
       const { iModelConnection, iModel } = TestIModelConnection.openFile(Datasets.getIModelPath("50k 3D elements"));
