/*---------------------------------------------------------------------------------------------
 * Copyright (c) Bentley Systems, Incorporated. All rights reserved.
 * See LICENSE.md in the project root for license terms and full copyright notice.
 *--------------------------------------------------------------------------------------------*/

import { Fragment, useEffect } from "react";
import { useActiveIModelConnection, useActiveViewport } from "@itwin/appui-react";
import { TreeWidget } from "../../../TreeWidget";
import { TreeWithHeader } from "../../tree-header/TreeWithHeader";
import { useFocusedInstancesContext } from "../common/FocusedInstancesContext";
import { FocusedInstancesContextProvider } from "../common/FocusedInstancesContextProvider";
import { useFiltering } from "../common/UseFiltering";
import { TelemetryContextProvider } from "../common/UseTelemetryContext";
import { ModelsTree } from "./ModelsTree";
import {
  HideAllButton, InvertButton, ShowAllButton, ToggleInstancesFocusButton, useModelsTreeButtonProps, View2DButton, View3DButton,
} from "./ModelsTreeButtons";

import type { ComponentPropsWithoutRef, ReactNode } from "react";
import type { IModelConnection, ScreenViewport } from "@itwin/core-frontend";
import type { ModelsTreeHeaderButtonProps } from "./ModelsTreeButtons";

/** @public */
interface ModelsTreeComponentProps
  extends Pick<
    ComponentPropsWithoutRef<typeof ModelsTree>,
    | "getSchemaContext"
    | "selectionStorage"
    | "density"
    | "hierarchyLevelConfig"
    | "selectionMode"
    | "hierarchyConfig"
    | "visibilityHandlerOverrides"
    | "getFilteredPaths"
  > {
  /**
   * Renderers of header buttons. Defaults to:
   * ```ts
   * [
   *   ModelsTreeComponent.ShowAllButton,
   *   ModelsTreeComponent.HideAllButton,
   *   ModelsTreeComponent.InvertButton,
   *   ModelsTreeComponent.View2DButton,
   *   ModelsTreeComponent.View3DButton,
   *   ModelsTreeComponent.ToggleInstancesFocusButton,
   * ]
   * ```
   */
  headerButtons?: Array<(props: ModelsTreeHeaderButtonProps) => React.ReactNode>;
  onPerformanceMeasured?: (featureId: string, duration: number) => void;
  onFeatureUsed?: (feature: string) => void;
}

/**
 * A component that renders `ModelsTree` and a header with filtering capabilities
 * and header buttons.
 *
 * @public
 */
export const ModelsTreeComponent = (props: ModelsTreeComponentProps) => {
  const iModel = useActiveIModelConnection();
  const viewport = useActiveViewport();

  if (!iModel || !viewport) {
    return null;
  }

  return (
    <FocusedInstancesContextProvider selectionStorage={props.selectionStorage} imodelKey={iModel.key}>
      <ModelsTreeComponentImpl {...props} iModel={iModel} viewport={viewport} />
    </FocusedInstancesContextProvider>
  );
};

/**
 * Renders a "Show all" button that enables display of all models.
 * @public
 */
ModelsTreeComponent.ShowAllButton = ShowAllButton;

/**
 * Renders a "Hide all" button that disables display of all models.
 * @public
 */
ModelsTreeComponent.HideAllButton = HideAllButton;

/**
 * Renders an "Invert all" button that inverts display of all models.
 * @public
 */
ModelsTreeComponent.InvertButton = InvertButton;

/**
 * Renders a "View 2D" button that enables display of all plan projection models and disables all others.
 * @public
 */
ModelsTreeComponent.View2DButton = View2DButton;

/**
 * Renders a "View 3D" button that enables display of all non-plan projection models and disables all plan projection ones.
 * @public
 */
ModelsTreeComponent.View3DButton = View3DButton;

/**
 * Renders a "Enable/Disable instances focus" button that enables/disables instances focusing mode.
 * @public
 */
ModelsTreeComponent.ToggleInstancesFocusButton = ToggleInstancesFocusButton;

/**
 * Id of the component. May be used when a creating a `TreeDefinition` for `SelectableTree`.
 * @public
 */
ModelsTreeComponent.id = "models-tree-v2";

/**
 * Label of the component. May be used when a creating a `TreeDefinition` for `SelectableTree`.
 * @public
 */
ModelsTreeComponent.getLabel = () => TreeWidget.translate("modelsTree.label");

function ModelsTreeComponentImpl({
  iModel,
  viewport,
  headerButtons,
  onFeatureUsed,
  onPerformanceMeasured,
  ...treeProps
}: ModelsTreeComponentProps & { iModel: IModelConnection; viewport: ScreenViewport }) {
  const buttonProps = useModelsTreeButtonProps({ imodel: iModel, viewport });
  const { filter, applyFilter, clearFilter } = useFiltering();
  const { enabled: instanceFocusEnabled } = useFocusedInstancesContext();
  const density = treeProps.density;

<<<<<<< HEAD
  return (
    <TelemetryContextProvider componentIdentifier={ModelsTreeComponent.id} onFeatureUsed={onFeatureUsed} onPerformanceMeasured={onPerformanceMeasured}>
      <div className={classNames("tw-tree-with-header", density === "enlarged" && "enlarge")}>
        <FocusedInstancesContextProvider selectionStorage={treeProps.selectionStorage} imodelKey={iModel.key}>
          <TreeHeader
            onFilterStart={applyFilter}
            onFilterClear={clearFilter}
            onSelectedChanged={() => {}}
            density={density}
            isFilteringDisabled={!!treeProps.getFilteredPaths}
          >
            {headerButtons
              ? headerButtons.map((btn, index) => <Fragment key={index}>{btn({ viewport, models: availableModels, onFeatureUsed })}</Fragment>)
              : [
                  <ShowAllButton viewport={viewport} models={availableModels} key="show-all-btn" density={density} onFeatureUsed={onFeatureUsed} />,
                  <HideAllButton viewport={viewport} models={availableModels} key="hide-all-btn" density={density} onFeatureUsed={onFeatureUsed} />,
                  <InvertButton viewport={viewport} models={availableModels} key="invert-all-btn" density={density} onFeatureUsed={onFeatureUsed} />,
                  <View2DButton viewport={viewport} models={availableModels} key="view-2d-btn" density={density} onFeatureUsed={onFeatureUsed} />,
                  <View3DButton viewport={viewport} models={availableModels} key="view-3d-btn" density={density} onFeatureUsed={onFeatureUsed} />,
                  <ToggleInstancesFocusButton key="toggle-instances-focus-btn" density={density} onFeatureUsed={onFeatureUsed} />,
                ]}
          </TreeHeader>
          <div className="tw-tree-content">
            <AutoSizer>
              {({ width, height }) => <ModelsTree {...treeProps} imodel={iModel} activeView={viewport} width={width} height={height} filter={filter} />}
            </AutoSizer>
          </div>
        </FocusedInstancesContextProvider>
      </div>
=======
  const buttons: ReactNode = headerButtons
    ? headerButtons.map((btn, index) => <Fragment key={index}>{btn({ ...buttonProps, onFeatureUsed })}</Fragment>)
    : [
        <ShowAllButton {...buttonProps} key="show-all-btn" density={density} onFeatureUsed={onFeatureUsed} />,
        <HideAllButton {...buttonProps} key="hide-all-btn" density={density} onFeatureUsed={onFeatureUsed} />,
        <InvertButton {...buttonProps} key="invert-all-btn" density={density} onFeatureUsed={onFeatureUsed} />,
        <View2DButton {...buttonProps} key="view-2d-btn" density={density} onFeatureUsed={onFeatureUsed} />,
        <View3DButton {...buttonProps} key="view-3d-btn" density={density} onFeatureUsed={onFeatureUsed} />,
        <ToggleInstancesFocusButton key="toggle-instances-focus-btn" density={density} onFeatureUsed={onFeatureUsed} />,
      ];

  useEffect(() => {
    if (instanceFocusEnabled) {
      clearFilter();
    }
  }, [instanceFocusEnabled, clearFilter]);

  return (
    <TelemetryContextProvider componentIdentifier={ModelsTreeComponent.id} onFeatureUsed={onFeatureUsed} onPerformanceMeasured={onPerformanceMeasured}>
      <TreeWithHeader
        filteringProps={{
          onFilterStart: applyFilter,
          onFilterClear: clearFilter,
          isDisabled: instanceFocusEnabled,
        }}
        buttons={buttons}
        density={density}
      >
        <ModelsTree {...treeProps} imodel={iModel} activeView={viewport} filter={filter} />
      </TreeWithHeader>
>>>>>>> 8d930685
    </TelemetryContextProvider>
  );
}<|MERGE_RESOLUTION|>--- conflicted
+++ resolved
@@ -133,37 +133,6 @@
   const { enabled: instanceFocusEnabled } = useFocusedInstancesContext();
   const density = treeProps.density;
 
-<<<<<<< HEAD
-  return (
-    <TelemetryContextProvider componentIdentifier={ModelsTreeComponent.id} onFeatureUsed={onFeatureUsed} onPerformanceMeasured={onPerformanceMeasured}>
-      <div className={classNames("tw-tree-with-header", density === "enlarged" && "enlarge")}>
-        <FocusedInstancesContextProvider selectionStorage={treeProps.selectionStorage} imodelKey={iModel.key}>
-          <TreeHeader
-            onFilterStart={applyFilter}
-            onFilterClear={clearFilter}
-            onSelectedChanged={() => {}}
-            density={density}
-            isFilteringDisabled={!!treeProps.getFilteredPaths}
-          >
-            {headerButtons
-              ? headerButtons.map((btn, index) => <Fragment key={index}>{btn({ viewport, models: availableModels, onFeatureUsed })}</Fragment>)
-              : [
-                  <ShowAllButton viewport={viewport} models={availableModels} key="show-all-btn" density={density} onFeatureUsed={onFeatureUsed} />,
-                  <HideAllButton viewport={viewport} models={availableModels} key="hide-all-btn" density={density} onFeatureUsed={onFeatureUsed} />,
-                  <InvertButton viewport={viewport} models={availableModels} key="invert-all-btn" density={density} onFeatureUsed={onFeatureUsed} />,
-                  <View2DButton viewport={viewport} models={availableModels} key="view-2d-btn" density={density} onFeatureUsed={onFeatureUsed} />,
-                  <View3DButton viewport={viewport} models={availableModels} key="view-3d-btn" density={density} onFeatureUsed={onFeatureUsed} />,
-                  <ToggleInstancesFocusButton key="toggle-instances-focus-btn" density={density} onFeatureUsed={onFeatureUsed} />,
-                ]}
-          </TreeHeader>
-          <div className="tw-tree-content">
-            <AutoSizer>
-              {({ width, height }) => <ModelsTree {...treeProps} imodel={iModel} activeView={viewport} width={width} height={height} filter={filter} />}
-            </AutoSizer>
-          </div>
-        </FocusedInstancesContextProvider>
-      </div>
-=======
   const buttons: ReactNode = headerButtons
     ? headerButtons.map((btn, index) => <Fragment key={index}>{btn({ ...buttonProps, onFeatureUsed })}</Fragment>)
     : [
@@ -187,14 +156,13 @@
         filteringProps={{
           onFilterStart: applyFilter,
           onFilterClear: clearFilter,
-          isDisabled: instanceFocusEnabled,
+          isDisabled: instanceFocusEnabled || !!treeProps.getFilteredPaths,
         }}
         buttons={buttons}
         density={density}
       >
         <ModelsTree {...treeProps} imodel={iModel} activeView={viewport} filter={filter} />
       </TreeWithHeader>
->>>>>>> 8d930685
     </TelemetryContextProvider>
   );
 }