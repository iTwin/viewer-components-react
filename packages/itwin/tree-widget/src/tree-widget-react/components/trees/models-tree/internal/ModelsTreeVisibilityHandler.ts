--- conflicted
+++ resolved
@@ -1325,13 +1325,6 @@
  */
 export function areAllModelsVisible(models: string[], viewport: Viewport) {
   return models.length !== 0 ? models.every((id) => viewport.viewsModel(id)) : false;
-<<<<<<< HEAD
-}
-
-function getTooltipOptions(key: string | undefined, ignoreTooltip?: boolean) {
-  return {
-    useTooltip: ignoreTooltip ? (false as const) : key,
-  };
 }
 
 function getParentElementsIdsPath(props: { parentKeys: HierarchyNodeKey[]; modelId: Id64String }): Array<Id64Arg> {
@@ -1367,6 +1360,4 @@
     return undefined;
   }
   return rootCategoryKeys.instanceKeys.map(({ id }) => id);
-=======
->>>>>>> 15a94dc0
 }