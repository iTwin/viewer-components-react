--- conflicted
+++ resolved
@@ -2,8 +2,6 @@
   "name": "@itwin/reports-config-widget-react",
   "entries": [
     {
-<<<<<<< HEAD
-=======
       "version": "0.2.0",
       "tag": "@itwin/reports-config-widget-react_v0.2.0",
       "date": "Thu, 19 Jan 2023 10:29:18 GMT",
@@ -19,7 +17,6 @@
       }
     },
     {
->>>>>>> fe722532
       "version": "0.1.0",
       "tag": "@itwin/reports-config-widget-react_v0.1.0",
       "date": "Mon, 31 Oct 2022 19:03:27 GMT",
