--- conflicted
+++ resolved
@@ -97,25 +97,22 @@
 function onIModelConnected(imodel: IModelConnection) {
   const setupFormatsProvider = async () => {
     try {
-<<<<<<< HEAD
-=======
-      const schemaFormatsProvider = new SchemaFormatsProvider(imodel.schemaContext, IModelApp.quantityFormatter.activeUnitSystem);
-      const removeListener = IModelApp.quantityFormatter.onActiveFormattingUnitSystemChanged.addListener((args) => {
-        schemaFormatsProvider.unitSystem = args.system;
-      });
-
->>>>>>> 654b1f81
+      let removeListener: () => void | undefined;
       const schemaUnitsProvider = new SchemaUnitProvider(imodel.schemaContext);
       IModelApp.quantityFormatter.unitsProvider = schemaUnitsProvider;
+      // FormatManager will handle assigning a FormatsProvider to IModelApp.formatsProvider, if not used then init a SchemaFormatsProvider here
       if (FormatManager.instance) {
         await FormatManager.instance?.onIModelOpen(imodel);
       } else {
         const schemaFormatsProvider = new SchemaFormatsProvider(imodel.schemaContext, IModelApp.quantityFormatter.activeUnitSystem);
+        removeListener = IModelApp.quantityFormatter.onActiveFormattingUnitSystemChanged.addListener((args) => {
+          schemaFormatsProvider.unitSystem = args.system;
+        });
         IModelApp.formatsProvider = schemaFormatsProvider;
       }
-      console.log("Registered SchemaFormatsProvider, SchemaUnitProvider");
       IModelConnection.onClose.addOnce(() => {
         IModelApp.resetFormatsProvider();
+        removeListener?.();
         void IModelApp.quantityFormatter.resetToUseInternalUnitsProvider();
         if (FormatManager.instance) void FormatManager.instance.onIModelClose();
         console.log("Unregistered SchemaFormatsProvider, SchemaUnitProvider");
