--- conflicted
+++ resolved
@@ -59,15 +59,8 @@
 
     await page.getByRole("button", { name: "Apply" }).click();
 
-<<<<<<< HEAD
     // wait for filtered children to appear
     await locateNode(treeWidget, "Equipment - Insulation").waitFor();
-=======
-      // re-focus on checkbox after resizing the panel
-      const nodeBox = await node.boundingBox();
-      await node.click({ position: nodeBox ? { x: nodeBox.width * 0.4, y: nodeBox.height * 0.5 } : undefined });
-      await page.keyboard.press("Tab");
->>>>>>> 1f783ae7
 
     await takeScreenshot(page, treeWidget, { resetScroll: true });
   });
@@ -135,6 +128,7 @@
     await selectOperatorInDialog(page, "Equal");
     await selectValueInDialog(page, "Equipment - Insulation");
 
+    // TODO: CHECK
     await page.getByRole("button", { name: "Apply" }).click();
     await locateNode(treeWidget, "Equipment - Insulation").waitFor();
 
