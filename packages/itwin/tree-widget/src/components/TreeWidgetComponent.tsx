--- conflicted
+++ resolved
@@ -30,13 +30,10 @@
   shouldShow?: (imodel: IModelConnection) => Promise<boolean>;
 }
 
-<<<<<<< HEAD
-=======
 /**
  * Props for [[TreeWidgetComponent]]
  * @public
  */
->>>>>>> 7d018d51
 export interface TreeWidgetComponentProps {
   trees: TreeDefinition[];
 }
