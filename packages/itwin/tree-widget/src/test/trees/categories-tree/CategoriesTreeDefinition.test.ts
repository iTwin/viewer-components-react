/*---------------------------------------------------------------------------------------------
 * Copyright (c) Bentley Systems, Incorporated. All rights reserved.
 * See LICENSE.md in the project root for license terms and full copyright notice.
 *--------------------------------------------------------------------------------------------*/

import { IModelReadRpcInterface } from "@itwin/core-common";
import { ECSchemaRpcInterface } from "@itwin/ecschema-rpcinterface-common";
import { ECSchemaRpcImpl } from "@itwin/ecschema-rpcinterface-impl";
import { PresentationRpcInterface } from "@itwin/presentation-common";
import { createIModelHierarchyProvider } from "@itwin/presentation-hierarchies";
import { HierarchyCacheMode, initialize as initializePresentationTesting, terminate as terminatePresentationTesting } from "@itwin/presentation-testing";
import {
  CategoriesTreeDefinition,
  defaultHierarchyConfiguration,
} from "../../../tree-widget-react/components/trees/categories-tree/CategoriesTreeDefinition.js";
import { CategoriesTreeIdsCache } from "../../../tree-widget-react/components/trees/categories-tree/internal/CategoriesTreeIdsCache.js";
import { CLASS_NAME_DefinitionModel } from "../../../tree-widget-react/components/trees/common/internal/ClassNameDefinitions.js";
import {
  buildIModel,
  insertDefinitionContainer,
  insertDrawingCategory,
  insertDrawingGraphic,
  insertDrawingModelWithPartition,
  insertPhysicalElement,
  insertPhysicalModelWithPartition,
  insertSpatialCategory,
  insertSubCategory,
  insertSubModel,
} from "../../IModelUtils.js";
import { createIModelAccess } from "../Common.js";
import { NodeValidators, validateHierarchy } from "../HierarchyValidation.js";

import type { HierarchyProvider } from "@itwin/presentation-hierarchies";
import type { CategoriesTreeHierarchyConfiguration } from "../../../tree-widget-react/components/trees/categories-tree/CategoriesTreeDefinition.js";
import type { IModelConnection } from "@itwin/core-frontend";

describe("Categories tree", () => {
  describe("Hierarchy definition", () => {
    before(async function () {
      await initializePresentationTesting({
        backendProps: {
          caching: {
            hierarchies: {
              mode: HierarchyCacheMode.Memory,
            },
          },
        },
        rpcs: [IModelReadRpcInterface, PresentationRpcInterface, ECSchemaRpcInterface],
      });
      // eslint-disable-next-line @itwin/no-internal
      ECSchemaRpcImpl.register();
    });

    after(async function () {
      await terminatePresentationTesting();
    });

    it("does not show private 3d categories", async function () {
      await using buildIModelResult = await buildIModel(this, async (builder) => {
        const physicalModel = insertPhysicalModelWithPartition({ builder, codeValue: "TestPhysicalModel" });

        const category = insertSpatialCategory({ builder, codeValue: "Test SpatialCategory" });
        insertPhysicalElement({ builder, modelId: physicalModel.id, categoryId: category.id });

        const privateCategory = insertSpatialCategory({ builder, codeValue: "Private Test SpatialCategory", isPrivate: true });
        insertPhysicalElement({ builder, modelId: physicalModel.id, categoryId: privateCategory.id });

        return { category, privateCategory };
      });

      const { imodel, ...keys } = buildIModelResult;
      using provider = createCategoryTreeProvider(imodel, "3d");

      await validateHierarchy({
        provider,
        expect: [
          NodeValidators.createForInstanceNode({
            instanceKeys: [keys.category],
            supportsFiltering: true,
            children: false,
          }),
        ],
      });
    });

    it("does not show definition container when it doesn't contain category", async function () {
      await using buildIModelResult = await buildIModel(this, async (builder) => {
        const physicalModel = insertPhysicalModelWithPartition({ builder, codeValue: "TestPhysicalModel" });
        const definitionContainer = insertDefinitionContainer({ builder, codeValue: "DefinitionContainer" });
        insertSubModel({ builder, classFullName: CLASS_NAME_DefinitionModel, modeledElementId: definitionContainer.id });

        const category = insertSpatialCategory({ builder, codeValue: "SpatialCategory" });

        insertPhysicalElement({ builder, modelId: physicalModel.id, categoryId: category.id });

        return { category };
      });

      const { imodel, ...keys } = buildIModelResult;
      using provider = createCategoryTreeProvider(imodel, "3d");

      await validateHierarchy({
        provider,
        expect: [
          NodeValidators.createForInstanceNode({
            instanceKeys: [keys.category],
            supportsFiltering: true,
            children: false,
          }),
        ],
      });
    });

    it("does not show definition container when it contains definition container without categories", async function () {
      await using buildIModelResult = await buildIModel(this, async (builder) => {
        insertPhysicalModelWithPartition({ builder, codeValue: "TestPhysicalModel" });
        const definitionContainer = insertDefinitionContainer({ builder, codeValue: "DefinitionContainer" });
        const definitionModel = insertSubModel({ builder, classFullName: CLASS_NAME_DefinitionModel, modeledElementId: definitionContainer.id });
        const definitionContainerChild = insertDefinitionContainer({ builder, codeValue: "DefinitionContainerChild", modelId: definitionModel.id });
        insertSubModel({ builder, classFullName: CLASS_NAME_DefinitionModel, modeledElementId: definitionContainerChild.id });
      });

      const { imodel } = buildIModelResult;
      using provider = createCategoryTreeProvider(imodel, "3d");

      await validateHierarchy({
        provider,
        expect: [],
      });
    });

    it("does not show definition container or category when category is private", async function () {
      await using buildIModelResult = await buildIModel(this, async (builder) => {
        const physicalModel = insertPhysicalModelWithPartition({ builder, codeValue: "TestPhysicalModel" });
        const definitionContainer = insertDefinitionContainer({ builder, codeValue: "DefinitionContainer" });
        const definitionModel = insertSubModel({ builder, classFullName: CLASS_NAME_DefinitionModel, modeledElementId: definitionContainer.id });

        const category = insertSpatialCategory({ builder, codeValue: "SpatialCategory", modelId: definitionModel.id, isPrivate: true });

        insertPhysicalElement({ builder, modelId: physicalModel.id, categoryId: category.id });
      });

      const { imodel } = buildIModelResult;
      using provider = createCategoryTreeProvider(imodel, "3d");

      await validateHierarchy({
        provider,
        expect: [],
      });
    });

    it("does not show definition container or category when category does not have elements", async function () {
      await using buildIModelResult = await buildIModel(this, async (builder) => {
        const physicalModel = insertPhysicalModelWithPartition({ builder, codeValue: "TestPhysicalModel" });
        const definitionContainer = insertDefinitionContainer({ builder, codeValue: "DefinitionContainer" });
        const definitionModel = insertSubModel({ builder, classFullName: CLASS_NAME_DefinitionModel, modeledElementId: definitionContainer.id });

        insertSpatialCategory({ builder, codeValue: "SpatialCategory1", modelId: definitionModel.id });
        const category = insertSpatialCategory({ builder, codeValue: "SpatialCategory" });

        insertPhysicalElement({ builder, modelId: physicalModel.id, categoryId: category.id });
        return { category };
      });

      const { imodel, ...keys } = buildIModelResult;
      using provider = createCategoryTreeProvider(imodel, "3d");

      await validateHierarchy({
        provider,
        expect: [
          NodeValidators.createForInstanceNode({
            instanceKeys: [keys.category],
            supportsFiltering: true,
            children: false,
          }),
        ],
      });
    });

    it("does not show definition container or category when definition container is private", async function () {
      await using buildIModelResult = await buildIModel(this, async (builder) => {
        const physicalModel = insertPhysicalModelWithPartition({ builder, codeValue: "TestPhysicalModel" });
        const definitionContainer = insertDefinitionContainer({ builder, codeValue: "DefinitionContainer", isPrivate: true });
        const definitionModel = insertSubModel({ builder, classFullName: CLASS_NAME_DefinitionModel, modeledElementId: definitionContainer.id });

        const category = insertSpatialCategory({ builder, codeValue: "SpatialCategory", modelId: definitionModel.id });

        insertPhysicalElement({ builder, modelId: physicalModel.id, categoryId: category.id });
      });

      const { imodel } = buildIModelResult;
      using provider = createCategoryTreeProvider(imodel, "3d");

      await validateHierarchy({
        provider,
        expect: [],
      });
    });

    it("does not show definition containers or categories when definition container contains another definition container that is private", async function () {
      await using buildIModelResult = await buildIModel(this, async (builder) => {
        const physicalModel = insertPhysicalModelWithPartition({ builder, codeValue: "TestPhysicalModel" });
        const definitionContainer = insertDefinitionContainer({ builder, codeValue: "DefinitionContainer" });
        const definitionModel = insertSubModel({ builder, classFullName: CLASS_NAME_DefinitionModel, modeledElementId: definitionContainer.id });
        const definitionContainerChild = insertDefinitionContainer({
          builder,
          codeValue: "DefinitionContainerChild",
          isPrivate: true,
          modelId: definitionModel.id,
        });
<<<<<<< HEAD
        const defintionModelChild = insertSubModel({ builder, classFullName: CLASS_NAME_DefinitionModel, modeledElementId: definitionContainerChild.id });
=======
        const definitionModelChild = insertSubModel({ builder, classFullName: "BisCore.DefinitionModel", modeledElementId: definitionContainerChild.id });
>>>>>>> e0bd80a5

        const category = insertSpatialCategory({ builder, codeValue: "SpatialCategory", modelId: definitionModelChild.id });

        insertPhysicalElement({ builder, modelId: physicalModel.id, categoryId: category.id });
      });

      const { imodel } = buildIModelResult;
      using provider = createCategoryTreeProvider(imodel, "3d");

      await validateHierarchy({
        provider,
        expect: [],
      });
    });

    it("shows definition container when it contains category", async function () {
      await using buildIModelResult = await buildIModel(this, async (builder) => {
        const physicalModel = insertPhysicalModelWithPartition({ builder, codeValue: "TestPhysicalModel" });
        const definitionContainer = insertDefinitionContainer({ builder, codeValue: "DefinitionContainer" });
        const definitionModel = insertSubModel({ builder, classFullName: CLASS_NAME_DefinitionModel, modeledElementId: definitionContainer.id });

        const category = insertSpatialCategory({ builder, codeValue: "SpatialCategory", modelId: definitionModel.id });

        insertPhysicalElement({ builder, modelId: physicalModel.id, categoryId: category.id });

        return { definitionContainer, category };
      });

      const { imodel, ...keys } = buildIModelResult;
      using provider = createCategoryTreeProvider(imodel, "3d");

      await validateHierarchy({
        provider,
        expect: [
          NodeValidators.createForInstanceNode({
            instanceKeys: [keys.definitionContainer],
            supportsFiltering: true,
            children: [
              NodeValidators.createForInstanceNode({
                instanceKeys: [keys.category],
                label: "SpatialCategory",
                children: false,
              }),
            ],
          }),
        ],
      });
    });

    it("shows element when showElements is set to true", async function () {
      await using buildIModelResult = await buildIModel(this, async (builder) => {
        const physicalModel = insertPhysicalModelWithPartition({ builder, codeValue: "TestPhysicalModel" });
        const definitionContainer = insertDefinitionContainer({ builder, codeValue: "DefinitionContainer" });
        const definitionModel = insertSubModel({ builder, classFullName: CLASS_NAME_DefinitionModel, modeledElementId: definitionContainer.id });

        const category = insertSpatialCategory({ builder, codeValue: "SpatialCategory", modelId: definitionModel.id });

        const element = insertPhysicalElement({ builder, modelId: physicalModel.id, categoryId: category.id });

        return { definitionContainer, category, element };
      });

      const { imodel, ...keys } = buildIModelResult;
      using provider = createCategoryTreeProvider(imodel, "3d", { showElements: true });

      await validateHierarchy({
        provider,
        expect: [
          NodeValidators.createForInstanceNode({
            instanceKeys: [keys.definitionContainer],
            supportsFiltering: true,
            children: [
              NodeValidators.createForInstanceNode({
                instanceKeys: [keys.category],
                label: "SpatialCategory",
                children: [
                  NodeValidators.createForClassGroupingNode({
                    className: keys.element.className,
                    children: [
                      NodeValidators.createForInstanceNode({
                        instanceKeys: [keys.element],
                        children: false,
                      }),
                    ],
                  }),
                ],
              }),
            ],
          }),
        ],
      });
    });

    it("shows element and subCategories when showElements is set to true", async function () {
      await using buildIModelResult = await buildIModel(this, async (builder) => {
        const physicalModel = insertPhysicalModelWithPartition({ builder, codeValue: "TestPhysicalModel" });
        const definitionContainer = insertDefinitionContainer({ builder, codeValue: "DefinitionContainer" });
        const definitionModel = insertSubModel({ builder, classFullName: CLASS_NAME_DefinitionModel, modeledElementId: definitionContainer.id });

        const category = insertSpatialCategory({ builder, codeValue: "SpatialCategory", modelId: definitionModel.id });

        const element = insertPhysicalElement({ builder, modelId: physicalModel.id, categoryId: category.id });
        const subCategory = insertSubCategory({ builder, parentCategoryId: category.id, codeValue: "Test SpatialSubCategory", modelId: definitionModel.id });

        return { definitionContainer, category, element, subCategory };
      });

      const { imodel, ...keys } = buildIModelResult;
      using provider = createCategoryTreeProvider(imodel, "3d", { showElements: true });

      await validateHierarchy({
        provider,
        expect: [
          NodeValidators.createForInstanceNode({
            instanceKeys: [keys.definitionContainer],
            supportsFiltering: true,
            children: [
              NodeValidators.createForInstanceNode({
                instanceKeys: [keys.category],
                label: "SpatialCategory",
                children: [
                  NodeValidators.createForClassGroupingNode({
                    className: keys.element.className,
                    children: [
                      NodeValidators.createForInstanceNode({
                        instanceKeys: [keys.element],
                        children: false,
                      }),
                    ],
                  }),
                  NodeValidators.createForInstanceNode({
                    label: "SpatialCategory",
                    children: false,
                  }),
                  NodeValidators.createForInstanceNode({
                    instanceKeys: [keys.subCategory],
                    children: false,
                  }),
                ],
              }),
            ],
          }),
        ],
      });
    });

    it("shows element and hides subCategories when showElements and hideSubCategories are set to true", async function () {
      await using buildIModelResult = await buildIModel(this, async (builder) => {
        const physicalModel = insertPhysicalModelWithPartition({ builder, codeValue: "TestPhysicalModel" });
        const definitionContainer = insertDefinitionContainer({ builder, codeValue: "DefinitionContainer" });
        const definitionModel = insertSubModel({ builder, classFullName: CLASS_NAME_DefinitionModel, modeledElementId: definitionContainer.id });

        const category = insertSpatialCategory({ builder, codeValue: "SpatialCategory", modelId: definitionModel.id });

        const element = insertPhysicalElement({ builder, modelId: physicalModel.id, categoryId: category.id });
        const subCategory = insertSubCategory({ builder, parentCategoryId: category.id, codeValue: "Test SpatialSubCategory", modelId: definitionModel.id });

        return { definitionContainer, category, element, subCategory };
      });

      const { imodel, ...keys } = buildIModelResult;
      using provider = createCategoryTreeProvider(imodel, "3d", { showElements: true, hideSubCategories: true });

      await validateHierarchy({
        provider,
        expect: [
          NodeValidators.createForInstanceNode({
            instanceKeys: [keys.definitionContainer],
            supportsFiltering: true,
            children: [
              NodeValidators.createForInstanceNode({
                instanceKeys: [keys.category],
                label: "SpatialCategory",
                children: [
                  NodeValidators.createForClassGroupingNode({
                    className: keys.element.className,
                    children: [
                      NodeValidators.createForInstanceNode({
                        instanceKeys: [keys.element],
                        children: false,
                      }),
                    ],
                  }),
                ],
              }),
            ],
          }),
        ],
      });
    });

    it("shows all definition containers when they contain category directly or indirectly", async function () {
      await using buildIModelResult = await buildIModel(this, async (builder) => {
        const physicalModel = insertPhysicalModelWithPartition({ builder, codeValue: "TestPhysicalModel" });
        const definitionContainer = insertDefinitionContainer({ builder, codeValue: "DefinitionContainer" });
        const definitionModel = insertSubModel({ builder, classFullName: CLASS_NAME_DefinitionModel, modeledElementId: definitionContainer.id });
        const definitionContainerChild = insertDefinitionContainer({ builder, codeValue: "DefinitionContainerChild", modelId: definitionModel.id });
        const definitionModelChild = insertSubModel({ builder, classFullName: CLASS_NAME_DefinitionModel, modeledElementId: definitionContainerChild.id });

        const category = insertSpatialCategory({ builder, codeValue: "SpatialCategory", modelId: definitionModelChild.id });

        insertPhysicalElement({ builder, modelId: physicalModel.id, categoryId: category.id });

        return { definitionContainer, definitionContainerChild, category };
      });

      const { imodel, ...keys } = buildIModelResult;
      using provider = createCategoryTreeProvider(imodel, "3d");

      await validateHierarchy({
        provider,
        expect: [
          NodeValidators.createForInstanceNode({
            instanceKeys: [keys.definitionContainer],
            supportsFiltering: true,
            children: [
              NodeValidators.createForInstanceNode({
                instanceKeys: [keys.definitionContainerChild],
                label: "DefinitionContainerChild",
                children: [
                  NodeValidators.createForInstanceNode({
                    instanceKeys: [keys.category],
                    label: "SpatialCategory",
                    children: false,
                  }),
                ],
              }),
            ],
          }),
        ],
      });
    });

    it("shows root categories and definition container", async function () {
      await using buildIModelResult = await buildIModel(this, async (builder) => {
        const physicalModel = insertPhysicalModelWithPartition({ builder, codeValue: "TestPhysicalModel" });
        const definitionContainer = insertDefinitionContainer({ builder, codeValue: "DefinitionContainer" });
        const definitionModel = insertSubModel({ builder, classFullName: CLASS_NAME_DefinitionModel, modeledElementId: definitionContainer.id });

        const category = insertSpatialCategory({ builder, codeValue: "SpatialCategory" });
        const childCategory = insertSpatialCategory({ builder, codeValue: "ScChild", modelId: definitionModel.id });

        insertPhysicalElement({ builder, modelId: physicalModel.id, categoryId: category.id });
        insertPhysicalElement({ builder, modelId: physicalModel.id, categoryId: childCategory.id });

        return { category, definitionContainer, childCategory };
      });

      const { imodel, ...keys } = buildIModelResult;
      using provider = createCategoryTreeProvider(imodel, "3d");

      await validateHierarchy({
        provider,
        expect: [
          NodeValidators.createForInstanceNode({
            instanceKeys: [keys.definitionContainer],
            supportsFiltering: true,
            children: [
              NodeValidators.createForInstanceNode({
                instanceKeys: [keys.childCategory],
                label: "ScChild",
                children: false,
              }),
            ],
          }),
          NodeValidators.createForInstanceNode({
            instanceKeys: [keys.category],
            supportsFiltering: true,
            children: false,
          }),
        ],
      });
    });

    it("does not show private 3d subCategories", async function () {
      await using buildIModelResult = await buildIModel(this, async (builder) => {
        const physicalModel = insertPhysicalModelWithPartition({ builder, codeValue: "TestPhysicalModel" });

        const category = insertSpatialCategory({ builder, codeValue: "Test SpatialCategory" });
        insertPhysicalElement({ builder, modelId: physicalModel.id, categoryId: category.id });

        const subCategory = insertSubCategory({ builder, parentCategoryId: category.id, codeValue: "Test SpatialSubCategory" });
        const privateSubCategory = insertSubCategory({ builder, parentCategoryId: category.id, codeValue: "Private Test SpatialSubCategory", isPrivate: true });

        return { category, subCategory, privateSubCategory };
      });

      const { imodel, ...keys } = buildIModelResult;
      using provider = createCategoryTreeProvider(imodel, "3d");

      await validateHierarchy({
        provider,
        expect: [
          NodeValidators.createForInstanceNode({
            instanceKeys: [keys.category],
            supportsFiltering: true,
            children: [
              NodeValidators.createForInstanceNode({
                label: "Test SpatialCategory",
                children: false,
              }),
              NodeValidators.createForInstanceNode({
                instanceKeys: [keys.subCategory],
                children: false,
              }),
            ],
          }),
        ],
      });
    });

    it("does not show private 2d categories", async function () {
      await using buildIModelResult = await buildIModel(this, async (builder) => {
        const drawingModel = insertDrawingModelWithPartition({ builder, codeValue: "TestDrawingModel" });

        const category = insertDrawingCategory({ builder, codeValue: "Test Drawing Category" });
        insertDrawingGraphic({ builder, modelId: drawingModel.id, categoryId: category.id });

        const privateCategory = insertDrawingCategory({ builder, codeValue: "Private Test DrawingCategory", isPrivate: true });
        insertDrawingGraphic({ builder, modelId: drawingModel.id, categoryId: privateCategory.id });

        return { category, privateCategory };
      });

      const { imodel, ...keys } = buildIModelResult;
      using provider = createCategoryTreeProvider(imodel, "2d");

      await validateHierarchy({
        provider,
        expect: [
          NodeValidators.createForInstanceNode({
            instanceKeys: [keys.category],
            supportsFiltering: true,
            children: false,
          }),
        ],
      });
    });

    it("does not show private 2d subCategories", async function () {
      await using buildIModelResult = await buildIModel(this, async (builder) => {
        const drawingModel = insertDrawingModelWithPartition({ builder, codeValue: "TestDrawingModel" });

        const category = insertDrawingCategory({ builder, codeValue: "Test Drawing Category" });
        insertDrawingGraphic({ builder, modelId: drawingModel.id, categoryId: category.id });

        const subCategory = insertSubCategory({ builder, parentCategoryId: category.id, codeValue: "Test DrawingSubCategory" });
        const privateSubCategory = insertSubCategory({ builder, parentCategoryId: category.id, codeValue: "Private Test DrawingSubCategory", isPrivate: true });

        return { category, subCategory, privateSubCategory };
      });

      const { imodel, ...keys } = buildIModelResult;
      using provider = createCategoryTreeProvider(imodel, "2d");

      await validateHierarchy({
        provider,
        expect: [
          NodeValidators.createForInstanceNode({
            instanceKeys: [keys.category],
            supportsFiltering: true,
            children: [
              NodeValidators.createForInstanceNode({
                label: "Test Drawing Category",
                children: false,
              }),
              NodeValidators.createForInstanceNode({
                instanceKeys: [keys.subCategory],
                children: false,
              }),
            ],
          }),
        ],
      });
    });
  });
});

function createCategoryTreeProvider(
  imodel: IModelConnection,
  viewType: "2d" | "3d",
  hierarchyConfig?: Partial<CategoriesTreeHierarchyConfiguration>,
): HierarchyProvider & Disposable {
  const imodelAccess = createIModelAccess(imodel);
  const idsCache = new CategoriesTreeIdsCache(imodelAccess, viewType);
  const hierarchyProvider = createIModelHierarchyProvider({
    imodelAccess,
    hierarchyDefinition: new CategoriesTreeDefinition({
      imodelAccess,
      viewType,
      idsCache,
      hierarchyConfig: {
        ...defaultHierarchyConfiguration,
        ...hierarchyConfig,
      },
    }),
  });
  return {
    hierarchyChanged: hierarchyProvider.hierarchyChanged,
    getNodes: (props) => hierarchyProvider.getNodes(props),
    getNodeInstanceKeys: (props) => hierarchyProvider.getNodeInstanceKeys(props),
    setFormatter: (formatter) => hierarchyProvider.setFormatter(formatter),
    setHierarchyFilter: (props) => hierarchyProvider.setHierarchyFilter(props),
    [Symbol.dispose]() {
      hierarchyProvider[Symbol.dispose]();
      idsCache[Symbol.dispose]();
    },
  };
}<|MERGE_RESOLUTION|>--- conflicted
+++ resolved
@@ -208,11 +208,7 @@
           isPrivate: true,
           modelId: definitionModel.id,
         });
-<<<<<<< HEAD
-        const defintionModelChild = insertSubModel({ builder, classFullName: CLASS_NAME_DefinitionModel, modeledElementId: definitionContainerChild.id });
-=======
-        const definitionModelChild = insertSubModel({ builder, classFullName: "BisCore.DefinitionModel", modeledElementId: definitionContainerChild.id });
->>>>>>> e0bd80a5
+        const definitionModelChild = insertSubModel({ builder, classFullName: CLASS_NAME_DefinitionModel, modeledElementId: definitionContainerChild.id });
 
         const category = insertSpatialCategory({ builder, codeValue: "SpatialCategory", modelId: definitionModelChild.id });
 
