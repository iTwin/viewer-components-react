--- conflicted
+++ resolved
@@ -14,32 +14,12 @@
 export type NonPartialVisibilityStatus = Omit<VisibilityStatus, "state"> & { state: "visible" | "hidden" };
 
 /** @internal */
-<<<<<<< HEAD
-export function createVisibilityStatus(
-  status: "visible" | "hidden",
-  options?: VisibilityStatusOptions,
-): NonPartialVisibilityStatus & { tooltipStringId: string | undefined };
-export function createVisibilityStatus(
-  status: "visible" | "hidden" | "partial" | "disabled",
-  options?: VisibilityStatusOptions,
-): VisibilityStatus & { tooltipStringId: string | undefined };
-export function createVisibilityStatus(
-  status: Visibility | "disabled",
-  { useTooltip }: VisibilityStatusOptions = {},
-): VisibilityStatus & { tooltipStringId: string | undefined } {
-  return {
-    state: status === "disabled" ? "hidden" : status,
-    isDisabled: status === "disabled",
-    tooltip: useTooltip === false ? undefined : createTooltip(status, useTooltip),
-    tooltipStringId: typeof useTooltip === "string" ? useTooltip : undefined,
-=======
 export function createVisibilityStatus(status: "visible" | "hidden"): NonPartialVisibilityStatus;
 export function createVisibilityStatus(status: "visible" | "hidden" | "partial" | "disabled"): VisibilityStatus;
 export function createVisibilityStatus(status: Visibility | "disabled"): VisibilityStatus {
   return {
     state: status === "disabled" ? "hidden" : status,
     isDisabled: status === "disabled",
->>>>>>> 1281a831
   };
 }
 
