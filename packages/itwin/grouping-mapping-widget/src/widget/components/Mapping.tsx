--- conflicted
+++ resolved
@@ -146,19 +146,6 @@
         <>
           <BlockingOverlay isVisible={showBlockingOverlay} />
           <WidgetHeader title="Mappings" />
-<<<<<<< HEAD
-          <div className="gmw-mappings-container">
-            <div className="gmw-table-toolbar">
-              <Button
-                startIcon={<SvgAdd />}
-                onClick={async () => addMapping()}
-                styleType="high-visibility"
-              >
-                New
-              </Button>
-              <ButtonGroup onClick={() => setShowImportModal(true)}>
-                <IconButton title="Import Mappings">
-=======
           <Surface className="gmw-mappings-container">
             <div className="table-toolbar">
               <div className = "gmw-button-spacing">
@@ -171,7 +158,6 @@
                 </Button>
                 <IconButton title="Import Mappings"
                   onClick={() => setShowImportModal(true)}>
->>>>>>> fdaadcf1
                   <SvgImport />
                 </IconButton>
               </div>
