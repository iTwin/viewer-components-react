trigger:
  - master
  - gh-readonly-queue/master

pr:
  drafts: false
  branches:
    include:
      - master
      - tree-widget/next

variables:
  - name: NodeVersion
<<<<<<< HEAD
    value: 20.18.2
=======
    value: 22.x
>>>>>>> b2ddbb34
  - name: pnpm_config_cache
    value: $(Pipeline.Workspace)/.pnpm-store

jobs:
  - job: Build
    workspace:
      clean: all
    strategy:
      matrix:
        "Windows":
          OS: windows-latest
        "Linux":
          OS: ubuntu-latest
        "Mac":
          OS: macOS-latest
    pool:
      vmImage: $(OS)
    steps:
      - template: templates/build-steps.yaml

  - job: Validate_docs
    displayName: "Validate docs"
    workspace:
      clean: all
    pool:
      vmImage: ubuntu-latest
    steps:
      - template: templates/validate-docs-steps.yaml

  - job: Check_change_files
    displayName: "Check change files"
    workspace:
      clean: all
    pool:
      vmImage: ubuntu-latest
    steps:
      - template: templates/change-files-steps.yaml<|MERGE_RESOLUTION|>--- conflicted
+++ resolved
@@ -11,11 +11,7 @@
 
 variables:
   - name: NodeVersion
-<<<<<<< HEAD
-    value: 20.18.2
-=======
     value: 22.x
->>>>>>> b2ddbb34
   - name: pnpm_config_cache
     value: $(Pipeline.Workspace)/.pnpm-store
 
