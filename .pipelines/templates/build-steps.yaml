--- conflicted
+++ resolved
@@ -23,13 +23,10 @@
       path: $(pnpm_config_cache)
 
   - script: |
-<<<<<<< HEAD
-=======
       corepack enable
     displayName: "Enable corepack"
 
   - script: |
->>>>>>> b2ddbb34
       pnpm config set store-dir $(pnpm_config_cache)
     displayName: "Setup pnpm"
     env:
