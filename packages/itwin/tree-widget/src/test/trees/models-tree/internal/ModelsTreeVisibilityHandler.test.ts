/*---------------------------------------------------------------------------------------------
 * Copyright (c) Bentley Systems, Incorporated. All rights reserved.
 * See LICENSE.md in the project root for license terms and full copyright notice.
 *--------------------------------------------------------------------------------------------*/

import { assert, expect } from "chai";
import sinon from "sinon";
import { CompressedId64Set, Id64 } from "@itwin/core-bentley";
import { Code, ColorDef, IModel, IModelReadRpcInterface, RenderMode } from "@itwin/core-common";
import { IModelApp, NoRenderApp, OffScreenViewport, PerModelCategoryVisibility, SpatialViewState, ViewRect } from "@itwin/core-frontend";
import { ECSchemaRpcInterface } from "@itwin/ecschema-rpcinterface-common";
import { ECSchemaRpcImpl } from "@itwin/ecschema-rpcinterface-impl";
import { PresentationRpcInterface } from "@itwin/presentation-common";
import { createECSqlQueryExecutor } from "@itwin/presentation-core-interop";
import { createIModelHierarchyProvider, createLimitingECSqlQueryExecutor, HierarchyNode } from "@itwin/presentation-hierarchies";
import { InstanceKey } from "@itwin/presentation-shared";
import { HierarchyCacheMode, initialize as initializePresentationTesting, terminate as terminatePresentationTesting } from "@itwin/presentation-testing";
import { createVisibilityStatus } from "../../../../tree-widget-react/components/trees/common/Tooltip.js";
import { ModelsTreeIdsCache } from "../../../../tree-widget-react/components/trees/models-tree/internal/ModelsTreeIdsCache.js";
import { createModelsTreeVisibilityHandler } from "../../../../tree-widget-react/components/trees/models-tree/internal/ModelsTreeVisibilityHandler.js";
import { defaultHierarchyConfiguration, ModelsTreeDefinition } from "../../../../tree-widget-react/components/trees/models-tree/ModelsTreeDefinition.js";
import {
  buildIModel,
  importSchema,
  insertPhysicalElement,
  insertPhysicalModelWithPartition,
  insertPhysicalPartition,
  insertPhysicalSubModel,
  insertSpatialCategory,
  insertSubject,
} from "../../../IModelUtils.js";
import { TestUtils } from "../../../TestUtils.js";
import { createFakeSinonViewport, createIModelAccess } from "../../Common.js";
import {
  createCategoryHierarchyNode,
  createClassGroupingHierarchyNode,
  createElementHierarchyNode,
  createFakeIdsCache,
  createModelHierarchyNode,
  createSubjectHierarchyNode,
} from "../Utils.js";
import { validateHierarchyVisibility, VisibilityExpectations } from "./VisibilityValidation.js";

import type { Visibility } from "../../../../tree-widget-react/components/trees/common/Tooltip.js";
import type { HierarchyVisibilityHandler } from "../../../../tree-widget-react/components/trees/common/UseHierarchyVisibility.js";
import type { ModelsTreeVisibilityHandlerProps } from "../../../../tree-widget-react/components/trees/models-tree/internal/ModelsTreeVisibilityHandler.js";
import type { IModelConnection, Viewport } from "@itwin/core-frontend";
import type { GeometricElement3dProps, QueryBinder } from "@itwin/core-common";
import type { GroupingHierarchyNode, HierarchyNodeIdentifiersPath, HierarchyProvider, NonGroupingHierarchyNode } from "@itwin/presentation-hierarchies";
import type { Id64String } from "@itwin/core-bentley";
import type { ValidateNodeProps } from "./VisibilityValidation.js";
interface VisibilityOverrides {
  models?: Map<Id64String, Visibility>;
  categories?: Map<Id64String, Visibility>;
  elements?: Map<Id64String, Visibility>;
}

type ModelsTreeHierarchyConfiguration = Partial<ConstructorParameters<typeof ModelsTreeDefinition>[0]["hierarchyConfig"]>;

describe("ModelsTreeVisibilityHandler", () => {
  function createIdsCache(iModel: IModelConnection, hierarchyConfig?: ModelsTreeHierarchyConfiguration) {
    return new ModelsTreeIdsCache(createLimitingECSqlQueryExecutor(createECSqlQueryExecutor(iModel), "unbounded"), {
      ...defaultHierarchyConfiguration,
      ...hierarchyConfig,
    });
  }

  before(async () => {
    await NoRenderApp.startup();
    await TestUtils.initialize();
  });

  after(async () => {
    TestUtils.terminate();
    await IModelApp.shutdown();
  });

  describe("#unit", () => {
    let createdHandlers = new Array<HierarchyVisibilityHandler>();

    after(() => {
      sinon.restore();
    });

    afterEach(() => {
      createdHandlers.forEach((x) => x.dispose());
      createdHandlers = [];
    });

    function createFakeIModelAccess(): ModelsTreeVisibilityHandlerProps["imodelAccess"] {
      return {
        classDerivesFrom: sinon.fake.returns(false),
      };
    }

    function createHandler(props?: { overrides?: VisibilityOverrides; idsCache?: ModelsTreeIdsCache; viewport?: Viewport }) {
      const overrides: ModelsTreeVisibilityHandlerProps["overrides"] = {
        getModelDisplayStatus:
          props?.overrides?.models &&
          (async ({ ids, originalImplementation }) => {
            let visibility: Visibility | "unknown" = "unknown";
            for (const modelId of Id64.iterable(ids)) {
              const res = props.overrides!.models!.get(modelId);
              if (!res) {
                continue;
              }
              if (visibility !== "unknown" && res !== visibility) {
                return createVisibilityStatus("partial");
              }
              visibility = res;
            }
            return visibility !== "unknown" ? createVisibilityStatus(visibility) : originalImplementation();
          }),
        getCategoryDisplayStatus:
          props?.overrides?.categories &&
          (async ({ categoryIds, originalImplementation }) => {
            let visibility: Visibility | "unknown" = "unknown";
            for (const id of Id64.iterable(categoryIds)) {
              const res = props.overrides!.categories!.get(id);
              if (!res) {
                continue;
              }
              if (visibility !== "unknown" && res !== visibility) {
                return createVisibilityStatus("partial");
              }
              visibility = res;
            }
            return visibility !== "unknown" ? createVisibilityStatus(visibility) : originalImplementation();
          }),
        getElementDisplayStatus:
          props?.overrides?.elements &&
          (async ({ elementId, originalImplementation }) => {
            const res = props.overrides!.elements!.get(elementId);
            return res ? createVisibilityStatus(res) : originalImplementation();
          }),
        changeCategoryState: sinon.fake(async ({ originalImplementation }) => originalImplementation()),
        changeModelState: sinon.fake(async ({ originalImplementation }) => originalImplementation()),
        changeElementsState: sinon.fake(async ({ originalImplementation }) => originalImplementation()),
      };
      const handler = createModelsTreeVisibilityHandler({
        viewport: props?.viewport ?? createFakeSinonViewport(),
        overrides,
        idsCache: props?.idsCache ?? createFakeIdsCache(),
        imodelAccess: createFakeIModelAccess(),
      });
      return {
        handler,
        overrides,
        [Symbol.dispose]() {
          handler[Symbol.dispose]();
        },
      };
    }

    describe("overridden methods", () => {
      it("can call original implementation", async () => {
        let useOriginalImplFlag = false;
        const viewport = createFakeSinonViewport();
        using idsCache = createIdsCache(viewport.iModel);
        using handler = createModelsTreeVisibilityHandler({
          viewport,
          idsCache,
          overrides: {
            getElementDisplayStatus: async ({ originalImplementation }) => {
              return useOriginalImplFlag ? originalImplementation() : createVisibilityStatus("hidden");
            },
          },
          imodelAccess: createFakeIModelAccess(),
        });

        const node = createElementHierarchyNode({ modelId: "0x1", categoryId: "0x2", elementId: "0x3" });
        await expect(handler.getVisibilityStatus(node)).to.eventually.include({ state: "hidden" });

        useOriginalImplFlag = true;
        await expect(handler.getVisibilityStatus(node)).to.eventually.include({ state: "visible" });
      });
    });

    describe("getVisibilityStatus", () => {
      it("returns disabled when node is not an instance node", async () => {
        const node: HierarchyNode = {
          key: {
            type: "label-grouping",
            label: "",
          },
          children: false,
          groupedInstanceKeys: [],
          label: "",
          parentKeys: [],
        };

        using handlerResult = createHandler();
        const { handler } = handlerResult;
        const result = await handler.getVisibilityStatus(node);
        expect(result).to.include({ state: "hidden", isDisabled: true });
      });

      describe("subject", () => {
        it("can be overridden", async () => {
          const overrides = {
            getSubjectNodeVisibility: sinon.fake.resolves(createVisibilityStatus("visible")),
          };
          const viewport = createFakeSinonViewport();
          using idsCache = createIdsCache(viewport.iModel);
          using handler = createModelsTreeVisibilityHandler({
            viewport,
            idsCache,
            overrides,
            imodelAccess: createFakeIModelAccess(),
          });

          const status = await handler.getVisibilityStatus(createSubjectHierarchyNode());
          expect(status.state).to.eq("visible");
          expect(overrides.getSubjectNodeVisibility).to.be.called;
        });

        it("returns disabled when active view is not spatial", async () => {
          const node = createSubjectHierarchyNode();
          const viewport = createFakeSinonViewport({
            view: {
              isSpatialView: sinon.fake.returns(false),
            },
          });
          using handlerResult = createHandler({ viewport });
          const { handler } = handlerResult;
          const result = await handler.getVisibilityStatus(node);
          expect(viewport.view.isSpatialView).to.be.called;
          expect(result).to.include({ state: "hidden", isDisabled: true });
        });

        it("is visible when subject contains no models", async () => {
          const subjectIds = ["0x1", "0x2"];
          const node = createSubjectHierarchyNode({ ids: subjectIds });
          const idsCache = createFakeIdsCache({
            subjectsHierarchy: new Map([["0x0", subjectIds]]),
          });
          using handlerResult = createHandler({ idsCache });
          const { handler } = handlerResult;
          const result = await handler.getVisibilityStatus(node);
          expect(result).to.include({ state: "visible" });
        });

        it("is visible when all models are displayed", async () => {
          const subjectIds = ["0x1", "0x2"];
          const node = createSubjectHierarchyNode({ ids: subjectIds });
          const idsCache = createFakeIdsCache({
            subjectsHierarchy: new Map([["0x0", subjectIds]]),
            subjectModels: new Map([
              [subjectIds[0], ["0x3"]],
              [subjectIds[1], ["0x4"]],
            ]),
          });
          using handlerResult = createHandler({
            idsCache,
            overrides: {
              models: new Map([
                ["0x3", "visible"],
                ["0x4", "visible"],
              ]),
            },
          });
          const { handler } = handlerResult;
          const result = await handler.getVisibilityStatus(node);
          expect(result).to.include({ state: "visible" });
        });

        it("is hidden when all models are hidden", async () => {
          const subjectIds = ["0x1", "0x2"];
          const node = createSubjectHierarchyNode({ ids: subjectIds });
          const idsCache = createFakeIdsCache({
            subjectsHierarchy: new Map([["0x0", subjectIds]]),
            subjectModels: new Map([
              [subjectIds[0], ["0x3"]],
              [subjectIds[1], ["0x4"]],
            ]),
          });
          using handlerResult = createHandler({
            idsCache,
            overrides: {
              models: new Map([
                ["0x3", "hidden"],
                ["0x4", "hidden"],
              ]),
            },
          });
          const { handler } = handlerResult;
          const result = await handler.getVisibilityStatus(node);
          expect(result).to.include({ state: "hidden" });
        });

        it("is partially visible when at least one model is displayed and at least one model is hidden", async () => {
          const subjectIds = ["0x1", "0x2"];
          const node = createSubjectHierarchyNode({ ids: subjectIds });
          const idsCache = createFakeIdsCache({
            subjectsHierarchy: new Map([["0x0", subjectIds]]),
            subjectModels: new Map([
              [subjectIds[0], ["0x3"]],
              [subjectIds[1], ["0x4"]],
            ]),
          });
          using handlerResult = createHandler({
            idsCache,
            overrides: {
              models: new Map([
                ["0x3", "visible"],
                ["0x4", "hidden"],
              ]),
            },
          });
          const { handler } = handlerResult;
          const result = await handler.getVisibilityStatus(node);
          expect(result).to.include({ state: "partial" });
        });
      });

      describe("model", () => {
        it("is disabled when active view is not spatial", async () => {
          const node = createModelHierarchyNode();
          const viewport = createFakeSinonViewport({
            view: {
              isSpatialView: sinon.fake.returns(false),
            },
          });
          using handlerResult = createHandler({ viewport });
          const { handler } = handlerResult;
          const result = await handler.getVisibilityStatus(node);
          expect(viewport.view.isSpatialView).to.be.called;
          expect(result).to.include({ state: "hidden", isDisabled: true });
        });

        describe("visible", () => {
          it("when enabled and has no categories", async () => {
            const modelId = "0x1";
            const node = createModelHierarchyNode({ modelId });
            using handlerResult = createHandler();
            const { handler } = handlerResult;
            const result = await handler.getVisibilityStatus(node);
            expect(result).to.include({ state: "visible" });
          });

          it("when enabled and all categories are displayed", async () => {
            const modelId = "0x1";
            const categories = ["0x10", "0x20"];
            const node = createModelHierarchyNode({ modelId });
            const idsCache = createFakeIdsCache({
              modelCategories: new Map([[modelId, categories]]),
            });
            using handlerResult = createHandler({ idsCache });
            const { handler } = handlerResult;
            const result = await handler.getVisibilityStatus(node);
            expect(result).to.include({ state: "visible" });
          });

          it("when all elements are in the exclusive always drawn list", async () => {
            const modelId = "0x1";
            const categories = ["0x10", "0x20"];
            const node = createModelHierarchyNode({ modelId });
            const modelCategories = new Map([[modelId, categories]]);
            const categoryElements = new Map([
              ["0x10", ["0x100", "0x200"]],
              ["0x20", ["0x300", "0x400"]],
            ]);
            const idsCache = createFakeIdsCache({
              modelCategories,
              categoryElements,
            });
            using handlerResult = createHandler({
              idsCache,
              viewport: createFakeSinonViewport({
                isAlwaysDrawnExclusive: true,
                alwaysDrawn: new Set([...categoryElements.values()].flat()),
                queryHandler: () =>
                  [...categoryElements].flatMap(([categoryId, elements]) => {
                    return elements.map((elementId) => ({ rootCategoryId: categoryId, categoryId, modelId, elementsPath: elementId }));
                  }),
              }),
            });
            const { handler } = handlerResult;
            const result = await handler.getVisibilityStatus(node);
            expect(result).to.include({ state: "visible" });
          });

          it("when always drawn list is empty", async () => {
            const modelId = "0x1";
            const categories = ["0x10", "0x20"];
            const node = createModelHierarchyNode({ modelId });
            const idsCache = createFakeIdsCache({
              modelCategories: new Map([[modelId, categories]]),
              categoryElements: new Map([
                ["0x10", ["0x100", "0x200"]],
                ["0x20", ["0x300", "0x400"]],
              ]),
            });
            using handlerResult = createHandler({
              idsCache,
              viewport: createFakeSinonViewport({
                alwaysDrawn: new Set(),
              }),
            });
            const { handler } = handlerResult;
            const result = await handler.getVisibilityStatus(node);
            expect(result).to.include({ state: "visible" });
          });

          it("when all categories are displayed and always/never drawn lists contain no elements", async () => {
            const modelId = "0x1";
            const categories = ["0x10", "0x20"];
            const node = createModelHierarchyNode({ modelId });
            const idsCache = createFakeIdsCache({
              modelCategories: new Map([[modelId, categories]]),
              categoryElements: new Map([
                ["0x10", ["0x100", "0x200"]],
                ["0x20", ["0x300", "0x400"]],
              ]),
            });
            using handlerResult = createHandler({
              idsCache,
              viewport: createFakeSinonViewport({
                alwaysDrawn: new Set(["0xfff"]),
                neverDrawn: new Set(["0xeee"]),
              }),
            });
            const { handler } = handlerResult;
            const result = await handler.getVisibilityStatus(node);
            expect(result).to.include({ state: "visible" });
          });
        });

        describe("hidden", () => {
          it("when `viewport.view.viewsModel` returns false", async () => {
            const modelId = "0x1";
            const node = createModelHierarchyNode({ modelId });
            using handlerResult = createHandler({
              viewport: createFakeSinonViewport({
                view: {
                  viewsModel: sinon.fake.returns(false),
                },
              }),
            });
            const { handler } = handlerResult;
            const result = await handler.getVisibilityStatus(node);
            expect(result).to.include({ state: "hidden" });
          });

          it("all categories are hidden", async () => {
            const modelId = "0x1";
            const categories = ["0x10", "0x20"];
            const node = createModelHierarchyNode({ modelId });
            const idsCache = createFakeIdsCache({
              modelCategories: new Map([[modelId, categories]]),
            });
            using handlerResult = createHandler({
              idsCache,
              viewport: createFakeSinonViewport({
                view: {
                  viewsCategory: sinon.fake.returns(false),
                },
              }),
            });
            const { handler } = handlerResult;
            const result = await handler.getVisibilityStatus(node);
            expect(result).to.include({ state: "hidden" });
          });

          it("when all elements are in never drawn list", async () => {
            const modelId = "0x1";
            const node = createModelHierarchyNode({ modelId });
            const modelCategories = new Map([[modelId, ["0x10", "0x20"]]]);
            const categoryElements = new Map([
              ["0x10", ["0x100", "0x200"]],
              ["0x20", ["0x300", "0x400"]],
            ]);
            const idsCache = createFakeIdsCache({
              modelCategories,
              categoryElements,
            });
            using handlerResult = createHandler({
              idsCache,
              viewport: createFakeSinonViewport({
                neverDrawn: new Set([...categoryElements.values()].flat()),
                queryHandler: () =>
                  [...categoryElements].flatMap(([categoryId, elements]) => {
                    return elements.map((elementId) => ({ rootCategoryId: categoryId, categoryId, modelId, elementsPath: elementId }));
                  }),
              }),
            });
            const { handler } = handlerResult;
            const result = await handler.getVisibilityStatus(node);
            expect(result).to.include({ state: "hidden" });
          });

          it("when none of the elements are in exclusive always drawn list", async () => {
            const modelId = "0x1";
            const node = createModelHierarchyNode({ modelId });
            const modelCategories = new Map([[modelId, ["0x10", "0x20"]]]);
            const categoryElements = new Map([
              ["0x10", ["0x100", "0x200"]],
              ["0x20", ["0x300", "0x400"]],
            ]);
            const idsCache = createFakeIdsCache({
              modelCategories,
              categoryElements,
            });
            using handlerResult = createHandler({
              idsCache,
              viewport: createFakeSinonViewport({
                alwaysDrawn: new Set(["0xffff"]),
                isAlwaysDrawnExclusive: true,
              }),
            });
            const { handler } = handlerResult;
            const result = await handler.getVisibilityStatus(node);
            expect(result).to.include({ state: "hidden" });
          });

          it("when in exclusive always drawn list is empty", async () => {
            const modelId = "0x1";
            const node = createModelHierarchyNode({ modelId });
            const modelCategories = new Map([[modelId, ["0x10", "0x20"]]]);
            const categoryElements = new Map([
              ["0x10", ["0x100", "0x200"]],
              ["0x20", ["0x300", "0x400"]],
            ]);
            const idsCache = createFakeIdsCache({
              modelCategories,
              categoryElements,
            });
            using handlerResult = createHandler({
              idsCache,
              viewport: createFakeSinonViewport({
                isAlwaysDrawnExclusive: true,
              }),
            });
            const { handler } = handlerResult;
            const result = await handler.getVisibilityStatus(node);
            expect(result).to.include({ state: "hidden" });
          });

          it("when all categories are hidden and always/never drawn lists contain no children", async () => {
            const modelId = "0x1";
            const categories = ["0x10", "0x20"];
            const node = createModelHierarchyNode({ modelId });
            const idsCache = createFakeIdsCache({
              modelCategories: new Map([[modelId, categories]]),
              categoryElements: new Map([
                ["0x10", ["0x100", "0x200"]],
                ["0x20", ["0x300", "0x400"]],
              ]),
            });
            using handlerResult = createHandler({
              idsCache,
              viewport: createFakeSinonViewport({
                view: { viewsCategory: sinon.fake.returns(false) },
                alwaysDrawn: new Set(["0xfff"]),
                neverDrawn: new Set(["0xeee"]),
              }),
            });
            const { handler } = handlerResult;
            const result = await handler.getVisibilityStatus(node);
            expect(result).to.include({ state: "hidden" });
          });
        });

        describe("partially visible", () => {
          it("when at least one category is hidden", async () => {
            const modelId = "0x1";
            const categories = ["0x10", "0x20"];
            const node = createModelHierarchyNode({ modelId });
            const idsCache = createFakeIdsCache({
              modelCategories: new Map([[modelId, categories]]),
            });
            using handlerResult = createHandler({
              idsCache,
              viewport: createFakeSinonViewport({
                view: {
                  viewsCategory: sinon.fake((id) => id === categories[0]),
                },
              }),
            });
            const { handler } = handlerResult;
            const result = await handler.getVisibilityStatus(node);
            expect(result).to.include({ state: "partial" });
          });

          it("when some of the elements are in never drawn list", async () => {
            const modelId = "0x1";
            const node = createModelHierarchyNode({ modelId });
            const idsCache = createFakeIdsCache({
              modelCategories: new Map([[modelId, ["0x10", "0x20"]]]),
              categoryElements: new Map([
                ["0x10", ["0x100", "0x200"]],
                ["0x20", ["0x300", "0x400"]],
              ]),
            });
            using handlerResult = createHandler({
              idsCache,
              viewport: createFakeSinonViewport({
                neverDrawn: new Set(["0x100"]),
                queryHandler: () => [{ rootCategoryId: "0x10", elementsPath: "0x100", modelId, categoryId: "0x10" }],
              }),
            });
            const { handler } = handlerResult;
            const result = await handler.getVisibilityStatus(node);
            expect(result).to.include({ state: "partial" });
          });

          it("when some of the elements are not in the exclusive always drawn list", async () => {
            const modelId = "0x1";
            const node = createModelHierarchyNode({ modelId });
            const idsCache = createFakeIdsCache({
              modelCategories: new Map([[modelId, ["0x10", "0x20"]]]),
              categoryElements: new Map([
                ["0x10", ["0x100", "0x200"]],
                ["0x20", ["0x300", "0x400"]],
              ]),
            });
            using handlerResult = createHandler({
              idsCache,
              viewport: createFakeSinonViewport({
                isAlwaysDrawnExclusive: true,
                alwaysDrawn: new Set(["0x100"]),
                queryHandler: () => [{ rootCategoryId: "0x10", elementsPath: "0x100", modelId, categoryId: "0x10" }],
              }),
            });
            const { handler } = handlerResult;
            const result = await handler.getVisibilityStatus(node);
            expect(result).to.include({ state: "partial" });
          });

          it("when some categories are visible, some hidden and always/never drawn lists contain no children", async () => {
            const modelId = "0x1";
            const categories = ["0x10", "0x20"];
            const node = createModelHierarchyNode({ modelId });
            const idsCache = createFakeIdsCache({
              modelCategories: new Map([[modelId, categories]]),
              categoryElements: new Map([
                ["0x10", ["0x100", "0x200"]],
                ["0x20", ["0x300", "0x400"]],
              ]),
            });
            using handlerResult = createHandler({
              idsCache,
              viewport: createFakeSinonViewport({
                view: { viewsCategory: sinon.fake((id) => id === categories[0]) },
                alwaysDrawn: new Set(["0xfff"]),
                neverDrawn: new Set(["0xeee"]),
              }),
            });
            const { handler } = handlerResult;
            const result = await handler.getVisibilityStatus(node);
            expect(result).to.include({ state: "partial" });
          });
        });
      });

      describe("category", () => {
        it("can be overridden", async () => {
          const overrides: ModelsTreeVisibilityHandlerProps["overrides"] = {
            getCategoryDisplayStatus: sinon.fake.resolves(createVisibilityStatus("visible")),
          };
          const viewport = createFakeSinonViewport();
          using idsCache = createIdsCache(viewport.iModel);
          using handler = createModelsTreeVisibilityHandler({
            viewport,
            idsCache,
            overrides,
            imodelAccess: createFakeIModelAccess(),
          });

          const status = await handler.getVisibilityStatus(createCategoryHierarchyNode({ modelId: "0x1" }));
          expect(overrides.getCategoryDisplayStatus).to.be.called;
          expect(status.state).to.eq("visible");
        });

        describe("is visible", () => {
          it("when `viewport.view.viewsCategory` returns TRUE and there are NO elements in the NEVER drawn list", async () => {
            const categoryId = "0x2";
            const elements = ["0x2", "0x3"];
            const node = createCategoryHierarchyNode({ modelId: "0x1", categoryId });
            using handlerResult = createHandler({
              idsCache: createFakeIdsCache({
                categoryElements: new Map([[categoryId, elements]]),
              }),
              viewport: createFakeSinonViewport({
                view: {
                  viewsCategory: sinon.fake.returns(true),
                },
              }),
            });
            const { handler } = handlerResult;
            const result = await handler.getVisibilityStatus(node);
            expect(result).to.include({ state: "visible" });
          });

          it("when there's a per model category override to SHOW and there are NO elements in the NEVER drawn list", async () => {
            const modelId = "0x1";
            const categoryId = "0x2";
            const elements = ["0x2", "0x3"];
            const node = createCategoryHierarchyNode({ modelId, categoryId });
            using handlerResult = createHandler({
              idsCache: createFakeIdsCache({
                categoryElements: new Map([[categoryId, elements]]),
              }),
              viewport: createFakeSinonViewport({
                perModelCategoryVisibility: {
                  getOverride: sinon.fake.returns(PerModelCategoryVisibility.Override.Show),
                },
              }),
            });
            const { handler } = handlerResult;
            const result = await handler.getVisibilityStatus(node);
            expect(result).to.include({ state: "visible" });
          });
        });

        describe("is hidden", () => {
          it("when model is hidden", async () => {
            const modelId = "0x1";
            const categoryId = "0x2";
            const elements = ["0x2", "0x3"];
            const node = createCategoryHierarchyNode({ modelId, categoryId });
            using handlerResult = createHandler({
              idsCache: createFakeIdsCache({
                categoryElements: new Map([[categoryId, elements]]),
              }),
              viewport: createFakeSinonViewport({
                view: {
                  viewsModel: sinon.fake.returns(false),
                },
              }),
            });
            const { handler } = handlerResult;
            const result = await handler.getVisibilityStatus(node);
            expect(result).to.include({ state: "hidden" });
          });

          it("`viewport.view.viewsCategory` returns FALSE and there ARE NO elements in the ALWAYS drawn list", async () => {
            const categoryId = "0x2";
            const elements = ["0x2", "0x3"];
            const node = createCategoryHierarchyNode({ modelId: "0x1", categoryId });
            using handlerResult = createHandler({
              idsCache: createFakeIdsCache({
                categoryElements: new Map([[categoryId, elements]]),
              }),
              viewport: createFakeSinonViewport({
                view: {
                  viewsCategory: sinon.fake.returns(false),
                },
              }),
            });
            const { handler } = handlerResult;
            const result = await handler.getVisibilityStatus(node);
            expect(result).to.include({ state: "hidden" });
          });

          it("when `viewport.view.viewsCategory` returns TRUE and there ARE UNRELATED elements in the EXCLUSIVE ALWAYS drawn list", async () => {
            const categoryId = "0x2";
            const elements = ["0x2", "0x3"];
            const node = createCategoryHierarchyNode({ modelId: "0x1", categoryId });
            using handlerResult = createHandler({
              idsCache: createFakeIdsCache({
                categoryElements: new Map([[categoryId, elements]]),
              }),
              viewport: createFakeSinonViewport({
                alwaysDrawn: new Set(["0x4"]),
                isAlwaysDrawnExclusive: true,
                view: {
                  viewsCategory: sinon.fake.returns(true),
                },
                queryHandler: () => [{ rootCategoryId: "0xff", elementsPath: "0x4", modelId: "0xff", categoryId: "0xff" }],
              }),
            });
            const { handler } = handlerResult;
            const result = await handler.getVisibilityStatus(node);
            expect(result).to.include({ state: "hidden" });
          });

          it("when `viewport.view.viewsCategory` returns TRUE and ALL elements are in the NEVER drawn list", async () => {
            const modelId = "0x1";
            const categoryId = "0x2";
            const elements = ["0x2", "0x3"];
            const node = createCategoryHierarchyNode({ modelId, categoryId });
            using handlerResult = createHandler({
              idsCache: createFakeIdsCache({
                modelCategories: new Map([[modelId, [categoryId]]]),
                categoryElements: new Map([[categoryId, elements]]),
              }),
              viewport: createFakeSinonViewport({
                neverDrawn: new Set(elements),
                view: {
                  viewsCategory: sinon.fake.returns(true),
                },
                queryHandler: () => elements.map((elementId) => ({ rootCategoryId: categoryId, elementsPath: elementId, modelId, categoryId })),
              }),
            });
            const { handler } = handlerResult;
            const result = await handler.getVisibilityStatus(node);
            expect(result).to.include({ state: "hidden" });
          });

          it("when there's a per model category override to HIDE and there ARE NO elements in the ALWAYS drawn list", async () => {
            const modelId = "0x1";
            const categoryId = "0x2";
            const elements = ["0x2", "0x3"];
            const node = createCategoryHierarchyNode({ modelId, categoryId });
            using handlerResult = createHandler({
              idsCache: createFakeIdsCache({
                categoryElements: new Map([[categoryId, elements]]),
              }),
              viewport: createFakeSinonViewport({
                perModelCategoryVisibility: {
                  getOverride: sinon.fake.returns(PerModelCategoryVisibility.Override.Hide),
                },
              }),
            });
            const { handler } = handlerResult;
            const result = await handler.getVisibilityStatus(node);
            expect(result).to.include({ state: "hidden" });
          });

          it("when there's a per model category override to SHOW and there ARE UNRELATED elements in the EXCLUSIVE ALWAYS drawn list", async () => {
            const modelId = "0x1";
            const categoryId = "0x2";
            const elements = ["0x2", "0x3"];
            const node = createCategoryHierarchyNode({ modelId, categoryId });
            using handlerResult = createHandler({
              idsCache: createFakeIdsCache({
                categoryElements: new Map([[categoryId, elements]]),
              }),
              viewport: createFakeSinonViewport({
                alwaysDrawn: new Set(["0x4"]),
                isAlwaysDrawnExclusive: true,
                perModelCategoryVisibility: {
                  getOverride: sinon.fake.returns(PerModelCategoryVisibility.Override.Show),
                },
                queryHandler: () => [{ rootCategoryId: "0xff", elementsPath: "0x4", modelId: "0xff", categoryId: "0xff" }],
              }),
            });
            const { handler } = handlerResult;
            const result = await handler.getVisibilityStatus(node);
            expect(result).to.include({ state: "hidden" });
          });
        });

        describe("is partially visible", () => {
          it("when `viewport.view.viewsCategory` returns TRUE and there ARE SOME elements in the NEVER drawn list", async () => {
            const modelId = "0x1";
            const categoryId = "0x2";
            const elements = ["0x2", "0x3"];
            const node = createCategoryHierarchyNode({ modelId, categoryId });
            using handlerResult = createHandler({
              idsCache: createFakeIdsCache({
                modelCategories: new Map([[modelId, [categoryId]]]),
                categoryElements: new Map([[categoryId, elements]]),
              }),
              viewport: createFakeSinonViewport({
                neverDrawn: new Set([elements[0]]),
                view: {
                  viewsCategory: sinon.fake.returns(true),
                },
                queryHandler: () => [{ elementsPath: elements[0], modelId, rootCategoryId: categoryId, categoryId }],
              }),
            });
            const { handler } = handlerResult;
            const result = await handler.getVisibilityStatus(node);
            expect(result).to.include({ state: "partial" });
          });

          it("when `viewport.view.viewsCategory` returns FALSE and there ARE SOME elements in the ALWAYS drawn list", async () => {
            const modelId = "0x1";
            const categoryId = "0x2";
            const elements = ["0x2", "0x3"];
            const node = createCategoryHierarchyNode({ modelId, categoryId });
            using handlerResult = createHandler({
              idsCache: createFakeIdsCache({
                modelCategories: new Map([[modelId, [categoryId]]]),
                categoryElements: new Map([[categoryId, elements]]),
              }),
              viewport: createFakeSinonViewport({
                alwaysDrawn: new Set([elements[0]]),
                view: {
                  viewsCategory: sinon.fake.returns(false),
                },
                queryHandler: () => [{ rootCategoryId: categoryId, elementsPath: elements[0], modelId, categoryId }],
              }),
            });
            const { handler } = handlerResult;
            const result = await handler.getVisibilityStatus(node);
            expect(result).to.include({ state: "partial" });
          });

          it("when there's a per model category override to SHOW and there ARE SOME elements in the NEVER drawn list", async () => {
            const modelId = "0x1";
            const categoryId = "0x2";
            const elements = ["0x2", "0x3"];
            const node = createCategoryHierarchyNode({ modelId, categoryId });
            using handlerResult = createHandler({
              idsCache: createFakeIdsCache({
                modelCategories: new Map([[modelId, [categoryId]]]),
                categoryElements: new Map([[categoryId, elements]]),
              }),
              viewport: createFakeSinonViewport({
                neverDrawn: new Set([elements[0]]),
                perModelCategoryVisibility: {
                  getOverride: sinon.fake.returns(PerModelCategoryVisibility.Override.Show),
                },
                queryHandler: () => [{ rootCategoryId: categoryId, elementsPath: elements[0], modelId, categoryId }],
              }),
            });
            const { handler } = handlerResult;
            const result = await handler.getVisibilityStatus(node);
            expect(result).to.include({ state: "partial" });
          });

          it("when there's a per model category override to HIDE and there ARE SOME elements in the ALWAYS drawn list", async () => {
            const modelId = "0x1";
            const categoryId = "0x2";
            const elements = ["0x2", "0x3"];
            const node = createCategoryHierarchyNode({ modelId, categoryId });
            using handlerResult = createHandler({
              idsCache: createFakeIdsCache({
                modelCategories: new Map([[modelId, [categoryId]]]),
                categoryElements: new Map([[categoryId, elements]]),
              }),
              viewport: createFakeSinonViewport({
                alwaysDrawn: new Set([elements[0]]),
                perModelCategoryVisibility: {
                  getOverride: sinon.fake.returns(PerModelCategoryVisibility.Override.Hide),
                },
                queryHandler: () => [{ rootCategoryId: categoryId, elementsPath: elements[0], modelId, categoryId }],
              }),
            });
            const { handler } = handlerResult;
            const result = await handler.getVisibilityStatus(node);
            expect(result).to.include({ state: "partial" });
          });
        });
      });

      describe("element", async () => {
        const modelId = "0x1";
        const categoryId = "0x2";
        const elementId = "0x3";

        it("can be overridden", async () => {
          const overrides: ModelsTreeVisibilityHandlerProps["overrides"] = {
            getElementDisplayStatus: sinon.fake.resolves(createVisibilityStatus("visible")),
          };
          const viewport = createFakeSinonViewport();
          using idsCache = createIdsCache(viewport.iModel);
          using handler = createModelsTreeVisibilityHandler({
            viewport,
            idsCache,
            overrides,
            imodelAccess: createFakeIModelAccess(),
          });

          const status = await handler.getVisibilityStatus(createElementHierarchyNode({ modelId: "0x1", categoryId: "0x2", elementId: "0x3" }));
          expect(overrides.getElementDisplayStatus).to.be.called;
          expect(status.state).to.eq("visible");
        });

        it("is disabled when has no category or model", async () => {
          using handlerResult = createHandler();
          const { handler } = handlerResult;
          let result = await handler.getVisibilityStatus(createElementHierarchyNode({ modelId: undefined, categoryId: undefined }));
          expect(result.isDisabled).to.be.true;
          result = await handler.getVisibilityStatus(createElementHierarchyNode({ modelId: "0x1", categoryId: undefined }));
          expect(result.isDisabled).to.be.true;
        });

        it("is hidden when model is hidden", async () => {
          const node = createElementHierarchyNode({ modelId, categoryId, hasChildren: true, elementId });
          const viewport = createFakeSinonViewport({
            view: {
              viewsModel: sinon.fake.returns(false),
            },
          });
          using handlerResult = createHandler({ viewport });
          const { handler } = handlerResult;
          const result = await handler.getVisibilityStatus(node);
          expect(result).to.include({ state: "hidden" });
        });

        it("is visible when model and category is displayed", async () => {
          const node = createElementHierarchyNode({ modelId, categoryId, hasChildren: true, elementId });
          const viewport = createFakeSinonViewport({
            view: {
              viewsModel: sinon.fake.returns(true),
              viewsCategory: sinon.fake.returns(true),
            },
          });
          using handlerResult = createHandler({ viewport });
          const { handler } = handlerResult;
          const result = await handler.getVisibilityStatus(node);
          expect(result).to.include({ state: "visible" });
        });

        it("is visible if present in the always drawn list", async () => {
          const node = createElementHierarchyNode({ modelId, categoryId, elementId });
          using handlerResult = createHandler({
            viewport: createFakeSinonViewport({
              alwaysDrawn: new Set([elementId]),
            }),
          });
          const { handler } = handlerResult;
          const result = await handler.getVisibilityStatus(node);
          expect(result).to.include({ state: "visible" });
        });

        it("is hidden if present in the never drawn list", async () => {
          using handlerResult = createHandler({
            viewport: createFakeSinonViewport({
              neverDrawn: new Set([elementId]),
            }),
          });
          const { handler } = handlerResult;
          const node = createElementHierarchyNode({ modelId, categoryId, elementId });
          const result = await handler.getVisibilityStatus(node);
          expect(result).to.include({ state: "hidden" });
        });

        it("is hidden if other elements are present in the always drawn list and exclusive mode is enabled", async () => {
          using handlerResult = createHandler({
            viewport: createFakeSinonViewport({
              alwaysDrawn: new Set(["0x20"]),
              isAlwaysDrawnExclusive: true,
            }),
          });
          const { handler } = handlerResult;
          const node = createElementHierarchyNode({ modelId, categoryId, elementId });
          const result = await handler.getVisibilityStatus(node);
          expect(result).to.include({ state: "hidden" });
        });

        it("is visible when not present in always/never drawn sets", async () => {
          using handlerResult = createHandler({
            viewport: createFakeSinonViewport({
              alwaysDrawn: new Set(),
              neverDrawn: new Set(),
            }),
          });
          const { handler } = handlerResult;
          const node = createElementHierarchyNode({ modelId, categoryId, elementId });
          const result = await handler.getVisibilityStatus(node);
          expect(result).to.include({ state: "visible" });
        });

        it("is visible when always/never drawn sets are undefined", async () => {
          using handlerResult = createHandler();
          const { handler } = handlerResult;
          const node = createElementHierarchyNode({ modelId, categoryId, elementId });
          const result = await handler.getVisibilityStatus(node);
          expect(result).to.include({ state: "visible" });
        });

        it("is visible when always/never drawn sets doesn't contain it", async () => {
          using handlerResult = createHandler({
            viewport: createFakeSinonViewport({
              alwaysDrawn: new Set(["0xff"]),
              neverDrawn: new Set(["0xffff"]),
            }),
          });
          const { handler } = handlerResult;
          const node = createElementHierarchyNode({ modelId, categoryId, elementId });
          const result = await handler.getVisibilityStatus(node);
          expect(result).to.include({ state: "visible" });
        });

        it("is hidden if category has per model override to hide", async () => {
          using handlerResult = createHandler({
            viewport: createFakeSinonViewport({
              perModelCategoryVisibility: {
                getOverride: () => PerModelCategoryVisibility.Override.Hide,
              },
            }),
          });
          const { handler } = handlerResult;
          const node = createElementHierarchyNode({ modelId, categoryId, elementId });
          const result = await handler.getVisibilityStatus(node);
          expect(result).to.include({ state: "hidden" });
        });
      });

      describe("grouping node", () => {
        const modelId = "0x1";
        const categoryId = "0x2";

        it("can be overridden", async () => {
          const overrides: ModelsTreeVisibilityHandlerProps["overrides"] = {
            getElementGroupingNodeDisplayStatus: sinon.fake.resolves(createVisibilityStatus("visible")),
          };
          const viewport = createFakeSinonViewport();
          using idsCache = createIdsCache(viewport.iModel);
          using handler = createModelsTreeVisibilityHandler({
            viewport,
            idsCache,
            overrides,
            imodelAccess: createFakeIModelAccess(),
          });

          const status = await handler.getVisibilityStatus(
            createClassGroupingHierarchyNode({
              modelId,
              categoryId,
              elements: [],
            }),
          );
          expect(status.state).to.eq("visible");
          expect(overrides.getElementGroupingNodeDisplayStatus).to.be.called;
        });

        it("is visible if all node elements are visible", async () => {
          const elementIds = ["0x10", "0x20"];
          const node = createClassGroupingHierarchyNode({
            modelId,
            categoryId,
            elements: elementIds,
          });
          using handlerResult = createHandler({
            idsCache: createFakeIdsCache({
              modelCategories: new Map([[modelId, [categoryId]]]),
              categoryElements: new Map([[categoryId, elementIds]]),
            }),
            overrides: {
              elements: new Map(elementIds.map((x) => [x, "visible"])),
            },
          });
          const { handler } = handlerResult;
          const result = await handler.getVisibilityStatus(node);
          expect(result).to.include({ state: "visible" });
        });

        it("is hidden if all node elements are hidden", async () => {
          const elementIds = ["0x10", "0x20"];
          const node = createClassGroupingHierarchyNode({
            modelId,
            categoryId,
            elements: elementIds,
          });
          using handlerResult = createHandler({
            idsCache: createFakeIdsCache({
              modelCategories: new Map([[modelId, [categoryId]]]),
              categoryElements: new Map([[categoryId, elementIds]]),
            }),
            viewport: createFakeSinonViewport({
              neverDrawn: new Set(elementIds),
            }),
          });
          const { handler } = handlerResult;
          const result = await handler.getVisibilityStatus(node);
          expect(result).to.include({ state: "hidden" });
        });

        it("is partially visible if some node elements are hidden", async () => {
          const elementIds = ["0x10", "0x20"];
          const node = createClassGroupingHierarchyNode({
            modelId,
            categoryId,
            elements: elementIds,
          });
          using handlerResult = createHandler({
            idsCache: createFakeIdsCache({
              modelCategories: new Map([[modelId, [categoryId]]]),
              categoryElements: new Map([[categoryId, elementIds]]),
            }),
            viewport: createFakeSinonViewport({
              alwaysDrawn: new Set([elementIds[0]]),
              neverDrawn: new Set([elementIds[1]]),
            }),
          });
          const { handler } = handlerResult;
          const result = await handler.getVisibilityStatus(node);
          expect(result).to.include({ state: "partial" });
        });

        it("is visible if always/never drawn sets are empty", async () => {
          const elementIds = ["0x10", "0x20"];
          const node = createClassGroupingHierarchyNode({
            modelId,
            categoryId,
            elements: elementIds,
          });
          using handlerResult = createHandler({
            idsCache: createFakeIdsCache({
              modelCategories: new Map([[modelId, [categoryId]]]),
              categoryElements: new Map([[categoryId, elementIds]]),
            }),
          });
          const { handler } = handlerResult;
          const result = await handler.getVisibilityStatus(node);
          expect(result).to.include({ state: "visible" });
        });

        it("is visible if always drawn set contains no elements of the grouping node", async () => {
          const elementIds = ["0x10", "0x20"];
          const node = createClassGroupingHierarchyNode({
            modelId,
            categoryId,
            elements: elementIds,
          });
          using handlerResult = createHandler({
            idsCache: createFakeIdsCache({
              modelCategories: new Map([[modelId, [categoryId]]]),
              categoryElements: new Map([[categoryId, elementIds]]),
            }),
            viewport: createFakeSinonViewport({
              alwaysDrawn: new Set(["0xfff"]),
            }),
          });
          const { handler } = handlerResult;
          const result = await handler.getVisibilityStatus(node);
          expect(result).to.include({ state: "visible" });
        });

        it("is visible if never drawn set contains no elements of the grouping node", async () => {
          const elementIds = ["0x10", "0x20"];
          const node = createClassGroupingHierarchyNode({
            modelId,
            categoryId,
            elements: elementIds,
          });
          using handlerResult = createHandler({
            idsCache: createFakeIdsCache({
              modelCategories: new Map([[modelId, [categoryId]]]),
              categoryElements: new Map([[categoryId, elementIds]]),
            }),
            viewport: createFakeSinonViewport({
              neverDrawn: new Set(["0xfff"]),
            }),
          });
          const { handler } = handlerResult;
          const result = await handler.getVisibilityStatus(node);
          expect(result).to.include({ state: "visible" });
        });

        it("uses category visibility when always/never drawn lists are empty", async () => {
          const elementIds = ["0x10", "0x20"];
          const node = createClassGroupingHierarchyNode({
            modelId,
            categoryId,
            elements: elementIds,
          });

          for (const categoryOn of [true, false]) {
            using handlerResult = createHandler({
              viewport: createFakeSinonViewport({
                view: { viewsCategory: sinon.fake.returns(categoryOn) },
              }),
              idsCache: createFakeIdsCache({
                modelCategories: new Map([[modelId, [categoryId]]]),
                categoryElements: new Map([[categoryId, elementIds]]),
              }),
            });
            const { handler } = handlerResult;
            const result = await handler.getVisibilityStatus(node);
            expect(result).to.include({ state: categoryOn ? "visible" : "hidden" });
          }
        });
      });
    });

    describe("changeVisibilityStatus", () => {
      describe("subject", () => {
        it("can be overridden", async () => {
          const overrides: ModelsTreeVisibilityHandlerProps["overrides"] = {
            changeSubjectNodeState: sinon.fake.resolves(undefined),
          };
          const viewport = createFakeSinonViewport();
          using idsCache = createIdsCache(viewport.iModel);
          using handler = createModelsTreeVisibilityHandler({
            viewport,
            idsCache,
            overrides,
            imodelAccess: createFakeIModelAccess(),
          });

          await handler.changeVisibility(createSubjectHierarchyNode(), true);
          expect(overrides.changeSubjectNodeState).to.be.called;
        });

        describe("on", () => {
          it("marks all models as visible", async () => {
            const subjectIds = ["0x1", "0x2"];
            const modelIds = [
              ["0x3", "0x4"],
              ["0x5", "0x6"],
            ];
            const node = createSubjectHierarchyNode({ ids: subjectIds });
            const viewport = createFakeSinonViewport();
            using handlerResult = createHandler({
              idsCache: createFakeIdsCache({
                subjectModels: new Map(subjectIds.map((id, idx) => [id, modelIds[idx]])),
              }),
              viewport,
            });
            const { handler, overrides } = handlerResult;

            await handler.changeVisibility(node, true);
            expect(overrides.changeModelState).to.be.calledOnceWith(sinon.match({ ids: sinon.match.array.deepEquals(modelIds.flat()), on: true }));
          });
        });

        describe("off", () => {
          it("marks all models hidden", async () => {
            const subjectIds = ["0x1", "0x2"];
            const modelIds = [
              ["0x3", "0x4"],
              ["0x5", "0x6"],
            ];
            const node = createSubjectHierarchyNode({ ids: subjectIds });
            using handlerResult = createHandler({
              idsCache: createFakeIdsCache({
                subjectModels: new Map(subjectIds.map((id, idx) => [id, modelIds[idx]])),
              }),
            });
            const { handler, overrides } = handlerResult;

            await handler.changeVisibility(node, false);
            expect(overrides.changeModelState).to.be.calledOnceWith(sinon.match({ ids: sinon.match.array.deepEquals(modelIds.flat()), on: false }));
          });
        });
      });

      describe("model", () => {
        describe("on", () => {
          it("adds it to the viewport", async () => {
            const modelId = "0x1";
            const node = createModelHierarchyNode({ modelId });
            const viewport = createFakeSinonViewport();
            using handlerResult = createHandler({ viewport });
            const { handler } = handlerResult;
            await handler.changeVisibility(node, true);
            expect(viewport.addViewedModels).to.be.calledOnceWith([modelId]);
          });

          it("doesn't change always/never drawn sets if they don't have any of the model's children", async () => {
            const modelId = "0x1";
            const node = createModelHierarchyNode({ modelId });
            const viewport = createFakeSinonViewport({
              // cspell:disable-next-line
              alwaysDrawn: new Set(["abcd", "efgh"]),
              neverDrawn: new Set(["1234", "3456"]),
            });
            using handlerResult = createHandler({
              viewport,
              idsCache: createFakeIdsCache({
                modelCategories: new Map([[modelId, ["0x10", "0x20"]]]),
                categoryElements: new Map([
                  ["0x10", ["0x100", "0x200"]],
                  ["0x20", ["0x300", "0x400"]],
                ]),
              }),
            });
            const { handler } = handlerResult;
            await handler.changeVisibility(node, true);
            expect(viewport.setAlwaysDrawn).not.to.be.called;
            expect(viewport.clearAlwaysDrawn).not.to.be.called;
            expect(viewport.setNeverDrawn).not.to.be.called;
            expect(viewport.clearNeverDrawn).not.to.be.called;
          });

          it("clears always and never drawn elements", async () => {
            const modelId = "0x1";
            const categoryId = "0x2";
            const alwaysDrawnElements = ["0x100", "0x200"];
            const neverDrawnElements = ["0x300", "0x400"];
            const otherModelId = "0xff";
            const otherCategoryId = "0x2";
            const otherAlwaysDrawnElement = "abcd";
            const otherNeverDrawnElement = "1234";
            const node = createModelHierarchyNode({ modelId });
            const viewport = createFakeSinonViewport({
              alwaysDrawn: new Set([...alwaysDrawnElements, otherAlwaysDrawnElement]),
              neverDrawn: new Set([...neverDrawnElements, otherNeverDrawnElement]),
              queryHandler: sinon.fake(async (_query: string, binder?: QueryBinder) => {
                const ids = CompressedId64Set.decompressSet((binder?.serialize() as any)[1].value);
                if (ids.size === 2 && alwaysDrawnElements.every((id) => ids.has(id))) {
                  return [
                    ...alwaysDrawnElements.map((elementId) => ({ rootCategoryId: categoryId, elementsPath: elementId, modelId, categoryId })),
                    { rootCategoryId: otherCategoryId, elementsPath: otherAlwaysDrawnElement, modelId: otherModelId, categoryId: otherCategoryId },
                  ];
                }

                if (ids.size === 2 && neverDrawnElements.every((id) => ids.has(id))) {
                  return [
                    ...neverDrawnElements.map((elementId) => ({ rootCategoryId: categoryId, elementsPath: elementId, modelId, categoryId })),
                    { rootCategoryId: otherCategoryId, elementsPath: otherNeverDrawnElement, modelId: otherModelId, categoryId: otherCategoryId },
                  ];
                }

                throw new Error("Unexpected query or bindings");
              }),
            });

            const idsCache = createFakeIdsCache({
              modelCategories: new Map([
                [modelId, [categoryId]],
                [otherModelId, [otherCategoryId]],
              ]),
              categoryElements: new Map([
                [categoryId, [...alwaysDrawnElements, ...neverDrawnElements]],
                [otherCategoryId, [otherAlwaysDrawnElement, otherNeverDrawnElement]],
              ]),
            });
            using handlerResult = createHandler({ viewport, idsCache });
            const { handler } = handlerResult;
            await handler.changeVisibility(node, true);
            expect(viewport.alwaysDrawn).to.deep.eq(new Set([otherAlwaysDrawnElement]));
            expect(viewport.neverDrawn).to.deep.eq(new Set([otherNeverDrawnElement]));
          });

          it(`removes per model category overrides`, async () => {
            const modelId = "0x1";
            const categoryIds = ["0x2", "0x3", "0x4"];
            const node = createModelHierarchyNode({ modelId });
            const viewport = createFakeSinonViewport();
            using handlerResult = createHandler({
              viewport,
              idsCache: createFakeIdsCache({
                modelCategories: new Map([[modelId, categoryIds]]),
              }),
            });
            const { handler } = handlerResult;
            await handler.changeVisibility(node, true);

            expect(viewport.perModelCategoryVisibility.clearOverrides).to.be.calledWith([modelId]);
          });
        });

        describe("off", () => {
          it("removes it from the viewport", async () => {
            const modelId = "0x1";
            const node = createModelHierarchyNode({ modelId });
            const viewport = createFakeSinonViewport();
            using handlerResult = createHandler({ viewport });
            const { handler } = handlerResult;
            await handler.changeVisibility(node, false);
            expect(viewport.changeModelDisplay).to.be.calledOnceWith([modelId], false);
          });
        });
      });

      describe("category", () => {
        it("can be overridden", async () => {
          const overrides: ModelsTreeVisibilityHandlerProps["overrides"] = {
            changeCategoryState: sinon.fake.resolves(undefined),
          };
          const viewport = createFakeSinonViewport();
          using idsCache = createIdsCache(viewport.iModel);
          using handler = createModelsTreeVisibilityHandler({
            viewport,
            idsCache,
            overrides,
            imodelAccess: createFakeIModelAccess(),
          });

          await handler.changeVisibility(createCategoryHierarchyNode({ modelId: "0x1" }), true);
          expect(overrides.changeCategoryState).to.be.called;
        });

        describe("on", () => {
          it("removes HIDE override if model is shown", async () => {
            const modelId = "0x1";
            const categoryId = "0x2";
            const node = createCategoryHierarchyNode({ modelId, categoryId });
            const viewport = createFakeSinonViewport({
              view: {
                viewsModel: sinon.fake.returns(false),
              },
              perModelCategoryVisibility: {
                getOverride: sinon.fake.returns(PerModelCategoryVisibility.Override.Hide),
              },
            });
            using handlerResult = createHandler({ viewport });
            const { handler } = handlerResult;

            await handler.changeVisibility(node, true);
            expect(viewport.perModelCategoryVisibility.setOverride).to.be.calledWith(modelId, categoryId, PerModelCategoryVisibility.Override.None);
          });

          it("sets SHOW override if model is shown but category is hidden in selector", async () => {
            const modelId = "0x1";
            const categoryId = "0x2";
            const node = createCategoryHierarchyNode({ modelId, categoryId });
            const viewport = createFakeSinonViewport({
              view: {
                viewsModel: sinon.fake.returns(true),
                viewsCategory: sinon.fake.returns(false),
              },
              perModelCategoryVisibility: {
                getOverride: sinon.fake.returns(PerModelCategoryVisibility.Override.None),
              },
            });
            using handlerResult = createHandler({ viewport });
            const { handler } = handlerResult;

            await handler.changeVisibility(node, true);
            expect(viewport.perModelCategoryVisibility.setOverride).to.be.calledWith(modelId, categoryId, PerModelCategoryVisibility.Override.Show);
          });
        });

        describe("off", () => {
          it("sets HIDE override if model is visible", async () => {
            const modelId = "0x1";
            const categoryId = "0x2";
            const node = createCategoryHierarchyNode({ modelId, categoryId });
            const viewport = createFakeSinonViewport({
              viewsModel: sinon.fake.returns(true),
            });
            using handlerResult = createHandler({ viewport });
            const { handler } = handlerResult;

            await handler.changeVisibility(node, false);
            expect(viewport.perModelCategoryVisibility.setOverride).to.be.calledWith(modelId, categoryId, PerModelCategoryVisibility.Override.Hide);
          });
        });
      });

      describe("element", () => {
        it("can be overridden", async () => {
          const modelId = "0x1";
          const categoryId = "0x2";
          const elementId = "0x10";
          const overrides: ModelsTreeVisibilityHandlerProps["overrides"] = {
            changeElementsState: sinon.fake.resolves(undefined),
          };
          const viewport = createFakeSinonViewport();
          using idsCache = createIdsCache(viewport.iModel);
          using handler = createModelsTreeVisibilityHandler({
            viewport,
            idsCache,
            overrides,
            imodelAccess: createFakeIModelAccess(),
          });

          await handler.changeVisibility(createElementHierarchyNode({ modelId, categoryId, elementId }), true);
          expect(overrides.changeElementsState).to.be.called;
        });

        describe("on", () => {
          it("removes it from the never drawn list", async () => {
            const modelId = "0x1";
            const categoryId = "0x2";
            const elementId = "0x3";
            const node = createElementHierarchyNode({ modelId, categoryId, elementId });
            const viewport = createFakeSinonViewport({
              neverDrawn: new Set([elementId]),
            });
            using handlerResult = createHandler({ viewport });
            const { handler } = handlerResult;
            await handler.changeVisibility(node, true);
            expect(viewport.neverDrawn?.size ?? 0).to.eq(0);
          });

          it("if model is hidden, shows model and adds element to always drawn list", async () => {
            const modelId = "0x1";
            const categoryId = "0x2";
            const elementId = "0x3";
            const node = createElementHierarchyNode({ modelId, categoryId, elementId });
            const viewport = createFakeSinonViewport({
              view: {
                viewsModel: sinon.fake.returns(false),
                viewsCategory: sinon.fake.returns(false),
              },
            });
            using handlerResult = createHandler({ viewport });
            const { handler } = handlerResult;
            await handler.changeVisibility(node, true);
            expect(viewport.addViewedModels).to.be.calledWith(modelId);
            expect(viewport.alwaysDrawn).to.deep.eq(new Set([elementId]));
          });

          it("adds element to the always drawn list if category is hidden", async () => {
            const modelId = "0x1";
            const categoryId = "0x2";
            const elementId = "0x3";
            const node = createElementHierarchyNode({ modelId, categoryId, elementId });
            const viewport = createFakeSinonViewport({
              view: {
                viewsCategory: sinon.fake.returns(false),
              },
            });
            using handlerResult = createHandler({ viewport });
            const { handler } = handlerResult;
            await handler.changeVisibility(node, true);
            expect(viewport.alwaysDrawn).to.deep.eq(new Set([elementId]));
          });

          it("adds element to the always drawn list if exclusive mode is enabled", async () => {
            const modelId = "0x1";
            const categoryId = "0x2";
            const elementId = "0x3";
            const node = createElementHierarchyNode({ modelId, categoryId, elementId });
            const viewport = createFakeSinonViewport({
              isAlwaysDrawnExclusive: true,
            });
            using handlerResult = createHandler({
              viewport,
              overrides: {
                models: new Map([[modelId, "hidden"]]),
              },
              idsCache: createFakeIdsCache({ modelCategories: new Map([[modelId, [categoryId]]]) }),
            });
            const { handler } = handlerResult;
            await handler.changeVisibility(node, true);
            expect(viewport.alwaysDrawn).to.deep.eq(new Set([elementId]));
          });

          it("removes element from never drawn list", async () => {
            const modelId = "0x1";
            const categoryId = "0x2";
            const elementId = "0x3";
            const viewport = createFakeSinonViewport({
              neverDrawn: new Set([elementId]),
            });
            using handlerResult = createHandler({ viewport });
            const { handler } = handlerResult;

            await handler.changeVisibility(createElementHierarchyNode({ modelId, categoryId, hasChildren: true, elementId }), true);
            expect(viewport.neverDrawn?.size ?? 0).to.eq(0);
          });
        });

        describe("off", () => {
          it("removes it from the always drawn list", async () => {
            const modelId = "0x1";
            const categoryId = "0x2";
            const elementId = "0x3";
            const node = createElementHierarchyNode({ modelId, categoryId, elementId });
            const viewport = createFakeSinonViewport({
              alwaysDrawn: new Set([elementId]),
            });
            using handlerResult = createHandler({ viewport });
            const { handler } = handlerResult;
            await handler.changeVisibility(node, false);
            expect(viewport.alwaysDrawn?.size ?? 0).to.eq(0);
          });

          it("adds element to the never drawn list if model is visible", async () => {
            const modelId = "0x1";
            const categoryId = "0x2";
            const elementId = "0x3";
            const node = createElementHierarchyNode({ modelId, categoryId, elementId });
            const viewport = createFakeSinonViewport();
            using handlerResult = createHandler({ viewport });
            const { handler } = handlerResult;
            await handler.changeVisibility(node, false);
            expect(viewport.neverDrawn).to.deep.eq(new Set([elementId]));
          });

          it("doesn't add to never drawn if exclusive draw mode is enabled", async () => {
            const modelId = "0x1";
            const categoryId = "0x2";
            const elementId = "0x3";
            const node = createElementHierarchyNode({ modelId, categoryId, elementId });
            const viewport = createFakeSinonViewport({
              alwaysDrawn: new Set([elementId]),
              isAlwaysDrawnExclusive: true,
              view: {
                viewsModel: sinon.fake.returns(true),
              },
            });
            using handlerResult = createHandler({ viewport, idsCache: createFakeIdsCache({ modelCategories: new Map([[modelId, [categoryId]]]) }) });
            const { handler } = handlerResult;
            await handler.changeVisibility(node, false);
            expect(viewport.alwaysDrawn?.size ?? 0).to.eq(0);
            expect(viewport.neverDrawn?.size ?? 0).to.eq(0);
          });

          it("adds element to the never drawn list if category is visible", async () => {
            const modelId = "0x1";
            const categoryId = "0x2";
            const elementId = "0x3";
            const node = createElementHierarchyNode({ modelId, categoryId, elementId });
            const viewport = createFakeSinonViewport();
            using handlerResult = createHandler({ viewport });
            const { handler } = handlerResult;
            await handler.changeVisibility(node, false);
            expect(viewport.neverDrawn).to.deep.eq(new Set([elementId]));
          });
        });
      });

      describe("grouping node", () => {
        it("can be overridden", async () => {
          const overrides: ModelsTreeVisibilityHandlerProps["overrides"] = {
            changeElementGroupingNodeState: sinon.fake.resolves(undefined),
          };
          const viewport = createFakeSinonViewport();
          using idsCache = createIdsCache(viewport.iModel);
          using handler = createModelsTreeVisibilityHandler({
            viewport,
            idsCache,
            overrides,
            imodelAccess: createFakeIModelAccess(),
          });

          const node = createClassGroupingHierarchyNode({
            modelId: "0x1",
            categoryId: "0x2",
            elements: [],
          });

          for (const on of [true, false]) {
            await handler.changeVisibility(node, on);
            expect(overrides.changeElementGroupingNodeState).to.be.calledWithMatch({
              node,
              on,
            });
          }
        });

        function testChildElementsChange(on: boolean) {
          it(`${on ? "shows" : "hides"} all its elements`, async () => {
            const modelId = "0x1";
            const categoryId = "0x2";
            const elements = ["0x10", "0x20"];
            const node = createClassGroupingHierarchyNode({
              modelId,
              categoryId,
              elements,
            });
            const idsCache = createFakeIdsCache({
              modelCategories: new Map([[modelId, [categoryId]]]),
              categoryElements: new Map([[categoryId, elements]]),
            });
            const viewport = createFakeSinonViewport({
              view: {
                viewsModel: sinon.fake.returns(true),
                viewsCategory: sinon.fake.returns(!on),
              },
            });
            using handlerResult = createHandler({ idsCache, viewport });
            const { handler } = handlerResult;

            await handler.changeVisibility(node, on);
            expect(on ? viewport.alwaysDrawn : viewport.neverDrawn).to.deep.eq(new Set(elements));
          });
        }

        testChildElementsChange(true);
        testChildElementsChange(false);
      });
    });
  });

  describe("#integration", () => {
    before(async () => {
      await initializePresentationTesting({
        backendProps: {
          caching: {
            hierarchies: {
              mode: HierarchyCacheMode.Memory,
            },
          },
        },
        rpcs: [IModelReadRpcInterface, PresentationRpcInterface, ECSchemaRpcInterface],
      });
      // eslint-disable-next-line @itwin/no-internal
      ECSchemaRpcImpl.register();
    });

    after(async () => {
      await terminatePresentationTesting();
    });

    function createCommonProps(props: { imodel: IModelConnection; hierarchyConfig?: typeof defaultHierarchyConfiguration }) {
      const hierarchyConfig = { ...defaultHierarchyConfiguration, hideRootSubject: true, ...props.hierarchyConfig };
      const imodelAccess = createIModelAccess(props.imodel);
      const viewport = OffScreenViewport.create({
        view: createBlankViewState(props.imodel),
        viewRect: new ViewRect(),
      });
      const idsCache = new ModelsTreeIdsCache(imodelAccess, hierarchyConfig);
      return {
        imodelAccess,
        viewport,
        idsCache,
        hierarchyConfig,
      };
    }

    function createProvider(props: {
      idsCache: ModelsTreeIdsCache;
      imodelAccess: ReturnType<typeof createIModelAccess>;
      hierarchyConfig: typeof defaultHierarchyConfiguration;
      filterPaths?: HierarchyNodeIdentifiersPath[];
    }) {
      return createIModelHierarchyProvider({
        hierarchyDefinition: new ModelsTreeDefinition({ ...props }),
        imodelAccess: props.imodelAccess,
        ...(props.filterPaths ? { filtering: { paths: props.filterPaths } } : undefined),
      });
    }

    function createVisibilityTestData(props: { imodel: IModelConnection; hierarchyConfig?: typeof defaultHierarchyConfiguration }) {
      const commonProps = createCommonProps(props);
      const handler = createModelsTreeVisibilityHandler(commonProps);
      const provider = createProvider(commonProps);
      return {
        handler,
        provider,
        ...commonProps,
        [Symbol.dispose]() {
          commonProps.idsCache[Symbol.dispose]();
          commonProps.viewport[Symbol.dispose]();
          handler[Symbol.dispose]();
          provider[Symbol.dispose]();
        },
      };
    }

    interface IModelWithSubModelIds {
      subjectId: Id64String;
      modeledElementId: Id64String;
      modelId: Id64String;
      categoryId: Id64String;
      subModelCategoryId?: Id64String;
      subModelElementId?: Id64String;
    }

    const testCases: Array<{
      describeName: string;
      createIModel: (context: Mocha.Context) => Promise<{ imodel: IModelConnection } & IModelWithSubModelIds>;
      cases: Array<{
        only?: boolean;
        name: string;
        getTargetNode: (ids: IModelWithSubModelIds) => NonGroupingHierarchyNode | GroupingHierarchyNode;
        expectations: (ids: IModelWithSubModelIds) => ReturnType<typeof VisibilityExpectations.all>;
      }>;
    }> = [
      {
        describeName: "with modeled elements",
        createIModel: async function createIModel(context: Mocha.Context): Promise<{ imodel: IModelConnection } & IModelWithSubModelIds> {
          return buildIModel(context, async (builder, testSchema) => {
            const rootSubject: InstanceKey = { className: "BisCore.Subject", id: IModel.rootSubjectId };
            const partition = insertPhysicalPartition({ builder, codeValue: "model", parentId: rootSubject.id });
            const model = insertPhysicalSubModel({ builder, modeledElementId: partition.id });
            const category = insertSpatialCategory({ builder, codeValue: "category" });
            const modeledElement = insertPhysicalElement({
              builder,
              userLabel: `element`,
              modelId: model.id,
              categoryId: category.id,
              classFullName: testSchema.items.SubModelablePhysicalObject.fullName,
            });
            const subModel = insertPhysicalSubModel({ builder, modeledElementId: modeledElement.id });
            const subModelCategory = insertSpatialCategory({ builder, codeValue: "category2" });
            const subModelElement = insertPhysicalElement({ builder, userLabel: `element2`, modelId: subModel.id, categoryId: subModelCategory.id });
            return {
              subjectId: rootSubject.id,
              modeledElementId: modeledElement.id,
              modelId: model.id,
              categoryId: category.id,
              subModelCategoryId: subModelCategory.id,
              subModelElementId: subModelElement.id,
            };
          });
        },
        cases: [
          {
            name: "modeled element's children display is turned on when its subject display is turned on",
            getTargetNode: (ids: IModelWithSubModelIds) => createSubjectHierarchyNode({ ids: [ids.subjectId] }),
            expectations: () => VisibilityExpectations.all("visible"),
          },
          {
            name: "modeled element's children display is turned on when its model display is turned on",
            getTargetNode: (ids: IModelWithSubModelIds) =>
              createModelHierarchyNode({
                modelId: ids.modelId,
                hasChildren: true,
              }),
            expectations: () => VisibilityExpectations.all("visible"),
          },
          {
            name: "modeled element's children display is turned on when its category display is turned on",
            getTargetNode: (ids: IModelWithSubModelIds) =>
              createCategoryHierarchyNode({
                modelId: ids.modelId,
                categoryId: ids.categoryId,
                hasChildren: true,
              }),
            expectations: () => VisibilityExpectations.all("visible"),
          },
          {
            name: "modeled element's children display is turned on when its class grouping node display is turned on",
            getTargetNode: (ids: IModelWithSubModelIds) =>
              createClassGroupingHierarchyNode({
                modelId: ids.modelId,
                categoryId: ids.categoryId,
                elements: [ids.modeledElementId],
              }),
            expectations: () => VisibilityExpectations.all("visible"),
          },
          {
            name: "modeled element's children display is turned on when its display is turned on",
            getTargetNode: (ids: IModelWithSubModelIds) =>
              createElementHierarchyNode({
                modelId: ids.modelId,
                categoryId: ids.categoryId,
                elementId: ids.modeledElementId,
                hasChildren: true,
              }),
            expectations: () => VisibilityExpectations.all("visible"),
          },
          {
            name: "modeled element's children display is turned on when its sub-model display is turned on",
            getTargetNode: (ids: IModelWithSubModelIds) =>
              createModelHierarchyNode({
                modelId: ids.modeledElementId,
                hasChildren: true,
              }),
            expectations: (ids: IModelWithSubModelIds): ReturnType<typeof VisibilityExpectations.all> => ({
              subject: () => "partial",
              model: (modelId) => (modelId === ids.modelId ? "partial" : "visible"),
              category: ({ categoryId }) => {
                if (categoryId === ids.subModelCategoryId) {
                  return "visible";
                }
                return "partial";
              },
              groupingNode: ({ elementIds }) => {
                if (elementIds.includes(ids.modeledElementId)) {
                  return "partial";
                }
                return "visible";
              },
              element: ({ elementId }) => {
                if (elementId === ids.modeledElementId) {
                  return "partial";
                }
                return "visible";
              },
            }),
          },
          {
            name: "modeled element, its model and category have partial visibility when its sub-model element's category display is turned on",
            getTargetNode: (ids: IModelWithSubModelIds) =>
              createCategoryHierarchyNode({
                modelId: ids.modeledElementId,
                categoryId: ids.subModelCategoryId,
                hasChildren: true,
              }),
            expectations: (ids: IModelWithSubModelIds): ReturnType<typeof VisibilityExpectations.all> => ({
              subject: () => "partial",
              model: () => "partial",
              category: ({ categoryId }) => {
                if (categoryId === ids.subModelCategoryId) {
                  return "visible";
                }
                return "partial";
              },
              groupingNode: ({ elementIds }) => {
                if (elementIds.includes(ids.modeledElementId)) {
                  return "partial";
                }
                return "visible";
              },
              element: ({ elementId }) => {
                if (elementId === ids.subModelElementId) {
                  return "visible";
                }
                return "partial";
              },
            }),
          },
          {
            name: "modeled element, its model and category have partial visibility when its sub-model element's display is turned on",
            getTargetNode: (ids: IModelWithSubModelIds) =>
              createElementHierarchyNode({
                modelId: ids.modeledElementId,
                categoryId: ids.subModelCategoryId,
                elementId: ids.subModelElementId,
              }),
            expectations: (ids: IModelWithSubModelIds): ReturnType<typeof VisibilityExpectations.all> => ({
              subject: () => "partial",
              model: () => "partial",
              category: ({ categoryId }) => {
                if (categoryId === ids.subModelCategoryId) {
                  return "visible";
                }
                return "partial";
              },
              groupingNode: ({ elementIds }) => {
                if (elementIds.includes(ids.modeledElementId)) {
                  return "partial";
                }
                return "visible";
              },
              element: ({ elementId }) => {
                if (elementId === ids.subModelElementId) {
                  return "visible";
                }
                return "partial";
              },
            }),
          },
        ],
      },
      {
        describeName: "with modeled elements that have private subModel",
        createIModel: async function createIModel(context: Mocha.Context): Promise<{ imodel: IModelConnection } & IModelWithSubModelIds> {
          return buildIModel(context, async (builder, testSchema) => {
            const rootSubject: InstanceKey = { className: "BisCore.Subject", id: IModel.rootSubjectId };
            const partition = insertPhysicalPartition({ builder, codeValue: "model", parentId: rootSubject.id });
            const model = insertPhysicalSubModel({ builder, modeledElementId: partition.id });
            const category = insertSpatialCategory({ builder, codeValue: "category" });
            const modeledElement = insertPhysicalElement({
              builder,
              userLabel: `element`,
              modelId: model.id,
              categoryId: category.id,
              classFullName: testSchema.items.SubModelablePhysicalObject.fullName,
            });
            const subModel = insertPhysicalSubModel({ builder, modeledElementId: modeledElement.id, isPrivate: true });
            const subModelCategory = insertSpatialCategory({ builder, codeValue: "category2" });
            const subModelElement = insertPhysicalElement({ builder, userLabel: `element2`, modelId: subModel.id, categoryId: subModelCategory.id });
            return {
              subjectId: rootSubject.id,
              modeledElementId: modeledElement.id,
              modelId: model.id,
              categoryId: category.id,
              subModelCategoryId: subModelCategory.id,
              subModelElementId: subModelElement.id,
            };
          });
        },
        cases: [
          {
            name: "everything is visible when subject display is turned on",
            getTargetNode: (ids: IModelWithSubModelIds) => createSubjectHierarchyNode({ ids: [ids.subjectId] }),
            expectations: () => VisibilityExpectations.all("visible"),
          },
          {
            name: "everything is visible when model display is turned on",
            getTargetNode: (ids: IModelWithSubModelIds) =>
              createModelHierarchyNode({
                modelId: ids.modelId,
                hasChildren: true,
              }),
            expectations: () => VisibilityExpectations.all("visible"),
          },
          {
            name: "everything is visible when category display is turned on",
            getTargetNode: (ids: IModelWithSubModelIds) =>
              createCategoryHierarchyNode({
                modelId: ids.modelId,
                categoryId: ids.categoryId,
                hasChildren: true,
              }),
            expectations: () => VisibilityExpectations.all("visible"),
          },
          {
            name: "everything is visible when elements class grouping node display is turned on",
            getTargetNode: (ids: IModelWithSubModelIds) =>
              createClassGroupingHierarchyNode({
                modelId: ids.modelId,
                categoryId: ids.categoryId,
                elements: [ids.modeledElementId],
              }),
            expectations: () => VisibilityExpectations.all("visible"),
          },
          {
            name: "everything is visible when elements display is turned on",
            getTargetNode: (ids: IModelWithSubModelIds) =>
              createElementHierarchyNode({
                modelId: ids.modelId,
                categoryId: ids.categoryId,
                elementId: ids.modeledElementId,
                hasChildren: false,
              }),
            expectations: () => VisibilityExpectations.all("visible"),
          },
        ],
      },
      {
        describeName: "with modeled elements that have subModel with no children",
        createIModel: async function createIModel(context: Mocha.Context): Promise<{ imodel: IModelConnection } & IModelWithSubModelIds> {
          return buildIModel(context, async (builder, testSchema) => {
            const rootSubject: InstanceKey = { className: "BisCore.Subject", id: IModel.rootSubjectId };
            const partition = insertPhysicalPartition({ builder, codeValue: "model", parentId: rootSubject.id });
            const model = insertPhysicalSubModel({ builder, modeledElementId: partition.id });
            const category = insertSpatialCategory({ builder, codeValue: "category" });
            const modeledElement = insertPhysicalElement({
              builder,
              userLabel: `element`,
              modelId: model.id,
              categoryId: category.id,
              classFullName: testSchema.items.SubModelablePhysicalObject.fullName,
            });
            insertPhysicalSubModel({ builder, modeledElementId: modeledElement.id });
            return {
              subjectId: rootSubject.id,
              modeledElementId: modeledElement.id,
              modelId: model.id,
              categoryId: category.id,
            };
          });
        },
        cases: [
          {
            name: "everything is visible when subject display is turned on",
            getTargetNode: (ids: IModelWithSubModelIds) => createSubjectHierarchyNode({ ids: [ids.subjectId] }),
            expectations: () => VisibilityExpectations.all("visible"),
          },
          {
            name: "everything is visible when model display is turned on",
            getTargetNode: (ids: IModelWithSubModelIds) =>
              createModelHierarchyNode({
                modelId: ids.modelId,
                hasChildren: true,
              }),
            expectations: () => VisibilityExpectations.all("visible"),
          },
          {
            name: "everything is visible when category display is turned on",
            getTargetNode: (ids: IModelWithSubModelIds) =>
              createCategoryHierarchyNode({
                modelId: ids.modelId,
                categoryId: ids.categoryId,
                hasChildren: true,
              }),
            expectations: () => VisibilityExpectations.all("visible"),
          },
          {
            name: "everything is visible when elements class grouping node display is turned on",
            getTargetNode: (ids: IModelWithSubModelIds) =>
              createClassGroupingHierarchyNode({
                modelId: ids.modelId,
                categoryId: ids.categoryId,
                elements: [ids.modeledElementId],
              }),
            expectations: () => VisibilityExpectations.all("visible"),
          },
          {
            name: "everything is visible when elements display is turned on",
            getTargetNode: (ids: IModelWithSubModelIds) =>
              createElementHierarchyNode({
                modelId: ids.modelId,
                categoryId: ids.categoryId,
                elementId: ids.modeledElementId,
                hasChildren: false,
              }),
            expectations: () => VisibilityExpectations.all("visible"),
          },
        ],
      },
    ];

    testCases.forEach(({ describeName, createIModel, cases }) => {
      describe(describeName, () => {
        let iModel: IModelConnection;
        let createdIds: IModelWithSubModelIds;

        before(async function () {
          const { imodel, ...ids } = await createIModel(this);
          iModel = imodel;
          createdIds = ids;
        });

        after(async () => {
          await iModel.close();
        });

        cases.forEach(({ name, getTargetNode, expectations, only }) => {
          (only ? it.only : it)(name, async function () {
            using visibilityTestData = createVisibilityTestData({ imodel: iModel });
            const { handler, provider, viewport } = visibilityTestData;

            const nodeToChangeVisibility = getTargetNode(createdIds);
            await validateHierarchyVisibility({
              provider,
              handler,
              viewport,
              visibilityExpectations: VisibilityExpectations.all("hidden"),
            });
            await handler.changeVisibility(nodeToChangeVisibility, true);
            await validateHierarchyVisibility({
              provider,
              handler,
              viewport,
              visibilityExpectations: expectations(createdIds),
            });
            await handler.changeVisibility(nodeToChangeVisibility, false);
            await validateHierarchyVisibility({
              provider,
              handler,
              viewport,
              visibilityExpectations: VisibilityExpectations.all("hidden"),
            });
          });
        });
      });
    });

    it("by default everything is hidden", async function () {
      await using buildIModelResult = await buildIModel(this, async (builder) => {
        const categoryId = insertSpatialCategory({ builder, codeValue: "category" }).id;
        const modelId = insertPhysicalModelWithPartition({ builder, partitionParentId: IModel.rootSubjectId, codeValue: "1" }).id;
        insertPhysicalElement({ builder, modelId, categoryId });
      });

      const { imodel } = buildIModelResult;
      using visibilityTestData = createVisibilityTestData({ imodel });
      const { handler, provider, viewport } = visibilityTestData;
      await validateHierarchyVisibility({
        provider,
        handler,
        viewport,
        visibilityExpectations: {
          subject: () => "hidden",
          model: () => ({ tree: "hidden", modelSelector: false }),
          category: () => ({ tree: "hidden", categorySelector: false, perModelCategoryOverride: "none" }),
          groupingNode: () => "hidden",
          element: () => "hidden",
        },
      });
    });

    it("showing subject makes it, all its models, categories and elements visible", async function () {
      await using buildIModelResult = await buildIModel(this, async (builder) => {
        const categoryId = insertSpatialCategory({ builder, codeValue: "category" }).id;
        const modelId = insertPhysicalModelWithPartition({ builder, partitionParentId: IModel.rootSubjectId, codeValue: "1" }).id;
        insertPhysicalElement({ builder, modelId, categoryId });
      });

      const { imodel } = buildIModelResult;
      using visibilityTestData = createVisibilityTestData({ imodel });
      const { handler, provider, viewport } = visibilityTestData;
      await handler.changeVisibility(createSubjectHierarchyNode({ ids: [IModel.rootSubjectId] }), true);
      await validateHierarchyVisibility({
        provider,
        handler,
        viewport,
        visibilityExpectations: {
          subject: () => "visible",
          model: () => ({ tree: "visible", modelSelector: true }),
          category: () => ({ tree: "visible", categorySelector: false, perModelCategoryOverride: "show" }),
          groupingNode: () => "visible",
          element: () => "visible",
        },
      });
    });

    it("showing model makes it, all its categories and elements visible and doesn't affect other models", async function () {
      await using buildIModelResult = await buildIModel(this, async (builder) => {
        const categoryId = insertSpatialCategory({ builder, codeValue: "category" }).id;
        const model = insertPhysicalModelWithPartition({ builder, partitionParentId: IModel.rootSubjectId, codeValue: "1" }).id;
        insertPhysicalElement({ builder, modelId: model, categoryId });

        const otherModel = insertPhysicalModelWithPartition({ builder, partitionParentId: IModel.rootSubjectId, codeValue: "2" }).id;
        insertPhysicalElement({ builder, modelId: otherModel, categoryId });
        return { model };
      });

      const { imodel, ...ids } = buildIModelResult;
      using visibilityTestData = createVisibilityTestData({ imodel });
      const { handler, provider, viewport } = visibilityTestData;
<<<<<<< HEAD
      await handler.changeVisibility(createModelHierarchyNode({ modelId: ids.model, hasChildren: true }), true);

=======
      await handler.changeVisibility(
        createModelHierarchyNode({
          modelId: ids.model,
          hasChildren: true,
        }),
        true,
      );
>>>>>>> d14f5282
      await validateHierarchyVisibility({
        provider,
        handler,
        viewport,
        visibilityExpectations: {
          subject: () => "partial",
          model: (id) => {
            return id === ids.model ? { tree: "visible", modelSelector: true } : { tree: "hidden", modelSelector: false };
          },
          category: ({ modelId }) => {
            if (modelId === ids.model) {
              return { tree: "visible", categorySelector: false, perModelCategoryOverride: "show" };
            }
            return { tree: "hidden", categorySelector: false, perModelCategoryOverride: "none" };
          },
          groupingNode: ({ modelId }) => (modelId === ids.model ? "visible" : "hidden"),
          element: ({ modelId }) => (modelId === ids.model ? "visible" : "hidden"),
        },
      });
    });

    it("all parent hierarchy gets partial when it's visible and one of the elements are added to never drawn list", async function () {
      await using buildIModelResult = await buildIModel(this, async (builder) => {
        const categoryId = insertSpatialCategory({ builder, codeValue: "category" }).id;
        const model = insertPhysicalModelWithPartition({ builder, partitionParentId: IModel.rootSubjectId, codeValue: "1" }).id;
        const elements = [
          insertPhysicalElement({ builder, modelId: model, categoryId }).id,
          insertPhysicalElement({ builder, modelId: model, categoryId }).id,
          insertPhysicalElement({ builder, modelId: model, categoryId }).id,
        ];
        return { model, hiddenElement: elements[0] };
      });

      const { imodel, ...ids } = buildIModelResult;
      using visibilityTestData = createVisibilityTestData({ imodel });
      const { handler, provider, viewport } = visibilityTestData;
      await handler.changeVisibility(createModelHierarchyNode({ modelId: ids.model, hasChildren: true }), true);
      viewport.setNeverDrawn(new Set([ids.hiddenElement]));

      await validateHierarchyVisibility({
        provider,
        handler,
        viewport,
        visibilityExpectations: {
          subject: () => "partial",
          model: () => ({ tree: "partial", modelSelector: true }),
          category: () => ({ tree: "partial", categorySelector: false, perModelCategoryOverride: "show" }),
          groupingNode: () => "partial",
          element: ({ elementId }) => (elementId === ids.hiddenElement ? "hidden" : "visible"),
        },
      });
    });

    it("hiding parent element makes it, its children, model and category hidden", async function () {
      await using buildIModelResult = await buildIModel(this, async (builder) => {
        const category = insertSpatialCategory({ builder, codeValue: "category" }).id;
        const model = insertPhysicalModelWithPartition({ builder, partitionParentId: IModel.rootSubjectId, codeValue: "1" }).id;
        const parentElement = insertPhysicalElement({ builder, modelId: model, categoryId: category }).id;
        const child = insertPhysicalElement({ builder, modelId: model, categoryId: category, parentId: parentElement }).id;
        const childOfChild = insertPhysicalElement({ builder, modelId: model, categoryId: category, parentId: child }).id;
        return { model, category, parentElement, child, childOfChild };
      });

      const { imodel, ...ids } = buildIModelResult;
      using visibilityTestData = createVisibilityTestData({ imodel });
      const { handler, provider, viewport } = visibilityTestData;
      await handler.changeVisibility(createModelHierarchyNode({ modelId: ids.model, hasChildren: true }), true);

      await handler.changeVisibility(createElementHierarchyNode({ modelId: ids.model, categoryId: ids.category, elementId: ids.parentElement }), false);

      await validateHierarchyVisibility({
        provider,
        handler,
        viewport,
        visibilityExpectations: VisibilityExpectations.all("hidden"),
      });
    });

    it("if model is hidden, showing element adds it to always drawn set and makes model and category visible in the viewport", async function () {
      await using buildIModelResult = await buildIModel(this, async (builder) => {
        const category = insertSpatialCategory({ builder, codeValue: "category" }).id;
        const model = insertPhysicalModelWithPartition({ builder, partitionParentId: IModel.rootSubjectId, codeValue: "1" }).id;
        const elements = [
          insertPhysicalElement({ builder, modelId: model, categoryId: category }).id,
          insertPhysicalElement({ builder, modelId: model, categoryId: category }).id,
          insertPhysicalElement({ builder, modelId: model, categoryId: category }).id,
        ];

        const otherCategory = insertSpatialCategory({ builder, codeValue: "otherCategory" }).id;
        insertPhysicalElement({ builder, modelId: model, categoryId: otherCategory });

        return { model, category, elementToShow: elements[0] };
      });

      const { imodel, ...ids } = buildIModelResult;
      using visibilityTestData = createVisibilityTestData({ imodel });
      const { handler, provider, viewport } = visibilityTestData;
      await handler.changeVisibility(
        createElementHierarchyNode({
          modelId: ids.model,
          categoryId: ids.category,
          elementId: ids.elementToShow,
        }),
        true,
      );

      await validateHierarchyVisibility({
        provider,
        handler,
        viewport,
        visibilityExpectations: {
          subject: () => "partial",
          model: () => ({ tree: "partial", modelSelector: true }),
          category: ({ categoryId }) =>
            categoryId === ids.category
              ? { tree: "partial", categorySelector: false, perModelCategoryOverride: "none" }
              : { tree: "hidden", categorySelector: false, perModelCategoryOverride: "none" },
          groupingNode: ({ categoryId }) => (categoryId === ids.category ? "partial" : "hidden"),
          element: ({ elementId }) => (elementId === ids.elementToShow ? "visible" : "hidden"),
        },
      });
    });

    it("if model is hidden, showing element removes all other model elements from the always drawn list", async function () {
      await using buildIModelResult = await buildIModel(this, async (builder) => {
        const category = insertSpatialCategory({ builder, codeValue: "category" }).id;
        const model = insertPhysicalModelWithPartition({ builder, partitionParentId: IModel.rootSubjectId, codeValue: "1" }).id;
        const otherModel = insertPhysicalModelWithPartition({ builder, partitionParentId: IModel.rootSubjectId, codeValue: "2" }).id;

        const modelElements = [
          insertPhysicalElement({ builder, modelId: model, categoryId: category }).id,
          insertPhysicalElement({ builder, modelId: model, categoryId: category }).id,
          insertPhysicalElement({ builder, modelId: model, categoryId: category }).id,
        ];

        const otherModelElements = [
          insertPhysicalElement({ builder, modelId: otherModel, categoryId: category }).id,
          insertPhysicalElement({ builder, modelId: otherModel, categoryId: category }).id,
          insertPhysicalElement({ builder, modelId: otherModel, categoryId: category }).id,
        ];

        return { model, category, modelElements, otherModelElements, allElements: [...modelElements, ...otherModelElements] };
      });

      const { imodel, ...ids } = buildIModelResult;
      using visibilityTestData = createVisibilityTestData({ imodel });
      const { handler, provider, viewport } = visibilityTestData;
      const elementToShow = ids.modelElements[0];
      viewport.setAlwaysDrawn(new Set(ids.allElements));

      await validateHierarchyVisibility({
        provider,
        handler,
        viewport,
        visibilityExpectations: VisibilityExpectations.all("hidden"),
      });

      await handler.changeVisibility(
        createElementHierarchyNode({
          modelId: ids.model,
          categoryId: ids.category,
          elementId: elementToShow,
        }),
        true,
      );

      expect(viewport.alwaysDrawn).to.deep.eq(new Set([elementToShow, ...ids.otherModelElements]));
      await validateHierarchyVisibility({
        provider,
        handler,
        viewport,
        visibilityExpectations: {
          subject: () => "partial",
          model: (id) => (id === ids.model ? { tree: "partial", modelSelector: true } : { tree: "hidden", modelSelector: false }),
          category: ({ modelId }) => ({ tree: modelId === ids.model ? "partial" : "hidden", categorySelector: false, perModelCategoryOverride: "none" }),
          groupingNode: ({ elementIds }) => (elementIds.includes(elementToShow) ? "partial" : "hidden"),
          element: ({ elementId }) => (elementId === elementToShow ? "visible" : "hidden"),
        },
      });
    });

    it("model gets hidden when elements from other model are added to the exclusive always drawn list", async function () {
      await using buildIModelResult = await buildIModel(this, async (builder) => {
        const categoryId = insertSpatialCategory({ builder, codeValue: "category" }).id;
        const model = insertPhysicalModelWithPartition({ builder, partitionParentId: IModel.rootSubjectId, codeValue: "1" }).id;
        insertPhysicalElement({ builder, modelId: model, categoryId });

        const exclusiveModel = insertPhysicalModelWithPartition({ builder, partitionParentId: IModel.rootSubjectId, codeValue: "2" }).id;
        const exclusiveElement = insertPhysicalElement({ builder, modelId: exclusiveModel, categoryId }).id;
        insertPhysicalElement({ builder, modelId: exclusiveModel, categoryId });
        return { exclusiveModel, exclusiveElement };
      });

      const { imodel, ...ids } = buildIModelResult;
      using visibilityTestData = createVisibilityTestData({ imodel });
      const { handler, provider, viewport } = visibilityTestData;
      await handler.changeVisibility(createSubjectHierarchyNode({ ids: ["0x1"] }), true);
      viewport.setAlwaysDrawn(new Set([ids.exclusiveElement]), true);
      await validateHierarchyVisibility({
        provider,
        handler,
        viewport,
        visibilityExpectations: {
          subject: () => "partial",
          model: (id) => {
            if (id === ids.exclusiveModel) {
              return { tree: "partial", modelSelector: true };
            }
            return { tree: "hidden", modelSelector: true };
          },
          category: ({ modelId }) => {
            if (modelId === ids.exclusiveModel) {
              return { tree: "partial", categorySelector: false, perModelCategoryOverride: "show" };
            }
            return { tree: "hidden", categorySelector: false, perModelCategoryOverride: "show" };
          },
          groupingNode: ({ modelId }) => (modelId === ids.exclusiveModel ? "partial" : "hidden"),
          element: ({ elementId }) => (elementId === ids.exclusiveElement ? "visible" : "hidden"),
        },
      });
    });

    it("showing category makes its model visible in the viewport and per model override for that category is set to SHOW", async function () {
      await using buildIModelResult = await buildIModel(this, async (builder) => {
        const category = insertSpatialCategory({ builder, codeValue: "category" }).id;
        const model = insertPhysicalModelWithPartition({ builder, partitionParentId: IModel.rootSubjectId, codeValue: "1" }).id;
        insertPhysicalElement({ builder, modelId: model, categoryId: category });
        return { model, category };
      });

      const { imodel, ...ids } = buildIModelResult;
      using visibilityTestData = createVisibilityTestData({ imodel });
      const { handler, provider, viewport } = visibilityTestData;
<<<<<<< HEAD
      await handler.changeVisibility(createCategoryHierarchyNode({ modelId: ids.model, categoryId: ids.category, hasChildren: true }), true);

=======
      await handler.changeVisibility(
        createCategoryHierarchyNode({
          modelId: ids.model,
          categoryId: ids.category,
          hasChildren: true,
        }),
        true,
      );
>>>>>>> d14f5282
      await validateHierarchyVisibility({
        provider,
        handler,
        viewport,
        visibilityExpectations: {
          subject: () => "visible",
          model: () => ({ tree: "visible", modelSelector: true }),
          category: () => ({ tree: "visible", categorySelector: false, perModelCategoryOverride: "show" }),
          groupingNode: () => "visible",
          element: () => "visible",
        },
      });
    });

    it("hiding category visible in selector adds it to per model override list", async function () {
      await using buildIModelResult = await buildIModel(this, async (builder) => {
        const category = insertSpatialCategory({ builder, codeValue: "category" }).id;
        const model = insertPhysicalModelWithPartition({ builder, partitionParentId: IModel.rootSubjectId, codeValue: "1" }).id;
        insertPhysicalElement({ builder, modelId: model, categoryId: category });

        const otherCategory = insertSpatialCategory({ builder, codeValue: "otherCategory" }).id;
        insertPhysicalElement({ builder, modelId: model, categoryId: otherCategory });
        return { model, category };
      });

      const { imodel, ...ids } = buildIModelResult;
      using visibilityTestData = createVisibilityTestData({ imodel });
      const { handler, provider, viewport } = visibilityTestData;
      await handler.changeVisibility(createSubjectHierarchyNode({ ids: IModel.rootSubjectId }), true);
      viewport.changeCategoryDisplay(ids.category, true, true);
      viewport.renderFrame();

      await handler.changeVisibility(
        createCategoryHierarchyNode({
          modelId: ids.model,
          categoryId: ids.category,
          hasChildren: true,
        }),
        false,
      );

      await validateHierarchyVisibility({
        provider,
        handler,
        viewport,
        visibilityExpectations: {
          subject: () => "partial",
          model: () => ({ tree: "partial", modelSelector: true }),
          category: ({ categoryId }) =>
            categoryId === ids.category
              ? { tree: "hidden", categorySelector: true, perModelCategoryOverride: "hide" }
              : { tree: "visible", categorySelector: false, perModelCategoryOverride: "show" },
          groupingNode: ({ categoryId }) => (categoryId === ids.category ? "hidden" : "visible"),
          element: ({ categoryId }) => (categoryId === ids.category ? "hidden" : "visible"),
        },
      });
    });

    it("showing grouping node makes it, its grouped elements and children visible", async function () {
      await using buildIModelResult = await buildIModel(this, async (builder) => {
        const category = insertSpatialCategory({ builder, codeValue: "category" }).id;
        const model = insertPhysicalModelWithPartition({ builder, partitionParentId: IModel.rootSubjectId, codeValue: "1" }).id;
        const parentElement = insertPhysicalElement({ builder, modelId: model, categoryId: category }).id;
        const child = insertPhysicalElement({ builder, modelId: model, categoryId: category, parentId: parentElement }).id;
        const childOfChild = insertPhysicalElement({ builder, modelId: model, categoryId: category, parentId: child }).id;

        const otherCategory = insertSpatialCategory({ builder, codeValue: "otherCategory" }).id;
        insertPhysicalElement({ builder, modelId: model, categoryId: otherCategory });

        return { model, category, parentElement, child, childOfChild };
      });

      const { imodel, ...ids } = buildIModelResult;
      using visibilityTestData = createVisibilityTestData({ imodel });
      const { handler, provider, viewport } = visibilityTestData;
      await handler.changeVisibility(
        createClassGroupingHierarchyNode({
          modelId: ids.model,
          categoryId: ids.category,
          elements: [ids.parentElement],
        }),
        true,
      );

      await validateHierarchyVisibility({
        provider,
        handler,
        viewport,
        visibilityExpectations: {
          subject: () => "partial",
          model: () => ({ tree: "partial", modelSelector: true }),
          category: ({ categoryId }) =>
            categoryId === ids.category
              ? { tree: "visible", categorySelector: false, perModelCategoryOverride: "none" }
              : { tree: "hidden", categorySelector: false, perModelCategoryOverride: "none" },
          groupingNode: ({ elementIds }) =>
            elementIds.some((elementId) => [ids.parentElement, ids.child, ids.childOfChild].includes(elementId)) ? "visible" : "hidden",
          element: ({ elementId }) => ([ids.parentElement, ids.child, ids.childOfChild].includes(elementId) ? "visible" : "hidden"),
        },
      });
    });

    it("hiding grouping node makes it and its grouped elements hidden", async function () {
      await using buildIModelResult = await buildIModel(this, async (builder) => {
        const category = insertSpatialCategory({ builder, codeValue: "category" }).id;
        const model = insertPhysicalModelWithPartition({ builder, partitionParentId: IModel.rootSubjectId, codeValue: "1" }).id;
        const parentElement = insertPhysicalElement({ builder, modelId: model, categoryId: category }).id;
        const child = insertPhysicalElement({ builder, modelId: model, categoryId: category, parentId: parentElement }).id;
        const childOfChild = insertPhysicalElement({ builder, modelId: model, categoryId: category, parentId: child }).id;

        const otherCategory = insertSpatialCategory({ builder, codeValue: "otherCategory" }).id;
        insertPhysicalElement({ builder, modelId: model, categoryId: otherCategory });

        return { model, category, parentElement, child, childOfChild };
      });

      const { imodel, ...ids } = buildIModelResult;
      using visibilityTestData = createVisibilityTestData({ imodel });
      const { handler, provider, viewport } = visibilityTestData;
      await handler.changeVisibility(createSubjectHierarchyNode({ ids: IModel.rootSubjectId }), true);
<<<<<<< HEAD

=======
>>>>>>> d14f5282
      await handler.changeVisibility(
        createClassGroupingHierarchyNode({
          modelId: ids.model,
          categoryId: ids.category,
          elements: [ids.parentElement],
        }),
        false,
      );

      await validateHierarchyVisibility({
        provider,
        handler,
        viewport,
        visibilityExpectations: {
          subject: () => "partial",
          model: () => ({ tree: "partial", modelSelector: true }),
          category: ({ categoryId }) => ({
            tree: categoryId === ids.category ? "hidden" : "visible",
            categorySelector: false,
            perModelCategoryOverride: "show",
          }),
          groupingNode: ({ elementIds }) =>
            elementIds.some((elementId) => [ids.parentElement, ids.child, ids.childOfChild].includes(elementId)) ? "hidden" : "visible",
          element: ({ elementId }) => ([ids.parentElement, ids.child, ids.childOfChild].includes(elementId) ? "hidden" : "visible"),
        },
      });
    });

    it("changing merged category visibility changes child elements visibility", async function () {
      await using buildIModelResult = await buildIModel(this, async (builder) => {
        const model = insertPhysicalModelWithPartition({ builder, partitionParentId: IModel.rootSubjectId, codeValue: "1" }).id;
        const category1 = insertSpatialCategory({ builder, codeValue: "category1", userLabel: "SomeLabel" }).id;
        const category2 = insertSpatialCategory({ builder, codeValue: "category2", userLabel: "SomeLabel" }).id;
        const element1 = insertPhysicalElement({ builder, modelId: model, categoryId: category1 }).id;
        const element2 = insertPhysicalElement({ builder, modelId: model, categoryId: category2 }).id;
        return { model, element1, element2, category1, category2 };
      });

      const { imodel, ...ids } = buildIModelResult;
      using visibilityTestData = createVisibilityTestData({ imodel });
      const { handler, provider, viewport } = visibilityTestData;
      await handler.changeVisibility(
        createCategoryHierarchyNode({
          modelId: ids.model,
          categoryId: [ids.category1, ids.category2],
          hasChildren: true,
        }),
        true,
      );

      await validateHierarchyVisibility({
        provider,
        handler,
        viewport,
        visibilityExpectations: VisibilityExpectations.all("visible"),
      });
    });

    it("changing element visibility changes merged parent category visibility", async function () {
      await using buildIModelResult = await buildIModel(this, async (builder) => {
        const model = insertPhysicalModelWithPartition({ builder, partitionParentId: IModel.rootSubjectId, codeValue: "1" }).id;
        const category1 = insertSpatialCategory({ builder, codeValue: "category1", userLabel: "SomeLabel" }).id;
        const category2 = insertSpatialCategory({ builder, codeValue: "category2", userLabel: "SomeLabel" }).id;
        const element1 = insertPhysicalElement({ builder, modelId: model, categoryId: category1 }).id;
        const element2 = insertPhysicalElement({ builder, modelId: model, categoryId: category2 }).id;
        return { model, element1, element2, category1, category2 };
      });

      const { imodel, ...ids } = buildIModelResult;
      using visibilityTestData = createVisibilityTestData({ imodel });
      const { handler, provider, viewport } = visibilityTestData;
      await handler.changeVisibility(createElementHierarchyNode({ modelId: ids.model, categoryId: ids.category2, elementId: ids.element2 }), true);

      await validateHierarchyVisibility({
        provider,
        handler,
        viewport,
        visibilityExpectations: {
          subject: () => "partial",
          model: () => "partial",
          category: () => "partial",
          groupingNode: () => "partial",
          element: (props) => (props.elementId === ids.element2 ? "visible" : "hidden"),
        },
      });
      await handler.changeVisibility(
        createElementHierarchyNode({
          modelId: ids.model,
          categoryId: ids.category1,
          elementId: ids.element1,
        }),
        true,
      );
<<<<<<< HEAD
      // Need to render frame for always/never drawn change event to fire

=======
>>>>>>> d14f5282
      await validateHierarchyVisibility({
        provider,
        handler,
        viewport,
        visibilityExpectations: VisibilityExpectations.all("visible"),
      });
    });

    describe("child element category is different than parent's", () => {
      it("model visibility takes into account all element categories", async function () {
        await using buildIModelResult = await buildIModel(this, async (builder) => {
          const parentCategory = insertSpatialCategory({ builder, codeValue: "parentCategory" });
          const childCategory = insertSpatialCategory({ builder, codeValue: "childCategory" });
          const model = insertPhysicalModelWithPartition({ builder, codeValue: "model" });

          const parentElement = insertPhysicalElement({ builder, modelId: model.id, categoryId: parentCategory.id });
          insertPhysicalElement({ builder, modelId: model.id, categoryId: childCategory.id, parentId: parentElement.id });
          return { modelId: model.id, parentCategoryId: parentCategory.id, parentElementId: parentElement.id };
        });
        const { imodel, modelId, parentCategoryId, parentElementId } = buildIModelResult;
        using visibilityTestData = createVisibilityTestData({ imodel });
        const { handler, viewport, ...props } = visibilityTestData;
        const parentCategoryNode = createCategoryHierarchyNode({
          modelId,
          categoryId: parentCategoryId,
        });

        await handler.changeVisibility(parentCategoryNode, true);
        await validateHierarchyVisibility({
          ...props,
          handler,
          viewport,
          visibilityExpectations: {
            // Only categories of elements without parents are shown in the tree
            category: () => "visible",
            subject: () => "partial",
            model: () => "partial",
            groupingNode: ({ elementIds }) => (elementIds.includes(parentElementId) ? "visible" : "hidden"),
            element: ({ elementId }) => (elementId === parentElementId ? "visible" : "hidden"),
          },
        });
      });

      it("model visibility takes into account all element categories when some elements are in always drawn list", async function () {
        await using buildIModelResult = await buildIModel(this, async (builder) => {
          const parentCategory = insertSpatialCategory({ builder, codeValue: "parentCategory" });
          const childCategory = insertSpatialCategory({ builder, codeValue: "childCategory" });
          const model = insertPhysicalModelWithPartition({ builder, codeValue: "model" });

          const parentElement = insertPhysicalElement({ builder, modelId: model.id, categoryId: parentCategory.id });
          insertPhysicalElement({ builder, modelId: model.id, categoryId: parentCategory.id });
          const childElement = insertPhysicalElement({ builder, modelId: model.id, categoryId: childCategory.id, parentId: parentElement.id });
          return { modelId: model.id, parentCategoryId: parentCategory.id, parentElementId: parentElement.id, childElementId: childElement.id };
        });
        const { imodel, modelId, parentCategoryId, parentElementId, childElementId } = buildIModelResult;
        using visibilityTestData = createVisibilityTestData({ imodel });
        const { handler, viewport, ...props } = visibilityTestData;
        const parentCategoryNode = createCategoryHierarchyNode({
          modelId,
          categoryId: parentCategoryId,
        });
        await handler.changeVisibility(parentCategoryNode, true);
        viewport.setAlwaysDrawn(new Set([...(viewport.alwaysDrawn ?? []), parentElementId]));
        await validateHierarchyVisibility({
          ...props,
          handler,
          viewport,
          visibilityExpectations: {
            // Only categories of elements without parents are shown in the tree
            category: () => "visible",
            subject: () => "partial",
            model: () => "partial",
            groupingNode: ({ elementIds }) => (!elementIds.includes(childElementId) ? "visible" : "hidden"),
            element: ({ elementId }) => (elementId !== childElementId ? "visible" : "hidden"),
          },
        });
      });

      it("changing category visibility of hidden model does not turn on unrelated elements", async function () {
        await using buildIModelResult = await buildIModel(this, async (builder) => {
          const parentCategory = insertSpatialCategory({ builder, codeValue: "parentCategory" });
          const parentCategory2 = insertSpatialCategory({ builder, codeValue: "parentCategory2" });
          const childCategory = insertSpatialCategory({ builder, codeValue: "childCategory" });
          const model = insertPhysicalModelWithPartition({ builder, codeValue: "model" });

          const parentElement = insertPhysicalElement({ builder, modelId: model.id, categoryId: parentCategory.id });
          const parentElement2 = insertPhysicalElement({ builder, modelId: model.id, categoryId: parentCategory2.id });
          insertPhysicalElement({ builder, modelId: model.id, categoryId: childCategory.id, parentId: parentElement2.id });
          return { modelId: model.id, parentCategoryId: parentCategory.id, parentElementId: parentElement.id, childCategoryId: childCategory.id };
        });
        const { imodel, modelId, parentCategoryId, parentElementId, childCategoryId } = buildIModelResult;
        using visibilityTestData = createVisibilityTestData({ imodel });
        const { handler, viewport, ...props } = visibilityTestData;
        const modelNode = createModelHierarchyNode({ modelId, hasChildren: true });
        // Make child category enabled through category selector
        viewport.changeCategoryDisplay(childCategoryId, true);
        await handler.changeVisibility(modelNode, false);

        const parentCategoryNode = createCategoryHierarchyNode({
          modelId,
          categoryId: parentCategoryId,
        });
        // Changing category for hidden model should put all other categories into Hide overrides
        await handler.changeVisibility(parentCategoryNode, true);
        await validateHierarchyVisibility({
          ...props,
          handler,
          viewport,
          visibilityExpectations: {
            subject: () => "partial",
            category: ({ categoryId }) => (categoryId === parentCategoryId ? "visible" : "hidden"),
            model: () => "partial",
            groupingNode: ({ elementIds }) => (elementIds.includes(parentElementId) ? "visible" : "hidden"),
            element: ({ elementId }) => (elementId === parentElementId ? "visible" : "hidden"),
          },
        });
      });

      it("changing category visibility turns on child elements that have the same category", async function () {
        await using buildIModelResult = await buildIModel(this, async (builder) => {
          const sharedCategory = insertSpatialCategory({ builder, codeValue: "parentCategory" });
          const parentCategory2 = insertSpatialCategory({ builder, codeValue: "parentCategory2" });
          const model = insertPhysicalModelWithPartition({ builder, codeValue: "model" });

          insertPhysicalElement({ builder, modelId: model.id, categoryId: sharedCategory.id });
          const parentElement2 = insertPhysicalElement({ builder, modelId: model.id, categoryId: parentCategory2.id });
          insertPhysicalElement({ builder, modelId: model.id, categoryId: sharedCategory.id, parentId: parentElement2.id });
          return { modelId: model.id, parentCategoryId: sharedCategory.id, parentElementId: parentElement2.id };
        });
        const { imodel, modelId, parentCategoryId, parentElementId } = buildIModelResult;
        using visibilityTestData = createVisibilityTestData({ imodel });
        const { handler, viewport, ...props } = visibilityTestData;

        const parentCategoryNode = createCategoryHierarchyNode({
          modelId,
          categoryId: parentCategoryId,
          hasChildren: true,
        });
        // Changing category for hidden model should put all other categories into Hide overrides
        await handler.changeVisibility(parentCategoryNode, true);
        await validateHierarchyVisibility({
          ...props,
          handler,
          viewport,
          visibilityExpectations: {
            subject: () => "partial",
            category: ({ categoryId }) => (categoryId === parentCategoryId ? "visible" : "hidden"),
            model: () => "partial",
            groupingNode: ({ elementIds }) => (!elementIds.includes(parentElementId) ? "visible" : "hidden"),
            element: ({ elementId }) => (elementId !== parentElementId ? "visible" : "hidden"),
          },
        });
      });

      it("category visibility only takes into account element trees that start with those that have no parents", async function () {
        await using buildIModelResult = await buildIModel(this, async (builder) => {
          const category = insertSpatialCategory({ builder, codeValue: "parentCategory" });
          const model = insertPhysicalModelWithPartition({ builder, codeValue: "model" });
          const element = insertPhysicalElement({ builder, modelId: model.id, categoryId: category.id });

          const unrelatedParentCategory = insertSpatialCategory({ builder, codeValue: "differentParentCategory" });
          const unrelatedParentElement = insertPhysicalElement({ builder, modelId: model.id, categoryId: unrelatedParentCategory.id });
          insertPhysicalElement({ builder, modelId: model.id, categoryId: category.id, parentId: unrelatedParentElement.id });

          return { modelId: model.id, categoryId: category.id, elementId: element.id, unrelatedCategoryId: unrelatedParentCategory.id };
        });
        const { imodel, modelId, categoryId, elementId } = buildIModelResult;
        using visibilityTestData = createVisibilityTestData({ imodel });
        const { handler, viewport, ...testProps } = visibilityTestData;
        const elementNode = createElementHierarchyNode({
          modelId,
          categoryId,
          elementId,
        });

        await handler.changeVisibility(elementNode, true);
        await validateHierarchyVisibility({
          ...testProps,
          handler,
          viewport,
          visibilityExpectations: {
            subject: () => "partial",
            model: () => ({ tree: "partial", modelSelector: true }),
            category: (props) => ({
              tree: props.categoryId === categoryId ? "visible" : "hidden",
              categorySelector: false,
              perModelCategoryOverride: "none",
            }),
            groupingNode: ({ elementIds }) => (elementIds.includes(elementId) ? "visible" : "hidden"),
            element: (props) => (props.elementId === elementId ? "visible" : "hidden"),
          },
        });
      });
    });

    describe("reacting to category selector", () => {
      async function createIModel(context: Mocha.Context) {
        return buildIModel(context, async (builder) => {
          const model = insertPhysicalModelWithPartition({ builder, codeValue: "model" });

          const category1 = insertSpatialCategory({ builder, codeValue: "category1" });
          const elements1 = [
            insertPhysicalElement({ builder, categoryId: category1.id, modelId: model.id }).id,
            insertPhysicalElement({ builder, categoryId: category1.id, modelId: model.id }).id,
          ];

          const category2 = insertSpatialCategory({ builder, codeValue: "category2" });
          const elements2 = [
            insertPhysicalElement({ builder, categoryId: category2.id, modelId: model.id }).id,
            insertPhysicalElement({ builder, categoryId: category2.id, modelId: model.id }).id,
          ];
          return { firstCategoryId: category1.id, secondCategoryId: category2.id, modelId: model.id, elements1, elements2 };
        });
      }

      it("showing category via the selector makes category and all elements visible when it has no always or never drawn elements", async function () {
        await using buildIModelResult = await createIModel(this);
        const { imodel, firstCategoryId, secondCategoryId, modelId } = buildIModelResult;
        using visibilityTestData = createVisibilityTestData({ imodel });
        const { handler, provider, viewport } = visibilityTestData;
        await viewport.addViewedModels(modelId);

        await validateHierarchyVisibility({
          handler,
          provider,
          viewport,
          visibilityExpectations: VisibilityExpectations.all("hidden"),
        });

        viewport.changeCategoryDisplay([firstCategoryId, secondCategoryId], true, true);

        await validateHierarchyVisibility({
          handler,
          provider,
          viewport,
          visibilityExpectations: VisibilityExpectations.all("visible"),
        });
      });

      it("hiding category via the selector makes category and all elements hidden when it has no always or never drawn elements", async function () {
        await using buildIModelResult = await createIModel(this);
        const { imodel, firstCategoryId, secondCategoryId, modelId } = buildIModelResult;
        using visibilityTestData = createVisibilityTestData({ imodel });
        const { handler, provider, viewport } = visibilityTestData;
        await viewport.addViewedModels(modelId);
        viewport.changeCategoryDisplay([firstCategoryId, secondCategoryId], true, true);

        await validateHierarchyVisibility({
          handler,
          provider,
          viewport,
          visibilityExpectations: VisibilityExpectations.all("visible"),
        });

        viewport.changeCategoryDisplay([firstCategoryId, secondCategoryId], false);

        await validateHierarchyVisibility({
          handler,
          provider,
          viewport,
          visibilityExpectations: VisibilityExpectations.all("hidden"),
        });
      });

      it("hiding category via the selector makes it hidden when it only has never drawn elements", async function () {
        await using buildIModelResult = await createIModel(this);
        const { imodel, firstCategoryId, modelId, elements1 } = buildIModelResult;
        using visibilityTestData = createVisibilityTestData({ imodel });
        const { handler, provider, viewport } = visibilityTestData;
        await viewport.addViewedModels(modelId);
        viewport.changeCategoryDisplay(firstCategoryId, true, true);
        const elementId = elements1[0];
        viewport.setNeverDrawn(new Set([elementId]));

        await validateHierarchyVisibility({
          handler,
          provider,
          viewport,
          visibilityExpectations: {
            subject: () => "partial",
            model: () => ({ tree: "partial", modelSelector: true }),
            category: ({ categoryId }) => (categoryId === firstCategoryId ? "partial" : "hidden"),
            groupingNode: ({ categoryId }) => (categoryId === firstCategoryId ? "partial" : "hidden"),
            element: (props) => (props.categoryId === firstCategoryId && props.elementId !== elementId ? "visible" : "hidden"),
          },
        });

        viewport.changeCategoryDisplay([firstCategoryId], false);

        await validateHierarchyVisibility({
          handler,
          provider,
          viewport,
          visibilityExpectations: VisibilityExpectations.all("hidden"),
        });
      });

      it("showing category via the selector makes it visible when it only has always drawn elements", async function () {
        await using buildIModelResult = await createIModel(this);
        const { imodel, firstCategoryId, secondCategoryId, elements1, modelId } = buildIModelResult;
        using visibilityTestData = createVisibilityTestData({ imodel });
        const { handler, provider, viewport } = visibilityTestData;
        await viewport.addViewedModels(modelId);
        viewport.changeCategoryDisplay(secondCategoryId, true, true);
        const elementId = elements1[0];
        viewport.setAlwaysDrawn(new Set([elementId]));

        await validateHierarchyVisibility({
          handler,
          provider,
          viewport,
          visibilityExpectations: {
            subject: () => "partial",
            model: () => ({ tree: "partial", modelSelector: true }),
            category: ({ categoryId }) => (categoryId === firstCategoryId ? "partial" : "visible"),
            groupingNode: ({ categoryId }) => (categoryId === firstCategoryId ? "partial" : "visible"),
            element: (props) => (props.categoryId === firstCategoryId && props.elementId !== elementId ? "hidden" : "visible"),
          },
        });

        viewport.changeCategoryDisplay(firstCategoryId, true, true);

        await validateHierarchyVisibility({
          handler,
          provider,
          viewport,
          visibilityExpectations: VisibilityExpectations.all("visible"),
        });
      });

      it("model is visible if category is disabled in selector but all category's elements are always drawn", async function () {
        await using buildIModelResult = await createIModel(this);
        const { imodel, firstCategoryId, secondCategoryId, elements1, modelId } = buildIModelResult;
        using visibilityTestData = createVisibilityTestData({ imodel });
        const { handler, provider, viewport } = visibilityTestData;
        await viewport.addViewedModels(modelId);
        viewport.changeCategoryDisplay([firstCategoryId, secondCategoryId], true, true);
        viewport.setAlwaysDrawn(new Set(elements1));

        await validateHierarchyVisibility({
          handler,
          provider,
          viewport,
          visibilityExpectations: VisibilityExpectations.all("visible"),
        });

        viewport.changeCategoryDisplay(firstCategoryId, false);

        await validateHierarchyVisibility({
          handler,
          provider,
          viewport,
          visibilityExpectations: VisibilityExpectations.all("visible"),
        });
      });

      it("model is hidden if category is enabled in selector but all category's elements are never drawn", async function () {
        await using buildIModelResult = await createIModel(this);
        const { imodel, firstCategoryId, elements1, modelId } = buildIModelResult;
        using visibilityTestData = createVisibilityTestData({ imodel });
        const { handler, provider, viewport } = visibilityTestData;
        await viewport.addViewedModels(modelId);
        viewport.setNeverDrawn(new Set(elements1));

        await validateHierarchyVisibility({
          handler,
          provider,
          viewport,
          visibilityExpectations: VisibilityExpectations.all("hidden"),
        });

        viewport.changeCategoryDisplay(firstCategoryId, true, true);

        await validateHierarchyVisibility({
          handler,
          provider,
          viewport,
          visibilityExpectations: VisibilityExpectations.all("hidden"),
        });
      });
    });

    describe("Custom Hierarchy configuration", () => {
      /**
       * Creates physical model that has one spatial category that contains contains 3 child elements
       * out of which the first and second belong to the same custom class while the last element is of class `PhysicalObject`
       */
      async function createHierarchyConfigurationModel(context: Mocha.Context) {
        return buildIModel(context, async (builder, schema) => {
          const emptyPartitionId = insertPhysicalPartition({ builder, codeValue: "EmptyPhysicalModel", parentId: IModel.rootSubjectId }).id;
          const emptyModelId = insertPhysicalSubModel({ builder, modeledElementId: emptyPartitionId }).id;

          const customClassName = schema.items.SubModelablePhysicalObject.fullName;

          const partitionId = insertPhysicalPartition({ builder, codeValue: "ConfigurationPhysicalModel ", parentId: IModel.rootSubjectId }).id;
          const configurationModelId = insertPhysicalSubModel({ builder, modeledElementId: partitionId }).id;
          const modelCategories = new Array<string>();

          const configurationCategoryId = insertSpatialCategory({ builder, codeValue: `ConfigurationSpatialCategory` }).id;
          modelCategories.push(configurationCategoryId);
          const elements = new Array<Id64String>();

          for (let childIdx = 0; childIdx < 3; ++childIdx) {
            const props: GeometricElement3dProps = {
              model: configurationModelId,
              category: configurationCategoryId,
              code: new Code({ scope: partitionId, spec: "", value: `Configuration_${customClassName}_${childIdx}` }),
              classFullName: childIdx !== 2 ? customClassName : "Generic:PhysicalObject",
            };
            elements.push(builder.insertElement(props));
          }
          const [customClassElement1, customClassElement2, nonCustomClassElement] = elements;

          const hierarchyConfig: typeof defaultHierarchyConfiguration = {
            ...defaultHierarchyConfiguration,
            showEmptyModels: true,
            elementClassSpecification: customClassName,
          };

          return {
            configurationModelId,
            configurationCategoryId,
            elements,
            customClassElement1,
            customClassElement2,
            nonCustomClassElement,
            modelCategories,
            emptyModelId,
            customClassName,
            hierarchyConfig,
          };
        });
      }

      describe("subject with empty model", () => {
        const node = createSubjectHierarchyNode({ ids: IModel.rootSubjectId });

        it("empty model hidden by default", async function () {
          await using buildIModelResult = await createHierarchyConfigurationModel(this);
          const { imodel, hierarchyConfig } = buildIModelResult;
          using visibilityTestData = createVisibilityTestData({ imodel, hierarchyConfig });
          const { handler, provider, viewport } = visibilityTestData;

          await validateHierarchyVisibility({
            provider,
            handler,
            viewport,
            visibilityExpectations: VisibilityExpectations.all("hidden"),
          });
        });

        it("showing it makes empty model visible", async function () {
          await using buildIModelResult = await createHierarchyConfigurationModel(this);
          const { imodel, hierarchyConfig } = buildIModelResult;
          using visibilityTestData = createVisibilityTestData({ imodel, hierarchyConfig });
          const { handler, provider, viewport } = visibilityTestData;

          await handler.changeVisibility(node, true);
          await validateHierarchyVisibility({
            provider,
            handler,
            viewport,
            visibilityExpectations: VisibilityExpectations.all("visible"),
          });
        });

        it("gets partial when only empty model is visible", async function () {
          await using buildIModelResult = await createHierarchyConfigurationModel(this);
          const { imodel, hierarchyConfig, emptyModelId } = buildIModelResult;
          using visibilityTestData = createVisibilityTestData({ imodel, hierarchyConfig });
          const { handler, provider, viewport } = visibilityTestData;

          await handler.changeVisibility(createModelHierarchyNode({ modelId: emptyModelId }), true);
          await validateHierarchyVisibility({
            provider,
            handler,
            viewport,
            visibilityExpectations: {
              subject: () => "partial",
              model: (id) => (id === emptyModelId ? { tree: "visible", modelSelector: true } : { tree: "hidden", modelSelector: false }),
              category: () => ({ tree: "hidden", categorySelector: false, perModelCategoryOverride: "none" }),
              groupingNode: () => "hidden",
              element: () => "hidden",
            },
          });
        });
      });

      describe("model with custom class specification elements", () => {
        it("showing it makes it, all its categories and elements visible", async function () {
          await using buildIModelResult = await createHierarchyConfigurationModel(this);
          const { imodel, hierarchyConfig, configurationModelId } = buildIModelResult;
          using visibilityTestData = createVisibilityTestData({ imodel, hierarchyConfig });
          const { handler, provider, viewport } = visibilityTestData;

          await handler.changeVisibility(createModelHierarchyNode({ modelId: configurationModelId }), true);
          await validateHierarchyVisibility({
            provider,
            handler,
            viewport,
            visibilityExpectations: {
              ...VisibilityExpectations.all("visible"),
              subject: () => "partial",
              model: (id) => (id === configurationModelId ? { tree: "visible", modelSelector: true } : { tree: "hidden", modelSelector: false }),
            },
          });
        });

        it("gets partial when custom class element is visible", async function () {
          await using buildIModelResult = await createHierarchyConfigurationModel(this);
          const { imodel, hierarchyConfig, configurationModelId, configurationCategoryId, customClassElement1 } = buildIModelResult;
          using visibilityTestData = createVisibilityTestData({ imodel, hierarchyConfig });
          const { handler, provider, viewport } = visibilityTestData;

          await handler.changeVisibility(
            createElementHierarchyNode({
              modelId: configurationModelId,
              categoryId: configurationCategoryId,
              hasChildren: true,
              elementId: customClassElement1,
            }),
            true,
          );
          expect(viewport.alwaysDrawn).to.deep.eq(new Set([customClassElement1]));

          await validateHierarchyVisibility({
            provider,
            handler,
            viewport,
            visibilityExpectations: {
              subject: () => "partial",
              model: (id) => (id === configurationModelId ? { tree: "partial", modelSelector: true } : { tree: "hidden", modelSelector: false }),
              category: ({ modelId }) => ({
                tree: modelId === configurationModelId ? "partial" : "hidden",
                categorySelector: false,
                perModelCategoryOverride: "none",
              }),
              groupingNode: () => "partial",
              element: ({ elementId }) => (elementId === customClassElement1 ? "visible" : "hidden"),
            },
          });
        });

        it("gets visible when all custom class elements are visible", async function () {
          await using buildIModelResult = await createHierarchyConfigurationModel(this);
          const { imodel, hierarchyConfig, configurationModelId, configurationCategoryId, customClassElement1, customClassElement2, nonCustomClassElement } =
            buildIModelResult;
          using visibilityTestData = createVisibilityTestData({ imodel, hierarchyConfig });
          const { handler, provider, viewport } = visibilityTestData;

          await handler.changeVisibility(
            createElementHierarchyNode({
              modelId: configurationModelId,
              categoryId: configurationCategoryId,
              hasChildren: true,
              elementId: customClassElement1,
            }),
            true,
          );
          await handler.changeVisibility(
            createElementHierarchyNode({
              modelId: configurationModelId,
              categoryId: configurationCategoryId,
              hasChildren: true,
              elementId: customClassElement2,
            }),
            true,
          );
          expect(viewport.alwaysDrawn).to.deep.eq(new Set([customClassElement1, customClassElement2]));

          await validateHierarchyVisibility({
            provider,
            handler,
            viewport,
            visibilityExpectations: {
              subject: () => "partial",
              model: (id) => (id === configurationModelId ? { tree: "visible", modelSelector: true } : { tree: "hidden", modelSelector: false }),
              category: ({ modelId }) => ({
                tree: modelId === configurationModelId ? "visible" : "hidden",
                categorySelector: false,
                perModelCategoryOverride: "none",
              }),
              groupingNode: ({ elementIds }) => (elementIds.includes(nonCustomClassElement) ? "hidden" : "visible"),
              element: ({ modelId }) => (modelId === nonCustomClassElement ? "hidden" : "visible"),
            },
          });
        });
      });
    });

    describe("IsAlwaysDrawnExclusive is true", () => {
      it("changing model visibility does not affect other models", async function () {
        await using buildIModelResult = await buildIModel(this, async (builder) => {
          const model1 = insertPhysicalModelWithPartition({ builder, codeValue: "1" }).id;
          const category1 = insertSpatialCategory({ builder, codeValue: "category1" }).id;
          const element1 = insertPhysicalElement({ builder, modelId: model1, categoryId: category1 }).id;
          const element2 = insertPhysicalElement({ builder, modelId: model1, categoryId: category1 }).id;

          const otherModel = insertPhysicalModelWithPartition({ builder, codeValue: "2" }).id;
          const otherCategory = insertSpatialCategory({ builder, codeValue: "category2" }).id;
          insertPhysicalElement({ builder, modelId: otherModel, categoryId: otherCategory });

          return { model1, category1, element1, element2, otherModel, otherCategory };
        });

        const { imodel, ...ids } = buildIModelResult;
        using visibilityTestData = createVisibilityTestData({ imodel });
        const { handler, provider, viewport } = visibilityTestData;
        viewport.changeModelDisplay(ids.model1, true);
        viewport.setAlwaysDrawn(new Set([ids.element2]), true);

        await validateHierarchyVisibility({
          provider,
          handler,
          viewport,
          visibilityExpectations: {
            subject: () => "partial",
            model: (id) => (id === ids.model1 ? "partial" : "hidden"),
            category: ({ categoryId }) => (categoryId === ids.category1 ? "partial" : "hidden"),
            groupingNode: ({ elementIds }) => (elementIds.includes(ids.element2) ? "partial" : "hidden"),
            element: ({ elementId }) => (elementId === ids.element2 ? "visible" : "hidden"),
          },
        });
        await handler.changeVisibility(createModelHierarchyNode({ modelId: ids.model1 }), true);

        await validateHierarchyVisibility({
          provider,
          handler,
          viewport,
          visibilityExpectations: {
            subject: () => "partial",
            model: (id) => (id === ids.model1 ? "visible" : "hidden"),
            category: ({ categoryId }) => (categoryId === ids.category1 ? "visible" : "hidden"),
            groupingNode: ({ elementIds }) => (elementIds.includes(ids.element1) ? "visible" : "hidden"),
            element: ({ elementId }) => (elementId === ids.element1 || elementId === ids.element2 ? "visible" : "hidden"),
          },
        });
      });

      it("changing category visibility does not affect other categories", async function () {
        await using buildIModelResult = await buildIModel(this, async (builder) => {
          const model = insertPhysicalModelWithPartition({ builder, codeValue: "1" }).id;
          const category1 = insertSpatialCategory({ builder, codeValue: "category1" }).id;
          const element1 = insertPhysicalElement({ builder, modelId: model, categoryId: category1 }).id;
          const element2 = insertPhysicalElement({ builder, modelId: model, categoryId: category1 }).id;

          const otherCategory = insertSpatialCategory({ builder, codeValue: "category2" }).id;
          insertPhysicalElement({ builder, modelId: model, categoryId: otherCategory });

          return { model, category1, element1, element2, otherCategory };
        });

        const { imodel, ...ids } = buildIModelResult;
        using visibilityTestData = createVisibilityTestData({ imodel });
        const { handler, provider, viewport } = visibilityTestData;
        viewport.changeModelDisplay(ids.model, true);
        viewport.setAlwaysDrawn(new Set([ids.element2]), true);

        await validateHierarchyVisibility({
          provider,
          handler,
          viewport,
          visibilityExpectations: {
            subject: () => "partial",
            model: () => "partial",
            category: ({ categoryId }) => (categoryId === ids.category1 ? "partial" : "hidden"),
            groupingNode: ({ elementIds }) => (elementIds.includes(ids.element2) ? "partial" : "hidden"),
            element: ({ elementId }) => (elementId === ids.element2 ? "visible" : "hidden"),
          },
        });
        await handler.changeVisibility(createCategoryHierarchyNode({ modelId: ids.model, categoryId: ids.category1, hasChildren: true }), true);

        await validateHierarchyVisibility({
          provider,
          handler,
          viewport,
          visibilityExpectations: {
            subject: () => "partial",
            model: () => "partial",
            category: ({ categoryId }) => (categoryId === ids.category1 ? "visible" : "hidden"),
            groupingNode: ({ elementIds }) => (elementIds.includes(ids.element1) ? "visible" : "hidden"),
            element: ({ elementId }) => (elementId === ids.element1 || elementId === ids.element2 ? "visible" : "hidden"),
          },
        });
      });

      it("changing class grouping node visibility does not affect other class grouping nodes", async function () {
        await using buildIModelResult = await buildIModel(this, async (builder, testSchema) => {
          const model = insertPhysicalModelWithPartition({ builder, codeValue: "1" }).id;
          const category = insertSpatialCategory({ builder, codeValue: "category1" }).id;
          const element1 = insertPhysicalElement({ builder, modelId: model, categoryId: category }).id;
          const element2 = insertPhysicalElement({ builder, modelId: model, categoryId: category }).id;

          insertPhysicalElement({
            builder,
            userLabel: `element`,
            modelId: model,
            categoryId: category,
            classFullName: testSchema.items.SubModelablePhysicalObject.fullName,
          });

          return { model, category, element1, element2 };
        });

        const { imodel, ...ids } = buildIModelResult;
        using visibilityTestData = createVisibilityTestData({ imodel });
        const { handler, provider, viewport } = visibilityTestData;
        viewport.changeModelDisplay(ids.model, true);
        viewport.setAlwaysDrawn(new Set([ids.element2]), true);

        await validateHierarchyVisibility({
          provider,
          handler,
          viewport,
          visibilityExpectations: {
            subject: () => "partial",
            model: () => "partial",
            category: () => "partial",
            groupingNode: ({ elementIds }) => (elementIds.includes(ids.element2) ? "partial" : "hidden"),
            element: ({ elementId }) => (elementId === ids.element2 ? "visible" : "hidden"),
          },
        });
        await handler.changeVisibility(
          createClassGroupingHierarchyNode({ elements: [ids.element1, ids.element2], categoryId: ids.category, modelId: ids.model }),
          true,
        );

        await validateHierarchyVisibility({
          provider,
          handler,
          viewport,
          visibilityExpectations: {
            subject: () => "partial",
            model: () => "partial",
            category: () => "partial",
            groupingNode: ({ elementIds }) => (elementIds.includes(ids.element1) ? "visible" : "hidden"),
            element: ({ elementId }) => (elementId === ids.element1 || elementId === ids.element2 ? "visible" : "hidden"),
          },
        });
      });

      it("changing element visibility does not affect other elements", async function () {
        await using buildIModelResult = await buildIModel(this, async (builder) => {
          const model = insertPhysicalModelWithPartition({ builder, codeValue: "1" }).id;
          const category = insertSpatialCategory({ builder, codeValue: "category1", userLabel: "SomeLabel" }).id;
          const element1 = insertPhysicalElement({ builder, modelId: model, categoryId: category }).id;
          const element2 = insertPhysicalElement({ builder, modelId: model, categoryId: category }).id;
          insertPhysicalElement({ builder, modelId: model, categoryId: category }).id;

          return { model, category, element1, element2 };
        });

        const { imodel, ...ids } = buildIModelResult;
        using visibilityTestData = createVisibilityTestData({ imodel });
        const { handler, provider, viewport } = visibilityTestData;
        viewport.changeModelDisplay(ids.model, true);
        viewport.setAlwaysDrawn(new Set([ids.element2]), true);

        await validateHierarchyVisibility({
          provider,
          handler,
          viewport,
          visibilityExpectations: {
            subject: () => "partial",
            model: () => "partial",
            category: () => "partial",
            groupingNode: ({ elementIds }) => (elementIds.includes(ids.element2) ? "partial" : "hidden"),
            element: ({ elementId }) => (elementId === ids.element2 ? "visible" : "hidden"),
          },
        });
        await handler.changeVisibility(createElementHierarchyNode({ elementId: ids.element1, categoryId: ids.category, modelId: ids.model }), true);

        await validateHierarchyVisibility({
          provider,
          handler,
          viewport,
          visibilityExpectations: {
            subject: () => "partial",
            model: () => "partial",
            category: () => "partial",
            groupingNode: () => "partial",
            element: ({ elementId }) => (elementId === ids.element1 || elementId === ids.element2 ? "visible" : "hidden"),
          },
        });
      });
    });

    describe("filtered nodes", () => {
      function createFilteredVisibilityTestData({
        imodel,
        filterPaths,
      }: Parameters<typeof createVisibilityTestData>[0] & { filterPaths: HierarchyNodeIdentifiersPath[] }) {
        const commonProps = createCommonProps({ imodel });
        const handler = createModelsTreeVisibilityHandler({ ...commonProps, filteredPaths: filterPaths });
        const defaultProvider = createProvider(commonProps);
        const filteredProvider = createProvider({ ...commonProps, filterPaths });
        return {
          handler,
          defaultProvider,
          filteredProvider,
          ...commonProps,
          [Symbol.dispose]() {
            commonProps.idsCache[Symbol.dispose]();
            handler[Symbol.dispose]();
            defaultProvider[Symbol.dispose]();
            commonProps.viewport[Symbol.dispose]();
            filteredProvider[Symbol.dispose]();
          },
        };
      }

      async function getNodeMatchingPath(provider: HierarchyProvider, identifierPath: InstanceKey[], parentNode?: HierarchyNode): Promise<HierarchyNode> {
        for (const [idx, pathKey] of identifierPath.entries()) {
          let newParentNode: HierarchyNode | undefined;
          for await (const node of provider.getNodes({ parentNode })) {
            if (HierarchyNode.isClassGroupingNode(node)) {
              if (node.key.className === pathKey.className) {
                return getNodeMatchingPath(provider, identifierPath.slice(idx + 1), node);
              }
              continue;
            }

            assert(HierarchyNode.isInstancesNode(node));
            const nodeKey = node.key.instanceKeys[0];
            if (InstanceKey.equals(nodeKey, pathKey)) {
              newParentNode = node;
              break;
            }
          }

          assert(!!newParentNode, `Couldn't find a node matching path: ${JSON.stringify(identifierPath, undefined, 2)}`);
          parentNode = newParentNode;
        }

        assert(!!parentNode, `Couldn't find a node matching path: ${JSON.stringify(identifierPath, undefined, 2)}`);
        return parentNode;
      }

      describe("single path to element", () => {
        it("turning element visibility turns on only filtered children", async function () {
          await using buildIModelResult = await buildIModel(this, async (builder) => {
            const category = insertSpatialCategory({ builder, codeValue: "category" });
            const model = insertPhysicalModelWithPartition({ builder, partitionParentId: IModel.rootSubjectId, codeValue: "1" });
            const parentElement = insertPhysicalElement({ builder, modelId: model.id, categoryId: category.id });
            const filteredChildElement = insertPhysicalElement({ builder, modelId: model.id, categoryId: category.id, parentId: parentElement.id });
            const unfilteredChildElement = insertPhysicalElement({ builder, modelId: model.id, categoryId: category.id, parentId: parentElement.id });

            return {
              model,
              category,
              filteredChildElement,
              unfilteredChildElement,
              parentElement,
              filterPaths: [[model, category, parentElement, filteredChildElement]],
            };
          });

          const { imodel, filterPaths, ...keys } = buildIModelResult;
          using visibilityTestData = createFilteredVisibilityTestData({ imodel, filterPaths });
          const { handler, viewport, defaultProvider, filteredProvider } = visibilityTestData;
          const node = createElementHierarchyNode({
            elementId: keys.parentElement.id,
            categoryId: keys.category.id,
            modelId: keys.model.id,
            childrenCount: 2,
            parentKeys: [
              { type: "instances", instanceKeys: [keys.model] },
              { type: "instances", instanceKeys: [keys.category] },
            ],
            filtering: {
              isFilterTarget: false,
              filteredChildrenIdentifierPaths: [[keys.filteredChildElement]],
            },
          });
          await handler.changeVisibility(node, true);
          viewport.renderFrame();

          await validateHierarchyVisibility({
            provider: filteredProvider,
            handler,
            viewport,
            visibilityExpectations: VisibilityExpectations.all("visible"),
          });

          await validateHierarchyVisibility({
            provider: defaultProvider,
            handler,
            viewport,
            visibilityExpectations: {
              subject: () => "partial",
              model: () => "partial",
              category: () => "partial",
              groupingNode: () => "partial",
              element: ({ elementId }) => (elementId === keys.parentElement.id ? "partial" : elementId === keys.filteredChildElement.id ? "visible" : "hidden"),
            },
          });
        });

        it("turning class grouping node visibility turns on only filtered children", async function () {
          await using buildIModelResult = await buildIModel(this, async (builder) => {
            const category = insertSpatialCategory({ builder, codeValue: "category" });
            const model = insertPhysicalModelWithPartition({ builder, partitionParentId: IModel.rootSubjectId, codeValue: "1" });
            const parentElement = insertPhysicalElement({ builder, modelId: model.id, categoryId: category.id });
            const filteredChildElement = insertPhysicalElement({ builder, modelId: model.id, categoryId: category.id, parentId: parentElement.id });
            const unfilteredChildElement = insertPhysicalElement({ builder, modelId: model.id, categoryId: category.id, parentId: parentElement.id });

            return {
              model,
              category,
              filteredChildElement,
              unfilteredChildElement,
              parentElement,
              filterPaths: [[model, category, parentElement, filteredChildElement]],
            };
          });

          const { imodel, filterPaths, ...keys } = buildIModelResult;
          using visibilityTestData = createFilteredVisibilityTestData({ imodel, filterPaths });
          const { handler, viewport, defaultProvider, filteredProvider } = visibilityTestData;
          const node = await getNodeMatchingPath(filteredProvider, [keys.model, keys.category, keys.parentElement]);
          await handler.changeVisibility(node, true);
          viewport.renderFrame();

          await validateHierarchyVisibility({
            provider: filteredProvider,
            handler,
            viewport,
            visibilityExpectations: VisibilityExpectations.all("visible"),
          });

          await validateHierarchyVisibility({
            provider: defaultProvider,
            handler,
            viewport,
            visibilityExpectations: {
              subject: () => "partial",
              model: () => "partial",
              category: () => "partial",
              groupingNode: () => "partial",
              element: ({ elementId }) => (elementId === keys.parentElement.id ? "partial" : elementId === keys.filteredChildElement.id ? "visible" : "hidden"),
            },
          });
        });

        it("switches on only filtered hierarchy when root node is clicked", async function () {
          await using buildIModelResult = await buildIModel(this, async (builder) => {
            const category = insertSpatialCategory({ builder, codeValue: "category" });
            const model = insertPhysicalModelWithPartition({ builder, partitionParentId: IModel.rootSubjectId, codeValue: "1" });
            const filterTargetElement = insertPhysicalElement({ builder, modelId: model.id, categoryId: category.id });

            const unfilteredCategory = insertSpatialCategory({ builder, codeValue: "otherCategory" });
            const unfilteredModel = insertPhysicalModelWithPartition({ builder, partitionParentId: IModel.rootSubjectId, codeValue: "2" });
            insertPhysicalElement({ builder, modelId: unfilteredModel.id, categoryId: unfilteredCategory.id });

            return {
              model,
              category,
              filterTargetElement,
              filterPaths: [[model, category, filterTargetElement]],
            };
          });

          const { imodel, filterPaths, ...keys } = buildIModelResult;
          using visibilityTestData = createFilteredVisibilityTestData({ imodel, filterPaths });
          const { handler, viewport, defaultProvider, filteredProvider } = visibilityTestData;
          const node = await getNodeMatchingPath(filteredProvider, [keys.model]);
          await handler.changeVisibility(node, true);
          viewport.renderFrame();

          await validateHierarchyVisibility({
            provider: filteredProvider,
            handler,
            viewport,
            visibilityExpectations: VisibilityExpectations.all("visible"),
          });

          await validateHierarchyVisibility({
            provider: defaultProvider,
            handler,
            viewport,
            visibilityExpectations: {
              subject: () => "partial",
              model: (id) => (id === keys.model.id ? "visible" : "hidden"),
              category: ({ modelId }) => (modelId === keys.model.id ? "visible" : "hidden"),
              groupingNode: ({ modelId }) => (modelId === keys.model.id ? "visible" : "hidden"),
              element: ({ modelId }) => (modelId === keys.model.id ? "visible" : "hidden"),
            },
          });
        });
      });

      describe("path to elements in different categories", () => {
        async function createIModel(context: Mocha.Context) {
          return buildIModel(context, async (builder) => {
            const filteredCategories = [
              insertSpatialCategory({ builder, codeValue: "category1" }),
              insertSpatialCategory({ builder, codeValue: "category2" }),
              insertSpatialCategory({ builder, codeValue: "category3" }),
            ];
            const model = insertPhysicalModelWithPartition({ builder, partitionParentId: IModel.rootSubjectId, codeValue: "1" });
            const paths: InstanceKey[][] = [];
            const filterTargets = new Set<Id64String>();
            filteredCategories.forEach((category) => {
              const filterTarget = insertPhysicalElement({ builder, modelId: model.id, categoryId: category.id });
              paths.push([model, category, filterTarget]);
              filterTargets.add(filterTarget.id);

              insertPhysicalElement({ builder, modelId: model.id, categoryId: category.id });
            });

            const unfilteredCategory = insertSpatialCategory({ builder, codeValue: "otherCategory" });
            const unfilteredModel = insertPhysicalModelWithPartition({ builder, partitionParentId: IModel.rootSubjectId, codeValue: "2" });
            insertPhysicalElement({ builder, modelId: unfilteredModel.id, categoryId: unfilteredCategory.id });

            return {
              model,
              filteredCategories,
              filterPaths: paths,
              filterTargetElements: filterTargets,
            };
          });
        }

        it("switches on only filtered hierarchy when root node is clicked", async function () {
          await using buildIModelResult = await createIModel(this);
          const { imodel, filterPaths, filterTargetElements, ...keys } = buildIModelResult;
          using visibilityTestData = createFilteredVisibilityTestData({ imodel, filterPaths });
          const { handler, viewport, defaultProvider, filteredProvider } = visibilityTestData;

          const node = await getNodeMatchingPath(filteredProvider, [keys.model]);
          await handler.changeVisibility(node, true);
          viewport.renderFrame();

          await validateHierarchyVisibility({
            provider: filteredProvider,
            handler,
            viewport,
            visibilityExpectations: VisibilityExpectations.all("visible"),
          });

          await validateHierarchyVisibility({
            provider: defaultProvider,
            handler,
            viewport,
            visibilityExpectations: {
              subject: () => "partial",
              model: (id) => (id === keys.model.id ? "partial" : "hidden"),
              category: ({ modelId }) => (modelId === keys.model.id ? "partial" : "hidden"),
              groupingNode: ({ modelId }) => (modelId === keys.model.id ? "partial" : "hidden"),
              element: ({ elementId }) => (filterTargetElements.has(elementId) ? "visible" : "hidden"),
            },
          });
        });

        it("switches on only filtered hierarchy when one of the filtered categories is clicked", async function () {
          await using buildIModelResult = await createIModel(this);
          const { imodel, filterPaths, filteredCategories, filterTargetElements, ...keys } = buildIModelResult;
          using visibilityTestData = createFilteredVisibilityTestData({ imodel, filterPaths });
          const { handler, viewport, defaultProvider, filteredProvider } = visibilityTestData;

          const pathToCategory = [keys.model, filteredCategories[0]];
          const node = await getNodeMatchingPath(filteredProvider, pathToCategory);
          await handler.changeVisibility(node, true);
          viewport.renderFrame();

          const clickedCategoryId = filteredCategories[0].id;

          await validateHierarchyVisibility({
            provider: filteredProvider,
            handler,
            viewport,
            visibilityExpectations: {
              subject: () => "partial",
              model: () => "partial",
              category: ({ categoryId }) => (categoryId === clickedCategoryId ? "visible" : "hidden"),
              groupingNode: ({ categoryId }) => (categoryId === clickedCategoryId ? "visible" : "hidden"),
              element: ({ categoryId }) => (categoryId === clickedCategoryId ? "visible" : "hidden"),
            },
          });

          await validateHierarchyVisibility({
            provider: defaultProvider,
            handler,
            viewport,
            visibilityExpectations: {
              subject: () => "partial",
              model: (id) => (id === keys.model.id ? "partial" : "hidden"),
              category: ({ categoryId }) => (categoryId === clickedCategoryId ? "partial" : "hidden"),
              groupingNode: ({ categoryId }) => (categoryId === clickedCategoryId ? "partial" : "hidden"),
              element: ({ categoryId, elementId }) => (categoryId === clickedCategoryId && filterTargetElements.has(elementId) ? "visible" : "hidden"),
            },
          });
        });
      });

      describe("multiple paths to a category and element under it", () => {
        async function createIModel(context: Mocha.Context) {
          return buildIModel(context, async (builder) => {
            const filterPaths = new Array<InstanceKey[]>();
            const subjectIds = new Array<Id64String>();
            const modelIds = new Array<Id64String>();

            const parentSubject = insertSubject({ builder, codeValue: `parent subject`, parentId: IModel.rootSubjectId });

            for (let i = 0; i < 2; ++i) {
              const subject = insertSubject({ builder, codeValue: `subject${i}`, parentId: parentSubject.id });
              const model = insertPhysicalModelWithPartition({ builder, partitionParentId: subject.id, codeValue: `model${i}` });
              const category = insertSpatialCategory({ builder, codeValue: `category${i}` });
              const elements = [
                insertPhysicalElement({ builder, modelId: model.id, categoryId: category.id }),
                insertPhysicalElement({ builder, modelId: model.id, categoryId: category.id }),
              ];
              subjectIds.push(subject.id);
              modelIds.push(model.id);
              filterPaths.push([parentSubject, subject, model, category], [parentSubject, subject, model, category, elements[0]]);
            }

            return {
              parentSubject,
              subjectIds,
              modelIds,
              filterPaths,
            };
          });
        }

        it("when clicking on model turns on category and all its elements", async function () {
          await using buildIModelResult = await createIModel(this);
          const { imodel, filterPaths, parentSubject } = buildIModelResult;
          using visibilityTestData = createFilteredVisibilityTestData({ imodel, filterPaths });
          const { handler, viewport, defaultProvider, filteredProvider } = visibilityTestData;

          const node = await getNodeMatchingPath(filteredProvider, [parentSubject]);
          await handler.changeVisibility(node, true);
          viewport.renderFrame();

          await validateHierarchyVisibility({
            provider: filteredProvider,
            handler,
            viewport,
            visibilityExpectations: VisibilityExpectations.all("visible"),
          });

          await validateHierarchyVisibility({
            provider: defaultProvider,
            handler,
            viewport,
            visibilityExpectations: VisibilityExpectations.all("visible"),
          });
        });

        it("when clicking on one of the categories it turns on only that category", async function () {
          await using buildIModelResult = await createIModel(this);
          const { imodel, filterPaths, parentSubject, subjectIds, modelIds } = buildIModelResult;
          using visibilityTestData = createFilteredVisibilityTestData({ imodel, filterPaths });
          const { handler, viewport, defaultProvider, filteredProvider } = visibilityTestData;

          const pathToCategory = filterPaths[0];
          const node = await getNodeMatchingPath(filteredProvider, pathToCategory);
          await handler.changeVisibility(node, true);
          viewport.renderFrame();

          const visibilityExpectations: ValidateNodeProps["visibilityExpectations"] = {
            subject: (id) => {
              if (id === parentSubject.id) {
                return "partial";
              }
              return id === subjectIds[0] ? "visible" : "hidden";
            },
            model: (id) => (id === modelIds[0] ? "visible" : "hidden"),
            category: ({ modelId }) => (modelId === modelIds[0] ? "visible" : "hidden"),
            groupingNode: ({ modelId }) => (modelId === modelIds[0] ? "visible" : "hidden"),
            element: ({ modelId }) => (modelId === modelIds[0] ? "visible" : "hidden"),
          };

          await validateHierarchyVisibility({
            provider: filteredProvider,
            handler,
            viewport,
            visibilityExpectations,
          });

          await validateHierarchyVisibility({
            provider: defaultProvider,
            handler,
            viewport,
            visibilityExpectations,
          });
        });
      });

      it("class grouping node visibility only takes into account grouped elements", async function () {
        await using buildIModelResult = await buildIModel(this, async (builder) => {
          const schemaContentXml = `
            <ECSchemaReference name="BisCore" version="01.00.16" alias="bis" />
            <ECEntityClass typeName="PhysicalElement1">
              <BaseClass>bis:PhysicalElement</BaseClass>
            </ECEntityClass>
            <ECEntityClass typeName="PhysicalElement2">
              <BaseClass>bis:PhysicalElement</BaseClass>
            </ECEntityClass>
          `;

          const { PhysicalElement1, PhysicalElement2 } = (
            await importSchema({
              mochaContext: this,
              builder,
              schemaContentXml,
              schemaAlias: "test1",
            })
          ).items;

          const model = insertPhysicalModelWithPartition({ builder, partitionParentId: IModel.rootSubjectId, codeValue: "1" });
          const category = insertSpatialCategory({ builder, codeValue: "category1" });
          const element1 = insertPhysicalElement({ builder, classFullName: PhysicalElement1.fullName, modelId: model.id, categoryId: category.id });
          const element2 = insertPhysicalElement({ builder, classFullName: PhysicalElement2.fullName, modelId: model.id, categoryId: category.id });

          const paths = [
            [model, category, element1],
            [model, category, element2],
          ];

          return {
            firstElement: element1.id,
            pathToFirstElement: paths[0],
            filterPaths: paths,
          };
        });

        const { imodel, filterPaths, firstElement, pathToFirstElement } = buildIModelResult;
        using visibilityTestData = createFilteredVisibilityTestData({ imodel, filterPaths });
        const { handler, viewport, defaultProvider, filteredProvider } = visibilityTestData;

        const node = await getNodeMatchingPath(filteredProvider, pathToFirstElement);
        await handler.changeVisibility(node, true);
        viewport.renderFrame();

        const visibilityExpectations: ValidateNodeProps["visibilityExpectations"] = {
          subject: () => "partial",
          model: () => "partial",
          category: () => "partial",
          groupingNode: ({ elementIds }) => (elementIds.includes(firstElement) ? "visible" : "hidden"),
          element: ({ elementId }) => (elementId === firstElement ? "visible" : "hidden"),
        };

        await validateHierarchyVisibility({
          provider: filteredProvider,
          handler,
          viewport,
          visibilityExpectations,
        });

        await validateHierarchyVisibility({
          provider: defaultProvider,
          handler,
          viewport,
          visibilityExpectations,
        });
      });
    });
  });
});

/** Copied from https://github.com/iTwin/appui/blob/c3683b8acef46572c661c4fa1b7933747a76d3c1/apps/test-providers/src/createBlankConnection.ts#L26 */
function createBlankViewState(iModel: IModelConnection) {
  const ext = iModel.projectExtents;
  const viewState = SpatialViewState.createBlank(iModel, ext.low, ext.high.minus(ext.low));

  viewState.setAllow3dManipulations(true);

  viewState.displayStyle.backgroundColor = ColorDef.white;
  const flags = viewState.viewFlags.copy({
    grid: false,
    renderMode: RenderMode.SmoothShade,
    backgroundMap: false,
  });
  viewState.displayStyle.viewFlags = flags;

  IModelApp.viewManager.onViewOpen.addOnce((vp) => {
    if (vp.view.hasSameCoordinates(viewState)) {
      vp.applyViewState(viewState);
    }
  });

  return viewState;
}<|MERGE_RESOLUTION|>--- conflicted
+++ resolved
@@ -2257,10 +2257,6 @@
       const { imodel, ...ids } = buildIModelResult;
       using visibilityTestData = createVisibilityTestData({ imodel });
       const { handler, provider, viewport } = visibilityTestData;
-<<<<<<< HEAD
-      await handler.changeVisibility(createModelHierarchyNode({ modelId: ids.model, hasChildren: true }), true);
-
-=======
       await handler.changeVisibility(
         createModelHierarchyNode({
           modelId: ids.model,
@@ -2268,7 +2264,6 @@
         }),
         true,
       );
->>>>>>> d14f5282
       await validateHierarchyVisibility({
         provider,
         handler,
@@ -2502,10 +2497,6 @@
       const { imodel, ...ids } = buildIModelResult;
       using visibilityTestData = createVisibilityTestData({ imodel });
       const { handler, provider, viewport } = visibilityTestData;
-<<<<<<< HEAD
-      await handler.changeVisibility(createCategoryHierarchyNode({ modelId: ids.model, categoryId: ids.category, hasChildren: true }), true);
-
-=======
       await handler.changeVisibility(
         createCategoryHierarchyNode({
           modelId: ids.model,
@@ -2514,7 +2505,6 @@
         }),
         true,
       );
->>>>>>> d14f5282
       await validateHierarchyVisibility({
         provider,
         handler,
@@ -2635,10 +2625,6 @@
       using visibilityTestData = createVisibilityTestData({ imodel });
       const { handler, provider, viewport } = visibilityTestData;
       await handler.changeVisibility(createSubjectHierarchyNode({ ids: IModel.rootSubjectId }), true);
-<<<<<<< HEAD
-
-=======
->>>>>>> d14f5282
       await handler.changeVisibility(
         createClassGroupingHierarchyNode({
           modelId: ids.model,
@@ -2732,11 +2718,6 @@
         }),
         true,
       );
-<<<<<<< HEAD
-      // Need to render frame for always/never drawn change event to fire
-
-=======
->>>>>>> d14f5282
       await validateHierarchyVisibility({
         provider,
         handler,
