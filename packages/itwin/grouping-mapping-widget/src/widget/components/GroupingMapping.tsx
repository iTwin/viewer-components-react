--- conflicted
+++ resolved
@@ -6,7 +6,6 @@
 import { Mappings } from "./Mapping";
 import "./GroupingMapping.scss";
 import { IModelApp } from "@itwin/core-frontend";
-<<<<<<< HEAD
 import type { IMappingClient } from "../IMappingClient";
 import type {
   ClientPrefix,
@@ -18,15 +17,10 @@
   createMappingClient,
   MappingClientContext,
 } from "./context/MappingClientContext";
+import type { IMappingsClient } from "@itwin/insights-client";
 import { createCustomUIProvider } from "./context/CustomUIProviderContext";
 import { CustomUIProviderContext } from "./context/CustomUIProviderContext";
 import type { CustomUIProvider } from "../utils";
-=======
-import type { ClientPrefix, GetAccessTokenFn, GroupingMappingApiConfig } from "./context/GroupingApiConfigContext";
-import { GroupingMappingApiConfigContext } from "./context/GroupingApiConfigContext";
-import { createMappingClient, MappingClientContext } from "./context/MappingClientContext";
-import type { IMappingsClient } from "@itwin/insights-client";
->>>>>>> ae8d1dd6
 
 export interface GroupingMappingProps {
   /**
@@ -41,39 +35,27 @@
   /**
    * A custom implementation of MappingClient.
    */
-<<<<<<< HEAD
-  client?: IMappingClient;
+  client?: IMappingsClient;
   /**
    * Custom UI providers to add and update groups
    */
   uiProviders?: CustomUIProvider[];
-=======
-  client?: IMappingsClient;
->>>>>>> ae8d1dd6
 }
 
 const authorizationClientGetAccessToken = async () =>
   (await IModelApp.authorizationClient?.getAccessToken()) ?? "";
 
-<<<<<<< HEAD
 const GroupingMapping = ({
   getAccessToken,
   prefix,
   client,
   uiProviders,
 }: GroupingMappingProps) => {
-  const clientProp: IMappingClient | ClientPrefix = client ?? prefix;
-  const [mappingClient, setMappingClient] = useState<IMappingClient>(
-    createMappingClient(clientProp),
-  );
+  const clientProp: IMappingsClient | ClientPrefix = client ?? prefix;
+  const [mappingClient, setMappingClient] = useState<IMappingsClient>(createMappingClient(clientProp));
   const [groupUIProviders, setGroupUIProviders] = useState<CustomUIProvider[]>(
     createCustomUIProvider(uiProviders),
   );
-=======
-const GroupingMapping = ({ getAccessToken, prefix, client }: GroupingMappingProps) => {
-  const clientProp: IMappingsClient | ClientPrefix = client ?? prefix;
-  const [mappingClient, setMappingClient] = useState<IMappingsClient>(createMappingClient(clientProp));
->>>>>>> ae8d1dd6
   const [apiConfig, setApiConfig] = useState<GroupingMappingApiConfig>({
     getAccessToken: getAccessToken ?? authorizationClientGetAccessToken,
     prefix,
