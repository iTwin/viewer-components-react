--- conflicted
+++ resolved
@@ -3,37 +3,17 @@
  * See LICENSE.md in the project root for license terms and full copyright notice.
  *--------------------------------------------------------------------------------------------*/
 
-<<<<<<< HEAD
-import { useCallback, useMemo, useState } from "react";
-import { SvgLayers } from "@itwin/itwinui-icons-react";
-import { Text } from "@itwin/itwinui-react";
-import { TreeWidget } from "../../../TreeWidget";
-=======
->>>>>>> e757d480
 import { VisibilityTree } from "../common/components/VisibilityTree";
 import { VisibilityTreeRenderer } from "../common/components/VisibilityTreeRenderer";
 import { useCategoriesTree } from "./UseCategoriesTree";
 
 import type { ComponentPropsWithoutRef } from "react";
-<<<<<<< HEAD
 import type { Viewport } from "@itwin/core-frontend";
-import type { HierarchyNode } from "@itwin/presentation-hierarchies";
-import type { PresentationHierarchyNode } from "@itwin/presentation-hierarchies-react";
-
-type CategoriesTreeFilteringError = "tooManyFilterMatches" | "unknownFilterError";
-=======
-import type { ViewManager, Viewport } from "@itwin/core-frontend";
->>>>>>> e757d480
 
 /** @beta */
 interface CategoriesTreeOwnProps {
   filter: string;
   activeView: Viewport;
-<<<<<<< HEAD
-=======
-  viewManager?: ViewManager;
-  allViewports?: boolean;
->>>>>>> e757d480
   hierarchyLevelConfig?: {
     sizeLimit?: number;
   };
@@ -48,11 +28,6 @@
 /** @beta */
 export function CategoriesTree({
   imodel,
-<<<<<<< HEAD
-=======
-  viewManager,
-  allViewports,
->>>>>>> e757d480
   getSchemaContext,
   selectionStorage,
   activeView,
@@ -61,57 +36,10 @@
   hierarchyLevelConfig,
   selectionMode,
 }: CategoriesTreeProps) {
-<<<<<<< HEAD
-  const [filteringError, setFilteringError] = useState<CategoriesTreeFilteringError | undefined>();
-  const visibilityHandlerFactory = useCallback(() => {
-    const visibilityHandler = new CategoriesVisibilityHandler({
-      viewport: activeView,
-    });
-    return {
-      getVisibilityStatus: async (node: HierarchyNode) => visibilityHandler.getVisibilityStatus(node),
-      changeVisibility: async (node: HierarchyNode, on: boolean) => visibilityHandler.changeVisibility(node, on),
-      onVisibilityChange: visibilityHandler.onVisibilityChange,
-      dispose: () => visibilityHandler.dispose(),
-    };
-  }, [activeView]);
-  const { onFeatureUsed } = useTelemetryContext();
-
-  const getDefinitionsProvider = useCallback<VisibilityTreeProps["getHierarchyDefinition"]>(
-    (props) => {
-      return new CategoriesTreeDefinition({ ...props, viewType: activeView.view.is2d() ? "2d" : "3d" });
-    },
-    [activeView],
-  );
-
-  const getSearchFilteredPaths = useMemo<VisibilityTreeProps["getFilteredPaths"] | undefined>(() => {
-    setFilteringError(undefined);
-    if (!filter) {
-      return undefined;
-    }
-    return async ({ imodelAccess }) => {
-      onFeatureUsed({ featureId: "filtering", reportInteraction: true });
-      try {
-        return await CategoriesTreeDefinition.createInstanceKeyPaths({ imodelAccess, label: filter, viewType: activeView.view.is2d() ? "2d" : "3d" });
-      } catch (e) {
-        const newError = e instanceof Error && e.message.match(/Filter matches more than \d+ items/) ? "tooManyFilterMatches" : "unknownFilterError";
-        if (newError !== "tooManyFilterMatches") {
-          const feature = e instanceof Error && e.message.includes("query too long to execute or server is too busy") ? "error-timeout" : "error-unknown";
-          onFeatureUsed({ featureId: feature, reportInteraction: false });
-        }
-        setFilteringError(newError);
-        return [];
-      }
-    };
-  }, [filter, activeView, onFeatureUsed]);
-=======
   const { categoriesTreeProps, rendererProps } = useCategoriesTree({
-    imodel,
     filter,
     activeView,
-    viewManager,
-    allViewports,
   });
->>>>>>> e757d480
 
   return (
     <VisibilityTree
