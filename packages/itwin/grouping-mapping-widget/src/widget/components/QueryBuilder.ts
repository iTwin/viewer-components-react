/*---------------------------------------------------------------------------------------------
* Copyright (c) Bentley Systems, Incorporated. All rights reserved.
* See LICENSE.md in the project root for license terms and full copyright notice.
*--------------------------------------------------------------------------------------------*/
import type { PresentationPropertyDataProvider } from "@itwin/presentation-components";
<<<<<<< HEAD
import type {
  Descriptor,
  InstanceKey,
  PropertiesField,
} from "@itwin/presentation-common";
=======
import type { InstanceKey, PropertiesField } from "@itwin/presentation-common";
>>>>>>> b43aae7b
import type { Primitives, PropertyRecord } from "@itwin/appui-abstract";
import { PropertyValueFormat } from "@itwin/appui-abstract";
import "core-js/features/string/virtual";
import { toaster } from "@itwin/itwinui-react";

export interface Query {
  unions: QueryUnion[];
}

export interface QueryUnion {
  classes: QueryClass[];
}

export interface QueryClass {
  // schemaName.className
  className: string;
  properties: QueryProperty[];
  isAspect: boolean;
  isRelational?: boolean;
}

export interface QueryProperty {
  name: string;
  value: Primitives.Value;
  needsQuote: boolean;
  isCategory: boolean;
}

/* This class is to build adaptive and dynamic query for find similar property selections */
export class QueryBuilder {
  public static readonly MULTI_ASPECT_PRIMARY_CLASS =
    "BisCore:ElementOwnsMultiAspects";
  public static readonly UNIQUE_ASPECT_PRIMARY_CLASS =
    "BisCore:ElementOwnsUniqueAspect";
  public static readonly DEFAULT_DOUBLE_PRECISION = 4;

  public dataProvider: PresentationPropertyDataProvider | undefined;
  public query: Query | undefined;

  /**
   *
   */
  constructor(provider: PresentationPropertyDataProvider | undefined) {
    this.dataProvider = provider;
  }

  public isCategory(
    descriptor: Descriptor,
    propertyField: PropertiesField,
  ): boolean {
    const classInfo = propertyField.properties[0].property
      .navigationPropertyInfo?.classInfo as any;
    return (
      descriptor.selectClasses.find((c) =>
        c.navigationPropertyClasses?.find(
          (npc) =>
            npc.relationshipInfo.id === classInfo &&
            npc.relationshipInfo.name ===
              "BisCore:GeometricElement3dIsInCategory",
        ),
      ) !== undefined
    );
  }

  public async addProperty(prop: PropertyRecord): Promise<boolean> {
    // TODO: only handle primitive properties now
    if (prop.value?.valueFormat !== PropertyValueFormat.Primitive) {
      toaster.warning("Only primitive types are supported for now.");
      return false;
    }
    if (prop.value.value === undefined) {
      return false;
    }

    function replaceAll(str: string, match: string, replacement: string) {
      return str.split(match).join(replacement);
    }
    // if property value has single quote, escape
    if (
      (typeof prop.value.value === "string" ||
        prop.value.value instanceof String) &&
      String(prop.value.value).indexOf("'") >= 0
    ) {
      prop.value.value = replaceAll(prop.value.value.toString(), "'", "''");
    }

    // get descriptor
    const descriptor = await this.dataProvider?.getContentDescriptor();
    const propertyField = (await this.dataProvider?.getFieldByPropertyRecord(
      prop,
    )) as PropertiesField;
<<<<<<< HEAD

    if (!descriptor || !propertyField) {
=======
    if (propertyField === undefined) {
>>>>>>> b43aae7b
      toaster.negative(
        "Error. Failed to fetch field for this property record.",
      );
      return false;
    }

    // get the special cases
    const isNavigation: boolean =
      prop.property.typename.toLowerCase() === "navigation";
    const isCategory: boolean =
      isNavigation && this.isCategory(descriptor, propertyField);
    const isAspect: boolean =
      propertyField.parent?.pathToPrimaryClass.find(
        (a) =>
          a.relationshipInfo?.name ===
            QueryBuilder.UNIQUE_ASPECT_PRIMARY_CLASS ||
          a.relationshipInfo?.name === QueryBuilder.MULTI_ASPECT_PRIMARY_CLASS,
      ) !== undefined;

<<<<<<< HEAD
    const className =
      propertyField.properties[0].property.classInfo.name.replace(":", ".");
    const propertyName = isNavigation
      ? isCategory
        ? `${propertyField.properties[0].property.name}.CodeValue`
        : `${propertyField.properties[0].property.name}.id`
      : propertyField.properties[0].property.name;
    const propertyValue = isNavigation
      ? isCategory
        ? prop.value.displayValue ?? ""
        : (prop.value.value as InstanceKey).id
      : prop.value.value;

    if (
      !isAspect &&
      propertyField.parent?.pathToPrimaryClass &&
      propertyField.parent?.pathToPrimaryClass.length > 0
    ) {
      this.addRelatedProperty(
        propertyField,
        propertyName,
        propertyValue,
        isAspect,
      );
    } else {
      this.addPropertyToQuery(
        className,
        propertyName,
        propertyValue,
        isAspect,
        this._needsQuote(propertyField),
        isCategory,
        false,
      );
    }
=======
    for (let i = 0; i < propertyField.properties.length; i++) {
      const className = propertyField.properties[
        i
      ].property.classInfo.name.replace(":", ".");
      const propertyName = isNavigation
        ? `${propertyField.properties[i].property.name}.id`
        : propertyField.properties[i].property.name;
      const propertyValue = isNavigation
        ? (prop.value.value as InstanceKey).id
        : prop.value.value;

      if (
        !isAspect &&
        propertyField.parent?.pathToPrimaryClass &&
        propertyField.parent?.pathToPrimaryClass.length > 0
      ) {
        this.addRelatedProperty(
          i,
          propertyField,
          propertyName,
          propertyValue,
          isAspect,
        );
      } else {
        this.addPropertyToQuery(
          i,
          className,
          propertyName,
          propertyValue,
          isAspect,
          this._needsQuote(propertyField),
          false,
        );
      }
    }
    // console.log(prop);
    // console.log(propertyField);

>>>>>>> b43aae7b
    return true;
  }

  private _needsQuote(propertyField: PropertiesField): boolean {
    // list of property types that need quote around property value
    if (propertyField.type.typeName.toLowerCase() === "string") {
      return true;
    }
    if (propertyField.type.typeName.toLowerCase() === "uri") {
      return true;
    }
    return false;
  }

  public addRelatedProperty(
    unionIndex: number,
    propertyField: PropertiesField,
    propertyName: string,
    propertyValue: Primitives.Value,
    isAspect: boolean,
  ) {
    const paths = [...(propertyField.parent?.pathToPrimaryClass ?? [])];
    paths.reverse().forEach((path) => {
      const sourceClassName = path.sourceClassInfo?.name.replace(":", ".");
      const targetClassName = path.targetClassInfo?.name.replace(":", ".");
      const relClassName = path.relationshipInfo?.name.replace(":", ".");
      if (!path.isForwardRelationship) {
        this.addPropertyToQuery(
          unionIndex,
          targetClassName,
          `ECInstanceId`,
          `${relClassName}.SourceECInstanceId`,
          isAspect,
          false,
          false,
          true,
        );
        this.addPropertyToQuery(
          unionIndex,
          relClassName,
          `TargetECInstanceId`,
          `${sourceClassName}.ECInstanceId`,
          isAspect,
          false,
          false,
          true,
        );
        if (
          path.sourceClassInfo?.name ===
          propertyField.parent?.contentClassInfo.name
        ) {
          this.addPropertyToQuery(
            unionIndex,
            sourceClassName,
            propertyName,
            propertyValue,
            isAspect,
            this._needsQuote(propertyField),
            false,
            true,
          );
        } else {
          this.addPropertyToQuery(
            unionIndex,
            sourceClassName,
            `ECInstanceId`,
            `${relClassName}.TargetECInstanceId`,
            isAspect,
            false,
            false,
            true,
          );
        }
      } else {
        this.addPropertyToQuery(
          unionIndex,
          targetClassName,
          `ECInstanceId`,
          `${relClassName}.TargetECInstanceId`,
          isAspect,
          false,
          false,
          true,
        );
        this.addPropertyToQuery(
          unionIndex,
          relClassName,
          `SourceECInstanceId`,
          `${sourceClassName}.ECInstanceId`,
          isAspect,
          false,
          false,
          true,
        );
        if (
          path.sourceClassInfo?.name ===
          propertyField.parent?.contentClassInfo.name
        ) {
          this.addPropertyToQuery(
            unionIndex,
            sourceClassName,
            propertyName,
            propertyValue,
            isAspect,
            this._needsQuote(propertyField),
            false,
            true,
          );
        } else {
          this.addPropertyToQuery(
            unionIndex,
            sourceClassName,
            `ECInstanceId`,
            `${relClassName}.SourceECInstanceId`,
            isAspect,
            false,
            false,
            true,
          );
        }
      }
    });
  }

  public addPropertyToQuery(
    unionIndex: number,
    className: string,
    propertyName: string,
    propertyValue: Primitives.Value,
    isAspect: boolean,
    needsQuote: boolean,
    isCategory: boolean,
    isRelational?: boolean,
  ) {
    if (this.query === undefined || this.query.unions.length === 0) {
      this.query = {
        unions: [
          {
            classes: [
              {
                className,
                isAspect,
                isRelational,
                properties: [
                  {
                    name: propertyName,
                    value: propertyValue,
                    needsQuote,
                  },
                ],
              },
            ],
          },
        ],
      };
      return;
    }

    if (this.query.unions.length <= unionIndex) {
      this.query.unions.push({
        classes: [
          {
            className,
            isAspect,
            isRelational,
            properties: [
              {
                name: propertyName,
                value: propertyValue,
                needsQuote,
                isCategory,
              },
            ],
          },
        ],
      });
      return;
    }

    const foundClass = this.query.unions[unionIndex].classes.find(
      (c) => c.className === className,
    );
    if (foundClass) {
      foundClass.isRelational = isRelational;
      if (!foundClass.properties.find((x) => x.name === propertyName)) {
        foundClass.properties.push({
          name: propertyName,
          value: propertyValue,
          needsQuote,
          isCategory,
        });
      }
    } else {
      this.query.unions[unionIndex].classes.push({
        className,
        isRelational,
        properties: [
          {
            name: propertyName,
            value: propertyValue,
            needsQuote,
            isCategory,
          },
        ],
        isAspect,
      });
    }
  }

  public async removeProperty(prop: PropertyRecord) {
    if (this.query === undefined || this.query.unions.length === 0) {
      return;
    }
    if (
      this.query.unions.length === 1 &&
      this.query.unions[0].classes.length === 0
    ) {
      return;
    }

    const descriptor = await this.dataProvider?.getContentDescriptor();
    const propertyField = (await this.dataProvider?.getFieldByPropertyRecord(
      prop,
    )) as PropertiesField;
    if (!descriptor || !propertyField) {
      return;
    }

    const isAspect: boolean =
      propertyField.parent?.pathToPrimaryClass.find(
        (a) =>
          a.relationshipInfo?.name ===
            QueryBuilder.UNIQUE_ASPECT_PRIMARY_CLASS ||
          a.relationshipInfo?.name === QueryBuilder.MULTI_ASPECT_PRIMARY_CLASS,
      ) !== undefined;
    const isNavigation: boolean =
      prop.property.typename.toLowerCase() === "navigation";
    const isCategory: boolean =
      isNavigation && this.isCategory(descriptor, propertyField);

<<<<<<< HEAD
    const propertyName = isNavigation
      ? isCategory
        ? `${propertyField.properties[0].property.name}.CodeValue`
        : `${propertyField.properties[0].property.name}.id`
      : propertyField.properties[0].property.name;
    const className =
      propertyField.properties[0].property.classInfo.name.replace(":", ".");

    if (
      !isAspect &&
      propertyField.parent?.pathToPrimaryClass &&
      propertyField.parent?.pathToPrimaryClass.length > 0
    ) {
      this.removeRelatedProperty(propertyField, propertyName);
    } else {
      this.removePropertyFromQuery(className, propertyName);
=======
    for (let i = 0; i < propertyField.properties.length; i++) {
      const propertyName = isNavigation
        ? `${propertyField.properties[i].property.name}.id`
        : propertyField.properties[i].property.name;
      const className = propertyField.properties[
        i
      ].property.classInfo.name.replace(":", ".");

      if (
        !isAspect &&
        propertyField.parent?.pathToPrimaryClass &&
        propertyField.parent?.pathToPrimaryClass.length > 0
      ) {
        this.removeRelatedProperty(i, propertyField, propertyName);
      } else {
        this.removePropertyFromQuery(i, className, propertyName);
      }
>>>>>>> b43aae7b
    }
  }

  public removeRelatedProperty(
    unionIndex: number,
    propertyField: PropertiesField,
    propertyName: string,
  ) {
    const paths = [...(propertyField.parent?.pathToPrimaryClass ?? [])];
    paths.reverse().forEach((path) => {
      const sourceClassName = path.sourceClassInfo?.name.replace(":", ".");
      const targetClassName = path.targetClassInfo?.name.replace(":", ".");
      const relClassName = path.relationshipInfo?.name.replace(":", ".");
      if (!path.isForwardRelationship) {
        this.removePropertyFromQuery(
          unionIndex,
          targetClassName,
          `ECInstanceId`,
        );
        this.removePropertyFromQuery(
          unionIndex,
          relClassName,
          `TargetECInstanceId`,
        );
        if (
          path.sourceClassInfo?.name ===
          propertyField.parent?.contentClassInfo.name
        ) {
          this.removePropertyFromQuery(
            unionIndex,
            sourceClassName,
            propertyName,
          );
        } else {
          this.removePropertyFromQuery(
            unionIndex,
            sourceClassName,
            `ECInstanceId`,
          );
        }
      } else {
        this.removePropertyFromQuery(
          unionIndex,
          targetClassName,
          `ECInstanceId`,
        );
        this.removePropertyFromQuery(
          unionIndex,
          relClassName,
          `SourceECInstanceId`,
        );
        if (
          path.sourceClassInfo?.name ===
          propertyField.parent?.contentClassInfo.name
        ) {
          this.removePropertyFromQuery(
            unionIndex,
            sourceClassName,
            propertyName,
          );
        } else {
          this.removePropertyFromQuery(
            unionIndex,
            sourceClassName,
            `ECInstanceId`,
          );
        }
      }
    });
  }

  public removePropertyFromQuery(
    unionIndex: number,
    className: string,
    propertyName: string,
  ) {
    const foundClass = this.query?.unions[unionIndex].classes.find(
      (c) => c.className === className,
    );
    if (foundClass) {
      const foundPropertyIndex = foundClass.properties.findIndex(
        (p) => p.name === propertyName,
      );
      if (foundPropertyIndex > -1) {
        foundClass.properties.splice(foundPropertyIndex, 1);
      }
      if (foundClass.properties.length === 0) {
        // remove the entire class if all properties are removed
        const foundClassIndex =
          this.query?.unions[unionIndex].classes.findIndex(
            (c) => c.className === className,
          ) ?? -1;
        if (foundClassIndex > -1) {
          this.query?.unions[unionIndex].classes.splice(foundClassIndex, 1);
        }
      }
    }
  }

  public categoryQuery(codeValue: string): string {
    return ` JOIN bis.Category ON bis.Category.ECInstanceId = bis.GeometricElement3d.category.id AND ((bis.Category.CodeValue='${codeValue}') OR (bis.Category.UserLabel='${codeValue}'))`;
  }

  public buildQueryString() {
    if (
      this.query === undefined ||
      this.query.unions.length === 0 ||
      this.query.unions[0].classes.length === 0
    ) {
      return "";
    }

<<<<<<< HEAD
    const baseClass = this.query.classes[0];
    const baseClassName = baseClass.className;
    const baseIdName = baseClass.isAspect
      ? `${baseClassName}.Element.id`
      : `${baseClassName}.ECInstanceId`;

    let queryString = `SELECT ${baseIdName}${
      baseClass.isAspect ? " ECInstanceId" : ""
    } FROM ${baseClassName}`;

    if (this.query.classes.length > 1) {
      for (let i = 1; i < this.query.classes.length; i++) {
        const joinClass = this.query.classes[i];
        const joinClassName = joinClass.className;
        const joinIdName = joinClass.isAspect
          ? `${joinClassName}.Element.id`
          : `${joinClassName}.ECInstanceId`;

        if (joinClass.isRelational) {
          queryString += ` JOIN ${joinClassName}`;
          if (joinClass.properties.length > 0) {
            if (joinClass.properties[0].isCategory) {
              queryString += this.categoryQuery(
                joinClass.properties[0].value.toString(),
              );
            } else {
=======
    let unionQuery = "";
    for (const union of this.query.unions) {
      const baseClass = union.classes[0];
      const baseClassName = baseClass.className;
      const baseIdName = baseClass.isAspect
        ? `${baseClassName}.Element.id`
        : `${baseClassName}.ECInstanceId`;

      let queryString = `SELECT ${baseIdName}${
        baseClass.isAspect ? " ECInstanceId" : ""
      } FROM ${baseClassName}`;

      if (union.classes.length > 1) {
        for (let i = 1; i < union.classes.length; i++) {
          const joinClass = union.classes[i];
          const joinClassName = joinClass.className;
          const joinIdName = joinClass.isAspect
            ? `${joinClassName}.Element.id`
            : `${joinClassName}.ECInstanceId`;

          if (joinClass.isRelational) {
            queryString += ` JOIN ${joinClassName}`;
            if (joinClass.properties.length > 0) {
>>>>>>> b43aae7b
              if (joinClass.properties[0].needsQuote) {
                queryString += ` ON ${joinClassName}.${joinClass.properties[0].name}='${joinClass.properties[0].value}'`;
              } else {
                if (this._isFloat(joinClass.properties[0].value)) {
                  queryString += ` ON ROUND(${joinClassName}.${joinClass.properties[0].name}, `;
                  queryString += `${QueryBuilder.DEFAULT_DOUBLE_PRECISION})=`;
                  queryString += `${Number(
                    joinClass.properties[0].value,
                  ).toFixed(QueryBuilder.DEFAULT_DOUBLE_PRECISION)}`;
                } else {
                  queryString += ` ON ${joinClassName}.${joinClass.properties[0].name}=${joinClass.properties[0].value}`;
                }
              }
            }
<<<<<<< HEAD
          }
          // when base is regular property, link base to first joined relational property
          if (!baseClass.isRelational && i === 1) {
            queryString += ` AND ${joinIdName} = ${baseIdName}`;
          }
          for (const property of joinClass.properties) {
            if (property.isCategory) {
              queryString += this.categoryQuery(property.value.toString());
            } else {
=======
            // when base is regular property, link base to first joined relational property
            if (!baseClass.isRelational && i === 1) {
              queryString += ` AND ${joinIdName} = ${baseIdName}`;
            }
            for (const property of joinClass.properties) {
>>>>>>> b43aae7b
              if (property.needsQuote) {
                queryString += ` AND ${joinClassName}.${property.name}='${property.value}'`;
              } else {
                if (this._isFloat(property.value)) {
                  queryString += ` AND ROUND(${joinClassName}.${property.name}, `;
                  queryString += `${QueryBuilder.DEFAULT_DOUBLE_PRECISION})=`;
                  queryString += `${Number(property.value).toFixed(
                    QueryBuilder.DEFAULT_DOUBLE_PRECISION,
                  )}`;
                } else {
                  queryString += ` AND ${joinClassName}.${property.name}=${property.value}`;
                }
              }
            }
<<<<<<< HEAD
          }
        } else {
          queryString += ` JOIN ${joinClassName} ON ${joinIdName} = ${baseIdName}`;
          for (const property of joinClass.properties) {
            if (property.isCategory) {
              queryString += this.categoryQuery(property.value.toString());
            } else {
=======
          } else {
            queryString += ` JOIN ${joinClassName} ON ${joinIdName} = ${baseIdName}`;
            for (const property of joinClass.properties) {
>>>>>>> b43aae7b
              if (property.needsQuote) {
                queryString += ` AND ${joinClassName}.${property.name}='${property.value}'`;
              } else {
                if (this._isFloat(property.value)) {
                  queryString += ` AND ROUND(${joinClassName}.${property.name}, `;
                  queryString += `${QueryBuilder.DEFAULT_DOUBLE_PRECISION})=`;
                  queryString += `${Number(property.value).toFixed(
                    QueryBuilder.DEFAULT_DOUBLE_PRECISION,
                  )}`;
                } else {
                  queryString += ` AND ${joinClassName}.${property.name}=${property.value}`;
                }
              }
            }
          }
        }
      }

<<<<<<< HEAD
    const properties = baseClass.properties;
    if (properties.length > 0) {
      if (properties[0].isCategory) {
        queryString += this.categoryQuery(properties[0].value.toString());
      } else {
=======
      const properties = baseClass.properties;
      if (properties.length > 0) {
>>>>>>> b43aae7b
        if (properties[0].needsQuote) {
          queryString += ` WHERE ${baseClassName}.${properties[0].name}='${properties[0].value}'`;
        } else {
          if (this._isFloat(properties[0].value)) {
            queryString += ` WHERE ROUND(${baseClassName}.${properties[0].name}, `;
            queryString += `${QueryBuilder.DEFAULT_DOUBLE_PRECISION})=`;
            queryString += `${Number(properties[0].value).toFixed(
              QueryBuilder.DEFAULT_DOUBLE_PRECISION,
            )}`;
<<<<<<< HEAD
          } else {
            queryString += ` WHERE ${baseClassName}.${properties[0].name}=${properties[0].value}`;
          }
        }
      }
      if (properties.length > 1) {
        for (let i = 1; i < properties.length; i++) {
          if (properties[i].isCategory) {
            queryString += this.categoryQuery(properties[i].value.toString());
          } else {
=======
          } else {
            queryString += ` WHERE ${baseClassName}.${properties[0].name}=${properties[0].value}`;
          }
        }
        if (properties.length > 1) {
          for (let i = 1; i < properties.length; i++) {
>>>>>>> b43aae7b
            if (properties[i].needsQuote) {
              queryString += ` AND ${baseClassName}.${properties[i].name}='${properties[i].value}'`;
            } else {
              if (this._isFloat(properties[i].value)) {
                queryString += ` AND ROUND(${baseClassName}.${properties[i].name}, `;
                queryString += `${QueryBuilder.DEFAULT_DOUBLE_PRECISION})=`;
                queryString += `${Number(properties[i].value).toFixed(
                  QueryBuilder.DEFAULT_DOUBLE_PRECISION,
                )}`;
              } else {
                queryString += ` AND ${baseClassName}.${properties[i].name}=${properties[i].value}`;
              }
            }
          }
        }
      }
      unionQuery += `${queryString} UNION `;
    }

<<<<<<< HEAD
    return queryString;
=======
    unionQuery = unionQuery.slice(0, unionQuery.length - 7);

    // console.log(queryString);
    // console.log(this.query);
    return unionQuery;
>>>>>>> b43aae7b
  }

  private _isFloat(n: unknown): boolean {
    return Number(n) === n && n % 1 !== 0;
  }
}<|MERGE_RESOLUTION|>--- conflicted
+++ resolved
@@ -3,15 +3,11 @@
 * See LICENSE.md in the project root for license terms and full copyright notice.
 *--------------------------------------------------------------------------------------------*/
 import type { PresentationPropertyDataProvider } from "@itwin/presentation-components";
-<<<<<<< HEAD
 import type {
   Descriptor,
   InstanceKey,
   PropertiesField,
 } from "@itwin/presentation-common";
-=======
-import type { InstanceKey, PropertiesField } from "@itwin/presentation-common";
->>>>>>> b43aae7b
 import type { Primitives, PropertyRecord } from "@itwin/appui-abstract";
 import { PropertyValueFormat } from "@itwin/appui-abstract";
 import "core-js/features/string/virtual";
@@ -103,12 +99,8 @@
     const propertyField = (await this.dataProvider?.getFieldByPropertyRecord(
       prop,
     )) as PropertiesField;
-<<<<<<< HEAD
 
     if (!descriptor || !propertyField) {
-=======
-    if (propertyField === undefined) {
->>>>>>> b43aae7b
       toaster.negative(
         "Error. Failed to fetch field for this property record.",
       );
@@ -128,52 +120,19 @@
           a.relationshipInfo?.name === QueryBuilder.MULTI_ASPECT_PRIMARY_CLASS,
       ) !== undefined;
 
-<<<<<<< HEAD
-    const className =
-      propertyField.properties[0].property.classInfo.name.replace(":", ".");
-    const propertyName = isNavigation
-      ? isCategory
-        ? `${propertyField.properties[0].property.name}.CodeValue`
-        : `${propertyField.properties[0].property.name}.id`
-      : propertyField.properties[0].property.name;
-    const propertyValue = isNavigation
-      ? isCategory
-        ? prop.value.displayValue ?? ""
-        : (prop.value.value as InstanceKey).id
-      : prop.value.value;
-
-    if (
-      !isAspect &&
-      propertyField.parent?.pathToPrimaryClass &&
-      propertyField.parent?.pathToPrimaryClass.length > 0
-    ) {
-      this.addRelatedProperty(
-        propertyField,
-        propertyName,
-        propertyValue,
-        isAspect,
-      );
-    } else {
-      this.addPropertyToQuery(
-        className,
-        propertyName,
-        propertyValue,
-        isAspect,
-        this._needsQuote(propertyField),
-        isCategory,
-        false,
-      );
-    }
-=======
     for (let i = 0; i < propertyField.properties.length; i++) {
       const className = propertyField.properties[
         i
       ].property.classInfo.name.replace(":", ".");
       const propertyName = isNavigation
-        ? `${propertyField.properties[i].property.name}.id`
+        ? isCategory
+          ? `${propertyField.properties[i].property.name}.CodeValue`
+          : `${propertyField.properties[i].property.name}.id`
         : propertyField.properties[i].property.name;
       const propertyValue = isNavigation
-        ? (prop.value.value as InstanceKey).id
+        ? isCategory
+          ? prop.value.displayValue ?? ""
+          : (prop.value.value as InstanceKey).id
         : prop.value.value;
 
       if (
@@ -200,10 +159,6 @@
         );
       }
     }
-    // console.log(prop);
-    // console.log(propertyField);
-
->>>>>>> b43aae7b
     return true;
   }
 
@@ -352,6 +307,7 @@
                     name: propertyName,
                     value: propertyValue,
                     needsQuote,
+                    isCategory,
                   },
                 ],
               },
@@ -444,27 +400,11 @@
     const isCategory: boolean =
       isNavigation && this.isCategory(descriptor, propertyField);
 
-<<<<<<< HEAD
-    const propertyName = isNavigation
-      ? isCategory
-        ? `${propertyField.properties[0].property.name}.CodeValue`
-        : `${propertyField.properties[0].property.name}.id`
-      : propertyField.properties[0].property.name;
-    const className =
-      propertyField.properties[0].property.classInfo.name.replace(":", ".");
-
-    if (
-      !isAspect &&
-      propertyField.parent?.pathToPrimaryClass &&
-      propertyField.parent?.pathToPrimaryClass.length > 0
-    ) {
-      this.removeRelatedProperty(propertyField, propertyName);
-    } else {
-      this.removePropertyFromQuery(className, propertyName);
-=======
     for (let i = 0; i < propertyField.properties.length; i++) {
       const propertyName = isNavigation
-        ? `${propertyField.properties[i].property.name}.id`
+        ? isCategory
+          ? `${propertyField.properties[i].property.name}.CodeValue`
+          : `${propertyField.properties[i].property.name}.id`
         : propertyField.properties[i].property.name;
       const className = propertyField.properties[
         i
@@ -479,7 +419,6 @@
       } else {
         this.removePropertyFromQuery(i, className, propertyName);
       }
->>>>>>> b43aae7b
     }
   }
 
@@ -592,34 +531,6 @@
       return "";
     }
 
-<<<<<<< HEAD
-    const baseClass = this.query.classes[0];
-    const baseClassName = baseClass.className;
-    const baseIdName = baseClass.isAspect
-      ? `${baseClassName}.Element.id`
-      : `${baseClassName}.ECInstanceId`;
-
-    let queryString = `SELECT ${baseIdName}${
-      baseClass.isAspect ? " ECInstanceId" : ""
-    } FROM ${baseClassName}`;
-
-    if (this.query.classes.length > 1) {
-      for (let i = 1; i < this.query.classes.length; i++) {
-        const joinClass = this.query.classes[i];
-        const joinClassName = joinClass.className;
-        const joinIdName = joinClass.isAspect
-          ? `${joinClassName}.Element.id`
-          : `${joinClassName}.ECInstanceId`;
-
-        if (joinClass.isRelational) {
-          queryString += ` JOIN ${joinClassName}`;
-          if (joinClass.properties.length > 0) {
-            if (joinClass.properties[0].isCategory) {
-              queryString += this.categoryQuery(
-                joinClass.properties[0].value.toString(),
-              );
-            } else {
-=======
     let unionQuery = "";
     for (const union of this.query.unions) {
       const baseClass = union.classes[0];
@@ -643,76 +554,67 @@
           if (joinClass.isRelational) {
             queryString += ` JOIN ${joinClassName}`;
             if (joinClass.properties.length > 0) {
->>>>>>> b43aae7b
-              if (joinClass.properties[0].needsQuote) {
-                queryString += ` ON ${joinClassName}.${joinClass.properties[0].name}='${joinClass.properties[0].value}'`;
+              if (joinClass.properties[0].isCategory) {
+                queryString += this.categoryQuery(
+                  joinClass.properties[0].value.toString(),
+                );
               } else {
-                if (this._isFloat(joinClass.properties[0].value)) {
-                  queryString += ` ON ROUND(${joinClassName}.${joinClass.properties[0].name}, `;
-                  queryString += `${QueryBuilder.DEFAULT_DOUBLE_PRECISION})=`;
-                  queryString += `${Number(
-                    joinClass.properties[0].value,
-                  ).toFixed(QueryBuilder.DEFAULT_DOUBLE_PRECISION)}`;
+                if (joinClass.properties[0].needsQuote) {
+                  queryString += ` ON ${joinClassName}.${joinClass.properties[0].name}='${joinClass.properties[0].value}'`;
                 } else {
-                  queryString += ` ON ${joinClassName}.${joinClass.properties[0].name}=${joinClass.properties[0].value}`;
+                  if (this._isFloat(joinClass.properties[0].value)) {
+                    queryString += ` ON ROUND(${joinClassName}.${joinClass.properties[0].name}, `;
+                    queryString += `${QueryBuilder.DEFAULT_DOUBLE_PRECISION})=`;
+                    queryString += `${Number(
+                      joinClass.properties[0].value,
+                    ).toFixed(QueryBuilder.DEFAULT_DOUBLE_PRECISION)}`;
+                  } else {
+                    queryString += ` ON ${joinClassName}.${joinClass.properties[0].name}=${joinClass.properties[0].value}`;
+                  }
                 }
               }
             }
-<<<<<<< HEAD
-          }
-          // when base is regular property, link base to first joined relational property
-          if (!baseClass.isRelational && i === 1) {
-            queryString += ` AND ${joinIdName} = ${baseIdName}`;
-          }
-          for (const property of joinClass.properties) {
-            if (property.isCategory) {
-              queryString += this.categoryQuery(property.value.toString());
-            } else {
-=======
             // when base is regular property, link base to first joined relational property
             if (!baseClass.isRelational && i === 1) {
               queryString += ` AND ${joinIdName} = ${baseIdName}`;
             }
             for (const property of joinClass.properties) {
->>>>>>> b43aae7b
-              if (property.needsQuote) {
-                queryString += ` AND ${joinClassName}.${property.name}='${property.value}'`;
+              if (property.isCategory) {
+                queryString += this.categoryQuery(property.value.toString());
               } else {
-                if (this._isFloat(property.value)) {
-                  queryString += ` AND ROUND(${joinClassName}.${property.name}, `;
-                  queryString += `${QueryBuilder.DEFAULT_DOUBLE_PRECISION})=`;
-                  queryString += `${Number(property.value).toFixed(
-                    QueryBuilder.DEFAULT_DOUBLE_PRECISION,
-                  )}`;
+                if (property.needsQuote) {
+                  queryString += ` AND ${joinClassName}.${property.name}='${property.value}'`;
                 } else {
-                  queryString += ` AND ${joinClassName}.${property.name}=${property.value}`;
+                  if (this._isFloat(property.value)) {
+                    queryString += ` AND ROUND(${joinClassName}.${property.name}, `;
+                    queryString += `${QueryBuilder.DEFAULT_DOUBLE_PRECISION})=`;
+                    queryString += `${Number(property.value).toFixed(
+                      QueryBuilder.DEFAULT_DOUBLE_PRECISION,
+                    )}`;
+                  } else {
+                    queryString += ` AND ${joinClassName}.${property.name}=${property.value}`;
+                  }
                 }
               }
             }
-<<<<<<< HEAD
-          }
-        } else {
-          queryString += ` JOIN ${joinClassName} ON ${joinIdName} = ${baseIdName}`;
-          for (const property of joinClass.properties) {
-            if (property.isCategory) {
-              queryString += this.categoryQuery(property.value.toString());
-            } else {
-=======
           } else {
             queryString += ` JOIN ${joinClassName} ON ${joinIdName} = ${baseIdName}`;
             for (const property of joinClass.properties) {
->>>>>>> b43aae7b
-              if (property.needsQuote) {
-                queryString += ` AND ${joinClassName}.${property.name}='${property.value}'`;
+              if (property.isCategory) {
+                queryString += this.categoryQuery(property.value.toString());
               } else {
-                if (this._isFloat(property.value)) {
-                  queryString += ` AND ROUND(${joinClassName}.${property.name}, `;
-                  queryString += `${QueryBuilder.DEFAULT_DOUBLE_PRECISION})=`;
-                  queryString += `${Number(property.value).toFixed(
-                    QueryBuilder.DEFAULT_DOUBLE_PRECISION,
-                  )}`;
+                if (property.needsQuote) {
+                  queryString += ` AND ${joinClassName}.${property.name}='${property.value}'`;
                 } else {
-                  queryString += ` AND ${joinClassName}.${property.name}=${property.value}`;
+                  if (this._isFloat(property.value)) {
+                    queryString += ` AND ROUND(${joinClassName}.${property.name}, `;
+                    queryString += `${QueryBuilder.DEFAULT_DOUBLE_PRECISION})=`;
+                    queryString += `${Number(property.value).toFixed(
+                      QueryBuilder.DEFAULT_DOUBLE_PRECISION,
+                    )}`;
+                  } else {
+                    queryString += ` AND ${joinClassName}.${property.name}=${property.value}`;
+                  }
                 }
               }
             }
@@ -720,72 +622,51 @@
         }
       }
 
-<<<<<<< HEAD
-    const properties = baseClass.properties;
-    if (properties.length > 0) {
-      if (properties[0].isCategory) {
-        queryString += this.categoryQuery(properties[0].value.toString());
-      } else {
-=======
       const properties = baseClass.properties;
       if (properties.length > 0) {
->>>>>>> b43aae7b
-        if (properties[0].needsQuote) {
-          queryString += ` WHERE ${baseClassName}.${properties[0].name}='${properties[0].value}'`;
+        if (properties[0].isCategory) {
+          queryString += this.categoryQuery(properties[0].value.toString());
         } else {
-          if (this._isFloat(properties[0].value)) {
-            queryString += ` WHERE ROUND(${baseClassName}.${properties[0].name}, `;
-            queryString += `${QueryBuilder.DEFAULT_DOUBLE_PRECISION})=`;
-            queryString += `${Number(properties[0].value).toFixed(
-              QueryBuilder.DEFAULT_DOUBLE_PRECISION,
-            )}`;
-<<<<<<< HEAD
+          if (properties[0].needsQuote) {
+            queryString += ` WHERE ${baseClassName}.${properties[0].name}='${properties[0].value}'`;
           } else {
-            queryString += ` WHERE ${baseClassName}.${properties[0].name}=${properties[0].value}`;
-          }
-        }
-      }
-      if (properties.length > 1) {
-        for (let i = 1; i < properties.length; i++) {
-          if (properties[i].isCategory) {
-            queryString += this.categoryQuery(properties[i].value.toString());
-          } else {
-=======
-          } else {
-            queryString += ` WHERE ${baseClassName}.${properties[0].name}=${properties[0].value}`;
+            if (this._isFloat(properties[0].value)) {
+              queryString += ` WHERE ROUND(${baseClassName}.${properties[0].name}, `;
+              queryString += `${QueryBuilder.DEFAULT_DOUBLE_PRECISION})=`;
+              queryString += `${Number(properties[0].value).toFixed(
+                QueryBuilder.DEFAULT_DOUBLE_PRECISION,
+              )}`;
+            } else {
+              queryString += ` WHERE ${baseClassName}.${properties[0].name}=${properties[0].value}`;
+            }
           }
         }
         if (properties.length > 1) {
           for (let i = 1; i < properties.length; i++) {
->>>>>>> b43aae7b
-            if (properties[i].needsQuote) {
-              queryString += ` AND ${baseClassName}.${properties[i].name}='${properties[i].value}'`;
+            if (properties[i].isCategory) {
+              queryString += this.categoryQuery(properties[i].value.toString());
             } else {
-              if (this._isFloat(properties[i].value)) {
-                queryString += ` AND ROUND(${baseClassName}.${properties[i].name}, `;
-                queryString += `${QueryBuilder.DEFAULT_DOUBLE_PRECISION})=`;
-                queryString += `${Number(properties[i].value).toFixed(
-                  QueryBuilder.DEFAULT_DOUBLE_PRECISION,
-                )}`;
+              if (properties[i].needsQuote) {
+                queryString += ` AND ${baseClassName}.${properties[i].name}='${properties[i].value}'`;
               } else {
-                queryString += ` AND ${baseClassName}.${properties[i].name}=${properties[i].value}`;
+                if (this._isFloat(properties[i].value)) {
+                  queryString += ` AND ROUND(${baseClassName}.${properties[i].name}, `;
+                  queryString += `${QueryBuilder.DEFAULT_DOUBLE_PRECISION})=`;
+                  queryString += `${Number(properties[i].value).toFixed(
+                    QueryBuilder.DEFAULT_DOUBLE_PRECISION,
+                  )}`;
+                } else {
+                  queryString += ` AND ${baseClassName}.${properties[i].name}=${properties[i].value}`;
+                }
               }
             }
           }
         }
-      }
-      unionQuery += `${queryString} UNION `;
-    }
-
-<<<<<<< HEAD
-    return queryString;
-=======
-    unionQuery = unionQuery.slice(0, unionQuery.length - 7);
-
-    // console.log(queryString);
-    // console.log(this.query);
-    return unionQuery;
->>>>>>> b43aae7b
+        unionQuery += `${queryString} UNION `;
+      }
+      unionQuery = unionQuery.slice(0, unionQuery.length - 7);
+      return unionQuery;
+    }
   }
 
   private _isFloat(n: unknown): boolean {
