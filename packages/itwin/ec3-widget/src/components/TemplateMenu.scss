--- conflicted
+++ resolved
@@ -10,14 +10,9 @@
   .ec3w-template-details {
     display: flex;
     flex-direction: column;
-<<<<<<< HEAD
-    gap: $iui-baseline;
-    margin-bottom: $iui-baseline;
     min-width: 0;
-=======
     gap: var(--iui-size-s);
     margin-bottom: var(--iui-size-s);
->>>>>>> 18485ce2
   }
 }
 
