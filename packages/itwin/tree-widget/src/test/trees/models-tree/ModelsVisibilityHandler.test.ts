--- conflicted
+++ resolved
@@ -8,35 +8,27 @@
 import * as moq from "typemoq";
 import { PropertyRecord } from "@itwin/appui-abstract";
 import { BeEvent, using } from "@itwin/core-bentley";
-import { IModelApp, IModelConnection, NoRenderApp, PerModelCategoryVisibility } from "@itwin/core-frontend";
+import { QueryRowFormat } from "@itwin/core-common";
+import { IModelApp, NoRenderApp, PerModelCategoryVisibility } from "@itwin/core-frontend";
 import { Presentation } from "@itwin/presentation-frontend";
 import * as categoriesVisibilityUtils from "../../../components/trees/CategoriesVisibilityUtils";
 import {
-<<<<<<< HEAD
   areAllModelsVisible, hideAllModels, invertAllModels, ModelsVisibilityHandler, showAllModels, toggleModels,
-=======
-  areAllModelsVisible,
-  hideAllModels,
-  invertAllModels,
-  ModelsTreeNodeType,
-  ModelsVisibilityHandler,
-  showAllModels,
-  toggleModels,
->>>>>>> cd1dd1d8
 } from "../../../components/trees/models-tree/ModelsVisibilityHandler";
+import { CachingElementIdsContainer } from "../../../components/trees/models-tree/Utils";
 import { isPromiseLike } from "../../../components/utils/IsPromiseLike";
 import { mockViewport, TestUtils } from "../../TestUtils";
 import { createCategoryNode, createElementClassGroupingNode, createElementNode, createModelNode, createSubjectNode } from "../Common";
 
-import type { PresentationManager } from "@itwin/presentation-frontend";
-import type { ViewState, ViewState3d } from "@itwin/core-frontend";
 import type { Id64String } from "@itwin/core-bentley";
+import type { ECSqlReader } from "@itwin/core-common";
+import type { IModelConnection, Viewport, ViewState, ViewState3d } from "@itwin/core-frontend";
 import type { ECInstancesNodeKey } from "@itwin/presentation-common";
 import type { IFilteredPresentationTreeDataProvider, PresentationTreeNodeItem } from "@itwin/presentation-components";
+import type { IModelHierarchyChangeEventArgs, PresentationManager } from "@itwin/presentation-frontend";
 import type { TreeNodeItem } from "@itwin/components-react";
 import type { ModelsVisibilityHandlerProps } from "../../../components/trees/models-tree/ModelsVisibilityHandler";
 import type { ModelInfo } from "../../../tree-widget-react";
-import type { ECSqlReader } from "@itwin/core-common";
 
 describe("ModelsVisibilityHandler", () => {
   before(async () => {
@@ -49,41 +41,35 @@
     await IModelApp.shutdown();
   });
 
-  let imodelMock: sinon.SinonStubbedInstance<IModelConnection>;
-  let changeEvent: BeEvent<() => void>;
+  const imodelMock = moq.Mock.ofType<IModelConnection>();
+  const presentationManagerMock = moq.Mock.ofType<PresentationManager>();
+  const changeEvent = new BeEvent<(args: IModelHierarchyChangeEventArgs) => void>();
 
   beforeEach(() => {
-    imodelMock = sinon.createStubInstance(IModelConnection);
-
-    changeEvent = new BeEvent<() => void>();
-    const presentationManagerMock = {
-      onIModelHierarchyChanged: changeEvent,
-    } as unknown as PresentationManager;
-    sinon.stub(Presentation, "presentation").get(() => presentationManagerMock);
+    presentationManagerMock.setup((x) => x.onIModelHierarchyChanged).returns(() => changeEvent); // eslint-disable-line @itwin/no-internal
+    sinon.stub(Presentation, "presentation").get(() => presentationManagerMock.object);
   });
 
   afterEach(() => {
+    presentationManagerMock.reset();
+    imodelMock.reset();
     sinon.restore();
   });
 
-  // eslint-disable-next-line deprecation/deprecation
   const createHandler = (partialProps?: Partial<ModelsVisibilityHandlerProps>): ModelsVisibilityHandler => {
     if (!partialProps) {
       partialProps = {};
     }
-    // eslint-disable-next-line deprecation/deprecation
     const props: ModelsVisibilityHandlerProps = {
       rulesetId: "test",
       viewport: partialProps.viewport || mockViewport().object,
-      // eslint-disable-next-line deprecation/deprecation
       hierarchyAutoUpdateEnabled: partialProps.hierarchyAutoUpdateEnabled,
     };
-    // eslint-disable-next-line deprecation/deprecation
     return new ModelsVisibilityHandler(props);
   };
 
   interface SubjectModelIdsMockProps {
-    imodelMock: sinon.SinonStubbedInstance<IModelConnection>;
+    imodelMock: moq.IMock<IModelConnection>;
     subjectsHierarchy: Map<Id64String, Id64String[]>;
     subjectModels: Map<Id64String, Array<{ id: Id64String; content?: string }>>;
   }
@@ -100,28 +86,36 @@
   }
 
   const mockSubjectModelIds = (props: SubjectModelIdsMockProps) => {
+    const subjectQueryReaderMock = moq.Mock.ofType<ECSqlReader>();
+    const elementQueryReaderMock = moq.Mock.ofType<ECSqlReader>();
+
+    props.imodelMock
+      .setup((x) =>
+        x.createQueryReader(
+          moq.It.is((q: string) => -1 !== q.indexOf("FROM bis.Subject")),
+          undefined,
+          { rowFormat: QueryRowFormat.UseJsPropertyNames },
+        ),
+      )
+      .returns(() => subjectQueryReaderMock.object);
+
+    props.imodelMock
+      .setup((x) =>
+        x.createQueryReader(
+          moq.It.is((q: string) => -1 !== q.indexOf("FROM bis.InformationPartitionElement")),
+          undefined,
+          { rowFormat: QueryRowFormat.UseJsPropertyNames },
+        ),
+      )
+      .returns(() => elementQueryReaderMock.object);
+
     const subjectQueryRows: SubjectsRow[] = [];
     props.subjectsHierarchy.forEach((ids, parentId) => ids.forEach((id) => subjectQueryRows.push({ id, parentId })));
+    subjectQueryReaderMock.setup(async (x) => x.toArray()).returns(async () => subjectQueryRows);
 
     const elementQueryRows: ElementRow[] = [];
     props.subjectModels.forEach((modelInfos, subjectId) => modelInfos.forEach((modelInfo) => elementQueryRows.push({ id: modelInfo.id, parentId: subjectId })));
-
-    props.imodelMock.createQueryReader.callsFake(async function* (query: string) {
-      let rows: any[] = [];
-      if (query.includes("FROM bis.Subject")) {
-        rows = subjectQueryRows;
-      } else if (query.includes("FROM bis.InformationPartitionElement")) {
-        rows = elementQueryRows;
-      } else if (query.includes("FROM bis.GeometricElement3d")) {
-        rows = [];
-      } else {
-        throw new Error(`Unexpected query: ${query}`);
-      }
-
-      for (const row of rows) {
-        yield row;
-      }
-    } as () => unknown as () => ECSqlReader);
+    elementQueryReaderMock.setup(async (x) => x.toArray()).returns(async () => elementQueryRows);
   };
 
   const modelsInfo: ModelInfo[] = [{ id: "ModelId1" }, { id: "ModelId2" }];
@@ -223,7 +217,7 @@
         viewStateMock.setup((x) => x.viewsModel("0x5")).returns(() => false);
         viewStateMock.setup((x) => x.viewsModel("0x6")).returns(() => false);
 
-        const vpMock = mockViewport({ viewState: viewStateMock.object, imodel: imodelMock });
+        const vpMock = mockViewport({ viewState: viewStateMock.object, imodel: imodelMock.object });
         await using(createHandler({ viewport: vpMock.object }), async (handler) => {
           const result = handler.getVisibilityStatus(node);
           expect(isPromiseLike(result)).to.be.true;
@@ -252,7 +246,7 @@
         viewStateMock.setup((x) => x.viewsModel("0x5")).returns(() => true);
         viewStateMock.setup((x) => x.viewsModel("0x6")).returns(() => false);
 
-        const vpMock = mockViewport({ viewState: viewStateMock.object, imodel: imodelMock });
+        const vpMock = mockViewport({ viewState: viewStateMock.object, imodel: imodelMock.object });
         await using(createHandler({ viewport: vpMock.object }), async (handler) => {
           const result = handler.getVisibilityStatus(node);
           expect(isPromiseLike(result)).to.be.true;
@@ -281,7 +275,7 @@
         viewStateMock.setup((x) => x.viewsModel("0x10")).returns(() => true);
         viewStateMock.setup((x) => x.viewsModel("0x11")).returns(() => false);
 
-        const vpMock = mockViewport({ viewState: viewStateMock.object, imodel: imodelMock });
+        const vpMock = mockViewport({ viewState: viewStateMock.object, imodel: imodelMock.object });
         await using(createHandler({ viewport: vpMock.object }), async (handler) => {
           const result = handler.getVisibilityStatus(node);
           expect(isPromiseLike(result)).to.be.true;
@@ -291,6 +285,31 @@
         });
       });
 
+      it("initializes subject models cache only once", async () => {
+        const node = createSubjectNode();
+        const key = (node.key as ECInstancesNodeKey).instanceKeys[0];
+
+        mockSubjectModelIds({
+          imodelMock,
+          subjectsHierarchy: new Map([["0x0", [key.id]]]),
+          subjectModels: new Map([[key.id, [{ id: "0x1" }, { id: "0x2" }]]]),
+        });
+
+        const viewStateMock = moq.Mock.ofType<ViewState3d>();
+        viewStateMock.setup((x) => x.isSpatialView()).returns(() => true);
+        viewStateMock.setup((x) => x.viewsModel(moq.It.isAny())).returns(() => false);
+
+        const vpMock = mockViewport({ viewState: viewStateMock.object, imodel: imodelMock.object });
+        await using(createHandler({ viewport: vpMock.object }), async (handler) => {
+          await Promise.all([handler.getVisibilityStatus(node), handler.getVisibilityStatus(node)]);
+          // expect the `createQueryReader` to be called only twice (once for subjects and once for models)
+          imodelMock.verify(
+            (x) => x.createQueryReader(moq.It.isAnyString(), undefined, { rowFormat: QueryRowFormat.UseJsPropertyNames }),
+            moq.Times.exactly(2),
+          );
+        });
+      });
+
       describe("filtered", () => {
         it("return 'visible' when subject node matches filter and at least one model is visible", async () => {
           const node = createSubjectNode();
@@ -310,7 +329,7 @@
           viewStateMock.setup((x) => x.viewsModel("0x10")).returns(() => true);
           viewStateMock.setup((x) => x.viewsModel("0x20")).returns(() => false);
 
-          const vpMock = mockViewport({ viewState: viewStateMock.object, imodel: imodelMock });
+          const vpMock = mockViewport({ viewState: viewStateMock.object, imodel: imodelMock.object });
 
           await using(createHandler({ viewport: vpMock.object }), async (handler) => {
             handler.setFilteredDataProvider(filteredProvider.object);
@@ -355,7 +374,7 @@
           viewStateMock.setup((x) => x.viewsModel("0x11")).returns(() => false);
           viewStateMock.setup((x) => x.viewsModel("0x20")).returns(() => false);
 
-          const vpMock = mockViewport({ viewState: viewStateMock.object, imodel: imodelMock });
+          const vpMock = mockViewport({ viewState: viewStateMock.object, imodel: imodelMock.object });
 
           await using(createHandler({ viewport: vpMock.object }), async (handler) => {
             handler.setFilteredDataProvider(filteredProvider.object);
@@ -407,7 +426,7 @@
           viewStateMock.setup((x) => x.viewsModel("0x20")).returns(() => false);
           viewStateMock.setup((x) => x.viewsModel("0x30")).returns(() => true);
 
-          const vpMock = mockViewport({ viewState: viewStateMock.object, imodel: imodelMock });
+          const vpMock = mockViewport({ viewState: viewStateMock.object, imodel: imodelMock.object });
 
           await using(createHandler({ viewport: vpMock.object }), async (handler) => {
             handler.setFilteredDataProvider(filteredProvider.object);
@@ -457,7 +476,7 @@
           viewStateMock.setup((x) => x.viewsModel("0x20")).returns(() => false);
           viewStateMock.setup((x) => x.viewsModel("0x30")).returns(() => false);
 
-          const vpMock = mockViewport({ viewState: viewStateMock.object, imodel: imodelMock });
+          const vpMock = mockViewport({ viewState: viewStateMock.object, imodel: imodelMock.object });
 
           await using(createHandler({ viewport: vpMock.object }), async (handler) => {
             handler.setFilteredDataProvider(filteredProvider.object);
@@ -1092,7 +1111,7 @@
               subjectModels: new Map([[key.id, [{ id: subjectModelIds[0], content: "reference" }, { id: subjectModelIds[1] }]]]),
             });
 
-            const vpMock = mockViewport({ viewState: viewStateMock.object, imodel: imodelMock });
+            const vpMock = mockViewport({ viewState: viewStateMock.object, imodel: imodelMock.object });
             if (mode === "visible") {
               vpMock.setup(async (x) => x.addViewedModels(subjectModelIds)).verifiable();
             } else {
@@ -1137,7 +1156,7 @@
               ]),
             });
 
-            const vpMock = mockViewport({ viewState: viewStateMock.object, imodel: imodelMock });
+            const vpMock = mockViewport({ viewState: viewStateMock.object, imodel: imodelMock.object });
             if (mode === "visible") {
               vpMock.setup(async (x) => x.addViewedModels(childSubjectModelIds)).verifiable();
             } else {
@@ -1401,11 +1420,13 @@
 
         await using(createHandler({ viewport: vpMock.object }), async (handler) => {
           // note: need to override to avoid running queries on the imodel
-          (handler as any).getAssemblyElementIds = async function* () {
-            for (const id of assemblyChildrenIds) {
-              yield id;
-            }
-          };
+          (handler as any).getAssemblyElementIds = () => ({
+            async *getElementIds() {
+              for (const id of assemblyChildrenIds) {
+                yield id;
+              }
+            },
+          });
 
           await handler.changeVisibility(node, true);
           vpMock.verifyAll();
@@ -1444,11 +1465,13 @@
 
         await using(createHandler({ viewport: vpMock.object }), async (handler) => {
           // note: need to override to avoid running a query on the imodel
-          (handler as any).getAssemblyElementIds = async function* () {
-            for (const id of assemblyChildrenIds) {
-              yield id;
-            }
-          };
+          (handler as any).getAssemblyElementIds = () => ({
+            async *getElementIds() {
+              for (const id of assemblyChildrenIds) {
+                yield id;
+              }
+            },
+          });
 
           await handler.changeVisibility(node, true);
           vpMock.verifyAll();
@@ -1484,7 +1507,9 @@
 
         await using(createHandler({ viewport: vpMock.object }), async (handler) => {
           // note: need to override to avoid running a query on the imodel
-          (handler as any).getAssemblyElementIds = async function* () {};
+          (handler as any).getAssemblyElementIds = () => ({
+            async *getElementIds() {},
+          });
 
           await handler.changeVisibility(node, true);
           vpMock.verifyAll();
@@ -1520,11 +1545,13 @@
 
         await using(createHandler({ viewport: vpMock.object }), async (handler) => {
           // note: need to override to avoid running queries on the imodel
-          (handler as any).getAssemblyElementIds = async function* () {
-            for (const id of assemblyChildrenIds) {
-              yield id;
-            }
-          };
+          (handler as any).getAssemblyElementIds = () => ({
+            async *getElementIds() {
+              for (const id of assemblyChildrenIds) {
+                yield id;
+              }
+            },
+          });
 
           await handler.changeVisibility(node, false);
           vpMock.verifyAll();
@@ -1562,11 +1589,14 @@
 
         await using(createHandler({ viewport: vpMock.object }), async (handler) => {
           // note: need to override to avoid running a query on the imodel
-          (handler as any).getAssemblyElementIds = async function* () {
-            for (const id of assemblyChildrenIds) {
-              yield id;
-            }
-          };
+          (handler as any).getAssemblyElementIds = () => ({
+            async *getElementIds() {
+              for (const id of assemblyChildrenIds) {
+                yield id;
+              }
+            },
+          });
+
           await handler.changeVisibility(node, false);
           vpMock.verifyAll();
         });
@@ -1599,7 +1629,9 @@
 
         await using(createHandler({ viewport: vpMock.object }), async (handler) => {
           // note: need to override to avoid running a query on the imodel
-          (handler as any).getAssemblyElementIds = async function* () {};
+          (handler as any).getAssemblyElementIds = () => ({
+            async *getElementIds() {},
+          });
 
           await handler.changeVisibility(node, false);
           vpMock.verifyAll();
@@ -1737,4 +1769,116 @@
       expect(val).to.be.true;
     });
   });
+
+  describe("visibility change event", () => {
+    it("raises event on `onAlwaysDrawnChanged` event", async () => {
+      const evt = new BeEvent();
+      const vpMock = mockViewport({ onAlwaysDrawnChanged: evt });
+      await using(createHandler({ viewport: vpMock.object }), async (handler) => {
+        const spy = sinon.spy();
+        handler.onVisibilityChange.addListener(spy);
+        evt.raiseEvent(vpMock.object);
+        await new Promise((resolve) => setTimeout(resolve));
+        expect(spy).to.be.calledOnce;
+      });
+    });
+
+    it("raises event on `onNeverDrawnChanged` event", async () => {
+      const evt = new BeEvent();
+      const vpMock = mockViewport({ onNeverDrawnChanged: evt });
+      await using(createHandler({ viewport: vpMock.object }), async (handler) => {
+        const spy = sinon.spy();
+        handler.onVisibilityChange.addListener(spy);
+        evt.raiseEvent(vpMock.object);
+        await new Promise((resolve) => setTimeout(resolve));
+        expect(spy).to.be.calledOnce;
+      });
+    });
+
+    it("raises event on `onViewedCategoriesChanged` event", async () => {
+      const evt = new BeEvent();
+      const vpMock = mockViewport({ onViewedCategoriesChanged: evt });
+      await using(createHandler({ viewport: vpMock.object }), async (handler) => {
+        const spy = sinon.spy();
+        handler.onVisibilityChange.addListener(spy);
+        evt.raiseEvent(vpMock.object);
+        await new Promise((resolve) => setTimeout(resolve));
+        expect(spy).to.be.calledOnce;
+      });
+    });
+
+    it("raises event on `onViewedModelsChanged` event", async () => {
+      const evt = new BeEvent();
+      const vpMock = mockViewport({ onViewedModelsChanged: evt });
+      await using(createHandler({ viewport: vpMock.object }), async (handler) => {
+        const spy = sinon.spy();
+        handler.onVisibilityChange.addListener(spy);
+        evt.raiseEvent(vpMock.object);
+        await new Promise((resolve) => setTimeout(resolve));
+        expect(spy).to.be.calledOnce;
+      });
+    });
+
+    it("raises event on `onViewedCategoriesPerModelChanged` event", async () => {
+      const evt = new BeEvent();
+      const vpMock = mockViewport({ onViewedCategoriesPerModelChanged: evt });
+      await using(createHandler({ viewport: vpMock.object }), async (handler) => {
+        const spy = sinon.spy();
+        handler.onVisibilityChange.addListener(spy);
+        evt.raiseEvent(vpMock.object);
+        await new Promise((resolve) => setTimeout(resolve));
+        expect(spy).to.be.calledOnce;
+      });
+    });
+
+    it("raises event once when multiple affecting events are fired", async () => {
+      const evts = {
+        onViewedCategoriesPerModelChanged: new BeEvent<(vp: Viewport) => void>(),
+        onViewedCategoriesChanged: new BeEvent<(vp: Viewport) => void>(),
+        onViewedModelsChanged: new BeEvent<(vp: Viewport) => void>(),
+        onAlwaysDrawnChanged: new BeEvent<() => void>(),
+        onNeverDrawnChanged: new BeEvent<() => void>(),
+      };
+      const vpMock = mockViewport({ ...evts });
+      await using(createHandler({ viewport: vpMock.object }), async (handler) => {
+        const spy = sinon.spy();
+        handler.onVisibilityChange.addListener(spy);
+        evts.onViewedCategoriesPerModelChanged.raiseEvent(vpMock.object);
+        evts.onViewedCategoriesChanged.raiseEvent(vpMock.object);
+        evts.onViewedModelsChanged.raiseEvent(vpMock.object);
+        evts.onAlwaysDrawnChanged.raiseEvent();
+        evts.onNeverDrawnChanged.raiseEvent();
+        await new Promise((resolve) => setTimeout(resolve));
+        expect(spy).to.be.calledOnce;
+      });
+    });
+  });
+});
+
+describe("CachingElementIdsContainer", () => {
+  const ids = ["1", "2", "3", "4", "5"];
+  const generator = async function* generator() {
+    for (const id of ids) {
+      yield id;
+    }
+  };
+
+  it("returns correct ids if previously was not fully iterated", async () => {
+    const container = new CachingElementIdsContainer(generator());
+
+    let actualIds: string[] = [];
+    // validate first id
+    for await (const id of container.getElementIds()) {
+      actualIds.push(id);
+      break;
+    }
+    expect(actualIds).to.have.lengthOf(1);
+
+    actualIds = [];
+    // validated that all ids are still returned
+    for await (const id of container.getElementIds()) {
+      actualIds.push(id);
+    }
+    expect(actualIds).to.have.lengthOf(ids.length);
+  });
 });