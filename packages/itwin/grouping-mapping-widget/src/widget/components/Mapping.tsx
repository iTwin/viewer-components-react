/*---------------------------------------------------------------------------------------------
* Copyright (c) Bentley Systems, Incorporated. All rights reserved.
* See LICENSE.md in the project root for license terms and full copyright notice.
*--------------------------------------------------------------------------------------------*/
import {
  SvgAdd,
  SvgDelete,
  SvgEdit,
  SvgImport,
  SvgMore,
  SvgProcess,
  SvgRefresh,
} from "@itwin/itwinui-icons-react";
import {
  Button,
  DropdownMenu,
  IconButton,
  MenuItem,
  Surface,
} from "@itwin/itwinui-react";
import React, { useCallback, useEffect, useState } from "react";
import {
  EmptyMessage,
  handleError,
  LoadingOverlay,
} from "./utils";
import "./Mapping.scss";
import DeleteModal from "./DeleteModal";
import { MappingImportWizardModal } from "./MappingImportWizardModal";
import { useMappingClient } from "./context/MappingClientContext";
import type { IMappingsClient, Mapping } from "@itwin/insights-client";
import { BlockingOverlay } from "./BlockingOverlay";
import { HorizontalTile } from "./HorizontalTile";
import type { GetAccessTokenFn } from "./context/GroupingApiConfigContext";
import { useGroupingMappingApiConfig } from "./context/GroupingApiConfigContext";
import type { CreateTypeFromInterface } from "../utils";

export type IMappingTyped = CreateTypeFromInterface<Mapping>;

const defaultDisplayStrings = {
  mappings: "Mappings",
};
export interface MappingsProps {
  onClickAddMapping?: () => void;
  onClickMappingTitle?: (mapping: Mapping) => void;
  onClickMappingModify?: (mapping: Mapping) => void;
  displayStrings?: Partial<typeof defaultDisplayStrings>;
}

const fetchMappings = async (
  setMappings: React.Dispatch<React.SetStateAction<Mapping[]>>,
  iModelId: string,
  setIsLoading: React.Dispatch<React.SetStateAction<boolean>>,
  getAccessToken: GetAccessTokenFn,
  mappingsClient: IMappingsClient
) => {
  try {
    setIsLoading(true);
    const accessToken = await getAccessToken();
    const mappings = await mappingsClient.getMappings(accessToken, iModelId);
<<<<<<< HEAD
    setMappings(mappings.sort((a, b) => a.mappingName.localeCompare(b.mappingName) ?? 1));
=======
    setMappings(mappings.sort((a, b) => a.mappingName.localeCompare(b.mappingName)));
>>>>>>> c8909848
  } catch (error: any) {
    handleError(error.status);
  } finally {
    setIsLoading(false);
  }
};

const toggleExtraction = async (
  getAccessToken: GetAccessTokenFn,
  mappingsClient: IMappingsClient,
  iModelId: string,
  mapping: Mapping
) => {
  try {
    const newState = mapping.extractionEnabled;
    const accessToken = await getAccessToken();
    await mappingsClient.updateMapping(accessToken, iModelId, mapping.id, {
      extractionEnabled: newState,
    });
  } catch (error: any) {
    handleError(error.status);
  }
};

export const Mappings = ({
  onClickAddMapping,
  onClickMappingTitle,
  onClickMappingModify,
  displayStrings: userDisplayStrings,
}: MappingsProps) => {
  const { getAccessToken, iModelId } = useGroupingMappingApiConfig();
  const mappingClient = useMappingClient();
  const [showDeleteModal, setShowDeleteModal] = useState<Mapping | undefined>(undefined);
  const [showImportModal, setShowImportModal] = useState<boolean>(false);
  const [showBlockingOverlay, setShowBlockingOverlay] =
    useState<boolean>(false);
  const [isLoading, setIsLoading] = useState<boolean>(true);
  const [mappings, setMappings] = useState<Mapping[]>([]);
  const displayStrings = React.useMemo(
    () => ({ ...defaultDisplayStrings, ...userDisplayStrings }),
    [userDisplayStrings]
  );

  useEffect(() => {
    void fetchMappings(
      setMappings,
      iModelId,
      setIsLoading,
      getAccessToken,
      mappingClient
    );
  }, [getAccessToken, mappingClient, iModelId, setIsLoading]);

  const refresh = useCallback(async () => {
    setMappings([]);
    await fetchMappings(
      setMappings,
      iModelId,
      setIsLoading,
      getAccessToken,
      mappingClient
    );
  }, [getAccessToken, mappingClient, iModelId, setMappings]);

  return (
    <>
      <BlockingOverlay isVisible={showBlockingOverlay} />
      <Surface className="gmw-mappings-container">
        <div className="gmw-table-toolbar">
          <div className="gmw-button-spacing">
            {onClickAddMapping &&
              <Button
                startIcon={<SvgAdd />}
                onClick={onClickAddMapping}
                styleType="high-visibility"
              >
                New
              </Button>
            }
            <IconButton
              title={`Import ${displayStrings.mappings}`}
              onClick={() => setShowImportModal(true)}
            >
              <SvgImport />
            </IconButton>
          </div>
          <IconButton
            title="Refresh"
            onClick={refresh}
            disabled={isLoading}
            styleType='borderless'
          >
            <SvgRefresh />
          </IconButton>
        </div>
        {isLoading ? (
          <LoadingOverlay />
        ) : mappings.length === 0 ? (
          <EmptyMessage message={`No ${displayStrings.mappings} available.`} />
        ) : (
          <div className="gmw-mappings-list">
            {mappings
              .map((mapping) => (
                <HorizontalTile
                  key={mapping.id}
                  title={
                    mapping.mappingName ? mapping.mappingName : "Untitled"
                  }
                  subText={mapping.description ?? ""}
                  subtextToolTip={mapping.description ?? ""}
                  titleTooltip={mapping.mappingName}
                  onClickTitle={() => onClickMappingTitle ? onClickMappingTitle(mapping) : undefined}
                  actionGroup={
                    <DropdownMenu
                      menuItems={(close: () => void) => [
                        onClickMappingModify ? (
                          <MenuItem
                            key={0}
                            onClick={() => {
                              onClickMappingModify(mapping);
                              close();
                            }}
                            icon={<SvgEdit />}
                          >
                            Modify
                          </MenuItem>
                        ) : [],
                        <MenuItem
                          key={1}
                          onClick={async () => {
                            setShowBlockingOverlay(true);
                            close();
                            await toggleExtraction(
                              getAccessToken,
                              mappingClient,
                              iModelId,
                              mapping
                            );
                            await refresh();
                            setShowBlockingOverlay(false);
                          }}
                          icon={<SvgProcess />}
                        >
                          {mapping.extractionEnabled
                            ? "Disable extraction"
                            : "Enable extraction"}
                        </MenuItem>,
                        <MenuItem
                          key={2}
                          onClick={() => {
                            setShowDeleteModal(mapping);
                            close();
                          }}
                          icon={<SvgDelete />}
                        >
                          Remove
                        </MenuItem>,
                      ].flatMap((m) => m)}
                    >
                      <IconButton styleType="borderless">
                        <SvgMore
                          style={{
                            width: "16px",
                            height: "16px",
                          }}
                        />
                      </IconButton>
                    </DropdownMenu>
                  }
                />
              ))}
          </div>
        )}
      </Surface>
      <DeleteModal
        entityName={showDeleteModal?.mappingName}
        onClose={() => setShowDeleteModal(undefined)}
        onDelete={async () => {
          const accessToken = await getAccessToken();
          await mappingClient.deleteMapping(
            accessToken,
            iModelId,
            showDeleteModal?.id ?? ""
          );
        }}
        refresh={refresh}
      />
      <MappingImportWizardModal
        show={showImportModal}
        setShow={setShowImportModal}
        onFinish={refresh}
        displayStrings={displayStrings}
      />
    </>
  );
};<|MERGE_RESOLUTION|>--- conflicted
+++ resolved
@@ -58,11 +58,7 @@
     setIsLoading(true);
     const accessToken = await getAccessToken();
     const mappings = await mappingsClient.getMappings(accessToken, iModelId);
-<<<<<<< HEAD
-    setMappings(mappings.sort((a, b) => a.mappingName.localeCompare(b.mappingName) ?? 1));
-=======
     setMappings(mappings.sort((a, b) => a.mappingName.localeCompare(b.mappingName)));
->>>>>>> c8909848
   } catch (error: any) {
     handleError(error.status);
   } finally {
