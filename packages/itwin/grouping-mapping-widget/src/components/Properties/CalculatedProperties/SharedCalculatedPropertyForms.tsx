--- conflicted
+++ resolved
@@ -41,46 +41,16 @@
 
   return (
     <>
-<<<<<<< HEAD
       <LabeledSelect<CalculatedPropertyType | undefined>
         label="Calculated Property Type"
-=======
-      <LabeledInput
-        value={propertyName}
-        required
-        name="name"
-        label="Name"
-        onChange={(event) => {
-          setPropertyName(event.target.value);
-          validator.showMessageFor("name");
-        }}
-        message={validator.message("name", propertyName, NAME_REQUIREMENTS)}
-        status={validator.message("name", propertyName, NAME_REQUIREMENTS) ? "negative" : undefined}
-        onBlur={() => {
-          validator.showMessageFor("name");
-        }}
-        onBlurCapture={(event) => {
-          setPropertyName(event.target.value);
-          validator.showMessageFor("name");
-        }}
-      />
-      <LabeledSelect<CalculatedPropertyType>
-        label="Quantity Type"
-        required
->>>>>>> 47efe175
         options={generateOptionsFromCalculatedPropertyType()}
         value={calculatedPropertyType}
         onChange={setCalculatedPropertyType}
         itemRenderer={itemRenderer}
         selectedItemRenderer={selectedItemRenderer}
-<<<<<<< HEAD
         placeholder = 'No Calculated Property Type'
         onShow={() => { }}
         onHide={() => { }}
-=======
-        onShow={() => {}}
-        onHide={() => {}}
->>>>>>> 47efe175
       />
     </>
   );
