--- conflicted
+++ resolved
@@ -1,10 +1,7 @@
 {
   "name": "@bentley/imodel-react-hooks",
   "version": "0.1.1",
-<<<<<<< HEAD
-=======
   "private": false,
->>>>>>> e0574bb1
   "description": "Reusable React Hooks to help with iModel.js",
   "keywords": [
     "Bentley",
