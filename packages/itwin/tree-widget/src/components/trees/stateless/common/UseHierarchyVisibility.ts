/*---------------------------------------------------------------------------------------------
 * Copyright (c) Bentley Systems, Incorporated. All rights reserved.
 * See LICENSE.md in the project root for license terms and full copyright notice.
 *--------------------------------------------------------------------------------------------*/

import { useEffect, useRef, useState } from "react";
import { defer, distinct, mergeMap, Subject, takeUntil } from "rxjs";

import type { HierarchyNode, PresentationHierarchyNode } from "@itwin/presentation-hierarchies-react";
import type { MutableRefObject } from "react";
import type { VisibilityStatus } from "../../VisibilityTreeEventHandler";
import type { TreeNodeCheckboxState } from "./components/TreeNodeCheckbox";
import type { BeEvent, IDisposable } from "@itwin/core-bentley";

<<<<<<< HEAD
/** @internal */
export interface HierarchyVisibilityHandler {
  getVisibilityStatus: (node: HierarchyNode) => Promise<VisibilityStatus>;
  changeVisibility: (node: HierarchyNode, on: boolean) => Promise<void>;
  onVisibilityChange: BeEvent<() => void>;
  dispose: () => void;
=======
export interface HierarchyVisibilityHandler extends IDisposable {
  readonly onVisibilityChange: BeEvent<() => void>;

  getVisibilityStatus(node: HierarchyNode): Promise<VisibilityStatus> | VisibilityStatus;
  changeVisibility(node: HierarchyNode, on: boolean): Promise<void>;
>>>>>>> c9b58123
}

interface UseHierarchyVisibilityProps {
  visibilityHandlerFactory: () => HierarchyVisibilityHandler;
}

interface UseHierarchyVisibilityResult {
  onCheckboxClicked: (node: PresentationHierarchyNode, checked: boolean) => void;
  getCheckboxState: (node: PresentationHierarchyNode) => TreeNodeCheckboxState;
}

/** @internal */
export function useHierarchyVisibility({ visibilityHandlerFactory }: UseHierarchyVisibilityProps): UseHierarchyVisibilityResult {
  const nodesStateMap = useRef(new Map<string, { node: PresentationHierarchyNode; state: TreeNodeCheckboxState; needsRefresh: boolean }>());
  const [state, setState] = useState<UseHierarchyVisibilityResult>({
    getCheckboxState: () => ({ state: "off", isDisabled: true }),
    onCheckboxClicked: () => {},
  });

  useEffect(() => {
    nodesStateMap.current.clear();
    const handler = visibilityHandlerFactory();

    const visibilityChanged = new Subject<void>();
    const calculate = new Subject<PresentationHierarchyNode>();
    const calculateNodeStatus = (node: PresentationHierarchyNode) => {
      calculate.next(node);
    };

    const subscription = calculate
      .pipe(
        distinct(undefined, visibilityChanged),
        mergeMap((node) => defer(async () => ({ node, status: await handler.getVisibilityStatus(node.nodeData) })).pipe(takeUntil(visibilityChanged))),
      )
      .subscribe({
        next: ({ node, status }) => {
          nodesStateMap.current.set(node.id, {
            node,
            state: {
              state: status.state === "visible" ? "on" : status.state === "partial" ? "partial" : "off",
              tooltip: status.tooltip,
              isDisabled: status.isDisabled,
            },
            needsRefresh: false,
          });
          setState((prev) => ({
            ...prev,
            getCheckboxState: createStateGetter(nodesStateMap, calculateNodeStatus),
          }));
        },
      });

    const changeVisibility = (node: PresentationHierarchyNode, checked: boolean) => {
      void handler.changeVisibility(node.nodeData, checked);
      const entry = nodesStateMap.current.get(node.id);
      if (!entry) {
        return;
      }
      entry.state.state = checked ? "on" : "off";
      entry.state.tooltip = undefined;
      setState((prev) => ({ ...prev, getCheckboxState: createStateGetter(nodesStateMap, calculateNodeStatus) }));
    };

    setState({
      onCheckboxClicked: changeVisibility,
      getCheckboxState: createStateGetter(nodesStateMap, calculateNodeStatus),
    });

    const removeListener = handler.onVisibilityChange.addListener(() => {
      nodesStateMap.current.forEach((value) => {
        value.needsRefresh = true;
      });

      visibilityChanged.next();
      setState((prev) => ({
        ...prev,
        getCheckboxState: createStateGetter(nodesStateMap, calculateNodeStatus),
      }));
    });

    return () => {
      subscription.unsubscribe();
      removeListener();
      handler.dispose();
    };
  }, [visibilityHandlerFactory]);

  return state;
}

function createStateGetter(
  map: MutableRefObject<Map<string, { node: PresentationHierarchyNode; state: TreeNodeCheckboxState; needsRefresh: boolean }>>,
  calculateVisibility: (node: PresentationHierarchyNode) => void,
) {
  return (node: PresentationHierarchyNode): TreeNodeCheckboxState => {
    const entry = map.current.get(node.id);
    if (entry === undefined) {
      calculateVisibility(node);
      return { state: "off", isDisabled: true };
    }
    if (entry.needsRefresh) {
      calculateVisibility(node);
    }

    return entry.state;
  };
}<|MERGE_RESOLUTION|>--- conflicted
+++ resolved
@@ -12,20 +12,12 @@
 import type { TreeNodeCheckboxState } from "./components/TreeNodeCheckbox";
 import type { BeEvent, IDisposable } from "@itwin/core-bentley";
 
-<<<<<<< HEAD
 /** @internal */
-export interface HierarchyVisibilityHandler {
-  getVisibilityStatus: (node: HierarchyNode) => Promise<VisibilityStatus>;
-  changeVisibility: (node: HierarchyNode, on: boolean) => Promise<void>;
-  onVisibilityChange: BeEvent<() => void>;
-  dispose: () => void;
-=======
 export interface HierarchyVisibilityHandler extends IDisposable {
   readonly onVisibilityChange: BeEvent<() => void>;
 
   getVisibilityStatus(node: HierarchyNode): Promise<VisibilityStatus> | VisibilityStatus;
   changeVisibility(node: HierarchyNode, on: boolean): Promise<void>;
->>>>>>> c9b58123
 }
 
 interface UseHierarchyVisibilityProps {
