--- conflicted
+++ resolved
@@ -157,12 +157,8 @@
 
     const node = locateNode(treeWidget, "Equipment");
     await node.waitFor({ state: "visible" });
-<<<<<<< HEAD
     await node.getByRole("button", { name: "Determining visibility..." }).waitFor({ state: "detached" });
     await node.getByRole("button", { name: "Visible", includeHidden: true }).waitFor({ state: "attached" });
-=======
-    await node.getByRole("button", { name: "Visible: All subCategories are visible", includeHidden: true }).waitFor({ state: "hidden" });
->>>>>>> 196b75c6
     await takeScreenshot(page, treeWidget);
   });
 });