--- conflicted
+++ resolved
@@ -44,13 +44,10 @@
   #categoryKeyPaths: Map<Id64String, Promise<HierarchyNodeIdentifiersPath[]>>;
   #queryExecutor: LimitingECSqlQueryExecutor;
   #hierarchyConfig: ModelsTreeHierarchyConfiguration;
-<<<<<<< HEAD
   #childrenMap: ChildrenMap;
   #childrenLoadingMap: ChildrenLoadingMap;
-=======
   #componentId: GuidString;
   #componentName: string;
->>>>>>> ca3c258d
 
   constructor(queryExecutor: LimitingECSqlQueryExecutor, hierarchyConfig: ModelsTreeHierarchyConfiguration, componentId?: GuidString) {
     this.#hierarchyConfig = hierarchyConfig;
@@ -59,13 +56,10 @@
     this.#modelKeyPaths = new Map();
     this.#subjectKeyPaths = new Map();
     this.#categoryKeyPaths = new Map();
-<<<<<<< HEAD
     this.#childrenMap = new Map();
     this.#childrenLoadingMap = new Map();
-=======
     this.#componentId = componentId ?? Guid.createValue();
     this.#componentName = "ModelsTreeIdsCache";
->>>>>>> ca3c258d
   }
 
   public [Symbol.dispose]() {
@@ -138,7 +132,7 @@
       SELECT id, parentId
       FROM ElementChildren
     `;
-    for await (const row of this.#queryExecutor.createQueryReader({ ecsql, ctes }, { rowFormat: "ECSqlPropertyNames", limit: "unbounded" })) {
+    for await (const row of this.#queryExecutor.createQueryReader({ ecsql, ctes }, { rowFormat: "ECSqlPropertyNames", limit: "unbounded", restartToken: `${this.#componentName}/${this.#componentId}/children` })) {
       yield { id: row.id, parentId: row.parentId };
     }
   }
