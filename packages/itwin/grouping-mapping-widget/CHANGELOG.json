{
  "name": "@itwin/grouping-mapping-widget",
  "entries": [
    {
<<<<<<< HEAD
=======
      "version": "0.9.3",
      "tag": "@itwin/grouping-mapping-widget_v0.9.3",
      "date": "Thu, 19 Jan 2023 10:29:18 GMT",
      "comments": {
        "patch": [
          {
            "comment": "Exposed MappingClient context, related hooks and types."
          },
          {
            "comment": "Exposed GroupingMappingApiConfig context, related hooks and types."
          }
        ]
      }
    },
    {
      "version": "0.9.2",
      "tag": "@itwin/grouping-mapping-widget_v0.9.2",
      "date": "Fri, 16 Dec 2022 13:51:28 GMT",
      "comments": {
        "patch": [
          {
            "comment": "Modified border to the color legend for group hiliting to be narrower"
          },
          {
            "comment": "QueryBuilder: separated relational classes from properties, transferred properties from JOIN to WHERE clauses"
          }
        ]
      }
    },
    {
>>>>>>> fe722532
      "version": "0.9.1",
      "tag": "@itwin/grouping-mapping-widget_v0.9.1",
      "date": "Wed, 16 Nov 2022 19:55:30 GMT",
      "comments": {
        "patch": [
          {
            "comment": "Test coverage added"
          },
          {
            "comment": "Fixed group properties UI traversal to nested structs"
          }
        ]
      }
    },
    {
      "version": "0.9.0",
      "tag": "@itwin/grouping-mapping-widget_v0.9.0",
      "date": "Wed, 16 Nov 2022 16:49:55 GMT",
      "comments": {
        "patch": [
          {
            "comment": "Fixed cross references in query builder query string"
          },
          {
            "comment": "Fixed group properties incorrectly generating aspects"
          },
          {
            "comment": "Added support for external source repository information (name/path) in group properties"
          }
        ],
        "minor": [
          {
            "comment": "Version bump"
          }
        ]
      }
    },
    {
      "version": "0.8.3",
      "tag": "@itwin/grouping-mapping-widget_v0.8.3",
      "date": "Mon, 31 Oct 2022 19:03:27 GMT",
      "comments": {
        "patch": [
          {
            "comment": "Fixed duplication of JOIN statements in query builder"
          }
        ]
      }
    },
    {
      "version": "0.8.2",
      "tag": "@itwin/grouping-mapping-widget_v0.8.2",
      "date": "Mon, 17 Oct 2022 17:36:46 GMT",
      "comments": {
        "patch": [
          {
            "comment": "Fixed readme image render error and added tests for Custom UI providers"
          },
          {
            "comment": "Fixed key uniqueness issue in group properties."
          },
          {
            "comment": "Fixed formula interpreter sometimes not recognising unary operators leading to errors in formula order."
          }
        ]
      }
    },
    {
      "version": "0.8.1",
      "tag": "@itwin/grouping-mapping-widget_v0.8.1",
      "date": "Thu, 29 Sep 2022 19:04:42 GMT",
      "comments": {
        "patch": [
          {
            "comment": "Fixed text overflow issue."
          }
        ]
      }
    },
    {
      "version": "0.8.0",
      "tag": "@itwin/grouping-mapping-widget_v0.8.0",
      "date": "Wed, 28 Sep 2022 20:44:12 GMT",
      "comments": {
        "minor": [
          {
            "comment": "Redesigned group properties UI."
          }
        ]
      }
    },
    {
      "version": "0.7.0",
      "tag": "@itwin/grouping-mapping-widget_v0.7.0",
      "date": "Mon, 26 Sep 2022 17:13:11 GMT",
      "comments": {
        "minor": [
          {
            "comment": "Add context custom UI support"
          },
          {
            "comment": "Add custom UI extensibility for grouping and mapping and refactor default UI accordingly"
          }
        ]
      }
    },
    {
      "version": "0.6.0",
      "tag": "@itwin/grouping-mapping-widget_v0.6.0",
      "date": "Mon, 12 Sep 2022 19:50:36 GMT",
      "comments": {
        "patch": [
          {
            "comment": "Added border to the color legend for group hiliting"
          }
        ],
        "minor": [
          {
            "comment": "Updated to insights client version 0.3.0"
          }
        ]
      }
    },
    {
      "version": "0.5.8",
      "tag": "@itwin/grouping-mapping-widget_v0.5.8",
      "date": "Wed, 24 Aug 2022 14:01:03 GMT",
      "comments": {
        "patch": [
          {
            "comment": "Exporting GetAccessTokenFn type from GroupingApiConfigContext for consuming applications to use when setting up the GroupingMappingProvider"
          }
        ]
      }
    },
    {
      "version": "0.5.7",
      "tag": "@itwin/grouping-mapping-widget_v0.5.7",
      "date": "Mon, 22 Aug 2022 19:37:22 GMT",
      "comments": {
        "patch": [
          {
            "comment": "Updated the classNames within the grouping and mapping components to use `gmw-` prefix, added quick update to property-grid to return code to working state"
          }
        ]
      }
    },
    {
      "version": "0.5.6",
      "tag": "@itwin/grouping-mapping-widget_v0.5.6",
      "date": "Mon, 22 Aug 2022 18:03:47 GMT",
      "comments": {
        "patch": [
          {
            "comment": "Improved button wrapping in Groups view toolbar"
          },
          {
            "comment": "Changed search bar to match UX guidelines"
          },
          {
            "comment": "Cancel button fix in group by"
          },
          {
            "comment": "Replaced Mappings table with tile component"
          },
          {
            "comment": "Updated css classnames to be scoped to this package only"
          }
        ]
      }
    },
    {
      "version": "0.5.5",
      "tag": "@itwin/grouping-mapping-widget_v0.5.5",
      "date": "Mon, 08 Aug 2022 11:57:54 GMT",
      "comments": {
        "patch": [
          {
            "comment": "remove zoom on individual visibility change"
          },
          {
            "comment": "Optimized group hiliting"
          }
        ]
      }
    },
    {
      "version": "0.5.4",
      "tag": "@itwin/grouping-mapping-widget_v0.5.4",
      "date": "Thu, 28 Jul 2022 13:50:39 GMT",
      "comments": {
        "patch": [
          {
            "comment": "Fixed select in group properties"
          },
          {
            "comment": "add color legends for groups"
          }
        ]
      }
    },
    {
      "version": "0.5.3",
      "tag": "@itwin/grouping-mapping-widget_v0.5.3",
      "date": "Fri, 22 Jul 2022 18:27:54 GMT",
      "comments": {
        "patch": [
          {
            "comment": "group ordering by name"
          }
        ]
      }
    },
    {
      "version": "0.5.2",
      "tag": "@itwin/grouping-mapping-widget_v0.5.2",
      "date": "Mon, 18 Jul 2022 13:24:31 GMT",
      "comments": {
        "patch": [
          {
            "comment": "Query Keywords by default no longer takes selection when no keywords are applied"
          },
          {
            "comment": "Fixed incorrect prefix being applied on first render"
          }
        ]
      }
    },
    {
      "version": "0.5.1",
      "tag": "@itwin/grouping-mapping-widget_v0.5.1",
      "date": "Fri, 24 Jun 2022 21:18:52 GMT",
      "comments": {
        "patch": [
          {
            "comment": "Removed unneeded import"
          }
        ]
      }
    },
    {
      "version": "0.5.0",
      "tag": "@itwin/grouping-mapping-widget_v0.5.0",
      "date": "Fri, 24 Jun 2022 16:51:25 GMT",
      "comments": {
        "patch": [
          {
            "comment": "fix category bug and reset button"
          },
          {
            "comment": "fix category query "
          },
          {
            "comment": "Exposed CustomCalculation formula DataType resolver."
          }
        ],
        "minor": [
          {
            "comment": "Custom accessToken parameter now takes a callback function"
          }
        ]
      }
    },
    {
      "version": "0.4.0",
      "tag": "@itwin/grouping-mapping-widget_v0.4.0",
      "date": "Thu, 16 Jun 2022 14:09:35 GMT",
      "comments": {
        "minor": [
          {
            "comment": "Enhanced category selection to match based on string in group by selection"
          }
        ],
        "patch": [
          {
            "comment": "add unions of multiple selected classes"
          },
          {
            "comment": "enable group visibility and fix bugs"
          },
          {
            "comment": "Added extension point to provide a custom IMappingClient implementation."
          }
        ]
      }
    },
    {
      "version": "0.3.5",
      "tag": "@itwin/grouping-mapping-widget_v0.3.5",
      "date": "Wed, 08 Jun 2022 20:23:10 GMT",
      "comments": {
        "patch": [
          {
            "comment": "Changed the extraction enable toggle label"
          },
          {
            "comment": "Formula validation fixes"
          }
        ]
      }
    },
    {
      "version": "0.3.4",
      "tag": "@itwin/grouping-mapping-widget_v0.3.4",
      "date": "Thu, 26 May 2022 15:54:07 GMT",
      "comments": {
        "patch": [
          {
            "comment": "Adds a toggle for enabling extraction in the add/edit mapping view and the three dot menu in the mappings table"
          }
        ]
      }
    },
    {
      "version": "0.3.3",
      "tag": "@itwin/grouping-mapping-widget_v0.3.3",
      "date": "Wed, 18 May 2022 15:36:43 GMT",
      "comments": {
        "patch": [
          {
            "comment": "Description is no longer required in mapping and groups"
          },
          {
            "comment": "Added custom calculation formula validation"
          },
          {
            "comment": "Import mappings modal converted to full page modal"
          }
        ]
      }
    },
    {
      "version": "0.3.2",
      "tag": "@itwin/grouping-mapping-widget_v0.3.2",
      "date": "Mon, 09 May 2022 18:04:58 GMT",
      "comments": {
        "patch": [
          {
            "comment": "Added optional access token and enviroment props and switched to insights-client"
          }
        ]
      }
    },
    {
      "version": "0.3.1",
      "tag": "@itwin/grouping-mapping-widget_v0.3.1",
      "date": "Tue, 19 Apr 2022 14:15:57 GMT",
      "comments": {
        "patch": [
          {
            "comment": "Improved query generation from query keywords"
          }
        ]
      }
    },
    {
      "version": "0.3.0",
      "tag": "@itwin/grouping-mapping-widget_v0.3.0",
      "date": "Wed, 06 Apr 2022 13:48:44 GMT",
      "comments": {
        "patch": [
          {
            "comment": "Fixed cancel buttons being disabled initially and readded missing styles in calculated properties menu item"
          },
          {
            "comment": "Fixed group by selection spinners being triggered by mistake and package updates"
          },
          {
            "comment": "Add transitive peers as dev deps"
          }
        ],
        "minor": [
          {
            "comment": "Add missing peer dep on core-frontend"
          }
        ]
      }
    },
    {
      "version": "0.2.3",
      "tag": "@itwin/grouping-mapping-widget_v0.2.3",
      "date": "Mon, 14 Mar 2022 19:46:44 GMT",
      "comments": {
        "patch": [
          {
            "comment": "Fixed a crash that happened with some categories in group by selection pane"
          },
          {
            "comment": "Fixed overlapping seperator in group by selection pane and polished loading spinners"
          },
          {
            "comment": "Added basic support for categories and models in group properties."
          },
          {
            "comment": "Package updates"
          },
          {
            "comment": "Added ability to search for elements using search terms"
          }
        ]
      }
    },
    {
      "version": "0.2.2",
      "tag": "@itwin/grouping-mapping-widget_v0.2.2",
      "date": "Wed, 02 Mar 2022 21:38:51 GMT",
      "comments": {
        "patch": [
          {
            "comment": "Added more error handling and reduced verbosity"
          },
          {
            "comment": "Fixed invalid query generated from aspects"
          }
        ]
      }
    },
    {
      "version": "0.2.1",
      "tag": "@itwin/grouping-mapping-widget_v0.2.1",
      "date": "Tue, 15 Feb 2022 15:51:36 GMT",
      "comments": {
        "patch": [
          {
            "comment": "Fixed aspect element id's in group queries not being picked up by extractor"
          },
          {
            "comment": "Improved error handling and small tweaks to import mapping wizard"
          },
          {
            "comment": "This adds a check for AbstractZoneLocation.CenterLeft (4) in GroupinngMappingWidget so that the widget will be returned when called by UiItemsProviders in UI 1.0 contexts. This does not affect UI 2.0 uses."
          },
          {
            "comment": "Fixed property menu overflow"
          },
          {
            "comment": "Changed property menu icon"
          },
          {
            "comment": "Fixed missing struct properties in group properties"
          }
        ]
      }
    },
    {
      "version": "0.2.0",
      "tag": "@itwin/grouping-mapping-widget_v0.2.0",
      "date": "Fri, 04 Feb 2022 00:43:35 GMT",
      "comments": {
        "minor": [
          {
            "comment": "ADDED: Grouping and Mapping Widget first commit to the VCR repository. This is a UI Provider that interfaces with the iTwin Reporting Platform APIs."
          }
        ]
      }
    }
  ]
}<|MERGE_RESOLUTION|>--- conflicted
+++ resolved
@@ -2,8 +2,6 @@
   "name": "@itwin/grouping-mapping-widget",
   "entries": [
     {
-<<<<<<< HEAD
-=======
       "version": "0.9.3",
       "tag": "@itwin/grouping-mapping-widget_v0.9.3",
       "date": "Thu, 19 Jan 2023 10:29:18 GMT",
@@ -34,7 +32,6 @@
       }
     },
     {
->>>>>>> fe722532
       "version": "0.9.1",
       "tag": "@itwin/grouping-mapping-widget_v0.9.1",
       "date": "Wed, 16 Nov 2022 19:55:30 GMT",
