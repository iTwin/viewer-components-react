--- conflicted
+++ resolved
@@ -5,15 +5,7 @@
 
 import { VisibilityTree } from "../common/components/VisibilityTree";
 import { VisibilityTreeRenderer } from "../common/components/VisibilityTreeRenderer";
-<<<<<<< HEAD
-import { FilterLimitExceededError } from "../common/TreeErrors";
-import { useTelemetryContext } from "../common/UseTelemetryContext";
-import { CategoriesTreeComponent } from "./CategoriesTreeComponent";
-import { CategoriesTreeDefinition } from "./CategoriesTreeDefinition";
-import { CategoriesVisibilityHandler } from "./CategoriesVisibilityHandler";
-=======
 import { useCategoriesTree } from "./UseCategoriesTree";
->>>>>>> 8d930685
 
 import type { ComponentPropsWithoutRef } from "react";
 import type { Viewport } from "@itwin/core-frontend";
@@ -44,58 +36,10 @@
   hierarchyLevelConfig,
   selectionMode,
 }: CategoriesTreeProps) {
-<<<<<<< HEAD
-  const [filteringError, setFilteringError] = useState<CategoriesTreeFilteringError | undefined>();
-  const visibilityHandlerFactory = useCallback(() => {
-    const visibilityHandler = new CategoriesVisibilityHandler({
-      imodel,
-      viewport: activeView,
-      viewManager: viewManager ?? IModelApp.viewManager,
-      categories,
-      allViewports,
-    });
-    return {
-      getVisibilityStatus: async (node: HierarchyNode) => visibilityHandler.getVisibilityStatus(node),
-      changeVisibility: async (node: HierarchyNode, on: boolean) => visibilityHandler.changeVisibility(node, on),
-      onVisibilityChange: visibilityHandler.onVisibilityChange,
-      dispose: () => visibilityHandler.dispose(),
-    };
-  }, [activeView, allViewports, categories, imodel, viewManager]);
-  const { onFeatureUsed } = useTelemetryContext();
-
-  const getDefinitionsProvider = useCallback<VisibilityTreeProps["getHierarchyDefinition"]>(
-    (props) => {
-      return new CategoriesTreeDefinition({ ...props, viewType: activeView.view.is2d() ? "2d" : "3d" });
-    },
-    [activeView],
-  );
-
-  const getSearchFilteredPaths = useMemo<VisibilityTreeProps["getFilteredPaths"] | undefined>(() => {
-    setFilteringError(undefined);
-    if (!filter) {
-      return undefined;
-    }
-    return async ({ imodelAccess }) => {
-      onFeatureUsed({ featureId: "filtering", reportInteraction: true });
-      try {
-        return await CategoriesTreeDefinition.createInstanceKeyPaths({ imodelAccess, label: filter, viewType: activeView.view.is2d() ? "2d" : "3d" });
-      } catch (e) {
-        const newError = FilterLimitExceededError ? "tooManyFilterMatches" : "unknownFilterError";
-        if (newError !== "tooManyFilterMatches") {
-          const feature = e instanceof Error && e.message.includes("query too long to execute or server is too busy") ? "error-timeout" : "error-unknown";
-          onFeatureUsed({ featureId: feature, reportInteraction: false });
-        }
-        setFilteringError(newError);
-        return [];
-      }
-    };
-  }, [filter, activeView, onFeatureUsed]);
-=======
   const { categoriesTreeProps, rendererProps } = useCategoriesTree({
     filter,
     activeView,
   });
->>>>>>> 8d930685
 
   return (
     <VisibilityTree
