--- conflicted
+++ resolved
@@ -285,15 +285,7 @@
   }
   ```
 
-<<<<<<< HEAD
-- **Apply custom logic to generate instance keys**: Generate instance keys using custom implementation. For example: query elements that have specified filter in their user label and provide them as targetItems.
-=======
-  <!-- END EXTRACTION -->
-
 - **Apply custom logic to generate instance keys**: Generate instance keys using custom implementation. For example: only apply the given filter string to `bis.Subject` and `bis.Model` instances, but not others (`bis.Category`, `bis.GeometricElement`).
-  <!-- [[include: [TreeWidget.GetFilteredPathsComponentWithFilterAndTargetItemsExample], tsx]] -->
-  <!-- BEGIN EXTRACTION -->
->>>>>>> 4157251f
 
   ```tsx
   function CustomModelsTreeComponentWithFilterAndTargetItems({
@@ -323,9 +315,9 @@
                 e.ECInstanceId Id,
                 COALESCE(e.UserLabel, e.CodeValue) Label
               FROM BisCore.Subject e
-  
+
               UNION ALL
-  
+
               SELECT
                 ec_classname(m.ECClassId, 's.c') ClassName,
                 m.ECInstanceId Id,
@@ -363,22 +355,11 @@
     );
   }
   ```
-<<<<<<< HEAD
-=======
-
-  <!-- END EXTRACTION -->
->>>>>>> 4157251f
 
 Use `getSubTreePaths` when you need to restrict the visible hierarchy to a specific sub-tree of nodes, without changing how filtering works. Here is an example use case:
 
 **Restrict the hierarchy to a sub-tree and keep the default filtering logic**: You already have a list of `InstanceKey` items that should remain in the tree. Pass them as `targetItems` to `createInstanceKeyPaths`. This will restrict the hierarchy to a sub-tree, but filtering will work as before.
 
-<<<<<<< HEAD
-=======
-<!-- [[include: [TreeWidget.GetSubTreePathsComponentWithTargetItemsExample], tsx]] -->
-<!-- BEGIN EXTRACTION -->
-
->>>>>>> 4157251f
 ```tsx
 type UseModelsTreeProps = Props<typeof useModelsTree>;
 type GetSubTreePathsType = NonNullable<UseModelsTreeProps["getSubTreePaths"]>;
@@ -418,11 +399,6 @@
 }
 ```
 
-<<<<<<< HEAD
-=======
-<!-- END EXTRACTION -->
-
->>>>>>> 4157251f
 ### Categories tree
 
 The component, based on the active view, renders a hierarchy of either spatial (3d) or drawing (2d) categories. The hierarchy consists of two levels - the category (spatial or drawing) and its sub-categories. There's also a header that renders categories search box and various visibility control buttons.
