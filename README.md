--- conflicted
+++ resolved
@@ -21,17 +21,9 @@
 
 ### iTwin.js@^2 Compatible
 
-<<<<<<< HEAD
-| Name                               | Folder                                                        | Changelog                                                        | Version                                                                                                                                                |
-| ---------------------------------- | ------------------------------------------------------------- | ---------------------------------------------------------------- | ------------------------------------------------------------------------------------------------------------------------------------------------------ |
-| @bentley/imodel-content-tree-react | [imodel-content-tree](./packages/bentley/imodel-content-tree) | [changelog](./packages/bentley/imodel-content-tree/CHANGELOG.md) | [![npm version](https://badge.fury.io/js/%40bentley%2Fimodel-content-tree-react.svg)](https://badge.fury.io/js/%40bentley%2Fimodel-content-tree-react) |
-| @bentley/imodel-react-hooks        | [imodel-react-hooks](./packages/bentley/imodel-react-hooks)   | [changelog](./packages/bentley/imodel-react-hooks/CHANGELOG.md)  | [![npm version](https://badge.fury.io/js/%40bentley%2Fimodel-react-hooks.svg)](https://badge.fury.io/js/%40bentley%2Fimodel-react-hooks)               |
-=======
 | Name                        | Folder                                                      | Changelog                                                       | Version                                                                                                                                  |
 | --------------------------- | ----------------------------------------------------------- | --------------------------------------------------------------- | ---------------------------------------------------------------------------------------------------------------------------------------- |
 | @bentley/imodel-react-hooks | [imodel-react-hooks](./packages/bentley/imodel-react-hooks) | [changelog](./packages/bentley/imodel-react-hooks/CHANGELOG.md) | [![npm version](https://badge.fury.io/js/%40bentley%2Fimodel-react-hooks.svg)](https://badge.fury.io/js/%40bentley%2Fimodel-react-hooks) |
-| @bentley/geo-tools-react    | [geo-tools](./packages/bentley/geo-tools)                   | [changelog](./packages/bentley/geo-tools/CHANGELOG.md)          | [![npm version](https://badge.fury.io/js/%40bentley%2Fgeo-tools-react.svg)](https://badge.fury.io/js/%40bentley%2Fgeo-tools-react)       |
->>>>>>> 9892350e
 
 ### Archived
 
