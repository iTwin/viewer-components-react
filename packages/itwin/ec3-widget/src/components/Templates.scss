/*---------------------------------------------------------------------------------------------
* Copyright (c) Bentley Systems, Incorporated. All rights reserved.
* See LICENSE.md in the project root for license terms and full copyright notice.
*--------------------------------------------------------------------------------------------*/

.ec3w {
  &-scrollable-table {
    overflow-y: scroll;
    max-height: 90%;
  }

  &-reports-table {
    :hover {
      cursor: pointer;
    }
  }

  &-searchbox-container {
    display: inline-flex;
    justify-content: right;
  }

  &-template-container {
    display: flex;
    flex-direction: column;
    gap: var(--iui-size-s);
    margin-bottom: var(--iui-size-l);
    max-height: 80%;
  }

  &-button-center {
    align-self: center;
  }
}

.ec3w-templates-list-container {
  display: flex;
  flex-direction: column;
  flex-grow: 1;
  min-height: 0;

  .ec3w-toolbar {
    display: flex;
    justify-content: space-between;
    gap: var(--iui-size-xs);
    border-bottom: 1px solid var(--iui-color-border-subtle);
    padding-bottom: var(--iui-size-s);
    flex-wrap: wrap;
    .ec3w-toolbar-left {
      display: flex;
      gap: var(--iui-size-xs);
      flex-wrap: wrap;
    }
  }

  .ec3w-search-bar-container {
<<<<<<< HEAD
    display: flex;
    flex-basis: $iui-3xl;
=======
    flex-basis: var(--iui-size-3xl);
>>>>>>> ec217e0f
    flex-shrink: 1;
    flex-grow: 1;
  }

  .ec3w-templates-list {
    display: flex;
    flex-direction: column;
    overflow-y: overlay;
    gap: 7.5px;
    margin-top: 7.5px;
  }
}<|MERGE_RESOLUTION|>--- conflicted
+++ resolved
@@ -54,12 +54,8 @@
   }
 
   .ec3w-search-bar-container {
-<<<<<<< HEAD
     display: flex;
-    flex-basis: $iui-3xl;
-=======
     flex-basis: var(--iui-size-3xl);
->>>>>>> ec217e0f
     flex-shrink: 1;
     flex-grow: 1;
   }
