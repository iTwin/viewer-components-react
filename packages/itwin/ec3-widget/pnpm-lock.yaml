lockfileVersion: '9.0'

settings:
  autoInstallPeers: true
  excludeLinksFromLockfile: false

<<<<<<< HEAD
dependencies:
  '@itwin/insights-client':
    specifier: ^0.10.1
    version: 0.10.1
  '@itwin/itwinui-icons-react':
    specifier: ^2.4.0
    version: 2.4.0(react-dom@17.0.0)(react@17.0.0)
  '@itwin/itwinui-react':
    specifier: ^2.12.0
    version: 2.12.0(react-dom@17.0.0)(react@17.0.0)
  classnames:
    specifier: ^2.3.1
    version: 2.3.1
  simple-react-validator:
    specifier: ^1.6.1
    version: 1.6.1

devDependencies:
  '@faker-js/faker':
    specifier: ^6.3.1
    version: 6.3.1
  '@itwin/appui-abstract':
    specifier: ^4.0.0
    version: 4.0.0(@itwin/core-bentley@4.0.0)
  '@itwin/appui-layout-react':
    specifier: ^4.0.0
    version: 4.0.0(@itwin/appui-abstract@4.0.0)(@itwin/core-bentley@4.0.0)(@itwin/core-react@4.0.0)(@types/react@17.0.38)(react-dom@17.0.0)(react@17.0.0)
  '@itwin/appui-react':
    specifier: ^4.0.0
    version: 4.0.0(@itwin/appui-abstract@4.0.0)(@itwin/appui-layout-react@4.0.0)(@itwin/components-react@4.0.0)(@itwin/core-bentley@4.0.0)(@itwin/core-common@4.0.0)(@itwin/core-frontend@4.0.0)(@itwin/core-geometry@4.0.0)(@itwin/core-quantity@4.0.0)(@itwin/core-react@4.0.0)(@itwin/core-telemetry@4.0.0)(@itwin/imodel-components-react@4.0.0)(react-dom@17.0.0)(react-redux@7.2.2)(react@17.0.0)(redux@4.1.0)
  '@itwin/build-tools':
    specifier: ^4.0.0
    version: 4.0.0(@types/node@18.18.10)
  '@itwin/components-react':
    specifier: ^4.0.0
    version: 4.0.0(@itwin/appui-abstract@4.0.0)(@itwin/core-bentley@4.0.0)(@itwin/core-react@4.0.0)(react-dom@17.0.0)(react@17.0.0)
  '@itwin/core-bentley':
    specifier: ^4.0.0
    version: 4.0.0
  '@itwin/core-common':
    specifier: ^4.0.0
    version: 4.0.0(@itwin/core-bentley@4.0.0)(@itwin/core-geometry@4.0.0)
  '@itwin/core-frontend':
    specifier: ^4.0.0
    version: 4.0.0(@itwin/appui-abstract@4.0.0)(@itwin/core-bentley@4.0.0)(@itwin/core-common@4.0.0)(@itwin/core-geometry@4.0.0)(@itwin/core-orbitgt@4.0.0)(@itwin/core-quantity@4.0.0)
  '@itwin/core-geometry':
    specifier: ^4.0.0
    version: 4.0.0
  '@itwin/core-markup':
    specifier: ^4.0.0
    version: 4.0.0(@itwin/core-bentley@4.0.0)(@itwin/core-common@4.0.0)(@itwin/core-frontend@4.0.0)(@itwin/core-geometry@4.0.0)
  '@itwin/core-orbitgt':
    specifier: ^4.0.0
    version: 4.0.0
  '@itwin/core-quantity':
    specifier: ^4.0.0
    version: 4.0.0(@itwin/core-bentley@4.0.0)
  '@itwin/core-react':
    specifier: ^4.0.0
    version: 4.0.0(@itwin/appui-abstract@4.0.0)(@itwin/core-bentley@4.0.0)(react-dom@17.0.0)(react@17.0.0)
  '@itwin/core-telemetry':
    specifier: ^4.0.0
    version: 4.0.0(@itwin/core-geometry@4.0.0)
  '@itwin/ecschema-metadata':
    specifier: ^4.0.0
    version: 4.0.0(@itwin/core-bentley@4.0.0)(@itwin/core-quantity@4.0.0)
  '@itwin/eslint-plugin':
    specifier: ^3.7.8
    version: 3.7.8(eslint@7.32.0)(typescript@4.6.2)
  '@itwin/imodel-components-react':
    specifier: ^4.0.0
    version: 4.0.0(@itwin/appui-abstract@4.0.0)(@itwin/components-react@4.0.0)(@itwin/core-bentley@4.0.0)(@itwin/core-common@4.0.0)(@itwin/core-frontend@4.0.0)(@itwin/core-geometry@4.0.0)(@itwin/core-quantity@4.0.0)(@itwin/core-react@4.0.0)(react-dom@17.0.0)(react@17.0.0)
  '@itwin/presentation-common':
    specifier: ^4.0.0
    version: 4.0.0(@itwin/core-bentley@4.0.0)(@itwin/core-common@4.0.0)(@itwin/core-quantity@4.0.0)(@itwin/ecschema-metadata@4.0.0)
  '@itwin/presentation-frontend':
    specifier: ^4.0.0
    version: 4.0.0(@itwin/core-bentley@4.0.0)(@itwin/core-common@4.0.0)(@itwin/core-frontend@4.0.0)(@itwin/core-quantity@4.0.0)(@itwin/ecschema-metadata@4.0.0)(@itwin/presentation-common@4.0.0)
  '@itwin/webgl-compatibility':
    specifier: ^4.0.0
    version: 4.0.0
  '@testing-library/dom':
    specifier: ^8.12.0
    version: 8.12.0
  '@testing-library/jest-dom':
    specifier: ^5.16.3
    version: 5.16.3
  '@testing-library/react':
    specifier: ^12.1.4
    version: 12.1.4(react-dom@17.0.0)(react@17.0.0)
  '@testing-library/user-event':
    specifier: ^14.1.1
    version: 14.1.1(@testing-library/dom@8.12.0)
  '@types/jest':
    specifier: ^27.5.2
    version: 27.5.2
  '@types/node':
    specifier: ^18.18.10
    version: 18.18.10
  '@types/react':
    specifier: ^17.0.38
    version: 17.0.38
  '@types/testing-library__jest-dom':
    specifier: ^5.14.3
    version: 5.14.3
  '@typescript-eslint/eslint-plugin':
    specifier: ^5.60.0
    version: 5.60.0(@typescript-eslint/parser@5.10.1)(eslint@7.32.0)(typescript@4.6.2)
  '@typescript-eslint/parser':
    specifier: ^5.10.1
    version: 5.10.1(eslint@7.32.0)(typescript@4.6.2)
  cpx2:
    specifier: ^3.0.0
    version: 3.0.0
  eslint:
    specifier: ^7.32.0
    version: 7.32.0
  jest:
    specifier: ^27.5.1
    version: 27.5.1
  jest-cli:
    specifier: ^27.5.1
    version: 27.5.1
  jest-transform-stub:
    specifier: ^2.0.0
    version: 2.0.0
  react:
    specifier: ^17.0.0
    version: 17.0.0
  react-dom:
    specifier: ^17.0.0
    version: 17.0.0(react@17.0.0)
  react-redux:
    specifier: ^7.2.2
    version: 7.2.2(react-dom@17.0.0)(react@17.0.0)(redux@4.1.0)
  redux:
    specifier: ^4.1.0
    version: 4.1.0
  rimraf:
    specifier: ^3.0.2
    version: 3.0.2
  ts-jest:
    specifier: ^27.1.3
    version: 27.1.3(@babel/core@7.23.6)(@types/jest@27.5.2)(jest@27.5.1)(typescript@4.6.2)
  typemoq:
    specifier: ^2.1.0
    version: 2.1.0
  typescript:
    specifier: ~4.6.0
    version: 4.6.2
=======
importers:

  .:
    dependencies:
      '@itwin/insights-client':
        specifier: ^0.4.0
        version: 0.4.0
      '@itwin/itwinui-icons-react':
        specifier: ^2.4.0
        version: 2.4.0(react-dom@17.0.0)(react@17.0.0)
      '@itwin/itwinui-react':
        specifier: ^2.12.0
        version: 2.12.0(react-dom@17.0.0)(react@17.0.0)
      classnames:
        specifier: ^2.3.1
        version: 2.3.1
      simple-react-validator:
        specifier: ^1.6.1
        version: 1.6.1
    devDependencies:
      '@faker-js/faker':
        specifier: ^6.3.1
        version: 6.3.1
      '@itwin/appui-abstract':
        specifier: ^4.0.0
        version: 4.0.0(@itwin/core-bentley@4.0.0)
      '@itwin/appui-layout-react':
        specifier: ^4.0.0
        version: 4.0.0(@itwin/appui-abstract@4.0.0)(@itwin/core-bentley@4.0.0)(@itwin/core-react@4.0.0)(@types/react@17.0.38)(react-dom@17.0.0)(react@17.0.0)
      '@itwin/appui-react':
        specifier: ^4.0.0
        version: 4.0.0(@itwin/appui-abstract@4.0.0)(@itwin/appui-layout-react@4.0.0)(@itwin/components-react@4.0.0)(@itwin/core-bentley@4.0.0)(@itwin/core-common@4.0.0)(@itwin/core-frontend@4.0.0)(@itwin/core-geometry@4.0.0)(@itwin/core-quantity@4.0.0)(@itwin/core-react@4.0.0)(@itwin/core-telemetry@4.0.0)(@itwin/imodel-components-react@4.0.0)(react-dom@17.0.0)(react-redux@7.2.2)(react@17.0.0)(redux@4.1.0)
      '@itwin/build-tools':
        specifier: ^4.0.0
        version: 4.0.0(@types/node@18.18.10)
      '@itwin/components-react':
        specifier: ^4.0.0
        version: 4.0.0(@itwin/appui-abstract@4.0.0)(@itwin/core-bentley@4.0.0)(@itwin/core-react@4.0.0)(react-dom@17.0.0)(react@17.0.0)
      '@itwin/core-bentley':
        specifier: ^4.0.0
        version: 4.0.0
      '@itwin/core-common':
        specifier: ^4.0.0
        version: 4.0.0(@itwin/core-bentley@4.0.0)(@itwin/core-geometry@4.0.0)
      '@itwin/core-frontend':
        specifier: ^4.0.0
        version: 4.0.0(@itwin/appui-abstract@4.0.0)(@itwin/core-bentley@4.0.0)(@itwin/core-common@4.0.0)(@itwin/core-geometry@4.0.0)(@itwin/core-orbitgt@4.0.0)(@itwin/core-quantity@4.0.0)
      '@itwin/core-geometry':
        specifier: ^4.0.0
        version: 4.0.0
      '@itwin/core-markup':
        specifier: ^4.0.0
        version: 4.0.0(@itwin/core-bentley@4.0.0)(@itwin/core-common@4.0.0)(@itwin/core-frontend@4.0.0)(@itwin/core-geometry@4.0.0)
      '@itwin/core-orbitgt':
        specifier: ^4.0.0
        version: 4.0.0
      '@itwin/core-quantity':
        specifier: ^4.0.0
        version: 4.0.0(@itwin/core-bentley@4.0.0)
      '@itwin/core-react':
        specifier: ^4.0.0
        version: 4.0.0(@itwin/appui-abstract@4.0.0)(@itwin/core-bentley@4.0.0)(react-dom@17.0.0)(react@17.0.0)
      '@itwin/core-telemetry':
        specifier: ^4.0.0
        version: 4.0.0(@itwin/core-geometry@4.0.0)
      '@itwin/ecschema-metadata':
        specifier: ^4.0.0
        version: 4.0.0(@itwin/core-bentley@4.0.0)(@itwin/core-quantity@4.0.0)
      '@itwin/eslint-plugin':
        specifier: ^3.7.8
        version: 3.7.8(eslint@7.32.0)(typescript@4.6.2)
      '@itwin/imodel-components-react':
        specifier: ^4.0.0
        version: 4.0.0(@itwin/appui-abstract@4.0.0)(@itwin/components-react@4.0.0)(@itwin/core-bentley@4.0.0)(@itwin/core-common@4.0.0)(@itwin/core-frontend@4.0.0)(@itwin/core-geometry@4.0.0)(@itwin/core-quantity@4.0.0)(@itwin/core-react@4.0.0)(react-dom@17.0.0)(react@17.0.0)
      '@itwin/presentation-common':
        specifier: ^4.0.0
        version: 4.0.0(@itwin/core-bentley@4.0.0)(@itwin/core-common@4.0.0)(@itwin/core-quantity@4.0.0)(@itwin/ecschema-metadata@4.0.0)
      '@itwin/presentation-frontend':
        specifier: ^4.0.0
        version: 4.0.0(@itwin/core-bentley@4.0.0)(@itwin/core-common@4.0.0)(@itwin/core-frontend@4.0.0)(@itwin/core-quantity@4.0.0)(@itwin/ecschema-metadata@4.0.0)(@itwin/presentation-common@4.0.0)
      '@itwin/webgl-compatibility':
        specifier: ^4.0.0
        version: 4.0.0
      '@testing-library/dom':
        specifier: ^8.12.0
        version: 8.12.0
      '@testing-library/jest-dom':
        specifier: ^5.16.3
        version: 5.16.3
      '@testing-library/react':
        specifier: ^12.1.4
        version: 12.1.4(react-dom@17.0.0)(react@17.0.0)
      '@testing-library/user-event':
        specifier: ^14.1.1
        version: 14.1.1(@testing-library/dom@8.12.0)
      '@types/jest':
        specifier: ^27.5.2
        version: 27.5.2
      '@types/node':
        specifier: ^18.18.10
        version: 18.18.10
      '@types/react':
        specifier: ^17.0.38
        version: 17.0.38
      '@types/testing-library__jest-dom':
        specifier: ^5.14.3
        version: 5.14.3
      '@typescript-eslint/eslint-plugin':
        specifier: ^5.60.0
        version: 5.60.0(@typescript-eslint/parser@5.10.1)(eslint@7.32.0)(typescript@4.6.2)
      '@typescript-eslint/parser':
        specifier: ^5.10.1
        version: 5.10.1(eslint@7.32.0)(typescript@4.6.2)
      cpx2:
        specifier: ^3.0.0
        version: 3.0.0
      eslint:
        specifier: ^7.32.0
        version: 7.32.0
      jest:
        specifier: ^27.5.1
        version: 27.5.1
      jest-cli:
        specifier: ^27.5.1
        version: 27.5.1
      jest-transform-stub:
        specifier: ^2.0.0
        version: 2.0.0
      react:
        specifier: ^17.0.0
        version: 17.0.0
      react-dom:
        specifier: ^17.0.0
        version: 17.0.0(react@17.0.0)
      react-redux:
        specifier: ^7.2.2
        version: 7.2.2(react-dom@17.0.0)(react@17.0.0)(redux@4.1.0)
      redux:
        specifier: ^4.1.0
        version: 4.1.0
      rimraf:
        specifier: ^3.0.2
        version: 3.0.2
      ts-jest:
        specifier: ^27.1.3
        version: 27.1.3(@babel/core@7.23.6)(@types/jest@27.5.2)(jest@27.5.1)(typescript@4.6.2)
      typemoq:
        specifier: ^2.1.0
        version: 2.1.0
      typescript:
        specifier: ~4.6.0
        version: 4.6.2

packages:

  '@aashutoshrathi/word-wrap@1.2.6':
    resolution: {integrity: sha512-1Yjs2SvM8TflER/OD3cOjhWWOZb58A2t7wpE2S9XfBYTiIl+XFhQG2bjy4Pu1I+EAlCNUzRDYDdFwFYUKvXcIA==}
    engines: {node: '>=0.10.0'}

  '@ampproject/remapping@2.2.1':
    resolution: {integrity: sha512-lFMjJTrFL3j7L9yBxwYfCq2k6qqwHyzuUl/XBnif78PWTJYyL/dfowQHWE3sp6U6ZzqWiiIZnpTMO96zhkjwtg==}
    engines: {node: '>=6.0.0'}

  '@azure/abort-controller@1.1.0':
    resolution: {integrity: sha512-TrRLIoSQVzfAJX9H1JeFjzAoDGcoK1IYX1UImfceTZpsyYfWr09Ss1aHW1y5TrrR3iq6RZLBwJ3E24uwPhwahw==}
    engines: {node: '>=12.0.0'}

  '@azure/core-auth@1.5.0':
    resolution: {integrity: sha512-udzoBuYG1VBoHVohDTrvKjyzel34zt77Bhp7dQntVGGD0ehVq48owENbBG8fIgkHRNUBQH5k1r0hpoMu5L8+kw==}
    engines: {node: '>=14.0.0'}

  '@azure/core-http@3.0.4':
    resolution: {integrity: sha512-Fok9VVhMdxAFOtqiiAtg74fL0UJkt0z3D+ouUUxcRLzZNBioPRAMJFVxiWoJljYpXsRi4GDQHzQHDc9AiYaIUQ==}
    engines: {node: '>=14.0.0'}

  '@azure/core-lro@2.5.4':
    resolution: {integrity: sha512-3GJiMVH7/10bulzOKGrrLeG/uCBH/9VtxqaMcB9lIqAeamI/xYQSHJL/KcsLDuH+yTjYpro/u6D/MuRe4dN70Q==}
    engines: {node: '>=14.0.0'}

  '@azure/core-paging@1.5.0':
    resolution: {integrity: sha512-zqWdVIt+2Z+3wqxEOGzR5hXFZ8MGKK52x4vFLw8n58pR6ZfKRx3EXYTxTaYxYHc/PexPUTyimcTWFJbji9Z6Iw==}
    engines: {node: '>=14.0.0'}

  '@azure/core-tracing@1.0.0-preview.13':
    resolution: {integrity: sha512-KxDlhXyMlh2Jhj2ykX6vNEU0Vou4nHr025KoSEiz7cS3BNiHNaZcdECk/DmLkEB0as5T7b/TpRcehJ5yV6NeXQ==}
    engines: {node: '>=12.0.0'}

  '@azure/core-util@1.6.1':
    resolution: {integrity: sha512-h5taHeySlsV9qxuK64KZxy4iln1BtMYlNt5jbuEFN3UFSAd1EwKg/Gjl5a6tZ/W8t6li3xPnutOx7zbDyXnPmQ==}
    engines: {node: '>=16.0.0'}

  '@azure/logger@1.0.4':
    resolution: {integrity: sha512-ustrPY8MryhloQj7OWGe+HrYx+aoiOxzbXTtgblbV3xwCqpzUK36phH3XNHQKj3EPonyFUuDTfR3qFhTEAuZEg==}
    engines: {node: '>=14.0.0'}

  '@azure/storage-blob@12.13.0':
    resolution: {integrity: sha512-t3Q2lvBMJucgTjQcP5+hvEJMAsJSk0qmAnjDLie2td017IiduZbbC9BOcFfmwzR6y6cJdZOuewLCNFmEx9IrXA==}
    engines: {node: '>=14.0.0'}

  '@babel/code-frame@7.12.11':
    resolution: {integrity: sha512-Zt1yodBx1UcyiePMSkWnU4hPqhwq7hGi2nFL1LeA3EUl+q2LQx16MISgJ0+z7dnmgvP9QtIleuETGOiOH1RcIw==}

  '@babel/code-frame@7.23.5':
    resolution: {integrity: sha512-CgH3s1a96LipHCmSUmYFPwY7MNx8C3avkq7i4Wl3cfa662ldtUe4VM1TPXX70pfmrlWTb6jLqTYrZyT2ZTJBgA==}
    engines: {node: '>=6.9.0'}

  '@babel/compat-data@7.23.5':
    resolution: {integrity: sha512-uU27kfDRlhfKl+w1U6vp16IuvSLtjAxdArVXPa9BvLkrr7CYIsxH5adpHObeAGY/41+syctUWOZ140a2Rvkgjw==}
    engines: {node: '>=6.9.0'}

  '@babel/core@7.23.6':
    resolution: {integrity: sha512-FxpRyGjrMJXh7X3wGLGhNDCRiwpWEF74sKjTLDJSG5Kyvow3QZaG0Adbqzi9ZrVjTWpsX+2cxWXD71NMg93kdw==}
    engines: {node: '>=6.9.0'}

  '@babel/generator@7.23.6':
    resolution: {integrity: sha512-qrSfCYxYQB5owCmGLbl8XRpX1ytXlpueOb0N0UmQwA073KZxejgQTzAmJezxvpwQD9uGtK2shHdi55QT+MbjIw==}
    engines: {node: '>=6.9.0'}

  '@babel/helper-compilation-targets@7.23.6':
    resolution: {integrity: sha512-9JB548GZoQVmzrFgp8o7KxdgkTGm6xs9DW0o/Pim72UDjzr5ObUQ6ZzYPqA+g9OTS2bBQoctLJrky0RDCAWRgQ==}
    engines: {node: '>=6.9.0'}

  '@babel/helper-environment-visitor@7.22.20':
    resolution: {integrity: sha512-zfedSIzFhat/gFhWfHtgWvlec0nqB9YEIVrpuwjruLlXfUSnA8cJB0miHKwqDnQ7d32aKo2xt88/xZptwxbfhA==}
    engines: {node: '>=6.9.0'}

  '@babel/helper-function-name@7.23.0':
    resolution: {integrity: sha512-OErEqsrxjZTJciZ4Oo+eoZqeW9UIiOcuYKRJA4ZAgV9myA+pOXhhmpfNCKjEH/auVfEYVFJ6y1Tc4r0eIApqiw==}
    engines: {node: '>=6.9.0'}

  '@babel/helper-hoist-variables@7.22.5':
    resolution: {integrity: sha512-wGjk9QZVzvknA6yKIUURb8zY3grXCcOZt+/7Wcy8O2uctxhplmUPkOdlgoNhmdVee2c92JXbf1xpMtVNbfoxRw==}
    engines: {node: '>=6.9.0'}

  '@babel/helper-module-imports@7.22.15':
    resolution: {integrity: sha512-0pYVBnDKZO2fnSPCrgM/6WMc7eS20Fbok+0r88fp+YtWVLZrp4CkafFGIp+W0VKw4a22sgebPT99y+FDNMdP4w==}
    engines: {node: '>=6.9.0'}

  '@babel/helper-module-transforms@7.23.3':
    resolution: {integrity: sha512-7bBs4ED9OmswdfDzpz4MpWgSrV7FXlc3zIagvLFjS5H+Mk7Snr21vQ6QwrsoCGMfNC4e4LQPdoULEt4ykz0SRQ==}
    engines: {node: '>=6.9.0'}
    peerDependencies:
      '@babel/core': ^7.0.0

  '@babel/helper-plugin-utils@7.22.5':
    resolution: {integrity: sha512-uLls06UVKgFG9QD4OeFYLEGteMIAa5kpTPcFL28yuCIIzsf6ZyKZMllKVOCZFhiZ5ptnwX4mtKdWCBE/uT4amg==}
    engines: {node: '>=6.9.0'}

  '@babel/helper-simple-access@7.22.5':
    resolution: {integrity: sha512-n0H99E/K+Bika3++WNL17POvo4rKWZ7lZEp1Q+fStVbUi8nxPQEBOlTmCOxW/0JsS56SKKQ+ojAe2pHKJHN35w==}
    engines: {node: '>=6.9.0'}

  '@babel/helper-split-export-declaration@7.22.6':
    resolution: {integrity: sha512-AsUnxuLhRYsisFiaJwvp1QF+I3KjD5FOxut14q/GzovUe6orHLesW2C7d754kRm53h5gqrz6sFl6sxc4BVtE/g==}
    engines: {node: '>=6.9.0'}

  '@babel/helper-string-parser@7.23.4':
    resolution: {integrity: sha512-803gmbQdqwdf4olxrX4AJyFBV/RTr3rSmOj0rKwesmzlfhYNDEs+/iOcznzpNWlJlIlTJC2QfPFcHB6DlzdVLQ==}
    engines: {node: '>=6.9.0'}

  '@babel/helper-validator-identifier@7.22.20':
    resolution: {integrity: sha512-Y4OZ+ytlatR8AI+8KZfKuL5urKp7qey08ha31L8b3BwewJAoJamTzyvxPR/5D+KkdJCGPq/+8TukHBlY10FX9A==}
    engines: {node: '>=6.9.0'}

  '@babel/helper-validator-option@7.23.5':
    resolution: {integrity: sha512-85ttAOMLsr53VgXkTbkx8oA6YTfT4q7/HzXSLEYmjcSTJPMPQtvq1BD79Byep5xMUYbGRzEpDsjUf3dyp54IKw==}
    engines: {node: '>=6.9.0'}

  '@babel/helpers@7.23.6':
    resolution: {integrity: sha512-wCfsbN4nBidDRhpDhvcKlzHWCTlgJYUUdSJfzXb2NuBssDSIjc3xcb+znA7l+zYsFljAcGM0aFkN40cR3lXiGA==}
    engines: {node: '>=6.9.0'}

  '@babel/highlight@7.23.4':
    resolution: {integrity: sha512-acGdbYSfp2WheJoJm/EBBBLh/ID8KDc64ISZ9DYtBmC8/Q204PZJLHyzeB5qMzJ5trcOkybd78M4x2KWsUq++A==}
    engines: {node: '>=6.9.0'}

  '@babel/parser@7.23.6':
    resolution: {integrity: sha512-Z2uID7YJ7oNvAI20O9X0bblw7Qqs8Q2hFy0R9tAfnfLkp5MW0UH9eUvnDSnFwKZ0AvgS1ucqR4KzvVHgnke1VQ==}
    engines: {node: '>=6.0.0'}
    hasBin: true

  '@babel/plugin-syntax-async-generators@7.8.4':
    resolution: {integrity: sha512-tycmZxkGfZaxhMRbXlPXuVFpdWlXpir2W4AMhSJgRKzk/eDlIXOhb2LHWoLpDF7TEHylV5zNhykX6KAgHJmTNw==}
    peerDependencies:
      '@babel/core': ^7.0.0-0

  '@babel/plugin-syntax-bigint@7.8.3':
    resolution: {integrity: sha512-wnTnFlG+YxQm3vDxpGE57Pj0srRU4sHE/mDkt1qv2YJJSeUAec2ma4WLUnUPeKjyrfntVwe/N6dCXpU+zL3Npg==}
    peerDependencies:
      '@babel/core': ^7.0.0-0

  '@babel/plugin-syntax-class-properties@7.12.13':
    resolution: {integrity: sha512-fm4idjKla0YahUNgFNLCB0qySdsoPiZP3iQE3rky0mBUtMZ23yDJ9SJdg6dXTSDnulOVqiF3Hgr9nbXvXTQZYA==}
    peerDependencies:
      '@babel/core': ^7.0.0-0

  '@babel/plugin-syntax-import-meta@7.10.4':
    resolution: {integrity: sha512-Yqfm+XDx0+Prh3VSeEQCPU81yC+JWZ2pDPFSS4ZdpfZhp4MkFMaDC1UqseovEKwSUpnIL7+vK+Clp7bfh0iD7g==}
    peerDependencies:
      '@babel/core': ^7.0.0-0

  '@babel/plugin-syntax-json-strings@7.8.3':
    resolution: {integrity: sha512-lY6kdGpWHvjoe2vk4WrAapEuBR69EMxZl+RoGRhrFGNYVK8mOPAW8VfbT/ZgrFbXlDNiiaxQnAtgVCZ6jv30EA==}
    peerDependencies:
      '@babel/core': ^7.0.0-0

  '@babel/plugin-syntax-logical-assignment-operators@7.10.4':
    resolution: {integrity: sha512-d8waShlpFDinQ5MtvGU9xDAOzKH47+FFoney2baFIoMr952hKOLp1HR7VszoZvOsV/4+RRszNY7D17ba0te0ig==}
    peerDependencies:
      '@babel/core': ^7.0.0-0

  '@babel/plugin-syntax-nullish-coalescing-operator@7.8.3':
    resolution: {integrity: sha512-aSff4zPII1u2QD7y+F8oDsz19ew4IGEJg9SVW+bqwpwtfFleiQDMdzA/R+UlWDzfnHFCxxleFT0PMIrR36XLNQ==}
    peerDependencies:
      '@babel/core': ^7.0.0-0

  '@babel/plugin-syntax-numeric-separator@7.10.4':
    resolution: {integrity: sha512-9H6YdfkcK/uOnY/K7/aA2xpzaAgkQn37yzWUMRK7OaPOqOpGS1+n0H5hxT9AUw9EsSjPW8SVyMJwYRtWs3X3ug==}
    peerDependencies:
      '@babel/core': ^7.0.0-0

  '@babel/plugin-syntax-object-rest-spread@7.8.3':
    resolution: {integrity: sha512-XoqMijGZb9y3y2XskN+P1wUGiVwWZ5JmoDRwx5+3GmEplNyVM2s2Dg8ILFQm8rWM48orGy5YpI5Bl8U1y7ydlA==}
    peerDependencies:
      '@babel/core': ^7.0.0-0

  '@babel/plugin-syntax-optional-catch-binding@7.8.3':
    resolution: {integrity: sha512-6VPD0Pc1lpTqw0aKoeRTMiB+kWhAoT24PA+ksWSBrFtl5SIRVpZlwN3NNPQjehA2E/91FV3RjLWoVTglWcSV3Q==}
    peerDependencies:
      '@babel/core': ^7.0.0-0

  '@babel/plugin-syntax-optional-chaining@7.8.3':
    resolution: {integrity: sha512-KoK9ErH1MBlCPxV0VANkXW2/dw4vlbGDrFgz8bmUsBGYkFRcbRwMh6cIJubdPrkxRwuGdtCk0v/wPTKbQgBjkg==}
    peerDependencies:
      '@babel/core': ^7.0.0-0

  '@babel/plugin-syntax-top-level-await@7.14.5':
    resolution: {integrity: sha512-hx++upLv5U1rgYfwe1xBQUhRmU41NEvpUvrp8jkrSCdvGSnM5/qdRMtylJ6PG5OFkBaHkbTAKTnd3/YyESRHFw==}
    engines: {node: '>=6.9.0'}
    peerDependencies:
      '@babel/core': ^7.0.0-0

  '@babel/plugin-syntax-typescript@7.23.3':
    resolution: {integrity: sha512-9EiNjVJOMwCO+43TqoTrgQ8jMwcAd0sWyXi9RPfIsLTj4R2MADDDQXELhffaUx/uJv2AYcxBgPwH6j4TIA4ytQ==}
    engines: {node: '>=6.9.0'}
    peerDependencies:
      '@babel/core': ^7.0.0-0

  '@babel/runtime@7.23.6':
    resolution: {integrity: sha512-zHd0eUrf5GZoOWVCXp6koAKQTfZV07eit6bGPmJgnZdnSAvvZee6zniW2XMF7Cmc4ISOOnPy3QaSiIJGJkVEDQ==}
    engines: {node: '>=6.9.0'}

  '@babel/template@7.22.15':
    resolution: {integrity: sha512-QPErUVm4uyJa60rkI73qneDacvdvzxshT3kksGqlGWYdOTIUOwJ7RDUL8sGqslY1uXWSL6xMFKEXDS3ox2uF0w==}
    engines: {node: '>=6.9.0'}

  '@babel/traverse@7.23.6':
    resolution: {integrity: sha512-czastdK1e8YByZqezMPFiZ8ahwVMh/ESl9vPgvgdB9AmFMGP5jfpFax74AQgl5zj4XHzqeYAg2l8PuUeRS1MgQ==}
    engines: {node: '>=6.9.0'}

  '@babel/types@7.23.6':
    resolution: {integrity: sha512-+uarb83brBzPKN38NX1MkB6vb6+mwvR6amUulqAE7ccQw1pEl+bCia9TbdG1lsnFP7lZySvUn37CHyXQdfTwzg==}
    engines: {node: '>=6.9.0'}

  '@bcoe/v8-coverage@0.2.3':
    resolution: {integrity: sha512-0hYQ8SB4Db5zvZB4axdMHGwEaQjkZzFjQiN9LVYvIFB2nSUHW9tYpxWriPrWDASIxiaXax83REcLxuSdnGPZtw==}

  '@bentley/icons-generic-webfont@1.0.34':
    resolution: {integrity: sha512-5zZgs+himE2vjf39CVlDXMHCFAwSfcoORqJBk3Vji8QVCF8AIX4IX2DO6HlsIAM7szxMNqhz1kd07Xfppro6MA==}

  '@bentley/icons-generic@1.0.34':
    resolution: {integrity: sha512-IIs1wDcY2oZ8tJ3EZRw0U51M+0ZL3MvwoDYYmhUXaa9/UZqpFoOyLBGaxjirQteWXqTIMm3mFvmC+Nbn1ok4Iw==}

  '@es-joy/jsdoccomment@0.9.0-alpha.1':
    resolution: {integrity: sha512-Clxxc0PwpISoYYBibA+1L2qFJ7gvFVhI2Hos87S06K+Q0cXdOhZQJNKWuaQGPAeHjZEuUB/YoWOfwjuF2wirqA==}
    engines: {node: '>=12.0.0'}

  '@eslint-community/eslint-utils@4.4.0':
    resolution: {integrity: sha512-1/sA4dwrzBAyeUoQ6oxahHKmrZvsnLCg4RfxW3ZFGGmQkSNQPFNLV9CUEFQP1x9EYXHTo5p6xdhZM1Ne9p/AfA==}
    engines: {node: ^12.22.0 || ^14.17.0 || >=16.0.0}
    peerDependencies:
      eslint: ^6.0.0 || ^7.0.0 || >=8.0.0

  '@eslint-community/regexpp@4.10.0':
    resolution: {integrity: sha512-Cu96Sd2By9mCNTx2iyKOmq10v22jUVQv0lQnlGNy16oE9589yE+QADPbrMGCkA51cKZSg3Pu/aTJVTGfL/qjUA==}
    engines: {node: ^12.0.0 || ^14.0.0 || >=16.0.0}

  '@eslint/eslintrc@0.4.3':
    resolution: {integrity: sha512-J6KFFz5QCYUJq3pf0mjEcCJVERbzv71PUIDczuh9JkwGEzced6CO5ADLHB1rbf/+oPBtoPfMYNOpGDzCANlbXw==}
    engines: {node: ^10.12.0 || >=12.0.0}

  '@faker-js/faker@6.3.1':
    resolution: {integrity: sha512-8YXBE2ZcU/pImVOHX7MWrSR/X5up7t6rPWZlk34RwZEcdr3ua6X+32pSd6XuOQRN+vbuvYNfA6iey8NbrjuMFQ==}
    engines: {node: '>=14.0.0', npm: '>=6.0.0'}

  '@humanwhocodes/config-array@0.5.0':
    resolution: {integrity: sha512-FagtKFz74XrTl7y6HCzQpwDfXP0yhxe9lHLD1UZxjvZIcbyRz8zTFF/yYNfSfzU414eDwZ1SrO0Qvtyf+wFMQg==}
    engines: {node: '>=10.10.0'}

  '@humanwhocodes/object-schema@1.2.1':
    resolution: {integrity: sha512-ZnQMnLV4e7hDlUvw8H+U8ASL02SS2Gn6+9Ac3wGGLIe7+je2AeAOxPY+izIPJDfFDb7eDjev0Us8MO1iFRN8hA==}

  '@istanbuljs/load-nyc-config@1.1.0':
    resolution: {integrity: sha512-VjeHSlIzpv/NyD3N0YuHfXOPDIixcA1q2ZV98wsMqcYlPmv2n3Yb2lYP9XMElnaFVXg5A7YLTeLu6V84uQDjmQ==}
    engines: {node: '>=8'}

  '@istanbuljs/schema@0.1.3':
    resolution: {integrity: sha512-ZXRY4jNvVgSVQ8DL3LTcakaAtXwTVUxE81hslsyD2AtoXW/wVob10HkOJ1X/pAlcI7D+2YoZKg5do8G/w6RYgA==}
    engines: {node: '>=8'}

  '@itwin/appui-abstract@4.0.0':
    resolution: {integrity: sha512-WnzgA3WHn35TKiEMeirmUax4qugJbPZMGe4COMgiZXd809NZiXq7uCnft2Ovi033T3mUbqmvclnMHgb6ryiiog==}
    peerDependencies:
      '@itwin/core-bentley': ^4.0.0

  '@itwin/appui-layout-react@4.0.0':
    resolution: {integrity: sha512-5RtmErWZjbzmnQtwEz9EovyOqeWjirjDwDJKtEaLjEsEBIPenTIk85vUPXFlxFvdIRInB1rvpHBl4S4BTq75UA==}
    peerDependencies:
      '@itwin/appui-abstract': '>=3.7.0'
      '@itwin/core-bentley': '>=3.7.0'
      '@itwin/core-react': ^4.0.0
      react: ^17.0.0 || ^18.0.0
      react-dom: ^17.0.0 || ^18.0.0

  '@itwin/appui-react@4.0.0':
    resolution: {integrity: sha512-4X3v8K1Nr3RwjuI9sszv9fSbr86dS8cWxhtu+i3lTyDJT+vgt3+KEHbC/eBKOeqsJxIcYg3tB3UH+WrfedltqA==}
    peerDependencies:
      '@itwin/appui-abstract': '>=3.7.0'
      '@itwin/appui-layout-react': ^4.0.0
      '@itwin/components-react': ^4.0.0
      '@itwin/core-bentley': '>=3.7.0'
      '@itwin/core-common': '>=3.7.0'
      '@itwin/core-frontend': '>=3.7.0'
      '@itwin/core-geometry': '>=3.7.0'
      '@itwin/core-quantity': '>=3.7.0'
      '@itwin/core-react': ^4.0.0
      '@itwin/core-telemetry': '>=3.7.0'
      '@itwin/imodel-components-react': ^4.0.0
      react: ^17.0.0 || ^18.0.0
      react-dom: ^17.0.0 || ^18.0.0
      react-redux: ^7.2.2
      redux: ^4.1.0

  '@itwin/build-tools@4.0.0':
    resolution: {integrity: sha512-dxWFf2LIxwW0FA+HTOj9zzB/cE5G/3XxkVK4HCJaGF9Fz2Ic+qs20nv18Sm2Suty2/gtz+kSvBrqLAtL50kV+A==}
    hasBin: true

  '@itwin/cloud-agnostic-core@1.6.0':
    resolution: {integrity: sha512-IKj3lxaVQqGezz7bkFjKEf9g7Bk4i2cu2aCJsd9HnV2gn79lo8oU0UiPJ+kuVtMsEcN/yRq/EXk/IR/VnNkLKA==}
    engines: {node: '>=12.20 <19.0.0'}

  '@itwin/components-react@4.0.0':
    resolution: {integrity: sha512-xcEyx3dvA3OP1ELtCLrp4A+oNv2G0JQXnhwZcTyLJHcgi6q2xHRIv0n0tVQucSSwL093ZsI7/P1zc+OSBu6xjA==}
    peerDependencies:
      '@itwin/appui-abstract': '>=3.7.0'
      '@itwin/core-bentley': '>=3.7.0'
      '@itwin/core-react': ^4.0.0
      react: ^17.0.0 || ^18.0.0
      react-dom: ^17.0.0 || ^18.0.0

  '@itwin/core-bentley@4.0.0':
    resolution: {integrity: sha512-zfFBi8l/jvrCs0R6W/s8GTk9TBRgGBuXPAJ0XhphIJegM/wlZrqmTcjpXrlcgpmYbHD4iGZ85kC1r/a1urAfgA==}

  '@itwin/core-common@4.0.0':
    resolution: {integrity: sha512-69mWBYnKPlhSWxOm5+fSqfTKEL/fwA12TerAQqFJWqIbzBKAHuyD90qeHRCc2fpZoBRjWKrbkwzc1peUIeVgvQ==}
    peerDependencies:
      '@itwin/core-bentley': ^4.0.0
      '@itwin/core-geometry': ^4.0.0

  '@itwin/core-frontend@4.0.0':
    resolution: {integrity: sha512-0MFyhJ8Lq38d7Qs+HkvkdfVp8Ce0erC9RJATWQlARZmeuFLl7N9kM2DhvQfnvpAQ0IjoV0Gm8tv3GSCUeLzPCQ==}
    peerDependencies:
      '@itwin/appui-abstract': ^4.0.0
      '@itwin/core-bentley': ^4.0.0
      '@itwin/core-common': ^4.0.0
      '@itwin/core-geometry': ^4.0.0
      '@itwin/core-orbitgt': ^4.0.0
      '@itwin/core-quantity': ^4.0.0

  '@itwin/core-geometry@4.0.0':
    resolution: {integrity: sha512-dfHjQwQTlCYtoePtZBC5RdmdkxL+vd5glv9NO7nt89BG0Qr33s6l5d9DaCzIUn02jgPVPTFGtnVztH/SWPFUJw==}

  '@itwin/core-i18n@4.0.0':
    resolution: {integrity: sha512-k1AX5dE2kf33aFHNrzg2Rb3333qJL4nf3B+mpNfCqqXqx9DV8BNnjFvSq7NiJBrH6gAyKLlbIkk3srP/kikyZA==}
    peerDependencies:
      '@itwin/core-bentley': ^4.0.0

  '@itwin/core-markup@4.0.0':
    resolution: {integrity: sha512-OAXq8qRtDA0IddaUx++Y26XhChBAphapuK71CQoVMRicw5y9BdAFtROvDwPw4bQ5mCwPfzZKviT4Jbb/bMF3/w==}
    peerDependencies:
      '@itwin/core-bentley': ^4.0.0
      '@itwin/core-common': ^4.0.0
      '@itwin/core-frontend': ^4.0.0
      '@itwin/core-geometry': ^4.0.0

  '@itwin/core-orbitgt@4.0.0':
    resolution: {integrity: sha512-gIM9v98kmQlpUO95WTmV2e50LLgyT7JpZxGmHxCsZ3sGlt84PrP99s8DMTLcjErEjJyRYIQp0e3zeG0Hs0tI3A==}

  '@itwin/core-quantity@4.0.0':
    resolution: {integrity: sha512-fAfe8tslvqfTZzUwjw2Hk0ATFn4UyUkm46WWyPs/7aotp1SCoNrYKKWNozaK1jiG1h0+UeTLPAL32i8A2d3U3g==}
    peerDependencies:
      '@itwin/core-bentley': ^4.0.0

  '@itwin/core-react@4.0.0':
    resolution: {integrity: sha512-7EphLdQS8tRRlWIbl2u657N6SeFLOI9kcoJB8Oqao+Ck09vUCjD5fRnepc3wEKrEgCgnFgXV/2Oiebismxksow==}
    peerDependencies:
      '@itwin/appui-abstract': '>=3.7.0'
      '@itwin/core-bentley': '>=3.7.0'
      react: ^17.0.0 || ^18.0.0
      react-dom: ^17.0.0 || ^18.0.0

  '@itwin/core-telemetry@4.0.0':
    resolution: {integrity: sha512-/a2rgssSxK1YWXECufbjI6HaBXaa8pJWIl2+Eq45DZbkeD7f1dlV15wZ0yjoPaXgAgcjfmwHtIBrK5nRsCN7JA==}

  '@itwin/ecschema-metadata@4.0.0':
    resolution: {integrity: sha512-eeh4HsdeS1DbcN03h/lInfB0EPaWQzr/r7niuELN1I/0jRsigjDnpePPR8OGtpkSh3NC9PZcTGYWbUVmeYYVHw==}
    peerDependencies:
      '@itwin/core-bentley': ^4.0.0
      '@itwin/core-quantity': ^4.0.0

  '@itwin/eslint-plugin@3.7.8':
    resolution: {integrity: sha512-zPgGUZro3NZNH5CVCrzxy+Zyi0CucCMO3aYsPn8eaAvLQE1iqWt+M0XT+ih6FwZXRiHSrPhNrjTvP8cuFC96og==}
    hasBin: true
    peerDependencies:
      eslint: ^7.0.0
      typescript: ^3.7.0 || ^4.0.0

  '@itwin/imodel-components-react@4.0.0':
    resolution: {integrity: sha512-7fw+sFt2i9HwJKh86kjYoR5Rx02UVcKdz6PNA0BNkbwQ+oQ7Ip8mWZQp7cqmaelPq0DnSr9aiGl1xXAfIoEBKA==}
    peerDependencies:
      '@itwin/appui-abstract': '>=3.7.0'
      '@itwin/components-react': ^4.0.0
      '@itwin/core-bentley': '>=3.7.0'
      '@itwin/core-common': '>=3.7.0'
      '@itwin/core-frontend': '>=3.7.0'
      '@itwin/core-geometry': '>=3.7.0'
      '@itwin/core-quantity': '>=3.7.0'
      '@itwin/core-react': ^4.0.0
      react: ^17.0.0 || ^18.0.0
      react-dom: ^17.0.0 || ^18.0.0

  '@itwin/insights-client@0.4.0':
    resolution: {integrity: sha512-vOdk5AbcqfnEW0S2VmZzPoBFQPEHIhhUybJqKLajB1/rBSwcK40EIo+JienBrqCgV3KU9N31H4UISEOfRDgqOg==}

  '@itwin/itwinui-icons-react@2.4.0':
    resolution: {integrity: sha512-m1oX5Lxws40+IoySenzcV9hwBXk6oMpEGFMPr/XgbKpmMCsT6+ZnvLOf7WLFjz0gbsX3iD+IqLG/QA1dJ+AjRQ==}
    peerDependencies:
      react: '>=16.8.6'
      react-dom: '>=16.8.6'

  '@itwin/itwinui-icons@1.16.0':
    resolution: {integrity: sha512-m3s28MitTRtCo7hAIjMB7787KGsjvPhxN9QucmTaKXxDJLahb51fqq4YXgZBpyLw39tbAMETXmbdEdzN6HnK4w==}

  '@itwin/itwinui-illustrations-react@2.1.0':
    resolution: {integrity: sha512-5JR2A3mZy0d0qwwHpveSG3fsXLheJkO6a0GoWb8NQWw5edNZMRynJg0l3hVw3CHMgaaCGbUoKC77MuG0jWDzuA==}
    peerDependencies:
      react: '>=16.8.6'
      react-dom: '>=16.8.6'

  '@itwin/itwinui-react@2.12.0':
    resolution: {integrity: sha512-owXvQ4qX6fkPFRS46BSMmhM1eHjJ/jfhdAkQTKYK7He+14gcyaBHrSBIiRNKILFHSyBQXE2FjD6wwoAjS/lnDA==}
    peerDependencies:
      react: '>=16.8.6 < 19.0.0'
      react-dom: '>=16.8.6 < 19.0.0'

  '@itwin/itwinui-variables@2.1.2':
    resolution: {integrity: sha512-bwaoiqJdPvMCEhccXh5jE/uF83IoHaHofURZV62t9BEhKXW0LF+iaAwCPC+G4Sttgs6tUtqEGsPqj5RnbdipsQ==}

  '@itwin/object-storage-azure@1.6.0':
    resolution: {integrity: sha512-b0rxhn0NAFY1alOEGMAUaJtK8WG7xoJPDOVjuA8nC7zFcxxtP2VOsSOauuie2zzL3GDi9OU6vywR3gAcJcTZww==}
    engines: {node: '>=12.20 <19.0.0'}

  '@itwin/object-storage-core@1.6.0':
    resolution: {integrity: sha512-6X6YZ5E/kSJJlKQm7+xluzBGBGPILlEmEfzBgEcDqEwABS214OcKU74kW5mfrB6AiNXKZ2RkxfafW/ZpYi24fg==}
    engines: {node: '>=12.20 <19.0.0'}

  '@itwin/presentation-common@4.0.0':
    resolution: {integrity: sha512-lH7mUeve9si8SmHNPTk3V8pgieehLgKnfhKYnEUWzqlAutpJsMF7LW7czEqZOiyXQnbOvClcVP2TgsJ0vH0sYg==}
    peerDependencies:
      '@itwin/core-bentley': ^4.0.0
      '@itwin/core-common': ^4.0.0
      '@itwin/core-quantity': ^4.0.0
      '@itwin/ecschema-metadata': ^4.0.0

  '@itwin/presentation-frontend@4.0.0':
    resolution: {integrity: sha512-DujxZccIq2q1HP0Nknt7W78svq4Dq3fbVDfUyBVYHqv5S79iQ1a13t2ijmuAjX5VMEnktH6e0UOcndtssOStyQ==}
    peerDependencies:
      '@itwin/core-bentley': ^4.0.0
      '@itwin/core-common': ^4.0.0
      '@itwin/core-frontend': ^4.0.0
      '@itwin/core-quantity': ^4.0.0
      '@itwin/ecschema-metadata': ^4.0.0
      '@itwin/presentation-common': ^4.0.0

  '@itwin/webgl-compatibility@4.0.0':
    resolution: {integrity: sha512-UQlhSm7LvK/YF5eJpBMHTOPZDmlwh3XUujDfqDeM3MDNj82ZdxMoezykbeiH9hp9xEDkgreF5zx0skwLMu2YCA==}

  '@jest/console@27.5.1':
    resolution: {integrity: sha512-kZ/tNpS3NXn0mlXXXPNuDZnb4c0oZ20r4K5eemM2k30ZC3G0T02nXUvyhf5YdbXWHPEJLc9qGLxEZ216MdL+Zg==}
    engines: {node: ^10.13.0 || ^12.13.0 || ^14.15.0 || >=15.0.0}

  '@jest/core@27.5.1':
    resolution: {integrity: sha512-AK6/UTrvQD0Cd24NSqmIA6rKsu0tKIxfiCducZvqxYdmMisOYAsdItspT+fQDQYARPf8XgjAFZi0ogW2agH5nQ==}
    engines: {node: ^10.13.0 || ^12.13.0 || ^14.15.0 || >=15.0.0}
    peerDependencies:
      node-notifier: ^8.0.1 || ^9.0.0 || ^10.0.0
    peerDependenciesMeta:
      node-notifier:
        optional: true

  '@jest/environment@27.5.1':
    resolution: {integrity: sha512-/WQjhPJe3/ghaol/4Bq480JKXV/Rfw8nQdN7f41fM8VDHLcxKXou6QyXAh3EFr9/bVG3x74z1NWDkP87EiY8gA==}
    engines: {node: ^10.13.0 || ^12.13.0 || ^14.15.0 || >=15.0.0}

  '@jest/fake-timers@27.5.1':
    resolution: {integrity: sha512-/aPowoolwa07k7/oM3aASneNeBGCmGQsc3ugN4u6s4C/+s5M64MFo/+djTdiwcbQlRfFElGuDXWzaWj6QgKObQ==}
    engines: {node: ^10.13.0 || ^12.13.0 || ^14.15.0 || >=15.0.0}

  '@jest/globals@27.5.1':
    resolution: {integrity: sha512-ZEJNB41OBQQgGzgyInAv0UUfDDj3upmHydjieSxFvTRuZElrx7tXg/uVQ5hYVEwiXs3+aMsAeEc9X7xiSKCm4Q==}
    engines: {node: ^10.13.0 || ^12.13.0 || ^14.15.0 || >=15.0.0}

  '@jest/reporters@27.5.1':
    resolution: {integrity: sha512-cPXh9hWIlVJMQkVk84aIvXuBB4uQQmFqZiacloFuGiP3ah1sbCxCosidXFDfqG8+6fO1oR2dTJTlsOy4VFmUfw==}
    engines: {node: ^10.13.0 || ^12.13.0 || ^14.15.0 || >=15.0.0}
    peerDependencies:
      node-notifier: ^8.0.1 || ^9.0.0 || ^10.0.0
    peerDependenciesMeta:
      node-notifier:
        optional: true

  '@jest/source-map@27.5.1':
    resolution: {integrity: sha512-y9NIHUYF3PJRlHk98NdC/N1gl88BL08aQQgu4k4ZopQkCw9t9cV8mtl3TV8b/YCB8XaVTFrmUTAJvjsntDireg==}
    engines: {node: ^10.13.0 || ^12.13.0 || ^14.15.0 || >=15.0.0}

  '@jest/test-result@27.5.1':
    resolution: {integrity: sha512-EW35l2RYFUcUQxFJz5Cv5MTOxlJIQs4I7gxzi2zVU7PJhOwfYq1MdC5nhSmYjX1gmMmLPvB3sIaC+BkcHRBfag==}
    engines: {node: ^10.13.0 || ^12.13.0 || ^14.15.0 || >=15.0.0}

  '@jest/test-sequencer@27.5.1':
    resolution: {integrity: sha512-LCheJF7WB2+9JuCS7VB/EmGIdQuhtqjRNI9A43idHv3E4KltCTsPsLxvdaubFHSYwY/fNjMWjl6vNRhDiN7vpQ==}
    engines: {node: ^10.13.0 || ^12.13.0 || ^14.15.0 || >=15.0.0}

  '@jest/transform@27.5.1':
    resolution: {integrity: sha512-ipON6WtYgl/1329g5AIJVbUuEh0wZVbdpGwC99Jw4LwuoBNS95MVphU6zOeD9pDkon+LLbFL7lOQRapbB8SCHw==}
    engines: {node: ^10.13.0 || ^12.13.0 || ^14.15.0 || >=15.0.0}

  '@jest/types@27.5.1':
    resolution: {integrity: sha512-Cx46iJ9QpwQTjIdq5VJu2QTMMs3QlEjI0x1QbBP5W1+nMzyc2XmimiRR/CbX9TO0cPTeUlxWMOu8mslYsJ8DEw==}
    engines: {node: ^10.13.0 || ^12.13.0 || ^14.15.0 || >=15.0.0}

  '@jridgewell/gen-mapping@0.3.3':
    resolution: {integrity: sha512-HLhSWOLRi875zjjMG/r+Nv0oCW8umGb0BgEhyX3dDX3egwZtB8PqLnjz3yedt8R5StBrzcg4aBpnh8UA9D1BoQ==}
    engines: {node: '>=6.0.0'}

  '@jridgewell/resolve-uri@3.1.1':
    resolution: {integrity: sha512-dSYZh7HhCDtCKm4QakX0xFpsRDqjjtZf/kjI/v3T3Nwt5r8/qz/M19F9ySyOqU94SXBmeG9ttTul+YnR4LOxFA==}
    engines: {node: '>=6.0.0'}

  '@jridgewell/set-array@1.1.2':
    resolution: {integrity: sha512-xnkseuNADM0gt2bs+BvhO0p78Mk762YnZdsuzFV018NoG1Sj1SCQvpSqa7XUaTam5vAGasABV9qXASMKnFMwMw==}
    engines: {node: '>=6.0.0'}

  '@jridgewell/sourcemap-codec@1.4.15':
    resolution: {integrity: sha512-eF2rxCRulEKXHTRiDrDy6erMYWqNw4LPdQ8UQA4huuxaQsVeRPFl2oM8oDGxMFhJUWZf9McpLtJasDDZb/Bpeg==}

  '@jridgewell/trace-mapping@0.3.20':
    resolution: {integrity: sha512-R8LcPeWZol2zR8mmH3JeKQ6QRCFb7XgUhV9ZlGhHLGyg4wpPiPZNQOOWhFZhxKw8u//yTbNGI42Bx/3paXEQ+Q==}

  '@loaders.gl/core@3.4.14':
    resolution: {integrity: sha512-5PFcjv7xC8AYL17juDMrvo8n0Fcwg9s8F4BaM2YCNUsb9RCI2SmLuIFJMcx1GgHO5vL0WiTIKO+JT4n1FuNR6w==}

  '@loaders.gl/draco@3.4.14':
    resolution: {integrity: sha512-HwNFFt+dKZqFtzI0uVGvRkudFEZXxybJ+ZRsNkBbzAWoMM5L1TpuLs6DPsqPQUIT9HXNHzov18cZI0gK5bTJpg==}

  '@loaders.gl/loader-utils@3.4.14':
    resolution: {integrity: sha512-HCTY2/F83RLbZWcTvWLVJ1vke3dl6Bye20HU1AqkA37J2vzHwOZ8kj6eee8eeSkIkf7VIFwjyhVJxe0flQE/Bw==}

  '@loaders.gl/schema@3.4.14':
    resolution: {integrity: sha512-r6BEDfUvbvzgUnh/MtkR5RzrkIwo1x1jtPFRTSJVsIZO7arXXlu3blffuv5ppEkKpNZ1Xzd9WtHp/JIkuctsmw==}

  '@loaders.gl/worker-utils@3.4.14':
    resolution: {integrity: sha512-PUSwxoAYbskisXd0KfYEQ902b0igBA2UAWdP6PzPvY+tJmobfh74dTNwrrBQ1rGXQxxmGx6zc6/ksX6mlIzIrg==}

  '@microsoft/api-extractor-model@7.26.4':
    resolution: {integrity: sha512-PDCgCzXDo+SLY5bsfl4bS7hxaeEtnXj7XtuzEE+BtALp7B5mK/NrS2kHWU69pohgsRmEALycQdaQPXoyT2i5MQ==}

  '@microsoft/api-extractor@7.34.4':
    resolution: {integrity: sha512-HOdcci2nT40ejhwPC3Xja9G+WSJmWhCUKKryRfQYsmE9cD+pxmBaKBKCbuS9jUcl6bLLb4Gz+h7xEN5r0QiXnQ==}
    hasBin: true

  '@microsoft/tsdoc-config@0.16.2':
    resolution: {integrity: sha512-OGiIzzoBLgWWR0UdRJX98oYO+XKGf7tiK4Zk6tQ/E4IJqGCe7dvkTvgDZV5cFJUzLGDOjeAXrnZoA6QkVySuxw==}

  '@microsoft/tsdoc@0.14.2':
    resolution: {integrity: sha512-9b8mPpKrfeGRuhFH5iO1iwCLeIIsV6+H1sRfxbkoGXIyQE2BTsPd9zqSqQJ+pv5sJ/hT5M1zvOFL02MnEezFug==}

  '@nodelib/fs.scandir@2.1.5':
    resolution: {integrity: sha512-vq24Bq3ym5HEQm2NKCr3yXDwjc7vTsEThRDnkp2DK9p1uqLR+DHurm/NOTo0KG7HYHU7eppKZj3MyqYuMBf62g==}
    engines: {node: '>= 8'}

  '@nodelib/fs.stat@2.0.5':
    resolution: {integrity: sha512-RkhPPp2zrqDAQA/2jNhnztcPAlv64XdhIp7a7454A5ovI7Bukxgt7MX7udwAu3zg1DcpPU0rz3VV1SeaqvY4+A==}
    engines: {node: '>= 8'}

  '@nodelib/fs.walk@1.2.8':
    resolution: {integrity: sha512-oGB+UxlgWcgQkgwo8GcEGwemoTFt3FIO9ababBmaGwXIoBKZ+GTy0pP185beGg7Llih/NSHSV2XAs1lnznocSg==}
    engines: {node: '>= 8'}

  '@opentelemetry/api@1.7.0':
    resolution: {integrity: sha512-AdY5wvN0P2vXBi3b29hxZgSFvdhdxPB9+f0B6s//P9Q8nibRWeA3cHm8UmLpio9ABigkVHJ5NMPk+Mz8VCCyrw==}
    engines: {node: '>=8.0.0'}

  '@popperjs/core@2.11.8':
    resolution: {integrity: sha512-P1st0aksCrn9sGZhp8GMYwBnQsbvAWsZAX44oXNNvLHGqAOcoVxmjZiohstwQ7SqKnbR47akdNi+uleWD8+g6A==}

  '@probe.gl/env@4.0.4':
    resolution: {integrity: sha512-sYNGqesDfWD6dFP5oNZtTeFA4Z6ak5T4a8BNPdNhoqy7PK9w70JHrb6mv+RKWqKXq33KiwCDWL7fYxx2HuEH2w==}

  '@probe.gl/log@4.0.4':
    resolution: {integrity: sha512-WpmXl6njlBMwrm8HBh/b4kSp/xnY1VVmeT4PWUKF+RkVbFuKQbsU11dA1IxoMd7gSY+5DGIwxGfAv1H5OMzA4A==}

  '@probe.gl/stats@4.0.4':
    resolution: {integrity: sha512-SDuSY/D4yDL6LQDa69l/GCcnZLRiGYdyvYkxWb0CgnzTPdPrcdrzGkzkvpC3zsA4fEFw2smlDje370QGHwlisg==}

  '@rushstack/node-core-library@3.55.2':
    resolution: {integrity: sha512-SaLe/x/Q/uBVdNFK5V1xXvsVps0y7h1sN7aSJllQyFbugyOaxhNRF25bwEDnicARNEjJw0pk0lYnJQ9Kr6ev0A==}
    peerDependencies:
      '@types/node': '*'
    peerDependenciesMeta:
      '@types/node':
        optional: true

  '@rushstack/rig-package@0.3.18':
    resolution: {integrity: sha512-SGEwNTwNq9bI3pkdd01yCaH+gAsHqs0uxfGvtw9b0LJXH52qooWXnrFTRRLG1aL9pf+M2CARdrA9HLHJys3jiQ==}

  '@rushstack/ts-command-line@4.13.2':
    resolution: {integrity: sha512-bCU8qoL9HyWiciltfzg7GqdfODUeda/JpI0602kbN5YH22rzTxyqYvv7aRLENCM7XCQ1VRs7nMkEqgJUOU8Sag==}

  '@sinonjs/commons@1.8.6':
    resolution: {integrity: sha512-Ky+XkAkqPZSm3NLBeUng77EBQl3cmeJhITaGHdYH8kjVB+aun3S4XBRti2zt17mtt0mIUDiNxYeoJm6drVvBJQ==}

  '@sinonjs/fake-timers@8.1.0':
    resolution: {integrity: sha512-OAPJUAtgeINhh/TAlUID4QTs53Njm7xzddaVlEs/SXwgtiD1tW22zAB/W1wdqfrpmikgaWQ9Fw6Ws+hsiRm5Vg==}

  '@svgdotjs/svg.js@3.0.13':
    resolution: {integrity: sha512-Ix3dobG2DvdK5f2SHtZdiiLwi+G0RDuDfwA4tZ1eqTGoiopia8JIfeWGeA0h2frFHcLDXnYvNiVGtW4y6cSDig==}

  '@testing-library/dom@8.12.0':
    resolution: {integrity: sha512-rBrJk5WjI02X1edtiUcZhgyhgBhiut96r5Jp8J5qktKdcvLcZpKDW8i2hkGMMItxrghjXuQ5AM6aE0imnFawaw==}
    engines: {node: '>=12'}

  '@testing-library/jest-dom@5.16.3':
    resolution: {integrity: sha512-u5DfKj4wfSt6akfndfu1eG06jsdyA/IUrlX2n3pyq5UXgXMhXY+NJb8eNK/7pqPWAhCKsCGWDdDO0zKMKAYkEA==}
    engines: {node: '>=8', npm: '>=6', yarn: '>=1'}

  '@testing-library/react@12.1.4':
    resolution: {integrity: sha512-jiPKOm7vyUw311Hn/HlNQ9P8/lHNtArAx0PisXyFixDDvfl8DbD6EUdbshK5eqauvBSvzZd19itqQ9j3nferJA==}
    engines: {node: '>=12'}
    peerDependencies:
      react: '*'
      react-dom: '*'

  '@testing-library/user-event@14.1.1':
    resolution: {integrity: sha512-XrjH/iEUqNl9lF2HX9YhPNV7Amntkcnpw0Bo1KkRzowNDcgSN9i0nm4Q8Oi5wupgdfPaJNMAWa61A+voD6Kmwg==}
    engines: {node: '>=12', npm: '>=6'}
    peerDependencies:
      '@testing-library/dom': '>=7.21.4'

  '@tippyjs/react@4.2.6':
    resolution: {integrity: sha512-91RicDR+H7oDSyPycI13q3b7o4O60wa2oRbjlz2fyRLmHImc4vyDwuUP8NtZaN0VARJY5hybvDYrFzhY9+Lbyw==}
    peerDependencies:
      react: '>=16.8'
      react-dom: '>=16.8'

  '@tootallnate/once@1.1.2':
    resolution: {integrity: sha512-RbzJvlNzmRq5c3O09UipeuXno4tA1FE6ikOjxZK0tuxVv3412l64l5t1W5pj4+rJq9vpkm/kwiR07aZXnsKPxw==}
    engines: {node: '>= 6'}

  '@types/argparse@1.0.38':
    resolution: {integrity: sha512-ebDJ9b0e702Yr7pWgB0jzm+CX4Srzz8RcXtLJDJB+BSccqMa36uyH/zUsSYao5+BD1ytv3k3rPYCq4mAE1hsXA==}

  '@types/aria-query@4.2.2':
    resolution: {integrity: sha512-HnYpAE1Y6kRyKM/XkEuiRQhTHvkzMBurTHnpFLYLBGPIylZNPs9jJcuOOYWxPLJCSEtmZT0Y8rHDokKN7rRTig==}

  '@types/babel__core@7.20.5':
    resolution: {integrity: sha512-qoQprZvz5wQFJwMDqeseRXWv3rqMvhgpbXFfVyWhbx9X47POIA6i/+dXefEmZKoAgOaTdaIgNSMqMIU61yRyzA==}

  '@types/babel__generator@7.6.8':
    resolution: {integrity: sha512-ASsj+tpEDsEiFr1arWrlN6V3mdfjRMZt6LtK/Vp/kreFLnr5QH5+DhvD5nINYZXzwJvXeGq+05iUXcAzVrqWtw==}

  '@types/babel__template@7.4.4':
    resolution: {integrity: sha512-h/NUaSyG5EyxBIp8YRxo4RMe2/qQgvyowRwVMzhYhBCONbW8PUsg4lkFMrhgZhUe5z3L3MiLDuvyJ/CaPa2A8A==}

  '@types/babel__traverse@7.20.4':
    resolution: {integrity: sha512-mSM/iKUk5fDDrEV/e83qY+Cr3I1+Q3qqTuEn++HAWYjEa1+NxZr6CNrcJGf2ZTnq4HoFGC3zaTPZTobCzCFukA==}

  '@types/geojson@7946.0.13':
    resolution: {integrity: sha512-bmrNrgKMOhM3WsafmbGmC+6dsF2Z308vLFsQ3a/bT8X8Sv5clVYpPars/UPq+sAaJP+5OoLAYgwbkS5QEJdLUQ==}

  '@types/graceful-fs@4.1.9':
    resolution: {integrity: sha512-olP3sd1qOEe5dXTSaFvQG+02VdRXcdytWLAZsAq1PecU8uqQAhkrnbli7DagjtXKW/Bl7YJbUsa8MPcuc8LHEQ==}

  '@types/istanbul-lib-coverage@2.0.6':
    resolution: {integrity: sha512-2QF/t/auWm0lsy8XtKVPG19v3sSOQlJe/YHZgfjb/KBBHOGSV+J2q/S671rcq9uTBrLAXmZpqJiaQbMT+zNU1w==}

  '@types/istanbul-lib-report@3.0.3':
    resolution: {integrity: sha512-NQn7AHQnk/RSLOxrBbGyJM/aVQ+pjj5HCgasFxc0K/KhoATfQ/47AyUl15I2yBUpihjmas+a+VJBOqecrFH+uA==}

  '@types/istanbul-reports@3.0.4':
    resolution: {integrity: sha512-pk2B1NWalF9toCRu6gjBzR69syFjP4Od8WRAX+0mmf9lAjCRicLOWc+ZrxZHx/0XRjotgkF9t6iaMJ+aXcOdZQ==}

  '@types/jest@27.5.2':
    resolution: {integrity: sha512-mpT8LJJ4CMeeahobofYWIjFo0xonRS/HfxnVEPMPFSQdGUt1uHCnoPT7Zhb+sjDU2wz0oKV0OLUR0WzrHNgfeA==}

  '@types/json-schema@7.0.15':
    resolution: {integrity: sha512-5+fP8P8MFNC+AyZCDxrB2pkZFPGzqQWUzpSeuuVLvm8VMcorNYavBqoFcxK8bQz4Qsbn4oUEEem4wDLfcysGHA==}

  '@types/json5@0.0.29':
    resolution: {integrity: sha512-dRLjCWHYg4oaA77cxO64oO+7JwCwnIzkZPdrrC71jQmQtlhM556pwKo5bUzqvZndkVbeFLIIi+9TC40JNF5hNQ==}

  '@types/node-fetch@2.6.9':
    resolution: {integrity: sha512-bQVlnMLFJ2d35DkPNjEPmd9ueO/rh5EiaZt2bhqiSarPjZIuIV6bPQVqcrEyvNo+AfTrRGVazle1tl597w3gfA==}

  '@types/node@18.18.10':
    resolution: {integrity: sha512-luANqZxPmjTll8bduz4ACs/lNTCLuWssCyjqTY9yLdsv1xnViQp3ISKwsEWOIecO13JWUqjVdig/Vjjc09o8uA==}

  '@types/prettier@2.7.3':
    resolution: {integrity: sha512-+68kP9yzs4LMp7VNh8gdzMSPZFL44MLGqiHWvttYJe+6qnuVr4Ek9wSBQoveqY/r+LwjCcU29kNVkidwim+kYA==}

  '@types/prop-types@15.7.11':
    resolution: {integrity: sha512-ga8y9v9uyeiLdpKddhxYQkxNDrfvuPrlFb0N1qnZZByvcElJaXthF1UhvCh9TLWJBEHeNtdnbysW7Y6Uq8CVng==}

  '@types/react-dom@18.2.18':
    resolution: {integrity: sha512-TJxDm6OfAX2KJWJdMEVTwWke5Sc/E/RlnPGvGfS0W7+6ocy2xhDVQVh/KvC2Uf7kACs+gDytdusDSdWfWkaNzw==}

  '@types/react-table@7.7.18':
    resolution: {integrity: sha512-OncztdDERQ35pjcQCpNoQe8KPOE8Rg2Ox4PlZHMGNgHTEaM1JyT2lWfNNbj2sCnOtQOHrOH7SzUnGUAXzqdksg==}

  '@types/react@17.0.38':
    resolution: {integrity: sha512-SI92X1IA+FMnP3qM5m4QReluXzhcmovhZnLNm3pyeQlooi02qI7sLiepEYqT678uNiyc25XfCqxREFpy3W7YhQ==}

  '@types/scheduler@0.16.8':
    resolution: {integrity: sha512-WZLiwShhwLRmeV6zH+GkbOFT6Z6VklCItrDioxUnv+u4Ll+8vKeFySoFyK/0ctcRpOmwAicELfmys1sDc/Rw+A==}

  '@types/semver@7.5.6':
    resolution: {integrity: sha512-dn1l8LaMea/IjDoHNd9J52uBbInB796CDffS6VdIxvqYCPSG0V0DzHp76GpaWnlhg88uYyPbXCDIowa86ybd5A==}

  '@types/shortid@0.0.32':
    resolution: {integrity: sha512-LwWF89yy6Ol8abraYbVedIKzMlgJCTx8zm40yx9t0ZPOJaVR0OmSO4zRRAKfyOJtCwZrEBmhueZX8OiNbQydYw==}

  '@types/stack-utils@2.0.3':
    resolution: {integrity: sha512-9aEbYZ3TbYMznPdcdr3SmIrLXwC/AKZXQeCf9Pgao5CKb8CyHuEX5jzWPTkvregvhRJHcpRO6BFoGW9ycaOkYw==}

  '@types/testing-library__jest-dom@5.14.3':
    resolution: {integrity: sha512-oKZe+Mf4ioWlMuzVBaXQ9WDnEm1+umLx0InILg+yvZVBBDmzV5KfZyLrCvadtWcx8+916jLmHafcmqqffl+iIw==}

  '@types/tunnel@0.0.3':
    resolution: {integrity: sha512-sOUTGn6h1SfQ+gbgqC364jLFBw2lnFqkgF3q0WovEHRLMrVD1sd5aufqi/aJObLekJO+Aq5z646U4Oxy6shXMA==}

  '@types/yargs-parser@21.0.3':
    resolution: {integrity: sha512-I4q9QU9MQv4oEOz4tAHJtNz1cwuLxn2F3xcc2iV5WdqLPpUnj30aUuxt1mAxYTG+oe8CZMV/+6rU4S4gRDzqtQ==}

  '@types/yargs@16.0.9':
    resolution: {integrity: sha512-tHhzvkFXZQeTECenFoRljLBYPZJ7jAVxqqtEI0qTLOmuultnFp4I9yKE17vTuhf7BkhCu7I4XuemPgikDVuYqA==}

  '@typescript-eslint/eslint-plugin@4.31.2':
    resolution: {integrity: sha512-w63SCQ4bIwWN/+3FxzpnWrDjQRXVEGiTt9tJTRptRXeFvdZc/wLiz3FQUwNQ2CVoRGI6KUWMNUj/pk63noUfcA==}
    engines: {node: ^10.12.0 || >=12.0.0}
    peerDependencies:
      '@typescript-eslint/parser': ^4.0.0
      eslint: ^5.0.0 || ^6.0.0 || ^7.0.0
      typescript: '*'
    peerDependenciesMeta:
      typescript:
        optional: true

  '@typescript-eslint/eslint-plugin@5.60.0':
    resolution: {integrity: sha512-78B+anHLF1TI8Jn/cD0Q00TBYdMgjdOn980JfAVa9yw5sop8nyTfVOQAv6LWywkOGLclDBtv5z3oxN4w7jxyNg==}
    engines: {node: ^12.22.0 || ^14.17.0 || >=16.0.0}
    peerDependencies:
      '@typescript-eslint/parser': ^5.0.0
      eslint: ^6.0.0 || ^7.0.0 || ^8.0.0
      typescript: '*'
    peerDependenciesMeta:
      typescript:
        optional: true

  '@typescript-eslint/experimental-utils@4.31.2':
    resolution: {integrity: sha512-3tm2T4nyA970yQ6R3JZV9l0yilE2FedYg8dcXrTar34zC9r6JB7WyBQbpIVongKPlhEMjhQ01qkwrzWy38Bk1Q==}
    engines: {node: ^10.12.0 || >=12.0.0}
    peerDependencies:
      eslint: '*'

  '@typescript-eslint/parser@4.31.2':
    resolution: {integrity: sha512-EcdO0E7M/sv23S/rLvenHkb58l3XhuSZzKf6DBvLgHqOYdL6YFMYVtreGFWirxaU2mS1GYDby3Lyxco7X5+Vjw==}
    engines: {node: ^10.12.0 || >=12.0.0}
    peerDependencies:
      eslint: ^5.0.0 || ^6.0.0 || ^7.0.0
      typescript: '*'
    peerDependenciesMeta:
      typescript:
        optional: true

  '@typescript-eslint/parser@5.10.1':
    resolution: {integrity: sha512-GReo3tjNBwR5RnRO0K2wDIDN31cM3MmDtgyQ85oAxAmC5K3j/g85IjP+cDfcqDsDDBf1HNKQAD0WqOYL8jXqUA==}
    engines: {node: ^12.22.0 || ^14.17.0 || >=16.0.0}
    peerDependencies:
      eslint: ^6.0.0 || ^7.0.0 || ^8.0.0
      typescript: '*'
    peerDependenciesMeta:
      typescript:
        optional: true

  '@typescript-eslint/scope-manager@4.31.2':
    resolution: {integrity: sha512-2JGwudpFoR/3Czq6mPpE8zBPYdHWFGL6lUNIGolbKQeSNv4EAiHaR5GVDQaLA0FwgcdcMtRk+SBJbFGL7+La5w==}
    engines: {node: ^8.10.0 || ^10.13.0 || >=11.10.1}

  '@typescript-eslint/scope-manager@5.10.1':
    resolution: {integrity: sha512-Lyvi559Gvpn94k7+ElXNMEnXu/iundV5uFmCUNnftbFrUbAJ1WBoaGgkbOBm07jVZa682oaBU37ao/NGGX4ZDg==}
    engines: {node: ^12.22.0 || ^14.17.0 || >=16.0.0}

  '@typescript-eslint/scope-manager@5.60.0':
    resolution: {integrity: sha512-hakuzcxPwXi2ihf9WQu1BbRj1e/Pd8ZZwVTG9kfbxAMZstKz8/9OoexIwnmLzShtsdap5U/CoQGRCWlSuPbYxQ==}
    engines: {node: ^12.22.0 || ^14.17.0 || >=16.0.0}

  '@typescript-eslint/scope-manager@5.62.0':
    resolution: {integrity: sha512-VXuvVvZeQCQb5Zgf4HAxc04q5j+WrNAtNh9OwCsCgpKqESMTu3tF/jhZ3xG6T4NZwWl65Bg8KuS2uEvhSfLl0w==}
    engines: {node: ^12.22.0 || ^14.17.0 || >=16.0.0}

  '@typescript-eslint/type-utils@5.60.0':
    resolution: {integrity: sha512-X7NsRQddORMYRFH7FWo6sA9Y/zbJ8s1x1RIAtnlj6YprbToTiQnM6vxcMu7iYhdunmoC0rUWlca13D5DVHkK2g==}
    engines: {node: ^12.22.0 || ^14.17.0 || >=16.0.0}
    peerDependencies:
      eslint: '*'
      typescript: '*'
    peerDependenciesMeta:
      typescript:
        optional: true

  '@typescript-eslint/types@4.31.2':
    resolution: {integrity: sha512-kWiTTBCTKEdBGrZKwFvOlGNcAsKGJSBc8xLvSjSppFO88AqGxGNYtF36EuEYG6XZ9vT0xX8RNiHbQUKglbSi1w==}
    engines: {node: ^8.10.0 || ^10.13.0 || >=11.10.1}

  '@typescript-eslint/types@5.10.1':
    resolution: {integrity: sha512-ZvxQ2QMy49bIIBpTqFiOenucqUyjTQ0WNLhBM6X1fh1NNlYAC6Kxsx8bRTY3jdYsYg44a0Z/uEgQkohbR0H87Q==}
    engines: {node: ^12.22.0 || ^14.17.0 || >=16.0.0}

  '@typescript-eslint/types@5.60.0':
    resolution: {integrity: sha512-ascOuoCpNZBccFVNJRSC6rPq4EmJ2NkuoKnd6LDNyAQmdDnziAtxbCGWCbefG1CNzmDvd05zO36AmB7H8RzKPA==}
    engines: {node: ^12.22.0 || ^14.17.0 || >=16.0.0}

  '@typescript-eslint/types@5.62.0':
    resolution: {integrity: sha512-87NVngcbVXUahrRTqIK27gD2t5Cu1yuCXxbLcFtCzZGlfyVWWh8mLHkoxzjsB6DDNnvdL+fW8MiwPEJyGJQDgQ==}
    engines: {node: ^12.22.0 || ^14.17.0 || >=16.0.0}

  '@typescript-eslint/typescript-estree@4.31.2':
    resolution: {integrity: sha512-ieBq8U9at6PvaC7/Z6oe8D3czeW5d//Fo1xkF/s9394VR0bg/UaMYPdARiWyKX+lLEjY3w/FNZJxitMsiWv+wA==}
    engines: {node: ^10.12.0 || >=12.0.0}
    peerDependencies:
      typescript: '*'
    peerDependenciesMeta:
      typescript:
        optional: true

  '@typescript-eslint/typescript-estree@5.10.1':
    resolution: {integrity: sha512-PwIGnH7jIueXv4opcwEbVGDATjGPO1dx9RkUl5LlHDSe+FXxPwFL5W/qYd5/NHr7f6lo/vvTrAzd0KlQtRusJQ==}
    engines: {node: ^12.22.0 || ^14.17.0 || >=16.0.0}
    peerDependencies:
      typescript: '*'
    peerDependenciesMeta:
      typescript:
        optional: true

  '@typescript-eslint/typescript-estree@5.60.0':
    resolution: {integrity: sha512-R43thAuwarC99SnvrBmh26tc7F6sPa2B3evkXp/8q954kYL6Ro56AwASYWtEEi+4j09GbiNAHqYwNNZuNlARGQ==}
    engines: {node: ^12.22.0 || ^14.17.0 || >=16.0.0}
    peerDependencies:
      typescript: '*'
    peerDependenciesMeta:
      typescript:
        optional: true

  '@typescript-eslint/typescript-estree@5.62.0':
    resolution: {integrity: sha512-CmcQ6uY7b9y694lKdRB8FEel7JbU/40iSAPomu++SjLMntB+2Leay2LO6i8VnJk58MtE9/nQSFIH6jpyRWyYzA==}
    engines: {node: ^12.22.0 || ^14.17.0 || >=16.0.0}
    peerDependencies:
      typescript: '*'
    peerDependenciesMeta:
      typescript:
        optional: true

  '@typescript-eslint/utils@5.60.0':
    resolution: {integrity: sha512-ba51uMqDtfLQ5+xHtwlO84vkdjrqNzOnqrnwbMHMRY8Tqeme8C2Q8Fc7LajfGR+e3/4LoYiWXUM6BpIIbHJ4hQ==}
    engines: {node: ^12.22.0 || ^14.17.0 || >=16.0.0}
    peerDependencies:
      eslint: ^6.0.0 || ^7.0.0 || ^8.0.0

  '@typescript-eslint/utils@5.62.0':
    resolution: {integrity: sha512-n8oxjeb5aIbPFEtmQxQYOLI0i9n5ySBEY/ZEHHZqKQSFnxio1rv6dthascc9dLuwrL0RC5mPCxB7vnAVGAYWAQ==}
    engines: {node: ^12.22.0 || ^14.17.0 || >=16.0.0}
    peerDependencies:
      eslint: ^6.0.0 || ^7.0.0 || ^8.0.0

  '@typescript-eslint/visitor-keys@4.31.2':
    resolution: {integrity: sha512-PrBId7EQq2Nibns7dd/ch6S6/M4/iwLM9McbgeEbCXfxdwRUNxJ4UNreJ6Gh3fI2GNKNrWnQxKL7oCPmngKBug==}
    engines: {node: ^8.10.0 || ^10.13.0 || >=11.10.1}

  '@typescript-eslint/visitor-keys@5.10.1':
    resolution: {integrity: sha512-NjQ0Xinhy9IL979tpoTRuLKxMc0zJC7QVSdeerXs2/QvOy2yRkzX5dRb10X5woNUdJgU8G3nYRDlI33sq1K4YQ==}
    engines: {node: ^12.22.0 || ^14.17.0 || >=16.0.0}

  '@typescript-eslint/visitor-keys@5.60.0':
    resolution: {integrity: sha512-wm9Uz71SbCyhUKgcaPRauBdTegUyY/ZWl8gLwD/i/ybJqscrrdVSFImpvUz16BLPChIeKBK5Fa9s6KDQjsjyWw==}
    engines: {node: ^12.22.0 || ^14.17.0 || >=16.0.0}

  '@typescript-eslint/visitor-keys@5.62.0':
    resolution: {integrity: sha512-07ny+LHRzQXepkGg6w0mFY41fVUNBrL2Roj/++7V1txKugfjm/Ci/qSND03r2RhlJhJYMcTn9AhhSSqQp0Ysyw==}
    engines: {node: ^12.22.0 || ^14.17.0 || >=16.0.0}

  abab@2.0.6:
    resolution: {integrity: sha512-j2afSsaIENvHZN2B8GOpF566vZ5WVk5opAiMTvWgaQT8DkbOqsTfvNAvHoRGU2zzP8cPoqys+xHTRDWW8L+/BA==}
    deprecated: Use your platform's native atob() and btoa() methods instead

  acorn-globals@6.0.0:
    resolution: {integrity: sha512-ZQl7LOWaF5ePqqcX4hLuv/bLXYQNfNWw2c0/yX/TsPRKamzHcTGQnlCjHT3TsmkOUVEPS3crCxiPfdzE/Trlhg==}

  acorn-jsx@5.3.2:
    resolution: {integrity: sha512-rq9s+JNhf0IChjtDXxllJ7g41oZk5SlXtp0LHwyA5cejwn7vKmKp4pPri6YEePv2PU65sAsegbXtIinmDFDXgQ==}
    peerDependencies:
      acorn: ^6.0.0 || ^7.0.0 || ^8.0.0

  acorn-walk@7.2.0:
    resolution: {integrity: sha512-OPdCF6GsMIP+Az+aWfAAOEt2/+iVDKE7oy6lJ098aoe59oAmK76qV6Gw60SbZ8jHuG2wH058GF4pLFbYamYrVA==}
    engines: {node: '>=0.4.0'}

  acorn@7.4.1:
    resolution: {integrity: sha512-nQyp0o1/mNdbTO1PO6kHkwSrmgZ0MT/jCCpNiwbUjGoRN4dlBhqJtoQuCnEOKzgTVwg0ZWiCoQy6SxMebQVh8A==}
    engines: {node: '>=0.4.0'}
    hasBin: true

  acorn@8.11.2:
    resolution: {integrity: sha512-nc0Axzp/0FILLEVsm4fNwLCwMttvhEI263QtVPQcbpfZZ3ts0hLsZGOpE6czNlid7CJ9MlyH8reXkpsf3YUY4w==}
    engines: {node: '>=0.4.0'}
    hasBin: true

  agent-base@6.0.2:
    resolution: {integrity: sha512-RZNwNclF7+MS/8bDg70amg32dyeZGZxiDuQmZxKLAlQjr3jGyLx+4Kkk58UO7D2QdgFIQCovuSuZESne6RG6XQ==}
    engines: {node: '>= 6.0.0'}

  ajv@6.12.6:
    resolution: {integrity: sha512-j3fVLgvTo527anyYyJOGTYJbG+vnnQYvE0m5mmkc1TK+nxAppkCLMIL0aZ4dblVCNoGShhm+kzE4ZUykBoMg4g==}

  ajv@8.12.0:
    resolution: {integrity: sha512-sRu1kpcO9yLtYxBKvqfTeh9KzZEwO3STyX1HT+4CaDzC6HpTGYhIhPIzj9XuKU7KYDwnaeh5hcOwjy1QuJzBPA==}

  almost-equal@1.1.0:
    resolution: {integrity: sha512-0V/PkoculFl5+0Lp47JoxUcO0xSxhIBvm+BxHdD/OgXNmdRpRHCFnKVuUoWyS9EzQP+otSGv0m9Lb4yVkQBn2A==}

  ansi-colors@4.1.1:
    resolution: {integrity: sha512-JoX0apGbHaUJBNl6yF+p6JAFYZ666/hhCGKN5t9QFjbJQKUU/g8MNbFDbvfrgKXvI1QpZplPOnwIo99lX/AAmA==}
    engines: {node: '>=6'}

  ansi-colors@4.1.3:
    resolution: {integrity: sha512-/6w/C21Pm1A7aZitlI5Ni/2J6FFQN8i1Cvz3kHABAAbw93v/NlvKdVOqz7CCWz/3iv/JplRSEEZ83XION15ovw==}
    engines: {node: '>=6'}

  ansi-escapes@4.3.2:
    resolution: {integrity: sha512-gKXj5ALrKWQLsYG9jlTRmR/xKluxHV+Z9QEwNIgCfM1/uwPMCuzVVnh5mwTd+OuBZcwSIMbqssNWRm1lE51QaQ==}
    engines: {node: '>=8'}

  ansi-regex@5.0.1:
    resolution: {integrity: sha512-quJQXlTSUGL2LH9SUXo8VwsY4soanhgo6LNSm84E1LBcE8s3O0wpdiRzyR9z/ZZJMlMWv37qOOb9pdJlMUEKFQ==}
    engines: {node: '>=8'}

  ansi-sequence-parser@1.1.1:
    resolution: {integrity: sha512-vJXt3yiaUL4UU546s3rPXlsry/RnM730G1+HkpKE012AN0sx1eOrxSu95oKDIonskeLTijMgqWZ3uDEe3NFvyg==}

  ansi-styles@3.2.1:
    resolution: {integrity: sha512-VT0ZI6kZRdTh8YyJw3SMbYm/u+NqfsAxEpWO0Pf9sq8/e94WxxOpPKx9FR1FlyCtOVDNOQ+8ntlqFxiRc+r5qA==}
    engines: {node: '>=4'}

  ansi-styles@4.3.0:
    resolution: {integrity: sha512-zbB9rCJAT1rbjiVDb2hqKFHNYLxgtk8NURxZ3IZwD3F6NtxbXZQCnnSi1Lkx+IDohdPlFp222wVALIheZJQSEg==}
    engines: {node: '>=8'}

  ansi-styles@5.2.0:
    resolution: {integrity: sha512-Cxwpt2SfTzTtXcfOlzGEee8O+c+MmUgGrNiBcXnuWxuFJHe6a5Hz7qwhwe5OgaSYI0IJvkLqWX1ASG+cJOkEiA==}
    engines: {node: '>=10'}

  anymatch@3.1.3:
    resolution: {integrity: sha512-KMReFUr0B4t+D+OBkjR3KYqvocp2XaSzO55UcB6mgQMd3KbcE+mWTyvVV7D/zsdEbNnV6acZUutkiHQXvTr1Rw==}
    engines: {node: '>= 8'}

  argparse@1.0.10:
    resolution: {integrity: sha512-o5Roy6tNG4SL/FOkCAN6RzjiakZS25RLYFrcMttJqbdd8BWrnA+fGz57iN5Pb06pvBGvl5gQ0B48dJlslXvoTg==}

  argparse@2.0.1:
    resolution: {integrity: sha512-8+9WqebbFzpX9OR+Wa6O29asIogeRMzcGtAINdpMHHyAg10f05aSFVBbcEqGf/PXw1EjAZ+q2/bEBg3DvurK3Q==}

  aria-query@5.3.0:
    resolution: {integrity: sha512-b0P0sZPKtyu8HkeRAfCq0IfURZK+SuwMjY1UXGBU27wpAiTwQAIlq56IbIO+ytk/JjS1fMR14ee5WBBfKi5J6A==}

  array-buffer-byte-length@1.0.0:
    resolution: {integrity: sha512-LPuwb2P+NrQw3XhxGc36+XSvuBPopovXYTR9Ew++Du9Yb/bx5AzBfrIsBoj0EZUifjQU+sHL21sseZ3jerWO/A==}

  array-includes@3.1.7:
    resolution: {integrity: sha512-dlcsNBIiWhPkHdOEEKnehA+RNUWDc4UqFtnIXU4uuYDPtA4LDkr7qip2p0VvFAEXNDr0yWZ9PJyIRiGjRLQzwQ==}
    engines: {node: '>= 0.4'}

  array-union@2.1.0:
    resolution: {integrity: sha512-HGyxoOTYUyCM6stUe6EJgnd4EoewAI7zMdfqO+kGjnlZmBDz/cR5pf8r/cR4Wq60sL/p0IkcjUEEPwS3GFrIyw==}
    engines: {node: '>=8'}

  array.prototype.findlastindex@1.2.3:
    resolution: {integrity: sha512-LzLoiOMAxvy+Gd3BAq3B7VeIgPdo+Q8hthvKtXybMvRV0jrXfJM/t8mw7nNlpEcVlVUnCnM2KSX4XU5HmpodOA==}
    engines: {node: '>= 0.4'}

  array.prototype.flat@1.3.2:
    resolution: {integrity: sha512-djYB+Zx2vLewY8RWlNCUdHjDXs2XOgm602S9E7P/UpHgfeHL00cRiIF+IN/G/aUJ7kGPb6yO/ErDI5V2s8iycA==}
    engines: {node: '>= 0.4'}

  array.prototype.flatmap@1.3.2:
    resolution: {integrity: sha512-Ewyx0c9PmpcsByhSW4r+9zDU7sGjFc86qf/kKtuSCRdhfbk0SNLLkaT5qvcHnRGgc5NP/ly/y+qkXkqONX54CQ==}
    engines: {node: '>= 0.4'}

  array.prototype.tosorted@1.1.2:
    resolution: {integrity: sha512-HuQCHOlk1Weat5jzStICBCd83NxiIMwqDg/dHEsoefabn/hJRj5pVdWcPUSpRrwhwxZOsQassMpgN/xRYFBMIg==}

  arraybuffer.prototype.slice@1.0.2:
    resolution: {integrity: sha512-yMBKppFur/fbHu9/6USUe03bZ4knMYiwFBcyiaXB8Go0qNehwX6inYPzK9U0NeQvGxKthcmHcaR8P5MStSRBAw==}
    engines: {node: '>= 0.4'}

  ast-types-flow@0.0.8:
    resolution: {integrity: sha512-OH/2E5Fg20h2aPrbe+QL8JZQFko0YZaF+j4mnQ7BGhfavO7OpSLa8a0y9sBwomHdSbkhTS8TQNayBfnW5DwbvQ==}

  astral-regex@2.0.0:
    resolution: {integrity: sha512-Z7tMw1ytTXt5jqMcOP+OQteU1VuNK9Y02uuJtKQ1Sv69jXQKKg5cibLwGJow8yzZP+eAc18EmLGPal0bp36rvQ==}
    engines: {node: '>=8'}

  asynciterator.prototype@1.0.0:
    resolution: {integrity: sha512-wwHYEIS0Q80f5mosx3L/dfG5t5rjEa9Ft51GTaNt862EnpyGHpgz2RkZvLPp1oF5TnAiTohkEKVEu8pQPJI7Vg==}

  asynckit@0.4.0:
    resolution: {integrity: sha512-Oei9OH4tRh0YqU3GxhX79dM/mwVgvbZJaSNaRk+bshkj0S5cfHcgYakreBjrHwatXKbz+IoIdYLxrKim2MjW0Q==}

  at-least-node@1.0.0:
    resolution: {integrity: sha512-+q/t7Ekv1EDY2l6Gda6LLiX14rU9TV20Wa3ofeQmwPFZbOMo9DXrLbOjFaaclkXKWidIaopwAObQDqwWtGUjqg==}
    engines: {node: '>= 4.0.0'}

  atob@2.1.2:
    resolution: {integrity: sha512-Wm6ukoaOGJi/73p/cl2GvLjTI5JM1k/O14isD73YML8StrH/7/lRFgmg8nICZgD3bZZvjwCGxtMOD3wWNAu8cg==}
    engines: {node: '>= 4.5.0'}
    hasBin: true

  available-typed-arrays@1.0.5:
    resolution: {integrity: sha512-DMD0KiN46eipeziST1LPP/STfDU0sufISXmjSgvVsoU2tqxctQeASejWcfNtxYKqETM1UxQ8sp2OrSBWpHY6sw==}
    engines: {node: '>= 0.4'}

  axe-core@4.7.0:
    resolution: {integrity: sha512-M0JtH+hlOL5pLQwHOLNYZaXuhqmvS8oExsqB1SBYgA4Dk7u/xx+YdGHXaK5pyUfed5mYXdlYiphWq3G8cRi5JQ==}
    engines: {node: '>=4'}

  axios@0.27.2:
    resolution: {integrity: sha512-t+yRIyySRTp/wua5xEr+z1q60QmLq8ABsS5O9Me1AsE5dfKqgnCFzwiCZZ/cGNd1lq4/7akDWMxdhVlucjmnOQ==}

  axobject-query@3.2.1:
    resolution: {integrity: sha512-jsyHu61e6N4Vbz/v18DHwWYKK0bSWLqn47eeDSKPB7m8tqMHF9YJ+mhIk2lVteyZrY8tnSj/jHOv4YiTCuCJgg==}

  babel-jest@27.5.1:
    resolution: {integrity: sha512-cdQ5dXjGRd0IBRATiQ4mZGlGlRE8kJpjPOixdNRdT+m3UcNqmYWN6rK6nvtXYfY3D76cb8s/O1Ss8ea24PIwcg==}
    engines: {node: ^10.13.0 || ^12.13.0 || ^14.15.0 || >=15.0.0}
    peerDependencies:
      '@babel/core': ^7.8.0

  babel-plugin-istanbul@6.1.1:
    resolution: {integrity: sha512-Y1IQok9821cC9onCx5otgFfRm7Lm+I+wwxOx738M/WLPZ9Q42m4IG5W0FNX8WLL2gYMZo3JkuXIH2DOpWM+qwA==}
    engines: {node: '>=8'}

  babel-plugin-jest-hoist@27.5.1:
    resolution: {integrity: sha512-50wCwD5EMNW4aRpOwtqzyZHIewTYNxLA4nhB+09d8BIssfNfzBRhkBIHiaPv1Si226TQSvp8gxAJm2iY2qs2hQ==}
    engines: {node: ^10.13.0 || ^12.13.0 || ^14.15.0 || >=15.0.0}

  babel-preset-current-node-syntax@1.0.1:
    resolution: {integrity: sha512-M7LQ0bxarkxQoN+vz5aJPsLBn77n8QgTFmo8WK0/44auK2xlCXrYcUxHFxgU7qW5Yzw/CjmLRK2uJzaCd7LvqQ==}
    peerDependencies:
      '@babel/core': ^7.0.0

  babel-preset-jest@27.5.1:
    resolution: {integrity: sha512-Nptf2FzlPCWYuJg41HBqXVT8ym6bXOevuCTbhxlUpjwtysGaIWFvDEjp4y+G7fl13FgOdjs7P/DmErqH7da0Ag==}
    engines: {node: ^10.13.0 || ^12.13.0 || ^14.15.0 || >=15.0.0}
    peerDependencies:
      '@babel/core': ^7.0.0

  balanced-match@1.0.2:
    resolution: {integrity: sha512-3oSeUO0TMV67hN1AmbXsK4yaqU7tjiHlbxRDZOpH0KW9+CeX4bRAaX0Anxt0tx2MrpRpWwQaPwIlISEJhYU5Pw==}

  binary-extensions@2.2.0:
    resolution: {integrity: sha512-jDctJ/IVQbZoJykoeHbhXpOlNBqGNcwXJKJog42E5HDPUwQTSdjCHdihjj0DlnheQ7blbT6dHOafNAiS8ooQKA==}
    engines: {node: '>=8'}

  brace-expansion@1.1.11:
    resolution: {integrity: sha512-iCuPHDFgrHX7H2vEI/5xpz07zSHB00TpugqhmYtVmMO6518mCuRMoOYFldEBl0g187ufozdaHgWKcYFb61qGiA==}

  brace-expansion@2.0.1:
    resolution: {integrity: sha512-XnAIvQ8eM+kC6aULx6wuQiwVsnzsi9d3WxzV3FpWTGA19F621kwdbsAcFKXgKUHZWsy+mY6iL1sHTxWEFCytDA==}

  braces@3.0.2:
    resolution: {integrity: sha512-b8um+L1RzM3WDSzvhm6gIz1yfTbBt6YTlcEKAvsmqCZZFw46z626lVj9j1yEPW33H5H+lBQpZMP1k8l+78Ha0A==}
    engines: {node: '>=8'}

  browser-process-hrtime@1.0.0:
    resolution: {integrity: sha512-9o5UecI3GhkpM6DrXr69PblIuWxPKk9Y0jHBRhdocZ2y7YECBFCsHm79Pr3OyR2AvjhDkabFJaDJMYRazHgsow==}

  browser-stdout@1.3.1:
    resolution: {integrity: sha512-qhAVI1+Av2X7qelOfAIYwXONood6XlZE/fXaBSmW/T5SzLAmCgzi+eiWE7fUvbHaeNBQH13UftjpXxsfLkMpgw==}

  browserslist@4.22.2:
    resolution: {integrity: sha512-0UgcrvQmBDvZHFGdYUehrCNIazki7/lUP3kkoi/r3YB2amZbFM9J43ZRkJTXBUZK4gmx56+Sqk9+Vs9mwZx9+A==}
    engines: {node: ^6 || ^7 || ^8 || ^9 || ^10 || ^11 || ^12 || >=13.7}
    hasBin: true

  bs-logger@0.2.6:
    resolution: {integrity: sha512-pd8DCoxmbgc7hyPKOvxtqNcjYoOsABPQdcCUjGp3d42VR2CX1ORhk2A87oqqu5R1kk+76nsxZupkmyd+MVtCog==}
    engines: {node: '>= 6'}

  bser@2.1.1:
    resolution: {integrity: sha512-gQxTNE/GAfIIrmHLUE3oJyp5FO6HRBfhjnw4/wMmA63ZGDJnWBmgY/lyQBpnDUkGmAhbSe39tx2d/iTOAfglwQ==}

  buffer-from@1.1.2:
    resolution: {integrity: sha512-E+XQCRwSbaaiChtv6k6Dwgc+bx+Bs6vuKJHHl5kox/BaKbhiXzqQOwK4cO22yElGp2OCmjwVhT3HmxgyPGnJfQ==}

  call-bind@1.0.5:
    resolution: {integrity: sha512-C3nQxfFZxFRVoJoGKKI8y3MOEo129NQ+FgQ08iye+Mk4zNZZGdjfs06bVTr+DBSlA66Q2VEcMki/cUCP4SercQ==}

  callsites@3.1.0:
    resolution: {integrity: sha512-P8BjAsXvZS+VIDUI11hHCQEv74YT67YUi5JJFNWIqL235sBmjX4+qx9Muvls5ivyNENctx46xQLQ3aTuE7ssaQ==}
    engines: {node: '>=6'}

  camelcase@5.3.1:
    resolution: {integrity: sha512-L28STB170nwWS63UjtlEOE3dldQApaJXZkOI1uMFfzf3rRuPegHaHesyee+YxQ+W6SvRDQV6UrdOdRiR153wJg==}
    engines: {node: '>=6'}

  camelcase@6.3.0:
    resolution: {integrity: sha512-Gmy6FhYlCY7uOElZUSbxo2UCDH8owEk996gkbrpsgGtrJLM3J7jGxl9Ic7Qwwj4ivOE5AWZWRMecDdF7hqGjFA==}
    engines: {node: '>=10'}

  caniuse-lite@1.0.30001571:
    resolution: {integrity: sha512-tYq/6MoXhdezDLFZuCO/TKboTzuQ/xR5cFdgXPfDtM7/kchBO3b4VWghE/OAi/DV7tTdhmLjZiZBZi1fA/GheQ==}

  chalk@2.4.2:
    resolution: {integrity: sha512-Mti+f9lpJNcwF4tWV8/OrTTtF1gZi+f8FqlyAdouralcFWFQWF2+NgCHShjkCb+IFBLq9buZwE1xckQU4peSuQ==}
    engines: {node: '>=4'}

  chalk@3.0.0:
    resolution: {integrity: sha512-4D3B6Wf41KOYRFdszmDqMCGq5VV/uMAB273JILmO+3jAlh8X4qDtdtgCR3fxtbLEMzSx22QdhnDcJvu2u1fVwg==}
    engines: {node: '>=8'}

  chalk@4.1.2:
    resolution: {integrity: sha512-oKnbhFyRIXpUuez8iBMmyEa4nbj4IOQyuhc/wy9kY7/WVPcwIO9VA668Pu8RkO7+0G76SLROeyw9CpQ061i4mA==}
    engines: {node: '>=10'}

  char-regex@1.0.2:
    resolution: {integrity: sha512-kWWXztvZ5SBQV+eRgKFeh8q5sLuZY2+8WUIzlxWVTg+oGwY14qylx1KbKzHd8P6ZYkAg0xyIDU9JMHhyJMZ1jw==}
    engines: {node: '>=10'}

  charenc@0.0.2:
    resolution: {integrity: sha512-yrLQ/yVUFXkzg7EDQsPieE/53+0RlaWTs+wBrvW36cyilJ2SaDWfl4Yj7MtLTXleV9uEKefbAGUPv2/iWSooRA==}

  chokidar@3.5.3:
    resolution: {integrity: sha512-Dr3sfKRP6oTcjf2JmUmFJfeVMvXBdegxB0iVQ5eb2V10uFJUCAS8OByZdVAyVb8xXNz3GjjTgj9kLWsZTqE6kw==}
    engines: {node: '>= 8.10.0'}

  ci-info@3.9.0:
    resolution: {integrity: sha512-NIxF55hv4nSqQswkAeiOi1r83xy8JldOFDTWiug55KBu9Jnblncd2U6ViHmYgHf01TPZS77NJBhBMKdWj9HQMQ==}
    engines: {node: '>=8'}

  circular-json@0.3.3:
    resolution: {integrity: sha512-UZK3NBx2Mca+b5LsG7bY183pHWt5Y1xts4P3Pz7ENTwGVnJOUWbRb3ocjvX7hx9tq/yTAdclXm9sZ38gNuem4A==}
    deprecated: CircularJSON is in maintenance only, flatted is its successor.

  cjs-module-lexer@1.2.3:
    resolution: {integrity: sha512-0TNiGstbQmCFwt4akjjBg5pLRTSyj/PkWQ1ZoO2zntmg9yLqSRxwEa4iCfQLGjqhiqBfOJa7W/E8wfGrTDmlZQ==}

  classnames@2.3.1:
    resolution: {integrity: sha512-OlQdbZ7gLfGarSqxesMesDa5uz7KFbID8Kpq/SxIoNGDqY8lSYs0D+hhtBXhcdB3rcbXArFr7vlHheLk1voeNA==}

  cliui@7.0.4:
    resolution: {integrity: sha512-OcRE68cOsVMXp1Yvonl/fzkQOyjLSu/8bhPDfQt0e0/Eb283TKP20Fs2MqoPsr9SwA595rRCA+QMzYc9nBP+JQ==}

  cliui@8.0.1:
    resolution: {integrity: sha512-BSeNnyus75C4//NQ9gQt1/csTXyo/8Sb+afLAkzAptFuMsod9HFokGNudZpi/oQV73hnVK+sR+5PVRMd+Dr7YQ==}
    engines: {node: '>=12'}

  co@4.6.0:
    resolution: {integrity: sha512-QVb0dM5HvG+uaxitm8wONl7jltx8dqhfU33DcqtOZcLSVIKSDDLDi7+0LbAKiyI8hD9u42m2YxXSkMGWThaecQ==}
    engines: {iojs: '>= 1.0.0', node: '>= 0.12.0'}

  collect-v8-coverage@1.0.2:
    resolution: {integrity: sha512-lHl4d5/ONEbLlJvaJNtsF/Lz+WvB07u2ycqTYbdrq7UypDXailES4valYb2eWiJFxZlVmpGekfqoxQhzyFdT4Q==}

  color-convert@1.9.3:
    resolution: {integrity: sha512-QfAUtd+vFdAtFQcC8CCyYt1fYWxSqAiK2cSD6zDB8N3cpsEBAvRxp9zOGg6G/SHHJYAT88/az/IuDGALsNVbGg==}

  color-convert@2.0.1:
    resolution: {integrity: sha512-RRECPsj7iu/xb5oKYcsFHSppFNnsj/52OVTRKb4zP5onXwVF3zVmmToNcOfGC+CRDpfK/U584fMg38ZHCaElKQ==}
    engines: {node: '>=7.0.0'}

  color-name@1.1.3:
    resolution: {integrity: sha512-72fSenhMw2HZMTVHeCA9KCmpEIbzWiQsjN+BHcBbS9vr1mtt+vJjPdksIBNUmKAW8TFUDPJK5SUU3QhE9NEXDw==}

  color-name@1.1.4:
    resolution: {integrity: sha512-dOy+3AuW3a2wNbZHIuMZpTcgjGuLU/uBL/ubcZF9OXbDo8ff4O8yVp5Bf0efS8uEoYo5q4Fx7dY9OgQGXgAsQA==}

  colors@1.2.5:
    resolution: {integrity: sha512-erNRLao/Y3Fv54qUa0LBB+//Uf3YwMUmdJinN20yMXm9zdKKqH9wt7R9IIVZ+K7ShzfpLV/Zg8+VyrBJYB4lpg==}
    engines: {node: '>=0.1.90'}

  combined-stream@1.0.8:
    resolution: {integrity: sha512-FQN4MRfuJeHf7cBbBMJFXhKSDq+2kAArBlmRBvcvFE5BB1HZKXtSFASDhdlz9zOYwxh8lDdnvmMOe/+5cdoEdg==}
    engines: {node: '>= 0.8'}

  commander@9.5.0:
    resolution: {integrity: sha512-KRs7WVDKg86PWiuAqhDrAQnTXZKraVcCc6vFdL14qrZ/DcWwuRo7VoiYXalXO7S5GKpqYiVEwCbgFDfxNHKJBQ==}
    engines: {node: ^12.20.0 || >=14}

  comment-parser@1.1.6-beta.0:
    resolution: {integrity: sha512-q3cA8TSMyqW7wcPSYWzbO/rMahnXgzs4SLG/UIWXdEsnXTFPZkEkWAdNgPiHig2OzxgpPLOh4WwsmClDxndwHw==}
    engines: {node: '>= 10.0.0'}

  concat-map@0.0.1:
    resolution: {integrity: sha512-/Srv4dswyQNBfohGpz9o6Yb3Gz3SrUDqBH5rTuhGR7ahtlbYKnVxw2bCFMRljaA7EXHaXZ8wsHdodFvbkhKmqg==}

  convert-source-map@1.9.0:
    resolution: {integrity: sha512-ASFBup0Mz1uyiIjANan1jzLQami9z1PoYSZCiiYW2FczPbenXc45FZdBZLzOT+r6+iciuEModtmCti+hjaAk0A==}

  convert-source-map@2.0.0:
    resolution: {integrity: sha512-Kvp459HrV2FEJ1CAsi1Ku+MY3kasH19TFykTz2xWmMeq6bk2NU3XXvfJ+Q61m0xktWwt+1HSYf3JZsTms3aRJg==}

  cpx2@3.0.0:
    resolution: {integrity: sha512-WVI69l0qqlDboGngiggQitRyto20og3YNNZp6ySva9dRMYpy9OQd5ep7mQvkvuBeUkIluOKR6jBOek7FRS7X0w==}
    engines: {node: '>=6.5'}
    hasBin: true

  cross-fetch@3.1.5:
    resolution: {integrity: sha512-lvb1SBsI0Z7GDwmuid+mU3kWVBwTVUbe7S0H52yaaAdQOXq2YktTCZdlAcNKFzE6QtRz0snpw9bNiPeOIkkQvw==}

  cross-fetch@3.1.8:
    resolution: {integrity: sha512-cvA+JwZoU0Xq+h6WkMvAUqPEYy92Obet6UdKLfW60qn99ftItKjB5T+BkyWOFWe2pUyfQ+IJHmpOTznqk1M6Kg==}

  cross-spawn@7.0.3:
    resolution: {integrity: sha512-iRDPJKUPVEND7dHPO8rkbOnPpyDygcDFtWjpeWNCgy8WP2rXcxXL8TskReQl6OrB2G7+UJrags1q15Fudc7G6w==}
    engines: {node: '>= 8'}

  crypt@0.0.2:
    resolution: {integrity: sha512-mCxBlsHFYh9C+HVpiEacem8FEBnMXgU9gy4zmNC+SXAZNB/1idgp/aulFJ4FgCi7GPEVbfyng092GqL2k2rmow==}

  css.escape@1.5.1:
    resolution: {integrity: sha512-YUifsXXuknHlUsmlgyY0PKzgPOr7/FjCePfHNt0jxm83wHZi44VDMQ7/fGNkjY3/jV1MC+1CmZbaHzugyeRtpg==}

  css@3.0.0:
    resolution: {integrity: sha512-DG9pFfwOrzc+hawpmqX/dHYHJG+Bsdb0klhyi1sDneOgGOXy9wQIC8hzyVp1e4NRYDBdxcylvywPkkXCHAzTyQ==}

  cssom@0.3.8:
    resolution: {integrity: sha512-b0tGHbfegbhPJpxpiBPU2sCkigAqtM9O121le6bbOlgyV+NyGyCmVfJ6QW9eRjz8CpNfWEOYBIMIGRYkLwsIYg==}

  cssom@0.4.4:
    resolution: {integrity: sha512-p3pvU7r1MyyqbTk+WbNJIgJjG2VmTIaB10rI93LzVPrmDJKkzKYMtxxyAvQXR/NS6otuzveI7+7BBq3SjBS2mw==}

  cssstyle@2.3.0:
    resolution: {integrity: sha512-AZL67abkUzIuvcHqk7c09cezpGNcxUxU4Ioi/05xHk4DQeTkWmGYftIE6ctU6AEt+Gn4n1lDStOtj7FKycP71A==}
    engines: {node: '>=8'}

  csstype@3.1.3:
    resolution: {integrity: sha512-M1uQkMl8rQK/szD0LNhtqxIPLpimGm8sOBwU7lLnCpSbTyY3yeU1Vc7l4KT5zT4s/yOxHH5O7tIuuLOCnLADRw==}

  damerau-levenshtein@1.0.8:
    resolution: {integrity: sha512-sdQSFB7+llfUcQHUQO3+B8ERRj0Oa4w9POWMI/puGtuf7gFywGmkaLCElnudfTiKZV+NvHqL0ifzdrI8Ro7ESA==}

  data-urls@2.0.0:
    resolution: {integrity: sha512-X5eWTSXO/BJmpdIKCRuKUgSCgAN0OwliVK3yPKbwIWU1Tdw5BRajxlzMidvh+gwko9AfQ9zIj52pzF91Q3YAvQ==}
    engines: {node: '>=10'}

  debounce@1.2.1:
    resolution: {integrity: sha512-XRRe6Glud4rd/ZGQfiV1ruXSfbvfJedlV9Y6zOlP+2K04vBYiJEte6stfFkCP03aMnY5tsipamumUjL14fofug==}

  debug@2.6.9:
    resolution: {integrity: sha512-bC7ElrdJaJnPbAP+1EotYvqZsb3ecl5wi6Bfi6BJTUcNowp6cvspg0jXznRTKDjm/E7AdgFBVeAPVMNcKGsHMA==}
    peerDependencies:
      supports-color: '*'
    peerDependenciesMeta:
      supports-color:
        optional: true

  debug@3.2.7:
    resolution: {integrity: sha512-CFjzYYAi4ThfiQvizrFQevTTXHtnCqWfe7x1AhgEscTz6ZbLbfoLRLPugTQyBth6f8ZERVUSyWHFD/7Wu4t1XQ==}
    peerDependencies:
      supports-color: '*'
    peerDependenciesMeta:
      supports-color:
        optional: true

  debug@4.3.4:
    resolution: {integrity: sha512-PRWFHuSU3eDtQJPvnNY7Jcket1j0t5OuOsFzPPzsekD52Zl8qUfFIPEiswXqIvHWGVHOgX+7G/vCNNhehwxfkQ==}
    engines: {node: '>=6.0'}
    peerDependencies:
      supports-color: '*'
    peerDependenciesMeta:
      supports-color:
        optional: true

  decamelize@4.0.0:
    resolution: {integrity: sha512-9iE1PgSik9HeIIw2JO94IidnE3eBoQrFJ3w7sFuzSX4DpmZ3v5sZpUiV5Swcf6mQEF+Y0ru8Neo+p+nyh2J+hQ==}
    engines: {node: '>=10'}

  decimal.js@10.4.3:
    resolution: {integrity: sha512-VBBaLc1MgL5XpzgIP7ny5Z6Nx3UrRkIViUkPUdtl9aya5amy3De1gsUUSB1g3+3sExYNjCAsAznmukyxCb1GRA==}

  decode-uri-component@0.2.2:
    resolution: {integrity: sha512-FqUYQ+8o158GyGTrMFJms9qh3CqTKvAqgqsTnkLI8sKu0028orqBhxNMFkFen0zGyg6epACD32pjVk58ngIErQ==}
    engines: {node: '>=0.10'}

  dedent@0.7.0:
    resolution: {integrity: sha512-Q6fKUPqnAHAyhiUgFU7BUzLiv0kd8saH9al7tnu5Q/okj6dnupxyTgFIBjVzJATdfIAm9NAsvXNzjaKa+bxVyA==}

  deep-is@0.1.4:
    resolution: {integrity: sha512-oIPzksmTg4/MriiaYGO+okXDT7ztn/w3Eptv/+gSIdMdKsJo0u4CfYNFJPy+4SKMuCqGw2wxnA+URMg3t8a/bQ==}

  deepmerge@4.3.1:
    resolution: {integrity: sha512-3sUqbMEc77XqpdNO7FRyRog+eW3ph+GYCbj+rK+uYyRMuwsVy0rMiVtPn+QJlKFvWP/1PYpapqYn0Me2knFn+A==}
    engines: {node: '>=0.10.0'}

  define-data-property@1.1.1:
    resolution: {integrity: sha512-E7uGkTzkk1d0ByLeSc6ZsFS79Axg+m1P/VsgYsxHgiuc3tFSj+MjMIwe90FC4lOAZzNBdY7kkO2P2wKdsQ1vgQ==}
    engines: {node: '>= 0.4'}

  define-properties@1.2.1:
    resolution: {integrity: sha512-8QmQKqEASLd5nx0U1B1okLElbUuuttJ/AnYmRXbbbGDWh6uS208EjD4Xqq/I9wK7u0v6O08XhTWnt5XtEbR6Dg==}
    engines: {node: '>= 0.4'}

  delayed-stream@1.0.0:
    resolution: {integrity: sha512-ZySD7Nf91aLB0RxL4KGrKHBXl7Eds1DAmEdcoVawXnLD7SDhpNgtuII2aAkg7a7QS41jxPSZ17p4VdGnMHk3MQ==}
    engines: {node: '>=0.4.0'}

  dequal@2.0.3:
    resolution: {integrity: sha512-0je+qPKHEMohvfRTCEo3CrPG6cAzAYgmzKyxRiYSSDkS6eGJdyVJm7WaYA5ECaAD9wLB2T4EEeymA5aFVcYXCA==}
    engines: {node: '>=6'}

  detect-newline@3.1.0:
    resolution: {integrity: sha512-TLz+x/vEXm/Y7P7wn1EJFNLxYpUD4TgMosxY6fAVJUnJMbupHBOncxyWUG9OpTaH9EBD7uFI5LfEgmMOc54DsA==}
    engines: {node: '>=8'}

  diff-sequences@27.5.1:
    resolution: {integrity: sha512-k1gCAXAsNgLwEL+Y8Wvl+M6oEFj5bgazfZULpS5CneoPPXRaCCW7dm+q21Ky2VEE5X+VeRDBVg1Pcvvsr4TtNQ==}
    engines: {node: ^10.13.0 || ^12.13.0 || ^14.15.0 || >=15.0.0}

  diff@5.0.0:
    resolution: {integrity: sha512-/VTCrvm5Z0JGty/BWHljh+BAiw3IK+2j87NGMu8Nwc/f48WoDAC395uomO9ZD117ZOBaHmkX1oyLvkVM/aIT3w==}
    engines: {node: '>=0.3.1'}

  dir-glob@3.0.1:
    resolution: {integrity: sha512-WkrWp9GR4KXfKGYzOLmTuGVi1UWFfws377n9cc55/tb6DuqyF6pcQ5AbiHEshaDpY9v6oaSr2XCDidGmMwdzIA==}
    engines: {node: '>=8'}

  doctrine@2.1.0:
    resolution: {integrity: sha512-35mSku4ZXK0vfCuHEDAwt55dg2jNajHZ1odvF+8SSr82EsZY4QmXfuWso8oEd8zRhVObSN18aM0CjSdoBX7zIw==}
    engines: {node: '>=0.10.0'}

  doctrine@3.0.0:
    resolution: {integrity: sha512-yS+Q5i3hBf7GBkd4KG8a7eBNNWNGLTaEwwYWUijIYM7zrlYDM0BFXHjjPWlWZ1Rg7UaddZeIDmi9jF3HmqiQ2w==}
    engines: {node: '>=6.0.0'}

  dom-accessibility-api@0.5.16:
    resolution: {integrity: sha512-X7BJ2yElsnOJ30pZF4uIIDfBEVgF4XEBxL9Bxhy6dnrm5hkzqmsWHGTiHqRiITNhMyFLyAiWndIJP7Z1NTteDg==}

  dom-helpers@5.2.1:
    resolution: {integrity: sha512-nRCa7CK3VTrM2NmGkIy4cbK7IZlgBE/PYMn55rrXefr5xXDP0LdtfPnblFDoVdcAfslJ7or6iqAUnx0CCGIWQA==}

  domexception@2.0.1:
    resolution: {integrity: sha512-yxJ2mFy/sibVQlu5qHjOkf9J3K6zgmCxgJ94u2EdvDOV09H+32LtRswEcUsmUWN72pVLOEnTSRaIVVzVQgS0dg==}
    engines: {node: '>=8'}
    deprecated: Use your platform's native DOMException instead

  dompurify@2.4.7:
    resolution: {integrity: sha512-kxxKlPEDa6Nc5WJi+qRgPbOAbgTpSULL+vI3NUXsZMlkJxTqYI9wg5ZTay2sFrdZRWHPWNi+EdAhcJf81WtoMQ==}

  draco3d@1.5.5:
    resolution: {integrity: sha512-JVuNV0EJzD3LBYhGyIXJLeBID/EVtmFO1ZNhAYflTgiMiAJlbhXQmRRda/azjc8MRVMHh0gqGhiqHUo5dIXM8Q==}

  duplexer@0.1.2:
    resolution: {integrity: sha512-jtD6YG370ZCIi/9GTaJKQxWTZD045+4R4hTk/x1UyoqadyJ9x9CgSi1RlVDQF8U2sxLLSnFkCaMihqljHIWgMg==}

  electron-to-chromium@1.4.616:
    resolution: {integrity: sha512-1n7zWYh8eS0L9Uy+GskE0lkBUNK83cXTVJI0pU3mGprFsbfSdAc15VTFbo+A+Bq4pwstmL30AVcEU3Fo463lNg==}

  emittery@0.8.1:
    resolution: {integrity: sha512-uDfvUjVrfGJJhymx/kz6prltenw1u7WrCg1oa94zYY8xxVpLLUu045LAT0dhDZdXG58/EpPL/5kA180fQ/qudg==}
    engines: {node: '>=10'}

  emoji-regex@8.0.0:
    resolution: {integrity: sha512-MSjYzcWNOA0ewAHpz0MxpYFvwg6yjy1NG3xteoqz644VCo/RPgnr1/GGt+ic3iJTzQ8Eu3TdM14SawnVUmGE6A==}

  emoji-regex@9.2.2:
    resolution: {integrity: sha512-L18DaJsXSUk2+42pv8mLs5jJT2hqFkFE4j21wOmgbUqsZ2hL72NsUU785g9RXgo3s0ZNgVl42TiHp3ZtOv/Vyg==}

  enquirer@2.4.1:
    resolution: {integrity: sha512-rRqJg/6gd538VHvR3PSrdRBb/1Vy2YfzHqzvbhGIQpDRKIa4FgV/54b5Q1xYSxOOwKvjXweS26E0Q+nAMwp2pQ==}
    engines: {node: '>=8.6'}

  error-ex@1.3.2:
    resolution: {integrity: sha512-7dFHNmqeFSEt2ZBsCriorKnn3Z2pj+fd9kmI6QoWw4//DL+icEBfc0U7qJCisqrTsKTjw4fNFy2pW9OqStD84g==}

  es-abstract@1.22.3:
    resolution: {integrity: sha512-eiiY8HQeYfYH2Con2berK+To6GrK2RxbPawDkGq4UiCQQfZHb6wX9qQqkbpPqaxQFcl8d9QzZqo0tGE0VcrdwA==}
    engines: {node: '>= 0.4'}

  es-iterator-helpers@1.0.15:
    resolution: {integrity: sha512-GhoY8uYqd6iwUl2kgjTm4CZAf6oo5mHK7BPqx3rKgx893YSsy0LGHV6gfqqQvZt/8xM8xeOnfXBCfqclMKkJ5g==}

  es-set-tostringtag@2.0.2:
    resolution: {integrity: sha512-BuDyupZt65P9D2D2vA/zqcI3G5xRsklm5N3xCwuiy+/vKy8i0ifdsQP1sLgO4tZDSCaQUSnmC48khknGMV3D2Q==}
    engines: {node: '>= 0.4'}

  es-shim-unscopables@1.0.2:
    resolution: {integrity: sha512-J3yBRXCzDu4ULnQwxyToo/OjdMx6akgVC7K6few0a7F/0wLtmKKN7I73AH5T2836UuXRqN7Qg+IIUw/+YJksRw==}

  es-to-primitive@1.2.1:
    resolution: {integrity: sha512-QCOllgZJtaUo9miYBcLChTUaHNjJF3PYs1VidD7AwiEj1kYxKeQTctLAezAOH5ZKRH0g2IgPn6KwB4IT8iRpvA==}
    engines: {node: '>= 0.4'}

  es6-promise@4.2.8:
    resolution: {integrity: sha512-HJDGx5daxeIvxdBxvG2cb9g4tEvwIk3i8+nhX0yGrYmZUzbkdg8QbDevheDB8gd0//uPj4c1EQua8Q+MViT0/w==}

  escalade@3.1.1:
    resolution: {integrity: sha512-k0er2gUkLf8O0zKJiAhmkTnJlTvINGv7ygDNPbeIsX/TJjGJZHuh9B2UxbsaEkmlEo9MfhrSzmhIlhRlI2GXnw==}
    engines: {node: '>=6'}

  escape-string-regexp@1.0.5:
    resolution: {integrity: sha512-vbRorB5FUQWvla16U8R/qgaFIya2qGzwDrNmCZuYKrbdSUMG6I1ZCGQRefkRVhuOkIGVne7BQ35DSfo1qvJqFg==}
    engines: {node: '>=0.8.0'}

  escape-string-regexp@2.0.0:
    resolution: {integrity: sha512-UpzcLCXolUWcNu5HtVMHYdXJjArjsF9C0aNnquZYY4uW/Vu0miy5YoWvbV345HauVvcAUnpRuhMMcqTcGOY2+w==}
    engines: {node: '>=8'}

  escape-string-regexp@4.0.0:
    resolution: {integrity: sha512-TtpcNJ3XAzx3Gq8sWRzJaVajRs0uVxA2YAkdb1jm2YkPz4G6egUFAyA3n5vtEIZefPk5Wa4UXbKuS5fKkJWdgA==}
    engines: {node: '>=10'}

  escodegen@2.1.0:
    resolution: {integrity: sha512-2NlIDTwUWJN0mRPQOdtQBzbUHvdGY2P1VXSyU83Q3xKxM7WHX2Ql8dKq782Q9TgQUNOLEzEYu9bzLNj1q88I5w==}
    engines: {node: '>=6.0'}
    hasBin: true

  eslint-import-resolver-node@0.3.4:
    resolution: {integrity: sha512-ogtf+5AB/O+nM6DIeBUNr2fuT7ot9Qg/1harBfBtaP13ekEWFQEEMP94BCB7zaNW3gyY+8SHYF00rnqYwXKWOA==}

  eslint-import-resolver-node@0.3.9:
    resolution: {integrity: sha512-WFj2isz22JahUv+B788TlO3N6zL3nNJGU8CcZbPZvVEkBPaJdCV4vy5wyghty5ROFbCRnm132v8BScu5/1BQ8g==}

  eslint-import-resolver-typescript@2.7.1:
    resolution: {integrity: sha512-00UbgGwV8bSgUv34igBDbTOtKhqoRMy9bFjNehT40bXg6585PNIct8HhXZ0SybqB9rWtXj9crcku8ndDn/gIqQ==}
    engines: {node: '>=4'}
    peerDependencies:
      eslint: '*'
      eslint-plugin-import: '*'

  eslint-module-utils@2.8.0:
    resolution: {integrity: sha512-aWajIYfsqCKRDgUfjEXNN/JlrzauMuSEy5sbd7WXbtW3EH6A6MpwEh42c7qD+MqQo9QMJ6fWLAeIJynx0g6OAw==}
    engines: {node: '>=4'}
    peerDependencies:
      '@typescript-eslint/parser': '*'
      eslint: '*'
      eslint-import-resolver-node: '*'
      eslint-import-resolver-typescript: '*'
      eslint-import-resolver-webpack: '*'
    peerDependenciesMeta:
      '@typescript-eslint/parser':
        optional: true
      eslint:
        optional: true
      eslint-import-resolver-node:
        optional: true
      eslint-import-resolver-typescript:
        optional: true
      eslint-import-resolver-webpack:
        optional: true

  eslint-plugin-deprecation@1.5.0:
    resolution: {integrity: sha512-mRcssI/tLROueBQ6yf4LnnGTijbMsTCPIpbRbPj5R5wGYVCpk1zDmAS0SEkgcUDXOPc22qMNFR24Qw7vSPrlTA==}
    peerDependencies:
      eslint: ^6.0.0 || ^7.0.0 || ^8.0.0
      typescript: ^3.7.5 || ^4.0.0 || ^5.0.0

  eslint-plugin-import@2.29.1:
    resolution: {integrity: sha512-BbPC0cuExzhiMo4Ff1BTVwHpjjv28C5R+btTOGaCRC7UEz801up0JadwkeSk5Ued6TG34uaczuVuH6qyy5YUxw==}
    engines: {node: '>=4'}
    peerDependencies:
      '@typescript-eslint/parser': '*'
      eslint: ^2 || ^3 || ^4 || ^5 || ^6 || ^7.2.0 || ^8
    peerDependenciesMeta:
      '@typescript-eslint/parser':
        optional: true

  eslint-plugin-jam3@0.2.3:
    resolution: {integrity: sha512-aW1L8C96fsRji0c8ZAgqtJVIu5p2IaNbeT2kuHNS6p5tontAVK1yP1W4ECjq3BHOv/GgAWvBVIx7kQI0kG2Rew==}
    engines: {node: '>=4'}

  eslint-plugin-jsdoc@35.5.1:
    resolution: {integrity: sha512-pPYPWtsykwVEue1tYEyoppBj4dgF7XicF67tLLLraY6RQYBq7qMKjUHji19+hfiTtYKKBD0YfeK8hgjPAE5viw==}
    engines: {node: '>=12'}
    peerDependencies:
      eslint: ^6.0.0 || ^7.0.0

  eslint-plugin-jsx-a11y@6.8.0:
    resolution: {integrity: sha512-Hdh937BS3KdwwbBaKd5+PLCOmYY6U4f2h9Z2ktwtNKvIdIEu137rjYbcb9ApSbVJfWxANNuiKTD/9tOKjK9qOA==}
    engines: {node: '>=4.0'}
    peerDependencies:
      eslint: ^3 || ^4 || ^5 || ^6 || ^7 || ^8

  eslint-plugin-prefer-arrow@1.2.3:
    resolution: {integrity: sha512-J9I5PKCOJretVuiZRGvPQxCbllxGAV/viI20JO3LYblAodofBxyMnZAJ+WGeClHgANnSJberTNoFWWjrWKBuXQ==}
    peerDependencies:
      eslint: '>=2.0.0'

  eslint-plugin-react-hooks@4.6.0:
    resolution: {integrity: sha512-oFc7Itz9Qxh2x4gNHStv3BqJq54ExXmfC+a1NjAta66IAN87Wu0R/QArgIS9qKzX3dXKPI9H5crl9QchNMY9+g==}
    engines: {node: '>=10'}
    peerDependencies:
      eslint: ^3.0.0 || ^4.0.0 || ^5.0.0 || ^6.0.0 || ^7.0.0 || ^8.0.0-0

  eslint-plugin-react@7.33.2:
    resolution: {integrity: sha512-73QQMKALArI8/7xGLNI/3LylrEYrlKZSb5C9+q3OtOewTnMQi5cT+aE9E41sLCmli3I9PGGmD1yiZydyo4FEPw==}
    engines: {node: '>=4'}
    peerDependencies:
      eslint: ^3 || ^4 || ^5 || ^6 || ^7 || ^8

  eslint-scope@5.1.1:
    resolution: {integrity: sha512-2NxwbF/hZ0KpepYN0cNbo+FN6XoK7GaHlQhgx/hIZl6Va0bF45RQOOwhLIy8lQDbuCiadSLCBnH2CFYquit5bw==}
    engines: {node: '>=8.0.0'}

  eslint-utils@2.1.0:
    resolution: {integrity: sha512-w94dQYoauyvlDc43XnGB8lU3Zt713vNChgt4EWwhXAP2XkBvndfxF0AgIqKOOasjPIPzj9JqgwkwbCYD0/V3Zg==}
    engines: {node: '>=6'}

  eslint-utils@3.0.0:
    resolution: {integrity: sha512-uuQC43IGctw68pJA1RgbQS8/NP7rch6Cwd4j3ZBtgo4/8Flj4eGE7ZYSZRN3iq5pVUv6GPdW5Z1RFleo84uLDA==}
    engines: {node: ^10.0.0 || ^12.0.0 || >= 14.0.0}
    peerDependencies:
      eslint: '>=5'

  eslint-visitor-keys@1.3.0:
    resolution: {integrity: sha512-6J72N8UNa462wa/KFODt/PJ3IU60SDpC3QXC1Hjc1BXXpfL2C9R5+AU7jhe0F6GREqVMh4Juu+NY7xn+6dipUQ==}
    engines: {node: '>=4'}

  eslint-visitor-keys@2.1.0:
    resolution: {integrity: sha512-0rSmRBzXgDzIsD6mGdJgevzgezI534Cer5L/vyMX0kHzT/jiB43jRhd9YUlMGYLQy2zprNmoT8qasCGtY+QaKw==}
    engines: {node: '>=10'}

  eslint-visitor-keys@3.4.3:
    resolution: {integrity: sha512-wpc+LXeiyiisxPlEkUzU6svyS1frIO3Mgxj1fdy7Pm8Ygzguax2N3Fa/D/ag1WqbOprdI+uY6wMUl8/a2G+iag==}
    engines: {node: ^12.22.0 || ^14.17.0 || >=16.0.0}

  eslint@7.32.0:
    resolution: {integrity: sha512-VHZ8gX+EDfz+97jGcgyGCyRia/dPOd6Xh9yPv8Bl1+SoaIwD+a/vlrOmGRUyOYu7MwUhc7CxqeaDZU13S4+EpA==}
    engines: {node: ^10.12.0 || >=12.0.0}
    hasBin: true

  espree@7.3.1:
    resolution: {integrity: sha512-v3JCNCE64umkFpmkFGqzVKsOT0tN1Zr+ueqLZfpV1Ob8e+CEgPWa+OxCoGH3tnhimMKIaBm4m/vaRpJ/krRz2g==}
    engines: {node: ^10.12.0 || >=12.0.0}

  esprima@4.0.1:
    resolution: {integrity: sha512-eGuFFw7Upda+g4p+QHvnW0RyTX/SVeJBDM/gCtMARO0cLuT2HcEKnTPvhjV6aGeqrCB/sbNop0Kszm0jsaWU4A==}
    engines: {node: '>=4'}
    hasBin: true

  esquery@1.5.0:
    resolution: {integrity: sha512-YQLXUplAwJgCydQ78IMJywZCceoqk1oH01OERdSAJc/7U2AylwjhSCLDEtqwg811idIS/9fIU5GjG73IgjKMVg==}
    engines: {node: '>=0.10'}

  esrecurse@4.3.0:
    resolution: {integrity: sha512-KmfKL3b6G+RXvP8N1vr3Tq1kL/oCFgn2NYXEtqP8/L3pKapUA4G8cFVaoF3SU323CD4XypR/ffioHmkti6/Tag==}
    engines: {node: '>=4.0'}

  estraverse@4.3.0:
    resolution: {integrity: sha512-39nnKffWz8xN1BU/2c79n9nB9HDzo0niYUqx6xyqUnyoAnQyyWpOTdZEeiCch8BBu515t4wp9ZmgVfVhn9EBpw==}
    engines: {node: '>=4.0'}

  estraverse@5.3.0:
    resolution: {integrity: sha512-MMdARuVEQziNTeJD8DgMqmhwR11BRQ/cBP+pLtYdSTnf3MIO8fFeiINEbX36ZdNlfU/7A9f3gUw49B3oQsvwBA==}
    engines: {node: '>=4.0'}

  esutils@2.0.3:
    resolution: {integrity: sha512-kVscqXk4OCp68SZ0dkgEKVi6/8ij300KBWTJq32P/dYeWTSwK41WyTxalN1eRmA5Z9UU/LX9D7FWSmV9SAYx6g==}
    engines: {node: '>=0.10.0'}

  events@3.3.0:
    resolution: {integrity: sha512-mQw+2fkQbALzQ7V0MY0IqdnXNOeTtP4r0lN9z7AAawCXgqea7bDii20AYrIBrFd/Hx0M2Ocz6S111CaFkUcb0Q==}
    engines: {node: '>=0.8.x'}

  execa@5.1.1:
    resolution: {integrity: sha512-8uSpZZocAZRBAPIEINJj3Lo9HyGitllczc27Eh5YYojjMFMn8yHMDMaUHE2Jqfq05D/wucwI4JGURyXt1vchyg==}
    engines: {node: '>=10'}

  exit@0.1.2:
    resolution: {integrity: sha512-Zk/eNKV2zbjpKzrsQ+n1G6poVbErQxJ0LBOJXaKZ1EViLzH+hrLu9cdXI4zw9dBQJslwBEpbQ2P1oS7nDxs6jQ==}
    engines: {node: '>= 0.8.0'}

  expect@27.5.1:
    resolution: {integrity: sha512-E1q5hSUG2AmYQwQJ041nvgpkODHQvB+RKlB4IYdru6uJsyFTRyZAP463M+1lINorwbqAmUggi6+WwkD8lCS/Dw==}
    engines: {node: ^10.13.0 || ^12.13.0 || ^14.15.0 || >=15.0.0}

  fast-deep-equal@3.1.3:
    resolution: {integrity: sha512-f3qQ9oQy9j2AhBe/H9VC91wLmKBCCU/gDOnKNAYG5hswO7BLKj09Hc5HYNz9cGI++xlpDCIgDaitVs03ATR84Q==}

  fast-glob@3.3.2:
    resolution: {integrity: sha512-oX2ruAFQwf/Orj8m737Y5adxDQO0LAB7/S5MnxCdTNDd4p6BsyIVsv9JQsATbTSq8KHRpLwIHbVlUNatxd+1Ow==}
    engines: {node: '>=8.6.0'}

  fast-json-stable-stringify@2.1.0:
    resolution: {integrity: sha512-lhd/wF+Lk98HZoTCtlVraHtfh5XYijIjalXck7saUtuanSDyLMxnHhSXEDJqHxD7msR8D0uCmqlkwjCV8xvwHw==}

  fast-levenshtein@2.0.6:
    resolution: {integrity: sha512-DCXu6Ifhqcks7TZKY3Hxp3y6qphY5SJZmrWMDrKcERSOXWQdMhU9Ig/PYrzyw/ul9jOIyh0N4M0tbC5hodg8dw==}

  fast-xml-parser@4.3.2:
    resolution: {integrity: sha512-rmrXUXwbJedoXkStenj1kkljNF7ugn5ZjR9FJcwmCfcCbtOMDghPajbc+Tck6vE6F5XsDmx+Pr2le9fw8+pXBg==}
    hasBin: true

  fastq@1.16.0:
    resolution: {integrity: sha512-ifCoaXsDrsdkWTtiNJX5uzHDsrck5TzfKKDcuFFTIrrc/BS076qgEIfoIy1VeZqViznfKiysPYTh/QeHtnIsYA==}

  fb-watchman@2.0.2:
    resolution: {integrity: sha512-p5161BqbuCaSnB8jIbzQHOlpgsPmK5rJVDfDKO91Axs5NC1uu3HRQm6wt9cd9/+GtQQIO53JdGXXoyDpTAsgYA==}

  file-entry-cache@6.0.1:
    resolution: {integrity: sha512-7Gps/XWymbLk2QLYK4NzpMOrYjMhdIxXuIvy2QBsLE6ljuodKvdkWs/cpyJJ3CVIVpH0Oi1Hvg1ovbMzLdFBBg==}
    engines: {node: ^10.12.0 || >=12.0.0}

  fill-range@7.0.1:
    resolution: {integrity: sha512-qOo9F+dMUmC2Lcb4BbVvnKJxTPjCm+RRpe4gDuGrzkL7mEVl/djYSu2OdQ2Pa302N4oqkSg9ir6jaLWJ2USVpQ==}
    engines: {node: '>=8'}

  find-index@0.1.1:
    resolution: {integrity: sha512-uJ5vWrfBKMcE6y2Z8834dwEZj9mNGxYa3t3I53OwFeuZ8D9oc2E5zcsrkuhX6h4iYrjhiv0T3szQmxlAV9uxDg==}

  find-up@4.1.0:
    resolution: {integrity: sha512-PpOwAdQ/YlXQ2vj8a3h8IipDuYRi3wceVQQGYWxNINccq40Anw7BlsEXCMbt1Zt+OLA6Fq9suIpIWD0OsnISlw==}
    engines: {node: '>=8'}

  find-up@5.0.0:
    resolution: {integrity: sha512-78/PXT1wlLLDgTzDs7sjq9hzz0vXD+zn+7wypEe4fXQxCmdmqfGsEPQxmiCSQI3ajFV91bVSsvNtrJRiW6nGng==}
    engines: {node: '>=10'}

  flat-cache@3.2.0:
    resolution: {integrity: sha512-CYcENa+FtcUKLmhhqyctpclsq7QF38pKjZHsGNiSQF5r4FtoKDWabFDl3hzaEQMvT1LHEysw5twgLvpYYb4vbw==}
    engines: {node: ^10.12.0 || >=12.0.0}

  flat@5.0.2:
    resolution: {integrity: sha512-b6suED+5/3rTpUBdG1gupIl8MPFCAMA0QXwmljLhvCUKcUvdE4gWky9zpuGCcXHOsz4J9wPGNWq6OKpmIzz3hQ==}
    hasBin: true

  flatbuffers@1.12.0:
    resolution: {integrity: sha512-c7CZADjRcl6j0PlvFy0ZqXQ67qSEZfrVPynmnL+2zPc+NtMvrF8Y0QceMo7QqnSPc7+uWjUIAbvCQ5WIKlMVdQ==}

  flatted@3.2.9:
    resolution: {integrity: sha512-36yxDn5H7OFZQla0/jFJmbIKTdZAQHngCedGxiMmpNfEZM0sdEeT+WczLQrjK6D7o2aiyLYDnkw0R3JK0Qv1RQ==}

  follow-redirects@1.15.3:
    resolution: {integrity: sha512-1VzOtuEM8pC9SFU1E+8KfTjZyMztRsgEfwQl44z8A25uy13jSzTj6dyK2Df52iV0vgHCfBwLhDWevLn95w5v6Q==}
    engines: {node: '>=4.0'}
    peerDependencies:
      debug: '*'
    peerDependenciesMeta:
      debug:
        optional: true

  for-each@0.3.3:
    resolution: {integrity: sha512-jqYfLp7mo9vIyQf8ykW2v7A+2N4QjeCeI5+Dz9XraiO1ign81wjiH7Fb9vSOWvQfNtmSa4H2RoQTrrXivdUZmw==}

  form-data@3.0.1:
    resolution: {integrity: sha512-RHkBKtLWUVwd7SqRIvCZMEvAMoGUp0XU+seQiZejj0COz3RI3hWP4sCv3gZWWLjJTd7rGwcsF5eKZGii0r/hbg==}
    engines: {node: '>= 6'}

  form-data@4.0.0:
    resolution: {integrity: sha512-ETEklSGi5t0QMZuiXoA/Q6vcnxcLQP5vdugSpuAyi6SVGi2clPPp+xgEhuMaHC+zGgn31Kd235W35f7Hykkaww==}
    engines: {node: '>= 6'}

  fs-extra@7.0.1:
    resolution: {integrity: sha512-YJDaCJZEnBmcbw13fvdAM9AwNOJwOzrE4pqMqBq5nFiEqXUqHwlK4B+3pUw6JNvfSPtX05xFHtYy/1ni01eGCw==}
    engines: {node: '>=6 <7 || >=8'}

  fs-extra@8.1.0:
    resolution: {integrity: sha512-yhlQgA6mnOJUKOsRUFsgJdQCvkKhcz8tlZG5HBQfReYZy46OwLcY+Zia0mtdHsOo9y/hP+CxMN0TU9QxoOtG4g==}
    engines: {node: '>=6 <7 || >=8'}

  fs-extra@9.1.0:
    resolution: {integrity: sha512-hcg3ZmepS30/7BSFqRvoo3DOMQu7IjqxO5nCDt+zM9XWjb33Wg7ziNT+Qvqbuc3+gWpzO02JubVyk2G4Zvo1OQ==}
    engines: {node: '>=10'}

  fs.realpath@1.0.0:
    resolution: {integrity: sha512-OO0pH2lK6a0hZnAdau5ItzHPI6pUlvI7jMVnxUQRtw4owF2wk8lOSabtGDCTP4Ggrg2MbGnWO9X8K1t4+fGMDw==}

  fsevents@2.3.3:
    resolution: {integrity: sha512-5xoDfX+fL7faATnagmWPpbFtwh/R77WmMMqqHGS65C3vvB0YHrgF+B1YmZ3441tMj5n63k0212XNoJwzlhffQw==}
    engines: {node: ^8.16.0 || ^10.6.0 || >=11.0.0}
    os: [darwin]

  function-bind@1.1.2:
    resolution: {integrity: sha512-7XHNxH7qX9xG5mIwxkhumTox/MIRNcOgDrxWsMt2pAr23WHp6MrRlN7FBSFpCpr+oVO0F744iUgR82nJMfG2SA==}

  function.prototype.name@1.1.6:
    resolution: {integrity: sha512-Z5kx79swU5P27WEayXM1tBi5Ze/lbIyiNgU3qyXUOf9b2rgXYyF9Dy9Cx+IQv/Lc8WCG6L82zwUPpSS9hGehIg==}
    engines: {node: '>= 0.4'}

  functional-red-black-tree@1.0.1:
    resolution: {integrity: sha512-dsKNQNdj6xA3T+QlADDA7mOSlX0qiMINjn0cgr+eGHGsbSHzTabcIogz2+p/iqP1Xs6EP/sS2SbqH+brGTbq0g==}

  functions-have-names@1.2.3:
    resolution: {integrity: sha512-xckBUXyTIqT97tq2x2AMb+g163b5JFysYk0x4qxNFwbfQkmNZoiRHb6sPzI9/QV33WeuvVYBUIiD4NzNIyqaRQ==}

  fuse.js@3.6.1:
    resolution: {integrity: sha512-hT9yh/tiinkmirKrlv4KWOjztdoZo1mx9Qh4KvWqC7isoXwdUY3PNWUxceF4/qO9R6riA2C29jdTOeQOIROjgw==}
    engines: {node: '>=6'}

  gensync@1.0.0-beta.2:
    resolution: {integrity: sha512-3hN7NaskYvMDLQY55gnW3NQ+mesEAepTqlg+VEbj7zzqEMBVNhzcGYYeqFo/TlYz6eQiFcp1HcsCZO+nGgS8zg==}
    engines: {node: '>=6.9.0'}

  get-caller-file@2.0.5:
    resolution: {integrity: sha512-DyFP3BM/3YHTQOCUL/w0OZHR0lpKeGrxotcHWcqNEdnltqFwXVfhEBQ94eIo34AfQpo0rGki4cyIiftY06h2Fg==}
    engines: {node: 6.* || 8.* || >= 10.*}

  get-intrinsic@1.2.2:
    resolution: {integrity: sha512-0gSo4ml/0j98Y3lngkFEot/zhiCeWsbYIlZ+uZOVgzLyLaUw7wxUL+nCTP0XJvJg1AXulJRI3UJi8GsbDuxdGA==}

  get-package-type@0.1.0:
    resolution: {integrity: sha512-pjzuKtY64GYfWizNAJ0fr9VqttZkNiK2iS430LtIHzjBEr6bX8Am2zm4sW4Ro5wjWW5cAlRL1qAMTcXbjNAO2Q==}
    engines: {node: '>=8.0.0'}

  get-stream@6.0.1:
    resolution: {integrity: sha512-ts6Wi+2j3jQjqi70w5AlN8DFnkSwC+MqmxEzdEALB2qXZYV3X/b1CTfgPLGJNMeAWxdPfU8FO1ms3NUfaHCPYg==}
    engines: {node: '>=10'}

  get-symbol-description@1.0.0:
    resolution: {integrity: sha512-2EmdH1YvIQiZpltCNgkuiUnyukzxM/R6NDJX31Ke3BG1Nq5b0S2PhX59UKi9vZpPDQVdqn+1IcaAwnzTT5vCjw==}
    engines: {node: '>= 0.4'}

  glob-parent@5.1.2:
    resolution: {integrity: sha512-AOIgSQCepiJYwP3ARnGx+5VnTu2HBYdzbGP45eLw1vr3zB3vZLeyed1sC9hnbcOc9/SrMyM5RPQrkGz4aS9Zow==}
    engines: {node: '>= 6'}

  glob2base@0.0.12:
    resolution: {integrity: sha512-ZyqlgowMbfj2NPjxaZZ/EtsXlOch28FRXgMd64vqZWk1bT9+wvSRLYD1om9M7QfQru51zJPAT17qXm4/zd+9QA==}
    engines: {node: '>= 0.10'}

  glob@7.2.0:
    resolution: {integrity: sha512-lmLf6gtyrPq8tTjSmrO94wBeQbFR3HbLHbuyD69wuyQkImp2hWqMGB47OX65FBkPffO641IP9jWa1z4ivqG26Q==}

  glob@7.2.3:
    resolution: {integrity: sha512-nFR0zLpU2YCaRxwoCJvL6UvCH2JFyFVIvwTLsIf21AuHlMskA1hhTdk+LlYJtOlYt9v6dvszD2BGRqBL+iQK9Q==}

  globals@11.12.0:
    resolution: {integrity: sha512-WOBp/EEGUiIsJSp7wcv/y6MO+lV9UoncWqxuFfm8eBwzWNgyfBd6Gz+IeKQ9jCmyhoH99g15M3T+QaVHFjizVA==}
    engines: {node: '>=4'}

  globals@13.24.0:
    resolution: {integrity: sha512-AhO5QUcj8llrbG09iWhPU2B204J1xnPeL8kQmVorSsy+Sjj1sk8gIyh6cUocGmH4L0UuhAJy+hJMRA4mgA4mFQ==}
    engines: {node: '>=8'}

  globalthis@1.0.3:
    resolution: {integrity: sha512-sFdI5LyBiNTHjRd7cGPWapiHWMOXKyuBNX/cWJ3NfzrZQVa8GI/8cofCl74AOVqq9W5kNmguTIzJ/1s2gyI9wA==}
    engines: {node: '>= 0.4'}

  globby@11.1.0:
    resolution: {integrity: sha512-jhIXaOzy1sb8IyocaruWSn1TjmnBVs8Ayhcy83rmxNJ8q2uWKCAj3CnJY+KpGSXCueAPc0i05kVvVKtP1t9S3g==}
    engines: {node: '>=10'}

  gopd@1.0.1:
    resolution: {integrity: sha512-d65bNlIadxvpb/A2abVdlqKqV563juRnZ1Wtk6s1sIR8uNsXR70xqIzVqxVf1eTqDunwT2MkczEeaezCKTZhwA==}

  graceful-fs@4.2.11:
    resolution: {integrity: sha512-RbJ5/jmFcNNCcDV5o9eTnBLJ/HszWV0P73bc+Ff4nS/rJj+YaS6IGyiOL0VoBYX+l1Wrl3k63h/KrH+nhJ0XvQ==}

  grapheme-splitter@1.0.4:
    resolution: {integrity: sha512-bzh50DW9kTPM00T8y4o8vQg89Di9oLJVLW/KaOGIXJWP/iqCN6WKYkbNOF04vFLJhwcpYUh9ydh/+5vpOqV4YQ==}

  has-bigints@1.0.2:
    resolution: {integrity: sha512-tSvCKtBr9lkF0Ex0aQiP9N+OpV4zi2r/Nee5VkRDbaqv35RLYMzbwQfFSZZH0kR+Rd6302UJZ2p/bJCEoR3VoQ==}

  has-flag@3.0.0:
    resolution: {integrity: sha512-sKJf1+ceQBr4SMkvQnBDNDtf4TXpVhVGateu0t918bl30FnbE2m4vNLX+VWe/dpjlb+HugGYzW7uQXH98HPEYw==}
    engines: {node: '>=4'}

  has-flag@4.0.0:
    resolution: {integrity: sha512-EykJT/Q1KjTWctppgIAgfSO0tKVuZUjhgMr17kqTumMl6Afv3EISleU7qZUzoXDFTAHTDC4NOoG/ZxU3EvlMPQ==}
    engines: {node: '>=8'}

  has-property-descriptors@1.0.1:
    resolution: {integrity: sha512-VsX8eaIewvas0xnvinAe9bw4WfIeODpGYikiWYLH+dma0Jw6KHYqWiWfhQlgOVK8D6PvjubK5Uc4P0iIhIcNVg==}

  has-proto@1.0.1:
    resolution: {integrity: sha512-7qE+iP+O+bgF9clE5+UoBFzE65mlBiVj3tKCrlNQ0Ogwm0BjpT/gK4SlLYDMybDh5I3TCTKnPPa0oMG7JDYrhg==}
    engines: {node: '>= 0.4'}

  has-symbols@1.0.3:
    resolution: {integrity: sha512-l3LCuF6MgDNwTDKkdYGEihYjt5pRPbEg46rtlmnSPlUbgmB8LOIrKJbYYFBSbnPaJexMKtiPO8hmeRjRz2Td+A==}
    engines: {node: '>= 0.4'}

  has-tostringtag@1.0.0:
    resolution: {integrity: sha512-kFjcSNhnlGV1kyoGk7OXKSawH5JOb/LzUc5w9B02hOTO0dfFRjbHQKvg1d6cf3HbeUmtU9VbbV3qzZ2Teh97WQ==}
    engines: {node: '>= 0.4'}

  has@1.0.4:
    resolution: {integrity: sha512-qdSAmqLF6209RFj4VVItywPMbm3vWylknmB3nvNiUIs72xAimcM8nVYxYr7ncvZq5qzk9MKIZR8ijqD/1QuYjQ==}
    engines: {node: '>= 0.4.0'}

  hasown@2.0.0:
    resolution: {integrity: sha512-vUptKVTpIJhcczKBbgnS+RtcuYMB8+oNzPK2/Hp3hanz8JmpATdmmgLgSaadVREkDm+e2giHwY3ZRkyjSIDDFA==}
    engines: {node: '>= 0.4'}

  he@1.2.0:
    resolution: {integrity: sha512-F/1DnUGPopORZi0ni+CvrCgHQ5FyEAHRLSApuYWMmrbSwoN2Mn/7k+Gl38gJnR7yyDZk6WLXwiGod1JOWNDKGw==}
    hasBin: true

  highlight-words-core@1.2.2:
    resolution: {integrity: sha512-BXUKIkUuh6cmmxzi5OIbUJxrG8OAk2MqoL1DtO3Wo9D2faJg2ph5ntyuQeLqaHJmzER6H5tllCDA9ZnNe9BVGg==}

  hoist-non-react-statics@3.3.2:
    resolution: {integrity: sha512-/gGivxi8JPKWNm/W0jSmzcMPpfpPLc3dY/6GxhX2hQ9iGj3aDfklV4ET7NjKpSinLpJ5vafa9iiGIEZg10SfBw==}

  html-encoding-sniffer@2.0.1:
    resolution: {integrity: sha512-D5JbOMBIR/TVZkubHT+OyT2705QvogUW4IBn6nHd756OwieSF9aDYFj4dv6HHEVGYbHaLETa3WggZYWWMyy3ZQ==}
    engines: {node: '>=10'}

  html-escaper@2.0.2:
    resolution: {integrity: sha512-H2iMtd0I4Mt5eYiapRdIDjp+XzelXQ0tFE4JS7YFwFevXXMmOp9myNrUvCg0D6ws8iqkRPBfKHgbwig1SmlLfg==}

  http-proxy-agent@4.0.1:
    resolution: {integrity: sha512-k0zdNgqWTGA6aeIRVpvfVob4fL52dTfaehylg0Y4UvSySvOq/Y+BOyPrgpUrA7HylqvU8vIZGsRuXmspskV0Tg==}
    engines: {node: '>= 6'}

  https-proxy-agent@5.0.1:
    resolution: {integrity: sha512-dFcAjpTQFgoLMzC2VwU+C/CbS7uRL0lWmxDITmqm7C+7F0Odmj6s9l6alZc6AELXhrnggM2CeWSXHGOdX2YtwA==}
    engines: {node: '>= 6'}

  human-signals@2.1.0:
    resolution: {integrity: sha512-B4FFZ6q/T2jhhksgkbEW3HBvWIfDW85snkQgawt07S7J5QXTk6BkNV+0yAeZrM5QpMAdYlocGoljn0sJ/WQkFw==}
    engines: {node: '>=10.17.0'}

  i18next-browser-languagedetector@6.1.8:
    resolution: {integrity: sha512-Svm+MduCElO0Meqpj1kJAriTC6OhI41VhlT/A0UPjGoPZBhAHIaGE5EfsHlTpgdH09UVX7rcc72pSDDBeKSQQA==}

  i18next-http-backend@1.4.5:
    resolution: {integrity: sha512-tLuHWuLWl6CmS07o+UB6EcQCaUjrZ1yhdseIN7sfq0u7phsMePJ8pqlGhIAdRDPF/q7ooyo5MID5DRFBCH+x5w==}

  i18next@21.10.0:
    resolution: {integrity: sha512-YeuIBmFsGjUfO3qBmMOc0rQaun4mIpGKET5WDwvu8lU7gvwpcariZLNtL0Fzj+zazcHUrlXHiptcFhBMFaxzfg==}

  iconv-lite@0.4.24:
    resolution: {integrity: sha512-v3MXnZAcvnywkTUEZomIActle7RXXeedOR31wwl7VlyoXO4Qi9arvSenNQWne1TcRwhCL1HwLI21bEqdpj8/rA==}
    engines: {node: '>=0.10.0'}

  ignore@4.0.6:
    resolution: {integrity: sha512-cyFDKrqc/YdcWFniJhzI42+AzS+gNwmUzOSFcRCQYwySuBBBy/KjuxWLZ/FHEH6Moq1NizMOBWyTcv8O4OZIMg==}
    engines: {node: '>= 4'}

  ignore@5.3.0:
    resolution: {integrity: sha512-g7dmpshy+gD7mh88OC9NwSGTKoc3kyLAZQRU1mt53Aw/vnvfXnbC+F/7F7QoYVKbV+KNvJx8wArewKy1vXMtlg==}
    engines: {node: '>= 4'}

  immer@9.0.6:
    resolution: {integrity: sha512-G95ivKpy+EvVAnAab4fVa4YGYn24J1SpEktnJX7JJ45Bd7xqME/SCplFzYFmTbrkwZbQ4xJK1xMTUYBkN6pWsQ==}

  import-fresh@3.3.0:
    resolution: {integrity: sha512-veYYhQa+D1QBKznvhUHxb8faxlrwUnxseDAbAp457E0wLNio2bOSKnjYDhMj+YiAq61xrMGhQk9iXVk5FzgQMw==}
    engines: {node: '>=6'}

  import-lazy@4.0.0:
    resolution: {integrity: sha512-rKtvo6a868b5Hu3heneU+L4yEQ4jYKLtjpnPeUdK7h0yzXGmyBTypknlkCvHFBqfX9YlorEiMM6Dnq/5atfHkw==}
    engines: {node: '>=8'}

  import-local@3.1.0:
    resolution: {integrity: sha512-ASB07uLtnDs1o6EHjKpX34BKYDSqnFerfTOJL2HvMqF70LnxpjkzDB8J44oT9pu4AMPkQwf8jl6szgvNd2tRIg==}
    engines: {node: '>=8'}
    hasBin: true

  imurmurhash@0.1.4:
    resolution: {integrity: sha512-JmXMZ6wuvDmLiHEml9ykzqO6lwFbof0GG4IkcGaENdCRDDmMVnny7s5HsIgHCbaq0w2MyPhDqkhTUgS2LU2PHA==}
    engines: {node: '>=0.8.19'}

  indent-string@4.0.0:
    resolution: {integrity: sha512-EdDDZu4A2OyIK7Lr/2zG+w5jmbuk1DVBnEwREQvBzspBJkCEbRa8GxU1lghYcaGJCnRWibjDXlq779X1/y5xwg==}
    engines: {node: '>=8'}

  inflight@1.0.6:
    resolution: {integrity: sha512-k92I/b08q4wvFscXCLvqfsHCrjrF7yiXsQuIVvVE7N82W3+aqpzuUdBbfhWcy/FZR3/4IgflMgKLOsvPDrGCJA==}

  inherits@2.0.4:
    resolution: {integrity: sha512-k/vGaX4/Yla3WzyMCvTQOXYeIHvqOKtnqBduzTHpzpQZzAskKMhZ2K+EnBiSM9zGSoIFeMpXKxa4dYeZIQqewQ==}

  internal-slot@1.0.6:
    resolution: {integrity: sha512-Xj6dv+PsbtwyPpEflsejS+oIZxmMlV44zAhG479uYu89MsjcYOhCFnNyKrkJrihbsiasQyY0afoCl/9BLR65bg==}
    engines: {node: '>= 0.4'}

  inversify@5.0.5:
    resolution: {integrity: sha512-60QsfPz8NAU/GZqXu8hJ+BhNf/C/c+Hp0eDc6XMIJTxBiP36AQyyQKpBkOVTLWBFDQWYVHpbbEuIsHu9dLuJDA==}

  is-array-buffer@3.0.2:
    resolution: {integrity: sha512-y+FyyR/w8vfIRq4eQcM1EYgSTnmHXPqaF+IgzgraytCFq5Xh8lllDVmAZolPJiZttZLeFSINPYMaEJ7/vWUa1w==}

  is-arrayish@0.2.1:
    resolution: {integrity: sha512-zz06S8t0ozoDXMG+ube26zeCTNXcKIPJZJi8hBrF4idCLms4CG9QtK7qBl1boi5ODzFpjswb5JPmHCbMpjaYzg==}

  is-async-function@2.0.0:
    resolution: {integrity: sha512-Y1JXKrfykRJGdlDwdKlLpLyMIiWqWvuSd17TvZk68PLAOGOoF4Xyav1z0Xhoi+gCYjZVeC5SI+hYFOfvXmGRCA==}
    engines: {node: '>= 0.4'}

  is-bigint@1.0.4:
    resolution: {integrity: sha512-zB9CruMamjym81i2JZ3UMn54PKGsQzsJeo6xvN3HJJ4CAsQNB6iRutp2To77OfCNuoxspsIhzaPoO1zyCEhFOg==}

  is-binary-path@2.1.0:
    resolution: {integrity: sha512-ZMERYes6pDydyuGidse7OsHxtbI7WVeUEozgR/g7rd0xUimYNlvZRE/K2MgZTjWy725IfelLeVcEM97mmtRGXw==}
    engines: {node: '>=8'}

  is-boolean-object@1.1.2:
    resolution: {integrity: sha512-gDYaKHJmnj4aWxyj6YHyXVpdQawtVLHU5cb+eztPGczf6cjuTdwve5ZIEfgXqH4e57An1D1AKf8CZ3kYrQRqYA==}
    engines: {node: '>= 0.4'}

  is-buffer@1.1.6:
    resolution: {integrity: sha512-NcdALwpXkTm5Zvvbk7owOUSvVvBKDgKP5/ewfXEznmQFfs4ZRmanOeKBTjRVjka3QFoN6XJ+9F3USqfHqTaU5w==}

  is-callable@1.2.7:
    resolution: {integrity: sha512-1BC0BVFhS/p0qtw6enp8e+8OD0UrK0oFLztSjNzhcKA3WDuJxxAPXzPuPtKkjEY9UUoEWlX/8fgKeu2S8i9JTA==}
    engines: {node: '>= 0.4'}

  is-core-module@2.13.1:
    resolution: {integrity: sha512-hHrIjvZsftOsvKSn2TRYl63zvxsgE0K+0mYMoH6gD4omR5IWB2KynivBQczo3+wF1cCkjzvptnI9Q0sPU66ilw==}

  is-date-object@1.0.5:
    resolution: {integrity: sha512-9YQaSxsAiSwcvS33MBk3wTCVnWK+HhF8VZR2jRxehM16QcVOdHqPn4VPHmRK4lSr38n9JriurInLcP90xsYNfQ==}
    engines: {node: '>= 0.4'}

  is-extglob@2.1.1:
    resolution: {integrity: sha512-SbKbANkN603Vi4jEZv49LeVJMn4yGwsbzZworEoyEiutsN3nJYdbO36zfhGJ6QEDpOZIFkDtnq5JRxmvl3jsoQ==}
    engines: {node: '>=0.10.0'}

  is-finalizationregistry@1.0.2:
    resolution: {integrity: sha512-0by5vtUJs8iFQb5TYUHHPudOR+qXYIMKtiUzvLIZITZUjknFmziyBJuLhVRc+Ds0dREFlskDNJKYIdIzu/9pfw==}

  is-fullwidth-code-point@3.0.0:
    resolution: {integrity: sha512-zymm5+u+sCsSWyD9qNaejV3DFvhCKclKdizYaJUuHA83RLjb7nSuGnddCHGv0hk+KY7BMAlsWeK4Ueg6EV6XQg==}
    engines: {node: '>=8'}

  is-generator-fn@2.1.0:
    resolution: {integrity: sha512-cTIB4yPYL/Grw0EaSzASzg6bBy9gqCofvWN8okThAYIxKJZC+udlRAmGbM0XLeniEJSs8uEgHPGuHSe1XsOLSQ==}
    engines: {node: '>=6'}

  is-generator-function@1.0.10:
    resolution: {integrity: sha512-jsEjy9l3yiXEQ+PsXdmBwEPcOxaXWLspKdplFUVI9vq1iZgIekeC0L167qeu86czQaxed3q/Uzuw0swL0irL8A==}
    engines: {node: '>= 0.4'}

  is-glob@4.0.3:
    resolution: {integrity: sha512-xelSayHH36ZgE7ZWhli7pW34hNbNl8Ojv5KVmkJD4hBdD3th8Tfk9vYasLM+mXWOZhFkgZfxhLSnrwRr4elSSg==}
    engines: {node: '>=0.10.0'}

  is-map@2.0.2:
    resolution: {integrity: sha512-cOZFQQozTha1f4MxLFzlgKYPTyj26picdZTx82hbc/Xf4K/tZOOXSCkMvU4pKioRXGDLJRn0GM7Upe7kR721yg==}

  is-negative-zero@2.0.2:
    resolution: {integrity: sha512-dqJvarLawXsFbNDeJW7zAz8ItJ9cd28YufuuFzh0G8pNHjJMnY08Dv7sYX2uF5UpQOwieAeOExEYAWWfu7ZZUA==}
    engines: {node: '>= 0.4'}

  is-number-object@1.0.7:
    resolution: {integrity: sha512-k1U0IRzLMo7ZlYIfzRu23Oh6MiIFasgpb9X76eqfFZAqwH44UI4KTBvBYIZ1dSL9ZzChTB9ShHfLkR4pdW5krQ==}
    engines: {node: '>= 0.4'}

  is-number@7.0.0:
    resolution: {integrity: sha512-41Cifkg6e8TylSpdtTpeLVMqvSBEVzTttHvERD741+pnZ8ANv0004MRL43QKPDlK9cGvNp6NZWZUBlbGXYxxng==}
    engines: {node: '>=0.12.0'}

  is-plain-obj@2.1.0:
    resolution: {integrity: sha512-YWnfyRwxL/+SsrWYfOpUtz5b3YD+nyfkHvjbcanzk8zgyO4ASD67uVMRt8k5bM4lLMDnXfriRhOpemw+NfT1eA==}
    engines: {node: '>=8'}

  is-potential-custom-element-name@1.0.1:
    resolution: {integrity: sha512-bCYeRA2rVibKZd+s2625gGnGF/t7DSqDs4dP7CrLA1m7jKWz6pps0LpYLJN8Q64HtmPKJ1hrN3nzPNKFEKOUiQ==}

  is-regex@1.1.4:
    resolution: {integrity: sha512-kvRdxDsxZjhzUX07ZnLydzS1TU/TJlTUHHY4YLL87e37oUA49DfkLqgy+VjFocowy29cKvcSiu+kIv728jTTVg==}
    engines: {node: '>= 0.4'}

  is-set@2.0.2:
    resolution: {integrity: sha512-+2cnTEZeY5z/iXGbLhPrOAaK/Mau5k5eXq9j14CpRTftq0pAJu2MwVRSZhyZWBzx3o6X795Lz6Bpb6R0GKf37g==}

  is-shared-array-buffer@1.0.2:
    resolution: {integrity: sha512-sqN2UDu1/0y6uvXyStCOzyhAjCSlHceFoMKJW8W9EU9cvic/QdsZ0kEU93HEy3IUEFZIiH/3w+AH/UQbPHNdhA==}

  is-stream@2.0.1:
    resolution: {integrity: sha512-hFoiJiTl63nn+kstHGBtewWSKnQLpyb155KHheA1l39uvtO9nWIop1p3udqPcUd/xbF1VLMO4n7OI6p7RbngDg==}
    engines: {node: '>=8'}

  is-string@1.0.7:
    resolution: {integrity: sha512-tE2UXzivje6ofPW7l23cjDOMa09gb7xlAqG6jG5ej6uPV32TlWP3NKPigtaGeHNu9fohccRYvIiZMfOOnOYUtg==}
    engines: {node: '>= 0.4'}

  is-symbol@1.0.4:
    resolution: {integrity: sha512-C/CPBqKWnvdcxqIARxyOh4v1UUEOCHpgDa0WYgpKDFMszcrPcffg5uhwSgPCLD2WWxmq6isisz87tzT01tuGhg==}
    engines: {node: '>= 0.4'}

  is-typed-array@1.1.12:
    resolution: {integrity: sha512-Z14TF2JNG8Lss5/HMqt0//T9JeHXttXy5pH/DBU4vi98ozO2btxzq9MwYDZYnKwU8nRsz/+GVFVRDq3DkVuSPg==}
    engines: {node: '>= 0.4'}

  is-typedarray@1.0.0:
    resolution: {integrity: sha512-cyA56iCMHAh5CdzjJIa4aohJyeO1YbwLi3Jc35MmRU6poroFjIGZzUzupGiRPOjgHg9TLu43xbpwXk523fMxKA==}

  is-unicode-supported@0.1.0:
    resolution: {integrity: sha512-knxG2q4UC3u8stRGyAVJCOdxFmv5DZiRcdlIaAQXAbSfJya+OhopNotLQrstBhququ4ZpuKbDc/8S6mgXgPFPw==}
    engines: {node: '>=10'}

  is-weakmap@2.0.1:
    resolution: {integrity: sha512-NSBR4kH5oVj1Uwvv970ruUkCV7O1mzgVFO4/rev2cLRda9Tm9HrL70ZPut4rOHgY0FNrUu9BCbXA2sdQ+x0chA==}

  is-weakref@1.0.2:
    resolution: {integrity: sha512-qctsuLZmIQ0+vSSMfoVvyFe2+GSEvnmZ2ezTup1SBse9+twCCeial6EEi3Nc2KFcf6+qz2FBPnjXsk8xhKSaPQ==}

  is-weakset@2.0.2:
    resolution: {integrity: sha512-t2yVvttHkQktwnNNmBQ98AhENLdPUTDTE21uPqAQ0ARwQfGeQKRVS0NNurH7bTf7RrvcVn1OOge45CnBeHCSmg==}

  isarray@2.0.5:
    resolution: {integrity: sha512-xHjhDr3cNBK0BzdUJSPXZntQUx/mwMS5Rw4A7lPJ90XGAO6ISP/ePDNuo0vhqOZU+UD5JoodwCAAoZQd3FeAKw==}

  isexe@2.0.0:
    resolution: {integrity: sha512-RHxMLp9lnKHGHRng9QFhRCMbYAcVpn69smSGcq3f36xjgVVWThj4qqLbTLlq7Ssj8B+fIQ1EuCEGI2lKsyQeIw==}

  istanbul-lib-coverage@3.2.2:
    resolution: {integrity: sha512-O8dpsF+r0WV/8MNRKfnmrtCWhuKjxrq2w+jpzBL5UZKTi2LeVWnWOmWRxFlesJONmc+wLAGvKQZEOanko0LFTg==}
    engines: {node: '>=8'}

  istanbul-lib-instrument@5.2.1:
    resolution: {integrity: sha512-pzqtp31nLv/XFOzXGuvhCb8qhjmTVo5vjVk19XE4CRlSWz0KoeJ3bw9XsA7nOp9YBf4qHjwBxkDzKcME/J29Yg==}
    engines: {node: '>=8'}

  istanbul-lib-report@3.0.1:
    resolution: {integrity: sha512-GCfE1mtsHGOELCU8e/Z7YWzpmybrx/+dSTfLrvY8qRmaY6zXTKWn6WQIjaAFw069icm6GVMNkgu0NzI4iPZUNw==}
    engines: {node: '>=10'}

  istanbul-lib-source-maps@4.0.1:
    resolution: {integrity: sha512-n3s8EwkdFIJCG3BPKBYvskgXGoy88ARzvegkitk60NxRdwltLOTaH7CUiMRXvwYorl0Q712iEjcWB+fK/MrWVw==}
    engines: {node: '>=10'}

  istanbul-reports@3.1.6:
    resolution: {integrity: sha512-TLgnMkKg3iTDsQ9PbPTdpfAK2DzjF9mqUG7RMgcQl8oFjad8ob4laGxv5XV5U9MAfx8D6tSJiUyuAwzLicaxlg==}
    engines: {node: '>=8'}

  iterator.prototype@1.1.2:
    resolution: {integrity: sha512-DR33HMMr8EzwuRL8Y9D3u2BMj8+RqSE850jfGu59kS7tbmPLzGkZmVSfyCFSDxuZiEY6Rzt3T2NA/qU+NwVj1w==}

  jest-changed-files@27.5.1:
    resolution: {integrity: sha512-buBLMiByfWGCoMsLLzGUUSpAmIAGnbR2KJoMN10ziLhOLvP4e0SlypHnAel8iqQXTrcbmfEY9sSqae5sgUsTvw==}
    engines: {node: ^10.13.0 || ^12.13.0 || ^14.15.0 || >=15.0.0}

  jest-circus@27.5.1:
    resolution: {integrity: sha512-D95R7x5UtlMA5iBYsOHFFbMD/GVA4R/Kdq15f7xYWUfWHBto9NYRsOvnSauTgdF+ogCpJ4tyKOXhUifxS65gdw==}
    engines: {node: ^10.13.0 || ^12.13.0 || ^14.15.0 || >=15.0.0}

  jest-cli@27.5.1:
    resolution: {integrity: sha512-Hc6HOOwYq4/74/c62dEE3r5elx8wjYqxY0r0G/nFrLDPMFRu6RA/u8qINOIkvhxG7mMQ5EJsOGfRpI8L6eFUVw==}
    engines: {node: ^10.13.0 || ^12.13.0 || ^14.15.0 || >=15.0.0}
    hasBin: true
    peerDependencies:
      node-notifier: ^8.0.1 || ^9.0.0 || ^10.0.0
    peerDependenciesMeta:
      node-notifier:
        optional: true

  jest-config@27.5.1:
    resolution: {integrity: sha512-5sAsjm6tGdsVbW9ahcChPAFCk4IlkQUknH5AvKjuLTSlcO/wCZKyFdn7Rg0EkC+OGgWODEy2hDpWB1PgzH0JNA==}
    engines: {node: ^10.13.0 || ^12.13.0 || ^14.15.0 || >=15.0.0}
    peerDependencies:
      ts-node: '>=9.0.0'
    peerDependenciesMeta:
      ts-node:
        optional: true

  jest-diff@27.5.1:
    resolution: {integrity: sha512-m0NvkX55LDt9T4mctTEgnZk3fmEg3NRYutvMPWM/0iPnkFj2wIeF45O1718cMSOFO1vINkqmxqD8vE37uTEbqw==}
    engines: {node: ^10.13.0 || ^12.13.0 || ^14.15.0 || >=15.0.0}

  jest-docblock@27.5.1:
    resolution: {integrity: sha512-rl7hlABeTsRYxKiUfpHrQrG4e2obOiTQWfMEH3PxPjOtdsfLQO4ReWSZaQ7DETm4xu07rl4q/h4zcKXyU0/OzQ==}
    engines: {node: ^10.13.0 || ^12.13.0 || ^14.15.0 || >=15.0.0}

  jest-each@27.5.1:
    resolution: {integrity: sha512-1Ff6p+FbhT/bXQnEouYy00bkNSY7OUpfIcmdl8vZ31A1UUaurOLPA8a8BbJOF2RDUElwJhmeaV7LnagI+5UwNQ==}
    engines: {node: ^10.13.0 || ^12.13.0 || ^14.15.0 || >=15.0.0}

  jest-environment-jsdom@27.5.1:
    resolution: {integrity: sha512-TFBvkTC1Hnnnrka/fUb56atfDtJ9VMZ94JkjTbggl1PEpwrYtUBKMezB3inLmWqQsXYLcMwNoDQwoBTAvFfsfw==}
    engines: {node: ^10.13.0 || ^12.13.0 || ^14.15.0 || >=15.0.0}

  jest-environment-node@27.5.1:
    resolution: {integrity: sha512-Jt4ZUnxdOsTGwSRAfKEnE6BcwsSPNOijjwifq5sDFSA2kesnXTvNqKHYgM0hDq3549Uf/KzdXNYn4wMZJPlFLw==}
    engines: {node: ^10.13.0 || ^12.13.0 || ^14.15.0 || >=15.0.0}

  jest-get-type@27.5.1:
    resolution: {integrity: sha512-2KY95ksYSaK7DMBWQn6dQz3kqAf3BB64y2udeG+hv4KfSOb9qwcYQstTJc1KCbsix+wLZWZYN8t7nwX3GOBLRw==}
    engines: {node: ^10.13.0 || ^12.13.0 || ^14.15.0 || >=15.0.0}

  jest-haste-map@27.5.1:
    resolution: {integrity: sha512-7GgkZ4Fw4NFbMSDSpZwXeBiIbx+t/46nJ2QitkOjvwPYyZmqttu2TDSimMHP1EkPOi4xUZAN1doE5Vd25H4Jng==}
    engines: {node: ^10.13.0 || ^12.13.0 || ^14.15.0 || >=15.0.0}

  jest-jasmine2@27.5.1:
    resolution: {integrity: sha512-jtq7VVyG8SqAorDpApwiJJImd0V2wv1xzdheGHRGyuT7gZm6gG47QEskOlzsN1PG/6WNaCo5pmwMHDf3AkG2pQ==}
    engines: {node: ^10.13.0 || ^12.13.0 || ^14.15.0 || >=15.0.0}

  jest-leak-detector@27.5.1:
    resolution: {integrity: sha512-POXfWAMvfU6WMUXftV4HolnJfnPOGEu10fscNCA76KBpRRhcMN2c8d3iT2pxQS3HLbA+5X4sOUPzYO2NUyIlHQ==}
    engines: {node: ^10.13.0 || ^12.13.0 || ^14.15.0 || >=15.0.0}

  jest-matcher-utils@27.5.1:
    resolution: {integrity: sha512-z2uTx/T6LBaCoNWNFWwChLBKYxTMcGBRjAt+2SbP929/Fflb9aa5LGma654Rz8z9HLxsrUaYzxE9T/EFIL/PAw==}
    engines: {node: ^10.13.0 || ^12.13.0 || ^14.15.0 || >=15.0.0}

  jest-message-util@27.5.1:
    resolution: {integrity: sha512-rMyFe1+jnyAAf+NHwTclDz0eAaLkVDdKVHHBFWsBWHnnh5YeJMNWWsv7AbFYXfK3oTqvL7VTWkhNLu1jX24D+g==}
    engines: {node: ^10.13.0 || ^12.13.0 || ^14.15.0 || >=15.0.0}

  jest-mock@27.5.1:
    resolution: {integrity: sha512-K4jKbY1d4ENhbrG2zuPWaQBvDly+iZ2yAW+T1fATN78hc0sInwn7wZB8XtlNnvHug5RMwV897Xm4LqmPM4e2Og==}
    engines: {node: ^10.13.0 || ^12.13.0 || ^14.15.0 || >=15.0.0}

  jest-pnp-resolver@1.2.3:
    resolution: {integrity: sha512-+3NpwQEnRoIBtx4fyhblQDPgJI0H1IEIkX7ShLUjPGA7TtUTvI1oiKi3SR4oBR0hQhQR80l4WAe5RrXBwWMA8w==}
    engines: {node: '>=6'}
    peerDependencies:
      jest-resolve: '*'
    peerDependenciesMeta:
      jest-resolve:
        optional: true

  jest-regex-util@27.5.1:
    resolution: {integrity: sha512-4bfKq2zie+x16okqDXjXn9ql2B0dScQu+vcwe4TvFVhkVyuWLqpZrZtXxLLWoXYgn0E87I6r6GRYHF7wFZBUvg==}
    engines: {node: ^10.13.0 || ^12.13.0 || ^14.15.0 || >=15.0.0}

  jest-resolve-dependencies@27.5.1:
    resolution: {integrity: sha512-QQOOdY4PE39iawDn5rzbIePNigfe5B9Z91GDD1ae/xNDlu9kaat8QQ5EKnNmVWPV54hUdxCVwwj6YMgR2O7IOg==}
    engines: {node: ^10.13.0 || ^12.13.0 || ^14.15.0 || >=15.0.0}

  jest-resolve@27.5.1:
    resolution: {integrity: sha512-FFDy8/9E6CV83IMbDpcjOhumAQPDyETnU2KZ1O98DwTnz8AOBsW/Xv3GySr1mOZdItLR+zDZ7I/UdTFbgSOVCw==}
    engines: {node: ^10.13.0 || ^12.13.0 || ^14.15.0 || >=15.0.0}

  jest-runner@27.5.1:
    resolution: {integrity: sha512-g4NPsM4mFCOwFKXO4p/H/kWGdJp9V8kURY2lX8Me2drgXqG7rrZAx5kv+5H7wtt/cdFIjhqYx1HrlqWHaOvDaQ==}
    engines: {node: ^10.13.0 || ^12.13.0 || ^14.15.0 || >=15.0.0}

  jest-runtime@27.5.1:
    resolution: {integrity: sha512-o7gxw3Gf+H2IGt8fv0RiyE1+r83FJBRruoA+FXrlHw6xEyBsU8ugA6IPfTdVyA0w8HClpbK+DGJxH59UrNMx8A==}
    engines: {node: ^10.13.0 || ^12.13.0 || ^14.15.0 || >=15.0.0}

  jest-serializer@27.5.1:
    resolution: {integrity: sha512-jZCyo6iIxO1aqUxpuBlwTDMkzOAJS4a3eYz3YzgxxVQFwLeSA7Jfq5cbqCY+JLvTDrWirgusI/0KwxKMgrdf7w==}
    engines: {node: ^10.13.0 || ^12.13.0 || ^14.15.0 || >=15.0.0}

  jest-snapshot@27.5.1:
    resolution: {integrity: sha512-yYykXI5a0I31xX67mgeLw1DZ0bJB+gpq5IpSuCAoyDi0+BhgU/RIrL+RTzDmkNTchvDFWKP8lp+w/42Z3us5sA==}
    engines: {node: ^10.13.0 || ^12.13.0 || ^14.15.0 || >=15.0.0}

  jest-transform-stub@2.0.0:
    resolution: {integrity: sha512-lspHaCRx/mBbnm3h4uMMS3R5aZzMwyNpNIJLXj4cEsV0mIUtS4IjYJLSoyjRCtnxb6RIGJ4NL2quZzfIeNhbkg==}

  jest-util@27.5.1:
    resolution: {integrity: sha512-Kv2o/8jNvX1MQ0KGtw480E/w4fBCDOnH6+6DmeKi6LZUIlKA5kwY0YNdlzaWTiVgxqAqik11QyxDOKk543aKXw==}
    engines: {node: ^10.13.0 || ^12.13.0 || ^14.15.0 || >=15.0.0}

  jest-validate@27.5.1:
    resolution: {integrity: sha512-thkNli0LYTmOI1tDB3FI1S1RTp/Bqyd9pTarJwL87OIBFuqEb5Apv5EaApEudYg4g86e3CT6kM0RowkhtEnCBQ==}
    engines: {node: ^10.13.0 || ^12.13.0 || ^14.15.0 || >=15.0.0}

  jest-watcher@27.5.1:
    resolution: {integrity: sha512-z676SuD6Z8o8qbmEGhoEUFOM1+jfEiL3DXHK/xgEiG2EyNYfFG60jluWcupY6dATjfEsKQuibReS1djInQnoVw==}
    engines: {node: ^10.13.0 || ^12.13.0 || ^14.15.0 || >=15.0.0}

  jest-worker@27.5.1:
    resolution: {integrity: sha512-7vuh85V5cdDofPyxn58nrPjBktZo0u9x1g8WtjQol+jZDaE+fhN+cIvTj11GndBnMnyfrUOG1sZQxCdjKh+DKg==}
    engines: {node: '>= 10.13.0'}

  jest@27.5.1:
    resolution: {integrity: sha512-Yn0mADZB89zTtjkPJEXwrac3LHudkQMR+Paqa8uxJHCBr9agxztUifWCyiYrjhMPBoUVBjyny0I7XH6ozDr7QQ==}
    engines: {node: ^10.13.0 || ^12.13.0 || ^14.15.0 || >=15.0.0}
    hasBin: true
    peerDependencies:
      node-notifier: ^8.0.1 || ^9.0.0 || ^10.0.0
    peerDependenciesMeta:
      node-notifier:
        optional: true

  jju@1.4.0:
    resolution: {integrity: sha512-8wb9Yw966OSxApiCt0K3yNJL8pnNeIv+OEq2YMidz4FKP6nonSRoOXc80iXY4JaN2FC11B9qsNmDsm+ZOfMROA==}

  js-base64@3.7.5:
    resolution: {integrity: sha512-3MEt5DTINKqfScXKfJFrRbxkrnk2AxPWGBL/ycjz4dK8iqiSJ06UxD8jh8xuh6p10TX4t2+7FsBYVxxQbMg+qA==}

  js-tokens@4.0.0:
    resolution: {integrity: sha512-RdJUflcE3cUzKiMqQgsCu06FPu9UdIJO0beYbPhHN4k6apgJtifcoCtT9bcxOpYBtpD2kCM6Sbzg4CausW/PKQ==}

  js-yaml@3.14.1:
    resolution: {integrity: sha512-okMH7OXXJ7YrN9Ok3/SXrnu4iX9yOk+25nqX4imS2npuvTYDmo/QEZoqwZkYaIDk3jVvBOTOIEgEhaLOynBS9g==}
    hasBin: true

  js-yaml@4.1.0:
    resolution: {integrity: sha512-wpxZs9NoxZaJESJGIZTyDEaYpl0FKSA+FB9aJiyemKhMwkxQg63h4T1KJgUGHpTqPDNRcmmYLugrRjJlBtWvRA==}
    hasBin: true

  jsdoc-type-pratt-parser@1.0.4:
    resolution: {integrity: sha512-jzmW9gokeq9+bHPDR1nCeidMyFUikdZlbOhKzh9+/nJqB75XhpNKec1/UuxW5c4+O+Pi31Gc/dCboyfSm/pSpQ==}
    engines: {node: '>=12.0.0'}

  jsdoc-type-pratt-parser@1.2.0:
    resolution: {integrity: sha512-4STjeF14jp4bqha44nKMY1OUI6d2/g6uclHWUCZ7B4DoLzaB5bmpTkQrpqU+vSVzMD0LsKAOskcnI3I3VfIpmg==}
    engines: {node: '>=12.0.0'}

  jsdom@16.7.0:
    resolution: {integrity: sha512-u9Smc2G1USStM+s/x1ru5Sxrl6mPYCbByG1U/hUmqaVsm4tbNyS7CicOSRyuGQYZhTu0h84qkZZQ/I+dzizSVw==}
    engines: {node: '>=10'}
    peerDependencies:
      canvas: ^2.5.0
    peerDependenciesMeta:
      canvas:
        optional: true

  jsesc@2.5.2:
    resolution: {integrity: sha512-OYu7XEzjkCQ3C5Ps3QIZsQfNpqoJyZZA99wd9aWd05NCtC5pWOkShK2mkL6HXQR6/Cy2lbNdPlZBpuQHXE63gA==}
    engines: {node: '>=4'}
    hasBin: true

  json-buffer@3.0.1:
    resolution: {integrity: sha512-4bV5BfR2mqfQTJm+V5tPPdf+ZpuhiIvTuAB5g8kcrXOZpTT/QwwVRWBywX1ozr6lEuPdbHxwaJlm9G6mI2sfSQ==}

  json-parse-even-better-errors@2.3.1:
    resolution: {integrity: sha512-xyFwyhro/JEof6Ghe2iz2NcXoj2sloNsWr/XsERDK/oiPCfaNhl5ONfp+jQdAZRQQ0IJWNzH9zIZF7li91kh2w==}

  json-schema-traverse@0.4.1:
    resolution: {integrity: sha512-xbbCH5dCYU5T8LcEhhuh7HJ88HXuW3qsI3Y0zOZFKfZEHcpWiHU/Jxzk629Brsab/mMiHQti9wMP+845RPe3Vg==}

  json-schema-traverse@1.0.0:
    resolution: {integrity: sha512-NM8/P9n3XjXhIZn1lLhkFaACTOURQXjWhV4BA/RnOv8xvgqtqpAX9IO4mRQxSx1Rlo4tqzeqb0sOlruaOy3dug==}

  json-stable-stringify-without-jsonify@1.0.1:
    resolution: {integrity: sha512-Bdboy+l7tA3OGW6FjyFHWkP5LuByj1Tk33Ljyq0axyzdk9//JSi2u3fP1QSmd1KNwq6VOKYGlAu87CisVir6Pw==}

  json5@1.0.2:
    resolution: {integrity: sha512-g1MWMLBiz8FKi1e4w0UyVL3w+iJceWAFBAaBnnGKOpNa5f8TLktkbre1+s6oICydWAm+HRUGTmI+//xv2hvXYA==}
    hasBin: true

  json5@2.2.3:
    resolution: {integrity: sha512-XmOWe7eyHYH14cLdVPoyg+GOH3rYX++KpzrylJwSW98t3Nk+U8XOl8FWKOgwtzdb8lXGf6zYwDUzeHMWfxasyg==}
    engines: {node: '>=6'}
    hasBin: true

  jsonc-parser@3.2.0:
    resolution: {integrity: sha512-gfFQZrcTc8CnKXp6Y4/CBT3fTc0OVuDofpre4aEeEpSBPV5X5v4+Vmx+8snU7RLPrNHPKSgLxGo9YuQzz20o+w==}

  jsonfile@4.0.0:
    resolution: {integrity: sha512-m6F1R3z8jjlf2imQHS2Qez5sjKWQzbuuhuJ/FKYFRZvPE3PuHcSMVZzfsLhGVOkfd20obL5SWEBew5ShlquNxg==}

  jsonfile@6.1.0:
    resolution: {integrity: sha512-5dgndWOriYSm5cnYaJNhalLNDKOqFwyDB/rr1E9ZsGciGvKPs8R2xYGCacuf3z6K1YKDz182fd+fY3cn3pMqXQ==}

  jsx-ast-utils@3.3.5:
    resolution: {integrity: sha512-ZZow9HBI5O6EPgSJLUb8n2NKgmVWTwCvHGwFuJlMjvLFqlGG6pjirPhtdsseaLZjSibD8eegzmYpUZwoIlj2cQ==}
    engines: {node: '>=4.0'}

  keyv@4.5.4:
    resolution: {integrity: sha512-oxVHkHR/EJf2CNXnWxRLW6mg7JyCCUcG0DtEGmL2ctUo1PNTin1PUil+r/+4r5MpVgC/fn1kjsx7mjSujKqIpw==}

  kleur@3.0.3:
    resolution: {integrity: sha512-eTIzlVOSUR+JxdDFepEYcBMtZ9Qqdef+rnzWdRZuMbOywu5tO2w2N7rqjoANZ5k9vywhL6Br1VRjUIgTQx4E8w==}
    engines: {node: '>=6'}

  language-subtag-registry@0.3.22:
    resolution: {integrity: sha512-tN0MCzyWnoz/4nHS6uxdlFWoUZT7ABptwKPQ52Ea7URk6vll88bWBVhodtnlfEuCcKWNGoc+uGbw1cwa9IKh/w==}

  language-tags@1.0.9:
    resolution: {integrity: sha512-MbjN408fEndfiQXbFQ1vnd+1NoLDsnQW41410oQBXiyXDMYH5z505juWa4KUE1LqxRC7DgOgZDbKLxHIwm27hA==}
    engines: {node: '>=0.10'}

  leven@3.1.0:
    resolution: {integrity: sha512-qsda+H8jTaUaN/x5vzW2rzc+8Rw4TAQ/4KjB46IwK5VH+IlVeeeje/EoZRpiXvIqjFgK84QffqPztGI3VBLG1A==}
    engines: {node: '>=6'}

  levn@0.4.1:
    resolution: {integrity: sha512-+bT2uH4E5LGE7h/n3evcS/sQlJXCpIp6ym8OWJ5eV6+67Dsql/LaaT7qJBAt2rzfoa/5QBGBhxDix1dMt2kQKQ==}
    engines: {node: '>= 0.8.0'}

  lines-and-columns@1.2.4:
    resolution: {integrity: sha512-7ylylesZQ/PV29jhEDl3Ufjo6ZX7gCqJr5F7PKrqc93v7fzSymt1BpwEU8nAUXs8qzzvqhbjhK5QZg6Mt/HkBg==}

  linkify-it@2.2.0:
    resolution: {integrity: sha512-GnAl/knGn+i1U/wjBz3akz2stz+HrHLsxMwHQGofCDfPvlf+gDKN58UtfmUquTY4/MXeE2x7k19KQmeoZi94Iw==}

  locate-path@5.0.0:
    resolution: {integrity: sha512-t7hw9pI+WvuwNJXwk5zVHpyhIqzg2qTlklJOf0mVxGSbe3Fp2VieZcduNYjaLDoy6p9uGpQEGWG87WpMKlNq8g==}
    engines: {node: '>=8'}

  locate-path@6.0.0:
    resolution: {integrity: sha512-iPZK6eYjbxRu3uB4/WZ3EsEIMJFMqAoopl3R+zuq0UjcAm/MO6KCweDgPfP3elTztoKP3KtnVHxTn2NHBSDVUw==}
    engines: {node: '>=10'}

  lodash.get@4.4.2:
    resolution: {integrity: sha512-z+Uw/vLuy6gQe8cfaFWD7p0wVv8fJl3mbzXh33RS+0oW2wvUqiRXiQ69gLWSLpgB5/6sU+r6BlQR0MBILadqTQ==}

  lodash.isequal@4.5.0:
    resolution: {integrity: sha512-pDo3lu8Jhfjqls6GkMgpahsF9kCyayhgykjyLMNFTKWrpVdAQtYyB4muAMWozBB4ig/dtWAmsMxLEI8wuz+DYQ==}

  lodash.memoize@4.1.2:
    resolution: {integrity: sha512-t7j+NzmgnQzTAYXcsHYLgimltOV1MXHtlOWf6GjL9Kj8GK5FInw5JotxvbOs+IvV1/Dzo04/fCGfLVs7aXb4Ag==}

  lodash.merge@4.6.2:
    resolution: {integrity: sha512-0KpjqXRVvrYyCsX1swR/XTK0va6VQkQM6MNo7PqW77ByjAhoARA8EfrP1N4+KlKj8YS0ZUCtRT/YUuhyYDujIQ==}

  lodash.truncate@4.4.2:
    resolution: {integrity: sha512-jttmRe7bRse52OsWIMDLaXxWqRAmtIUccAQ3garviCqJjafXOfNMO0yMfNpdD6zbGaTU0P5Nz7e7gAT6cKmJRw==}

  lodash@4.17.21:
    resolution: {integrity: sha512-v2kDEe57lecTulaDIuNTPy3Ry4gLGJ6Z1O3vE1krgXZNrsQ+LFTGHVxVjcXPs17LhbZVGedAJv8XZ1tvj5FvSg==}

  log-symbols@4.1.0:
    resolution: {integrity: sha512-8XPvpAA8uyhfteu8pIvQxpJZ7SYYdpUivZpGy6sFsBuKRY/7rQGavedeB8aK+Zkyq6upMFVL/9AW6vOYzfRyLg==}
    engines: {node: '>=10'}

  loose-envify@1.4.0:
    resolution: {integrity: sha512-lyuxPGr/Wfhrlem2CL/UcnUc1zcqKAImBDzukY7Y5F/yQiNdko6+fRLevlw1HgMySw7f611UIY408EtxRSoK3Q==}
    hasBin: true

  lru-cache@5.1.1:
    resolution: {integrity: sha512-KpNARQA3Iwv+jTA0utUVVbrh+Jlrr1Fv0e56GGzAFOXN7dk/FviaDW8LHmK52DlcH4WP2n6gI8vN1aesBFgo9w==}

  lru-cache@6.0.0:
    resolution: {integrity: sha512-Jo6dJ04CmSjuznwJSS3pUeWmd/H0ffTlkXXgwZi+eq1UCmqQwCh+eLsYOYCwY991i2Fah4h1BEMCx4qThGbsiA==}
    engines: {node: '>=10'}

  lunr@2.3.9:
    resolution: {integrity: sha512-zTU3DaZaF3Rt9rhN3uBMGQD3dD2/vFQqnvZCDv4dl5iOzq2IZQqTxu90r4E5J+nP70J3ilqVCrbho2eWaeW8Ow==}

  lz-string@1.5.0:
    resolution: {integrity: sha512-h5bgJWpxJNswbU7qCrV0tIKQCaS3blPDrqKWx+QxzuzL1zGUzij9XCWLrSLsJPu5t+eWA/ycetzYAO5IOMcWAQ==}
    hasBin: true

  make-dir@4.0.0:
    resolution: {integrity: sha512-hXdUTZYIVOt1Ex//jAQi+wTZZpUpwBj/0QsOzqegb3rGMMeJiSEu5xLHnYfBrRV4RH2+OCSOO95Is/7x1WJ4bw==}
    engines: {node: '>=10'}

  make-error@1.3.6:
    resolution: {integrity: sha512-s8UhlNe7vPKomQhC1qFelMokr/Sc3AgNbso3n74mVPA5LTZwkB9NlXf4XPamLxJE8h0gh73rM94xvwRT2CVInw==}

  makeerror@1.0.12:
    resolution: {integrity: sha512-JmqCvUhmt43madlpFzG4BQzG2Z3m6tvQDNKdClZnO3VbIudJYmxsT0FNJMeiB2+JTSlTQTSbU8QdesVmwJcmLg==}

  marked@4.3.0:
    resolution: {integrity: sha512-PRsaiG84bK+AMvxziE/lCFss8juXjNaWzVbN5tXAm4XjeaS9NAHhop+PjQxz2A9h8Q4M/xGmzP8vqNwy6JeK0A==}
    engines: {node: '>= 12'}
    hasBin: true

  md5@2.3.0:
    resolution: {integrity: sha512-T1GITYmFaKuO91vxyoQMFETst+O71VUPEU3ze5GNzDm0OWdP8v1ziTaAEPUr/3kLsY3Sftgz242A1SetQiDL7g==}

  memoize-one@4.0.3:
    resolution: {integrity: sha512-QmpUu4KqDmX0plH4u+tf0riMc1KHE1+lw95cMrLlXQAFOx/xnBtwhZ52XJxd9X2O6kwKBqX32kmhbhlobD0cuw==}

  memoize-one@5.2.1:
    resolution: {integrity: sha512-zYiwtZUcYyXKo/np96AGZAckk+FWWsUdJ3cHGGmld7+AhvcWmQyGCYUh1hc4Q/pkOhb65dQR/pqCyK0cOaHz4Q==}

  merge-stream@2.0.0:
    resolution: {integrity: sha512-abv/qOcuPfk3URPfDzmZU1LKmuw8kT+0nIHvKrKgFrwifol/doWcdA4ZqsWQ8ENrFKkd67Mfpo/LovbIUsbt3w==}

  merge2@1.4.1:
    resolution: {integrity: sha512-8q7VEgMJW4J8tcfVPy8g09NcQwZdbwFEqhe/WZkoIzjn/3TGDwtOCYtXGxA3O8tPzpczCCDgv+P2P5y00ZJOOg==}
    engines: {node: '>= 8'}

  micromatch@4.0.5:
    resolution: {integrity: sha512-DMy+ERcEW2q8Z2Po+WNXuw3c5YaUSFjAO5GsJqfEl7UjvtIuFKO6ZrKvcItdy98dwFI2N1tg3zNIdKaQT+aNdA==}
    engines: {node: '>=8.6'}

  mime-db@1.52.0:
    resolution: {integrity: sha512-sPU4uV7dYlvtWJxwwxHD0PuihVNiE7TyAbQ5SWxDCB9mUYvOgroQOwYQQOKPJ8CIbE+1ETVlOoK1UC2nU3gYvg==}
    engines: {node: '>= 0.6'}

  mime-types@2.1.35:
    resolution: {integrity: sha512-ZDY+bPm5zTTF+YpCrAU9nK0UgICYPT0QtT1NZWFv4s++TNkcgVaT0g6+4R2uI4MjQjzysHB1zxuWL50hzaeXiw==}
    engines: {node: '>= 0.6'}

  mimic-fn@2.1.0:
    resolution: {integrity: sha512-OqbOk5oEQeAZ8WXWydlu9HJjz9WVdEIvamMCcXmuqUYjTknH/sqsWvhQ3vgwKFRR1HpjvNBKQ37nbJgYzGqGcg==}
    engines: {node: '>=6'}

  min-indent@1.0.1:
    resolution: {integrity: sha512-I9jwMn07Sy/IwOj3zVkVik2JTvgpaykDZEigL6Rx6N9LbMywwUSMtxET+7lVoDLLd3O3IXwJwvuuns8UB/HeAg==}
    engines: {node: '>=4'}

  minimatch@3.1.2:
    resolution: {integrity: sha512-J7p63hRiAjw1NDEww1W7i37+ByIrOWO5XQQAzZ3VOcL0PNybwpfmV/N05zFAzwQ9USyEcX6t3UO+K5aqBQOIHw==}

  minimatch@5.0.1:
    resolution: {integrity: sha512-nLDxIFRyhDblz3qMuq+SoRZED4+miJ/G+tdDrjkkkRnjAsBexeGpgjLEQ0blJy7rHhR2b93rhQY4SvyWu9v03g==}
    engines: {node: '>=10'}

  minimatch@7.4.6:
    resolution: {integrity: sha512-sBz8G/YjVniEz6lKPNpKxXwazJe4c19fEfV2GDMX6AjFz+MX9uDWIZW8XreVhkFW3fkIdTv/gxWr/Kks5FFAVw==}
    engines: {node: '>=10'}

  minimist@1.2.8:
    resolution: {integrity: sha512-2yyAR8qBkN3YuheJanUpWC5U3bb5osDywNB8RzDVlDwDHbocAJveqqj1u8+SVD7jkWT4yvsHCpWqqWqAxb0zCA==}

  mkdirp@3.0.1:
    resolution: {integrity: sha512-+NsyUUAZDmo6YVHzL/stxSu3t9YS1iljliy3BSDrXJ/dkn1KYdmtZODGGjLcc9XLgVVpH4KshHB8XmZgMhaBXg==}
    engines: {node: '>=10'}
    hasBin: true

  mocha-junit-reporter@2.2.1:
    resolution: {integrity: sha512-iDn2tlKHn8Vh8o4nCzcUVW4q7iXp7cC4EB78N0cDHIobLymyHNwe0XG8HEHHjc3hJlXm0Vy6zcrxaIhnI2fWmw==}
    peerDependencies:
      mocha: '>=2.2.5'

  mocha@10.2.0:
    resolution: {integrity: sha512-IDY7fl/BecMwFHzoqF2sg/SHHANeBoMMXFlS9r0OXKDssYE1M5O43wUY/9BVPeIvfH2zmEbBfseqN9gBQZzXkg==}
    engines: {node: '>= 14.0.0'}
    hasBin: true

  ms@2.0.0:
    resolution: {integrity: sha512-Tpp60P6IUJDTuOq/5Z8cdskzJujfwqfOTkrwIwj7IRISpnkJnT6SyJ4PCPnGMoFjC9ddhal5KVIYtAt97ix05A==}

  ms@2.1.2:
    resolution: {integrity: sha512-sGkPx+VjMtmA6MX27oA4FBFELFCZZ4S4XqeGOXCv68tT+jb3vk/RyaKWP0PTKyWtmLSM0b+adUTEvbs1PEaH2w==}

  ms@2.1.3:
    resolution: {integrity: sha512-6FlzubTLZG3J2a/NVCAleEhjzq5oxgHyaCU9yYXvcLsvoVaHJq/s5xXI6/XXP6tz7R9xAOtHnSO/tXtF3WRTlA==}

  nanoid@2.1.11:
    resolution: {integrity: sha512-s/snB+WGm6uwi0WjsZdaVcuf3KJXlfGl2LcxgwkEwJF0D/BWzVWAZW/XY4bFaiR7s0Jk3FPvlnepg1H1b1UwlA==}

  nanoid@3.3.3:
    resolution: {integrity: sha512-p1sjXuopFs0xg+fPASzQ28agW1oHD7xDsd9Xkf3T15H3c/cifrFHVwrh74PdoklAPi+i7MdRsE47vm2r6JoB+w==}
    engines: {node: ^10 || ^12 || ^13.7 || ^14 || >=15.0.1}
    hasBin: true

  natural-compare-lite@1.4.0:
    resolution: {integrity: sha512-Tj+HTDSJJKaZnfiuw+iaF9skdPpTo2GtEly5JHnWV/hfv2Qj/9RKsGISQtLh2ox3l5EAGw487hnBee0sIJ6v2g==}

  natural-compare@1.4.0:
    resolution: {integrity: sha512-OWND8ei3VtNC9h7V60qff3SVobHr996CTwgxubgyQYEpg290h9J0buyECNNJexkFm5sOajh5G116RYA1c8ZMSw==}

  node-fetch@2.6.7:
    resolution: {integrity: sha512-ZjMPFEfVx5j+y2yF35Kzx5sF7kDzxuDj6ziH4FFbOp87zKDZNx8yExJIb05OGF4Nlt9IHFIMBkRl41VdvcNdbQ==}
    engines: {node: 4.x || >=6.0.0}
    peerDependencies:
      encoding: ^0.1.0
    peerDependenciesMeta:
      encoding:
        optional: true

  node-fetch@2.7.0:
    resolution: {integrity: sha512-c4FRfUm/dbcWZ7U+1Wq0AwCyFL+3nt2bEw05wfxSz+DWpWsitgmSgYmy2dQdWyKC1694ELPqMs/YzUSNozLt8A==}
    engines: {node: 4.x || >=6.0.0}
    peerDependencies:
      encoding: ^0.1.0
    peerDependenciesMeta:
      encoding:
        optional: true

  node-int64@0.4.0:
    resolution: {integrity: sha512-O5lz91xSOeoXP6DulyHfllpq+Eg00MWitZIbtPfoSEvqIHdl5gfcY6hYzDWnj0qD5tz52PI08u9qUvSVeUBeHw==}

  node-releases@2.0.14:
    resolution: {integrity: sha512-y10wOWt8yZpqXmOgRo77WaHEmhYQYGNA6y421PKsKYWEK8aW+cqAphborZDhqfyKrbZEN92CN1X2KbafY2s7Yw==}

  normalize-path@3.0.0:
    resolution: {integrity: sha512-6eZs5Ls3WtCisHWp9S2GUy8dqkpGi4BVSz3GaqiE6ezub0512ESztXUwUB6C6IKbQkY2Pnb/mD4WYojCRwcwLA==}
    engines: {node: '>=0.10.0'}

  npm-run-path@4.0.1:
    resolution: {integrity: sha512-S48WzZW777zhNIrn7gxOlISNAqi9ZC/uQFnRdbeIHhZhCA6UqpkOT8T1G7BvfdgP4Er8gF4sUbaS0i7QvIfCWw==}
    engines: {node: '>=8'}

  nwsapi@2.2.7:
    resolution: {integrity: sha512-ub5E4+FBPKwAZx0UwIQOjYWGHTEq5sPqHQNRN8Z9e4A7u3Tj1weLJsL59yH9vmvqEtBHaOmT6cYQKIZOxp35FQ==}

  object-assign@3.0.0:
    resolution: {integrity: sha512-jHP15vXVGeVh1HuaA2wY6lxk+whK/x4KBG88VXeRma7CCun7iGD5qPc4eYykQ9sdQvg8jkwFKsSxHln2ybW3xQ==}
    engines: {node: '>=0.10.0'}

  object-assign@4.1.1:
    resolution: {integrity: sha512-rJgTQnkUnH1sFw8yT6VSU3zD3sWmu6sZhIseY8VX+GRu3P6F7Fu+JNDoXfklElbLJSnc3FUQHVe4cU5hj+BcUg==}
    engines: {node: '>=0.10.0'}

  object-inspect@1.13.1:
    resolution: {integrity: sha512-5qoj1RUiKOMsCCNLV1CBiPYE10sziTsnmNxkAI/rZhiD63CF7IqdFGC/XzjWjpSgLf0LxXX3bDFIh0E18f6UhQ==}

  object-keys@1.1.1:
    resolution: {integrity: sha512-NuAESUOUMrlIXOfHKzD6bpPu3tYt3xvjNdRIQ+FeT0lNb4K8WR70CaDxhuNguS2XG+GjkyMwOzsN5ZktImfhLA==}
    engines: {node: '>= 0.4'}

  object.assign@4.1.5:
    resolution: {integrity: sha512-byy+U7gp+FVwmyzKPYhW2h5l3crpmGsxl7X2s8y43IgxvG4g3QZ6CffDtsNQy1WsmZpQbO+ybo0AlW7TY6DcBQ==}
    engines: {node: '>= 0.4'}

  object.entries@1.1.7:
    resolution: {integrity: sha512-jCBs/0plmPsOnrKAfFQXRG2NFjlhZgjjcBLSmTnEhU8U6vVTsVe8ANeQJCHTl3gSsI4J+0emOoCgoKlmQPMgmA==}
    engines: {node: '>= 0.4'}

  object.fromentries@2.0.7:
    resolution: {integrity: sha512-UPbPHML6sL8PI/mOqPwsH4G6iyXcCGzLin8KvEPenOZN5lpCNBZZQ+V62vdjB1mQHrmqGQt5/OJzemUA+KJmEA==}
    engines: {node: '>= 0.4'}

  object.groupby@1.0.1:
    resolution: {integrity: sha512-HqaQtqLnp/8Bn4GL16cj+CUYbnpe1bh0TtEaWvybszDG4tgxCJuRpV8VGuvNaI1fAnI4lUJzDG55MXcOH4JZcQ==}

  object.hasown@1.1.3:
    resolution: {integrity: sha512-fFI4VcYpRHvSLXxP7yiZOMAd331cPfd2p7PFDVbgUsYOfCT3tICVqXWngbjr4m49OvsBwUBQ6O2uQoJvy3RexA==}

  object.values@1.1.7:
    resolution: {integrity: sha512-aU6xnDFYT3x17e/f0IiiwlGPTy2jzMySGfUB4fq6z7CV8l85CWHDk5ErhyhpfDHhrOMwGFhSQkhMGHaIotA6Ng==}
    engines: {node: '>= 0.4'}

  once@1.4.0:
    resolution: {integrity: sha512-lNaJgI+2Q5URQBkccEKHTQOPaXdUxnZZElQTZY0MFUAuaEqe1E+Nyvgdz/aIyNi6Z9MzO5dv1H8n58/GELp3+w==}

  onetime@5.1.2:
    resolution: {integrity: sha512-kbpaSSGJTWdAY5KPVeMOKXSrPtr8C8C7wodJbcsd51jRnmD+GZu8Y0VoU6Dm5Z4vWr0Ig/1NKuWRKf7j5aaYSg==}
    engines: {node: '>=6'}

  optionator@0.9.3:
    resolution: {integrity: sha512-JjCoypp+jKn1ttEFExxhetCKeJt9zhAgAve5FXHixTvFDW/5aEktX9bufBKLRRMdU7bNtpLfcGu94B3cdEJgjg==}
    engines: {node: '>= 0.8.0'}

  p-limit@2.3.0:
    resolution: {integrity: sha512-//88mFWSJx8lxCzwdAABTJL2MyWB12+eIY7MDL2SqLmAkeKU9qxRvWuSyTjm3FUmpBEMuFfckAIqEaVGUDxb6w==}
    engines: {node: '>=6'}

  p-limit@3.1.0:
    resolution: {integrity: sha512-TYOanM3wGwNGsZN2cVTYPArw454xnXj5qmWF1bEoAc4+cU/ol7GVh7odevjp1FNHduHc3KZMcFduxU5Xc6uJRQ==}
    engines: {node: '>=10'}

  p-locate@4.1.0:
    resolution: {integrity: sha512-R79ZZ/0wAxKGu3oYMlz8jy/kbhsNrS7SKZ7PxEHBgJ5+F2mtFW2fK2cOtBh1cHYkQsbzFV7I+EoRKe6Yt0oK7A==}
    engines: {node: '>=8'}

  p-locate@5.0.0:
    resolution: {integrity: sha512-LaNjtRWUBY++zB5nE/NwcaoMylSPk+S+ZHNB1TzdbMJMny6dynpAGt7X/tl/QYq3TIeE6nxHppbo2LGymrG5Pw==}
    engines: {node: '>=10'}

  p-try@2.2.0:
    resolution: {integrity: sha512-R4nPAVTAU0B9D35/Gk3uJf/7XYbQcyohSKdvAxIRSNghFl4e71hVoGnBNQz9cWaXxO2I10KTC+3jMdvvoKw6dQ==}
    engines: {node: '>=6'}

  parent-module@1.0.1:
    resolution: {integrity: sha512-GQ2EWRpQV8/o+Aw8YqtfZZPfNRWZYkbidE9k5rpl/hC3vtHHBfGm2Ifi6qWV+coDGkrUKZAxE3Lot5kcsRlh+g==}
    engines: {node: '>=6'}

  parse-json@5.2.0:
    resolution: {integrity: sha512-ayCKvm/phCGxOkYRSCM82iDwct8/EonSEgCSxWxD7ve6jHggsFl4fZVQBPRNgQoKiuV/odhFrGzQXZwbifC8Rg==}
    engines: {node: '>=8'}

  parse5@6.0.1:
    resolution: {integrity: sha512-Ofn/CTFzRGTTxwpNEs9PP93gXShHcTq255nzRYSKe8AkVpZY7e1fpmTfOyoIvjP5HG7Z2ZM7VS9PPhQGW2pOpw==}

  path-exists@4.0.0:
    resolution: {integrity: sha512-ak9Qy5Q7jYb2Wwcey5Fpvg2KoAc/ZIhLSLOSBmRmygPsGwkVVt0fZa0qrtMz+m6tJTAHfZQ8FnmB4MG4LWy7/w==}
    engines: {node: '>=8'}

  path-is-absolute@1.0.1:
    resolution: {integrity: sha512-AVbw3UJ2e9bq64vSaS9Am0fje1Pa8pbGqTTsmXfaIiMpnr5DlDhfJOuLj9Sf95ZPVDAUerDfEk88MPmPe7UCQg==}
    engines: {node: '>=0.10.0'}

  path-key@3.1.1:
    resolution: {integrity: sha512-ojmeN0qd+y0jszEtoY48r0Peq5dwMEkIlCOu6Q5f41lfkswXuKtYrhgoTpLnyIcHm24Uhqx+5Tqm2InSwLhE6Q==}
    engines: {node: '>=8'}

  path-parse@1.0.7:
    resolution: {integrity: sha512-LDJzPVEEEPR+y48z93A0Ed0yXb8pAByGWo/k5YYdYgpY2/2EsOsksJrq7lOHxryrVOn1ejG6oAp8ahvOIQD8sw==}

  path-type@4.0.0:
    resolution: {integrity: sha512-gDKb8aZMDeD/tZWs9P6+q0J9Mwkdl6xMV8TjnGP3qJVJ06bdMgkbBlLU8IdfOsIsFz2BW1rNVT3XuNEl8zPAvw==}
    engines: {node: '>=8'}

  picocolors@1.0.0:
    resolution: {integrity: sha512-1fygroTLlHu66zi26VoTDv8yRgm0Fccecssto+MhsZ0D/DGW2sm8E8AjW7NU5VVTRt5GxbeZ5qBuJr+HyLYkjQ==}

  picomatch@2.3.1:
    resolution: {integrity: sha512-JU3teHTNjmE2VCGFzuY8EXzCDVwEqB2a8fsIvwaStHhAWJEeVd1o1QD80CU6+ZdEXXSLbSsuLwJjkCBWqRQUVA==}
    engines: {node: '>=8.6'}

  pirates@4.0.6:
    resolution: {integrity: sha512-saLsH7WeYYPiD25LDuLRRY/i+6HaPYr6G1OUlN39otzkSTxKnubR9RTxS3/Kk50s1g2JTgFwWQDQyplC5/SHZg==}
    engines: {node: '>= 6'}

  pkg-dir@4.2.0:
    resolution: {integrity: sha512-HRDzbaKjC+AOWVXxAU/x54COGeIv9eb+6CkDSQoNTt4XyWoIJvuPsXizxu/Fr23EiekbtZwmh1IcIG/l/a10GQ==}
    engines: {node: '>=8'}

  postinstall-build@5.0.3:
    resolution: {integrity: sha512-vPvPe8TKgp4FLgY3+DfxCE5PIfoXBK2lyLfNCxsRbDsV6vS4oU5RG/IWxrblMn6heagbnMED3MemUQllQ2bQUg==}
    deprecated: postinstall-build's behavior is now built into npm! You should migrate off of postinstall-build and use the new `prepare` lifecycle script with npm 5.0.0 or greater.
    hasBin: true

  prelude-ls@1.2.1:
    resolution: {integrity: sha512-vkcDPrRZo1QZLbn5RLGPpg/WmIQ65qoWWhcGKf/b5eplkkarX0m9z8ppCat4mlOqUsWpyNuYgO3VRyrYHSzX5g==}
    engines: {node: '>= 0.8.0'}

  pretty-format@27.5.1:
    resolution: {integrity: sha512-Qb1gy5OrP5+zDf2Bvnzdl3jsTf1qXVMazbvCoKhtKqVs4/YK4ozX4gKQJJVyNe+cajNPn0KoC0MC3FUmaHWEmQ==}
    engines: {node: ^10.13.0 || ^12.13.0 || ^14.15.0 || >=15.0.0}

  process@0.11.10:
    resolution: {integrity: sha512-cdGef/drWFoydD1JsMzuFf8100nZl+GT+yacc2bEced5f9Rjk4z+WtFUTBu9PhOi9j/jfmBPu0mMEY4wIdAF8A==}
    engines: {node: '>= 0.6.0'}

  progress@2.0.3:
    resolution: {integrity: sha512-7PiHtLll5LdnKIMw100I+8xJXR5gW2QwWYkT6iJva0bXitZKa/XMrSbdmg3r2Xnaidz9Qumd0VPaMrZlF9V9sA==}
    engines: {node: '>=0.4.0'}

  prompts@2.4.2:
    resolution: {integrity: sha512-NxNv/kLguCA7p3jE8oL2aEBsrJWgAakBpgmgK6lpPWV+WuOmY6r2/zbAVnP+T8bQlA0nzHXSJSJW0Hq7ylaD2Q==}
    engines: {node: '>= 6'}

  prop-types@15.8.1:
    resolution: {integrity: sha512-oj87CgZICdulUohogVAR7AjlC0327U4el4L6eAvOqCeudMDVU0NThNaV+b9Df4dXgSP1gXMTnPdhfe/2qDH5cg==}

  psl@1.9.0:
    resolution: {integrity: sha512-E/ZsdU4HLs/68gYzgGTkMicWTLPdAftJLfJFlLUAAKZGkStNU72sZjT66SnMDVOfOWY/YAoiD7Jxa9iHvngcag==}

  punycode@2.3.1:
    resolution: {integrity: sha512-vYt7UD1U9Wg6138shLtLOvdAu+8DsC/ilFtEVHcH+wydcSpNE20AfSOduf6MkRFahL5FY7X1oU7nKVZFtfq8Fg==}
    engines: {node: '>=6'}

  querystringify@2.2.0:
    resolution: {integrity: sha512-FIqgj2EUvTa7R50u0rGsyTftzjYmv/a3hO345bZNrqabNqjtgiDMgmo4mkUjd+nzU5oF3dClKqFIPUKybUyqoQ==}

  queue-microtask@1.2.3:
    resolution: {integrity: sha512-NuaNSa6flKT5JaSYQzJok04JzTL1CA6aGhv5rfLW3PgqA+M2ChpZQnAC8h8i4ZFkBS8X5RqkDBHA7r4hej3K9A==}

  randombytes@2.1.0:
    resolution: {integrity: sha512-vYl3iOX+4CKUWuxGi9Ukhie6fsqXqS9FE2Zaic4tNFD2N2QQaXOMFbuKK4QmDHC0JO6B1Zp41J0LpT0oR68amQ==}

  react-autosuggest@10.1.0:
    resolution: {integrity: sha512-/azBHmc6z/31s/lBf6irxPf/7eejQdR0IqnZUzjdSibtlS8+Rw/R79pgDAo6Ft5QqCUTyEQ+f0FhL+1olDQ8OA==}
    peerDependencies:
      react: '>=16.3.0'

  react-dom@17.0.0:
    resolution: {integrity: sha512-OGnFbxCjI2TMAZYMVxi4hqheJiN8rCEVVrL7XIGzCB6beNc4Am8M47HtkvxODZw9QgjmAPKpLba9FTu4fC1byA==}
    peerDependencies:
      react: 17.0.0

  react-highlight-words@0.17.0:
    resolution: {integrity: sha512-uX1Qh5IGjnLuJT0Zok234QDwRC8h4hcVMnB99Cb7aquB1NlPPDiWKm0XpSZOTdSactvnClCk8LOmVlP+75dgHA==}
    peerDependencies:
      react: ^0.14.0 || ^15.0.0 || ^16.0.0-0 || ^17.0.0-0

  react-is@16.13.1:
    resolution: {integrity: sha512-24e6ynE2H+OKt4kqsOvNd8kBpV65zoxbA4BVsEOB3ARVWQki/DHzaUoC5KuON/BiccDaCCTZBuOcfZs70kR8bQ==}

  react-is@17.0.2:
    resolution: {integrity: sha512-w2GsyukL62IJnlaff/nRegPQR94C/XXamvMWmSHRJ4y7Ts/4ocGRmTHvOs8PSE6pB3dWOrD/nueuU5sduBsQ4w==}

  react-redux@7.2.2:
    resolution: {integrity: sha512-8+CQ1EvIVFkYL/vu6Olo7JFLWop1qRUeb46sGtIMDCSpgwPQq8fPLpirIB0iTqFe9XYEFPHssdX8/UwN6pAkEA==}
    peerDependencies:
      react: ^16.8.3 || ^17
      react-dom: '*'
      react-native: '*'
      redux: ^2.0.0 || ^3.0.0 || ^4.0.0-0
    peerDependenciesMeta:
      react-dom:
        optional: true
      react-native:
        optional: true

  react-table@7.8.0:
    resolution: {integrity: sha512-hNaz4ygkZO4bESeFfnfOft73iBUj8K5oKi1EcSHPAibEydfsX2MyU6Z8KCr3mv3C9Kqqh71U+DhZkFvibbnPbA==}
    peerDependencies:
      react: ^16.8.3 || ^17.0.0-0 || ^18.0.0

  react-themeable@1.1.0:
    resolution: {integrity: sha512-kl5tQ8K+r9IdQXZd8WLa+xxYN04lLnJXRVhHfdgwsUJr/SlKJxIejoc9z9obEkx1mdqbTw1ry43fxEUwyD9u7w==}

  react-transition-group@4.4.5:
    resolution: {integrity: sha512-pZcd1MCJoiKiBR2NRxeCRg13uCXbydPnmB4EOeRrY7480qNWO8IIgQG6zlDkm6uRMsURXPuKq0GWtiM59a5Q6g==}
    peerDependencies:
      react: '>=16.6.0'
      react-dom: '>=16.6.0'

  react-window@1.8.10:
    resolution: {integrity: sha512-Y0Cx+dnU6NLa5/EvoHukUD0BklJ8qITCtVEPY1C/nL8wwoZ0b5aEw8Ff1dOVHw7fCzMt55XfJDd8S8W8LCaUCg==}
    engines: {node: '>8.0.0'}
    peerDependencies:
      react: ^15.0.0 || ^16.0.0 || ^17.0.0 || ^18.0.0
      react-dom: ^15.0.0 || ^16.0.0 || ^17.0.0 || ^18.0.0

  react@17.0.0:
    resolution: {integrity: sha512-rG9bqS3LMuetoSUKHN8G3fMNuQOePKDThK6+2yXFWtoeTDLVNh/QCaxT+Jr+rNf4lwNXpx+atdn3Aa0oi8/6eQ==}
    engines: {node: '>=0.10.0'}

  readdirp@3.6.0:
    resolution: {integrity: sha512-hOS089on8RduqdbhvQ5Z37A0ESjsqz6qnRcffsMU3495FuTdqSm+7bhJ29JvIOsBDEEnan5DPu9t3To9VRlMzA==}
    engines: {node: '>=8.10.0'}

  redent@3.0.0:
    resolution: {integrity: sha512-6tDA8g98We0zd0GvVeMT9arEOnTw9qM03L9cJXaCjrip1OO764RDBLBfrB4cwzNGDj5OA5ioymC9GkizgWJDUg==}
    engines: {node: '>=8'}

  redux@4.1.0:
    resolution: {integrity: sha512-uI2dQN43zqLWCt6B/BMGRMY6db7TTY4qeHHfGeKb3EOhmOKjU3KdWvNLJyqaHRksv/ErdNH7cFZWg9jXtewy4g==}

  reflect-metadata@0.1.13:
    resolution: {integrity: sha512-Ts1Y/anZELhSsjMcU605fU9RE4Oi3p5ORujwbIKXfWa+0Zxs510Qrmrce5/Jowq3cHSZSJqBjypxmHarc+vEWg==}

  reflect.getprototypeof@1.0.4:
    resolution: {integrity: sha512-ECkTw8TmJwW60lOTR+ZkODISW6RQ8+2CL3COqtiJKLd6MmB45hN51HprHFziKLGkAuTGQhBb91V8cy+KHlaCjw==}
    engines: {node: '>= 0.4'}

  regenerator-runtime@0.14.1:
    resolution: {integrity: sha512-dYnhHh0nJoMfnkZs6GmmhFknAGRrLznOu5nc9ML+EJxGvrx6H7teuevqVqCuPcPK//3eDrrjQhehXVx9cnkGdw==}

  regexp.prototype.flags@1.5.1:
    resolution: {integrity: sha512-sy6TXMN+hnP/wMy+ISxg3krXx7BAtWVO4UouuCN/ziM9UEne0euamVNafDfvC83bRNr95y0V5iijeDQFUNpvrg==}
    engines: {node: '>= 0.4'}

  regexpp@3.2.0:
    resolution: {integrity: sha512-pq2bWo9mVD43nbts2wGv17XLiNLya+GklZ8kaDLV2Z08gDCsGpnKn9BFMepvWuHCbyVvY7J5o5+BVvoQbmlJLg==}
    engines: {node: '>=8'}

  regextras@0.8.0:
    resolution: {integrity: sha512-k519uI04Z3SaY0fLX843MRXnDeG2+vHOFsyhiPZvNLe7r8rD2YNRjq4BQLZZ0oAr2NrtvZlICsXysGNFPGa3CQ==}
    engines: {node: '>=0.1.14'}

  require-dir@1.2.0:
    resolution: {integrity: sha512-LY85DTSu+heYgDqq/mK+7zFHWkttVNRXC9NKcKGyuGLdlsfbjEPrIEYdCVrx6hqnJb+xSu3Lzaoo8VnmOhhjNA==}

  require-directory@2.1.1:
    resolution: {integrity: sha512-fGxEI7+wsG9xrvdjsrlmL22OMTTiHRwAMroiEeMgq8gzoLC/PQr7RsRDSTLUg/bZAZtF+TVIkHc6/4RIKrui+Q==}
    engines: {node: '>=0.10.0'}

  require-from-string@2.0.2:
    resolution: {integrity: sha512-Xf0nWe6RseziFMu+Ap9biiUbmplq6S9/p+7w7YXP/JBHhrUDDUhwa+vANyubuqfZWTveU//DYVGsDG7RKL/vEw==}
    engines: {node: '>=0.10.0'}

  requireindex@1.1.0:
    resolution: {integrity: sha512-LBnkqsDE7BZKvqylbmn7lTIVdpx4K/QCduRATpO5R+wtPmky/a8pN1bO2D6wXppn1497AJF9mNjqAXr6bdl9jg==}
    engines: {node: '>=0.10.5'}

  requires-port@1.0.0:
    resolution: {integrity: sha512-KigOCHcocU3XODJxsu8i/j8T9tzT4adHiecwORRQ0ZZFcp7ahwXuRU1m+yuO90C5ZUyGeGfocHDI14M3L3yDAQ==}

  resize-observer-polyfill@1.5.1:
    resolution: {integrity: sha512-LwZrotdHOo12nQuZlHEmtuXdqGoOD0OhaxopaNFxWzInpEgaLWoVuAMbTzixuosCx2nEG58ngzW3vxdWoxIgdg==}

  resolve-cwd@3.0.0:
    resolution: {integrity: sha512-OrZaX2Mb+rJCpH/6CpSqt9xFVpN++x01XnN2ie9g6P5/3xelLAkXWVADpdz1IHD/KFfEXyE6V0U01OQ3UO2rEg==}
    engines: {node: '>=8'}

  resolve-from@4.0.0:
    resolution: {integrity: sha512-pb/MYmXstAkysRFx8piNI1tGFNQIFA3vkE3Gq4EuA1dF6gHp/+vgZqsCGJapvy8N3Q+4o7FwvquPJcnZ7RYy4g==}
    engines: {node: '>=4'}

  resolve-from@5.0.0:
    resolution: {integrity: sha512-qYg9KP24dD5qka9J47d0aVky0N+b4fTU89LN9iDnjB5waksiC49rvMB0PrUJQGoTmH50XPiqOvAjDfaijGxYZw==}
    engines: {node: '>=8'}

  resolve.exports@1.1.1:
    resolution: {integrity: sha512-/NtpHNDN7jWhAaQ9BvBUYZ6YTXsRBgfqWFWP7BZBaoMJO/I3G5OFzvTuWNlZC3aPjins1F+TNrLKsGbH4rfsRQ==}
    engines: {node: '>=10'}

  resolve@1.19.0:
    resolution: {integrity: sha512-rArEXAgsBG4UgRGcynxWIWKFvh/XZCcS8UJdHhwy91zwAvCZIbcs+vAbflgBnNjYMs/i/i+/Ux6IZhML1yPvxg==}

  resolve@1.22.8:
    resolution: {integrity: sha512-oKWePCxqpd6FlLvGV1VU0x7bkPmmCNolxzjMf4NczoDnQcIWrAF+cPtZn5i6n+RfD2d9i0tzpKnG6Yk168yIyw==}
    hasBin: true

  resolve@2.0.0-next.5:
    resolution: {integrity: sha512-U7WjGVG9sH8tvjW5SmGbQuui75FiyjAX72HX15DwBBwF9dNiQZRQAg9nnPhYy+TUnE0+VcrttuvNI8oSxZcocA==}
    hasBin: true

  reusify@1.0.4:
    resolution: {integrity: sha512-U9nH88a3fc/ekCF1l0/UP1IosiuIjyTh7hBvXVMHYgVcfGvt897Xguj2UOLDeI5BG2m7/uwyaLVT6fbtCwTyzw==}
    engines: {iojs: '>=1.0.0', node: '>=0.10.0'}

  rimraf@3.0.2:
    resolution: {integrity: sha512-JZkJMZkAGFFPP2YqXZXPbMlMBgsxzE8ILs4lMIX/2o0L9UBw9O/Y3o6wFw/i9YLapcUJWwqbi3kdxIPdC62TIA==}
    hasBin: true

  run-parallel@1.2.0:
    resolution: {integrity: sha512-5l4VyZR86LZ/lDxZTR6jqL8AFE2S0IFLMP26AbjsLVADxHdhB/c0GUsH+y39UfCi3dzz8OlQuPmnaJOMoDHQBA==}

  rxjs@6.6.7:
    resolution: {integrity: sha512-hTdwr+7yYNIT5n4AMYp85KA6yw2Va0FLa3Rguvbpa4W3I5xynaBZo41cM3XM+4Q6fRMj3sBYIR1VAmZMXYJvRQ==}
    engines: {npm: '>=2.0.0'}

  safe-array-concat@1.0.1:
    resolution: {integrity: sha512-6XbUAseYE2KtOuGueyeobCySj9L4+66Tn6KQMOPQJrAJEowYKW/YR/MGJZl7FdydUdaFu4LYyDZjxf4/Nmo23Q==}
    engines: {node: '>=0.4'}

  safe-buffer@5.2.1:
    resolution: {integrity: sha512-rp3So07KcdmmKbGvgaNxQSJr7bGVSVk5S9Eq1F+ppbRo70+YeaDxkw5Dd8NPN+GD6bjnYm2VuPuCXmpuYvmCXQ==}

  safe-regex-test@1.0.0:
    resolution: {integrity: sha512-JBUUzyOgEwXQY1NuPtvcj/qcBDbDmEvWufhlnXZIm75DEHp+afM1r1ujJpJsV/gSM4t59tpDyPi1sd6ZaPFfsA==}

  safer-buffer@2.1.2:
    resolution: {integrity: sha512-YZo3K82SD7Riyi0E1EQPojLz7kpepnSQI9IyPbHHg1XXXevb5dJI7tpyN2ADxGcQbHG7vcyRHk0cbwqcQriUtg==}

  sax@1.3.0:
    resolution: {integrity: sha512-0s+oAmw9zLl1V1cS9BtZN7JAd0cW5e0QH4W3LWEK6a4LaLEA2OTpGYWDY+6XasBLtz6wkm3u1xRw95mRuJ59WA==}

  saxes@5.0.1:
    resolution: {integrity: sha512-5LBh1Tls8c9xgGjw3QrMwETmTMVk0oFgvrFSvWx62llR2hcEInrKNZ2GZCCuuy2lvWrdl5jhbpeqc5hRYKFOcw==}
    engines: {node: '>=10'}

  scheduler@0.20.2:
    resolution: {integrity: sha512-2eWfGgAqqWFGqtdMmcL5zCMK1U8KlXv8SQFGglL3CEtd0aDVDWgeF/YoCmvln55m5zSk3J/20hTaSBeSObsQDQ==}

  section-iterator@2.0.0:
    resolution: {integrity: sha512-xvTNwcbeDayXotnV32zLb3duQsP+4XosHpb/F+tu6VzEZFmIjzPdNk6/O+QOOx5XTh08KL2ufdXeCO33p380pQ==}

  semver@6.3.1:
    resolution: {integrity: sha512-BR7VvDCVHO+q2xBEWskxS6DJE1qRnb7DxzUrogb71CWoSficBxYsiAGd+Kl0mmq/MprG9yArRkyrQxTO6XjMzA==}
    hasBin: true

  semver@7.3.8:
    resolution: {integrity: sha512-NB1ctGL5rlHrPJtFDVIVzTyQylMLu9N9VICA6HSFJo8MCGVTMW6gfpicwKmmK/dAjTOrqu5l63JJOpDSrAis3A==}
    engines: {node: '>=10'}
    hasBin: true

  semver@7.5.4:
    resolution: {integrity: sha512-1bCSESV6Pv+i21Hvpxp3Dx+pSD8lIPt8uVjRrxAUt/nbswYc+tK6Y2btiULjd4+fnq15PX+nqQDC7Oft7WkwcA==}
    engines: {node: '>=10'}
    hasBin: true

  serialize-javascript@6.0.0:
    resolution: {integrity: sha512-Qr3TosvguFt8ePWqsvRfrKyQXIiW+nGbYpy8XK24NQHE83caxWt+mIymTT19DGFbNWNLfEwsrkSmN64lVWB9ag==}

  set-function-length@1.1.1:
    resolution: {integrity: sha512-VoaqjbBJKiWtg4yRcKBQ7g7wnGnLV3M8oLvVWwOk2PdYY6PEFegR1vezXR0tw6fZGF9csVakIRjrJiy2veSBFQ==}
    engines: {node: '>= 0.4'}

  set-function-name@2.0.1:
    resolution: {integrity: sha512-tMNCiqYVkXIZgc2Hnoy2IvC/f8ezc5koaRFkCjrpWzGpCd3qbZXPzVy9MAZzK1ch/X0jvSkojys3oqJN0qCmdA==}
    engines: {node: '>= 0.4'}

  shallow-equal@1.2.1:
    resolution: {integrity: sha512-S4vJDjHHMBaiZuT9NPb616CSmLf618jawtv3sufLl6ivK8WocjAo58cXwbRV1cgqxH0Qbv+iUt6m05eqEa2IRA==}

  shebang-command@2.0.0:
    resolution: {integrity: sha512-kHxr2zZpYtdmrN1qDjrrX/Z1rR1kG8Dx+gkpK1G4eXmvXswmcE1hTWBWYUzlraYw1/yZp6YuDY77YtvbN0dmDA==}
    engines: {node: '>=8'}

  shebang-regex@3.0.0:
    resolution: {integrity: sha512-7++dFhtcx3353uBaq8DDR4NuxBetBzC7ZQOhmTQInHEd6bSrXdiEyzCvG07Z44UYdLShWUyXt5M/yhz8ekcb1A==}
    engines: {node: '>=8'}

  shell-quote@1.8.1:
    resolution: {integrity: sha512-6j1W9l1iAs/4xYBI1SYOVZyFcCis9b4KCLQ8fgAGG07QvzaRLVVRQvAy85yNmmZSjYjg4MWh4gNvlPujU/5LpA==}

  shiki@0.14.7:
    resolution: {integrity: sha512-dNPAPrxSc87ua2sKJ3H5dQ/6ZaY8RNnaAqK+t0eG7p0Soi2ydiqbGOTaZCqaYvA/uZYfS1LJnemt3Q+mSfcPCg==}

  shortid@2.2.16:
    resolution: {integrity: sha512-Ugt+GIZqvGXCIItnsL+lvFJOiN7RYqlGy7QE41O3YC1xbNSeDGIRO7xg2JJXIAj1cAGnOeC1r7/T9pgrtQbv4g==}
    deprecated: Package no longer supported. Contact Support at https://www.npmjs.com/support for more info.

  side-channel@1.0.4:
    resolution: {integrity: sha512-q5XPytqFEIKHkGdiMIrY10mvLRvnQh42/+GoBlFW3b2LXLE2xxJpZFdm94we0BaoV3RwJyGqg5wS7epxTv0Zvw==}

  signal-exit@3.0.7:
    resolution: {integrity: sha512-wnD2ZE+l+SPC/uoS0vXeE9L1+0wuaMqKlfz9AMUo38JsyLSBWSFcHR1Rri62LZc12vLr1gb3jl7iwQhgwpAbGQ==}

  simple-react-validator@1.6.1:
    resolution: {integrity: sha512-jguG7UlulRRBPZEyRroShUpRpV9cC5VjA4WnVGRzZgjqbQGr/twq4LLjqxt5QiSnJZE415gnbXH4oqWR2Ggmaw==}

  sisteransi@1.0.5:
    resolution: {integrity: sha512-bLGGlR1QxBcynn2d5YmDX4MGjlZvy2MRBDRNHLJ8VI6l6+9FUiyTFNJ0IveOSP0bcXgVDPRcfGqA0pjaqUpfVg==}

  slash@3.0.0:
    resolution: {integrity: sha512-g9Q1haeby36OSStwb4ntCGGGaKsaVSjQ68fBxoQcutl5fS1vuY18H3wSt3jFyFtrkx+Kz0V1G85A4MyAdDMi2Q==}
    engines: {node: '>=8'}

  slice-ansi@4.0.0:
    resolution: {integrity: sha512-qMCMfhY040cVHT43K9BFygqYbUPFZKHOg7K73mtTWJRb8pyP3fzf4Ixd5SzdEJQ6MRUg/WBnOLxghZtKKurENQ==}
    engines: {node: '>=10'}

  source-map-resolve@0.6.0:
    resolution: {integrity: sha512-KXBr9d/fO/bWo97NXsPIAW1bFSBOuCnjbNTBMO7N59hsv5i9yzRDfcYwwt0l04+VqnKC+EwzvJZIP/qkuMgR/w==}
    deprecated: See https://github.com/lydell/source-map-resolve#deprecated

  source-map-support@0.5.21:
    resolution: {integrity: sha512-uBHU3L3czsIyYXKX88fdrGovxdSCoTGDRZ6SYXtSRxLZUzHg5P/66Ht6uoUlHu9EZod+inXhKo3qQgwXUT/y1w==}

  source-map@0.6.1:
    resolution: {integrity: sha512-UjgapumWlbMhkBgzT7Ykc5YXUT46F0iKu8SGXq0bcwP5dz/h0Plj6enJqjz1Zbq2l5WaqYnrVbwWOWMyF3F47g==}
    engines: {node: '>=0.10.0'}

  source-map@0.7.4:
    resolution: {integrity: sha512-l3BikUxvPOcn5E74dZiq5BGsTb5yEwhaTSzccU6t4sDOH8NWJCstKO5QT2CvtFoK6F0saL7p9xHAqHOlCPJygA==}
    engines: {node: '>= 8'}

  spdx-exceptions@2.3.0:
    resolution: {integrity: sha512-/tTrYOC7PPI1nUAgx34hUpqXuyJG+DTHJTnIULG4rDygi4xu/tfgmq1e1cIRwRzwZgo4NLySi+ricLkZkw4i5A==}

  spdx-expression-parse@3.0.1:
    resolution: {integrity: sha512-cbqHunsQWnJNE6KhVSMsMeH5H/L9EpymbzqTQ3uLwNCLZ1Q481oWaofqH7nO6V07xlXwY6PhQdQ2IedWx/ZK4Q==}

  spdx-license-ids@3.0.16:
    resolution: {integrity: sha512-eWN+LnM3GR6gPu35WxNgbGl8rmY1AEmoMDvL/QD6zYmPWgywxWqJWNdLGT+ke8dKNWrcYgYjPpG5gbTfghP8rw==}

  sprintf-js@1.0.3:
    resolution: {integrity: sha512-D9cPgkvLlV3t3IzL0D0YLvGA9Ahk4PcvVwUbN0dSGr1aP0Nrt4AEnTUbuGvquEC0mA64Gqt1fzirlRs5ibXx8g==}

  stack-utils@2.0.6:
    resolution: {integrity: sha512-XlkWvfIm6RmsWtNJx+uqtKLS8eqFbxUg0ZzLXqY0caEy9l7hruX8IpiDnjsLavoBgqCCR71TqWO8MaXYheJ3RQ==}
    engines: {node: '>=10'}

  string-argv@0.3.2:
    resolution: {integrity: sha512-aqD2Q0144Z+/RqG52NeHEkZauTAUWJO8c6yTftGJKO3Tja5tUgIfmIl6kExvhtxSDP7fXB6DvzkfMpCd/F3G+Q==}
    engines: {node: '>=0.6.19'}

  string-length@4.0.2:
    resolution: {integrity: sha512-+l6rNN5fYHNhZZy41RXsYptCjA2Igmq4EG7kZAYFQI1E1VTXarr6ZPXBg6eq7Y6eK4FEhY6AJlyuFIb/v/S0VQ==}
    engines: {node: '>=10'}

  string-width@4.2.3:
    resolution: {integrity: sha512-wKyQRQpjJ0sIp62ErSZdGsjMJWsap5oRNihHhu6G7JVO/9jIB6UyevL+tXuOqrng8j/cxKTWyWUwvSTriiZz/g==}
    engines: {node: '>=8'}

  string.prototype.matchall@4.0.10:
    resolution: {integrity: sha512-rGXbGmOEosIQi6Qva94HUjgPs9vKW+dkG7Y8Q5O2OYkWL6wFaTRZO8zM4mhP94uX55wgyrXzfS2aGtGzUL7EJQ==}

  string.prototype.trim@1.2.8:
    resolution: {integrity: sha512-lfjY4HcixfQXOfaqCvcBuOIapyaroTXhbkfJN3gcB1OtyupngWK4sEET9Knd0cXd28kTUqu/kHoV4HKSJdnjiQ==}
    engines: {node: '>= 0.4'}

  string.prototype.trimend@1.0.7:
    resolution: {integrity: sha512-Ni79DqeB72ZFq1uH/L6zJ+DKZTkOtPIHovb3YZHQViE+HDouuU4mBrLOLDn5Dde3RF8qw5qVETEjhu9locMLvA==}

  string.prototype.trimstart@1.0.7:
    resolution: {integrity: sha512-NGhtDFu3jCEm7B4Fy0DpLewdJQOZcQ0rGbwQ/+stjnrp2i+rlKeCvos9hOIeCmqwratM47OBxY7uFZzjxHXmrg==}

  strip-ansi@6.0.1:
    resolution: {integrity: sha512-Y38VPSHcqkFrCpFnQ9vuSXmquuv5oXOKpGeT6aGrr3o3Gc9AlVa6JBfUSOCnbxGGZF+/0ooI7KrPuUSztUdU5A==}
    engines: {node: '>=8'}

  strip-bom@3.0.0:
    resolution: {integrity: sha512-vavAMRXOgBVNF6nyEEmL3DBK19iRpDcoIwW+swQ+CbGiu7lju6t+JklA1MHweoWtadgt4ISVUsXLyDq34ddcwA==}
    engines: {node: '>=4'}

  strip-bom@4.0.0:
    resolution: {integrity: sha512-3xurFv5tEgii33Zi8Jtp55wEIILR9eh34FAW00PZf+JnSsTmV/ioewSgQl97JHvgjoRGwPShsWm+IdrxB35d0w==}
    engines: {node: '>=8'}

  strip-final-newline@2.0.0:
    resolution: {integrity: sha512-BrpvfNAE3dcvq7ll3xVumzjKjZQ5tI1sEUIKr3Uoks0XUl45St3FlatVqef9prk4jRDzhW6WZg+3bk93y6pLjA==}
    engines: {node: '>=6'}

  strip-indent@3.0.0:
    resolution: {integrity: sha512-laJTa3Jb+VQpaC6DseHhF7dXVqHTfJPCRDaEbid/drOhgitgYku/letMUqOXFoWV0zIIUbjpdH2t+tYj4bQMRQ==}
    engines: {node: '>=8'}

  strip-json-comments@3.1.1:
    resolution: {integrity: sha512-6fPc+R4ihwqP6N/aIv2f1gMH8lOVtWQHoqC4yK6oSDVVocumAsfCqjkXnqiYMhmMwS/mEHLp7Vehlt3ql6lEig==}
    engines: {node: '>=8'}

  strnum@1.0.5:
    resolution: {integrity: sha512-J8bbNyKKXl5qYcR36TIO8W3mVGVHrmmxsd5PAItGkmyzwJvybiw2IVq5nqd0i4LSNSkB/sx9VHllbfFdr9k1JA==}

  subarg@1.0.0:
    resolution: {integrity: sha512-RIrIdRY0X1xojthNcVtgT9sjpOGagEUKpZdgBUi054OEPFo282yg+zE+t1Rj3+RqKq2xStL7uUHhY+AjbC4BXg==}

  supports-color@5.5.0:
    resolution: {integrity: sha512-QjVjwdXIt408MIiAqCX4oUKsgU2EqAGzs2Ppkm4aQYbjm+ZEWEcW4SfFNTr4uMNZma0ey4f5lgLrkB0aX0QMow==}
    engines: {node: '>=4'}

  supports-color@7.2.0:
    resolution: {integrity: sha512-qpCAvRl9stuOHveKsn7HncJRvv501qIacKzQlO/+Lwxc9+0q2wLyv4Dfvt80/DPn2pqOBsJdDiogXGR9+OvwRw==}
    engines: {node: '>=8'}

  supports-color@8.1.1:
    resolution: {integrity: sha512-MpUEN2OodtUzxvKQl72cUF7RQ5EiHsGvSsVG0ia9c5RbWGL2CI4C7EpPS8UTBIplnlzZiNuV56w+FuNxy3ty2Q==}
    engines: {node: '>=10'}

  supports-hyperlinks@2.3.0:
    resolution: {integrity: sha512-RpsAZlpWcDwOPQA22aCH4J0t7L8JmAvsCxfOSEwm7cQs3LshN36QaTkwd70DnBOXDWGssw2eUoc8CaRWT0XunA==}
    engines: {node: '>=8'}

  supports-preserve-symlinks-flag@1.0.0:
    resolution: {integrity: sha512-ot0WnXS9fgdkgIcePe6RHNk1WA8+muPa6cSjeR3V8K27q9BB1rTE3R1p7Hv0z1ZyAc8s6Vvv8DIyWf681MAt0w==}
    engines: {node: '>= 0.4'}

  symbol-tree@3.2.4:
    resolution: {integrity: sha512-9QNk5KwDF+Bvz+PyObkmSYjI5ksVUYtjW7AU22r2NKcfLJcXp96hkDWU3+XndOsUb+AQ9QhfzfCT2O+CNWT5Tw==}

  table@6.8.1:
    resolution: {integrity: sha512-Y4X9zqrCftUhMeH2EptSSERdVKt/nEdijTOacGD/97EKjhQ/Qs8RTlEGABSJNNN8lac9kheH+af7yAkEWlgneA==}
    engines: {node: '>=10.0.0'}

  terminal-link@2.1.1:
    resolution: {integrity: sha512-un0FmiRUQNr5PJqy9kP7c40F5BOfpGlYTrxonDChEZB7pzZxRNp/bt+ymiy9/npwXya9KH99nJ/GXFIiUkYGFQ==}
    engines: {node: '>=8'}

  test-exclude@6.0.0:
    resolution: {integrity: sha512-cAGWPIyOHU6zlmg88jwm7VRyXnMN7iV68OGAbYDk/Mh/xC/pzVPlQtY6ngoIH/5/tciuhGfvESU8GrHrcxD56w==}
    engines: {node: '>=8'}

  text-table@0.2.0:
    resolution: {integrity: sha512-N+8UisAXDGk8PFXP4HAzVR9nbfmVJ3zYLAWiTIoqC5v5isinhr+r5uaO8+7r3BMfuNIufIsA7RdpVgacC2cSpw==}

  throat@6.0.2:
    resolution: {integrity: sha512-WKexMoJj3vEuK0yFEapj8y64V0A6xcuPuK9Gt1d0R+dzCSJc0lHqQytAbSB4cDAK0dWh4T0E2ETkoLE2WZ41OQ==}

  tippy.js@6.3.7:
    resolution: {integrity: sha512-E1d3oP2emgJ9dRQZdf3Kkn0qJgI6ZLpyS5z6ZkY1DF3kaQaBsGZsndEpHwx+eC+tYM41HaSNvNtLx8tU57FzTQ==}

  tmpl@1.0.5:
    resolution: {integrity: sha512-3f0uOEAQwIqGuWW2MVzYg8fV/QNnc/IpuJNG837rLuczAaLVHslWHZQj4IGiEl5Hs3kkbhwL9Ab7Hrsmuj+Smw==}

  to-fast-properties@2.0.0:
    resolution: {integrity: sha512-/OaKK0xYrs3DmxRYqL/yDc+FxFUVYhDlXMhRmv3z915w2HF1tnN1omB354j8VUGO/hbRzyD6Y3sA7v7GS/ceog==}
    engines: {node: '>=4'}

  to-regex-range@5.0.1:
    resolution: {integrity: sha512-65P7iz6X5yEr1cwcgvQxbbIw7Uk3gOy5dIdtZ4rDveLqhrdJP+Li/Hx6tyK0NEb+2GCyneCMJiGqrADCSNk8sQ==}
    engines: {node: '>=8.0'}

  tough-cookie@4.1.3:
    resolution: {integrity: sha512-aX/y5pVRkfRnfmuX+OdbSdXvPe6ieKX/G2s7e98f4poJHnqH3281gDPm/metm6E/WRamfx7WC4HUqkWHfQHprw==}
    engines: {node: '>=6'}

  tr46@0.0.3:
    resolution: {integrity: sha512-N3WMsuqV66lT30CrXNbEjx4GEwlow3v6rr4mCcv6prnfwhS01rkgyFdjPNBYd9br7LpXV1+Emh01fHnq2Gdgrw==}

  tr46@2.1.0:
    resolution: {integrity: sha512-15Ih7phfcdP5YxqiB+iDtLoaTz4Nd35+IiAv0kQ5FNKHzXgdWqPoTIqEDDJmXceQt4JZk6lVPT8lnDlPpGDppw==}
    engines: {node: '>=8'}

  tree-kill@1.2.2:
    resolution: {integrity: sha512-L0Orpi8qGpRG//Nd+H90vFB+3iHnue1zSSGmNOOCh1GLJ7rUKVwV2HvijphGQS2UmhUZewS9VgvxYIdgr+fG1A==}
    hasBin: true

  ts-jest@27.1.3:
    resolution: {integrity: sha512-6Nlura7s6uM9BVUAoqLH7JHyMXjz8gluryjpPXxr3IxZdAXnU6FhjvVLHFtfd1vsE1p8zD1OJfskkc0jhTSnkA==}
    engines: {node: ^10.13.0 || ^12.13.0 || ^14.15.0 || >=15.0.0}
    hasBin: true
    peerDependencies:
      '@babel/core': '>=7.0.0-beta.0 <8'
      '@types/jest': ^27.0.0
      babel-jest: '>=27.0.0 <28'
      esbuild: ~0.14.0
      jest: ^27.0.0
      typescript: '>=3.8 <5.0'
    peerDependenciesMeta:
      '@babel/core':
        optional: true
      '@types/jest':
        optional: true
      babel-jest:
        optional: true
      esbuild:
        optional: true

  tsconfig-paths@3.15.0:
    resolution: {integrity: sha512-2Ac2RgzDe/cn48GvOe3M+o82pEFewD3UPbyoUHHdKasHwJKjds4fLXWf/Ux5kATBKN20oaFGu+jbElp1pos0mg==}

  tslib@1.14.1:
    resolution: {integrity: sha512-Xni35NKzjgMrwevysHTCArtLDpPvye8zV/0E4EyYn43P7/7qvQwPh9BGkHewbMulVntbigmcT7rdX3BNo9wRJg==}

  tslib@2.6.2:
    resolution: {integrity: sha512-AEYxH93jGFPn/a2iVAwW87VuUIkR1FVUKB77NwMF7nBTDkDrrT/Hpt/IrCJ0QXhW27jTBDcf5ZY7w6RiqTMw2Q==}

  tsutils@3.21.0:
    resolution: {integrity: sha512-mHKK3iUXL+3UF6xL5k0PEhKRUBKPBCv/+RkEOpjRWxxx27KKRBmmA60A9pgOUvMi8GKhRMPEmjBRPzs2W7O1OA==}
    engines: {node: '>= 6'}
    peerDependencies:
      typescript: '>=2.8.0 || >= 3.2.0-dev || >= 3.3.0-dev || >= 3.4.0-dev || >= 3.5.0-dev || >= 3.6.0-dev || >= 3.6.0-beta || >= 3.7.0-dev || >= 3.7.0-beta'

  tunnel@0.0.6:
    resolution: {integrity: sha512-1h/Lnq9yajKY2PEbBadPXj3VxsDDu844OnaAo52UVmIzIvwwtBPIuNvkjuzBlTWpfJyUbG3ez0KSBibQkj4ojg==}
    engines: {node: '>=0.6.11 <=0.7.0 || >=0.7.3'}

  type-check@0.4.0:
    resolution: {integrity: sha512-XleUoc9uwGXqjWwXaUTZAmzMcFZ5858QA2vvx1Ur5xIcixXIP+8LnFDgRplU30us6teqdlskFfu+ae4K79Ooew==}
    engines: {node: '>= 0.8.0'}

  type-detect@4.0.8:
    resolution: {integrity: sha512-0fr/mIH1dlO+x7TlcMy+bIDqKPsw/70tVyeHW787goQjhmqaZe10uwLujubK9q9Lg6Fiho1KUKDYz0Z7k7g5/g==}
    engines: {node: '>=4'}

  type-fest@0.20.2:
    resolution: {integrity: sha512-Ne+eE4r0/iWnpAxD852z3A+N0Bt5RN//NjJwRd2VFHEmrywxf5vsZlh4R6lixl6B+wz/8d+maTSAkN1FIkI3LQ==}
    engines: {node: '>=10'}

  type-fest@0.21.3:
    resolution: {integrity: sha512-t0rzBq87m3fVcduHDUFhKmyyX+9eo6WQjZvf51Ea/M0Q7+T374Jp1aUiyUl0GKxp8M/OETVHSDvmkyPgvX+X2w==}
    engines: {node: '>=10'}

  typed-array-buffer@1.0.0:
    resolution: {integrity: sha512-Y8KTSIglk9OZEr8zywiIHG/kmQ7KWyjseXs1CbSo8vC42w7hg2HgYTxSWwP0+is7bWDc1H+Fo026CpHFwm8tkw==}
    engines: {node: '>= 0.4'}

  typed-array-byte-length@1.0.0:
    resolution: {integrity: sha512-Or/+kvLxNpeQ9DtSydonMxCx+9ZXOswtwJn17SNLvhptaXYDJvkFFP5zbfU/uLmvnBJlI4yrnXRxpdWH/M5tNA==}
    engines: {node: '>= 0.4'}

  typed-array-byte-offset@1.0.0:
    resolution: {integrity: sha512-RD97prjEt9EL8YgAgpOkf3O4IF9lhJFr9g0htQkm0rchFp/Vx7LW5Q8fSXXub7BXAODyUQohRMyOc3faCPd0hg==}
    engines: {node: '>= 0.4'}

  typed-array-length@1.0.4:
    resolution: {integrity: sha512-KjZypGq+I/H7HI5HlOoGHkWUUGq+Q0TPhQurLbyrVrvnKTBgzLhIJ7j6J/XTQOi0d1RjyZ0wdas8bKs2p0x3Ng==}

  typedarray-to-buffer@3.1.5:
    resolution: {integrity: sha512-zdu8XMNEDepKKR+XYOXAVPtWui0ly0NtohUscw+UmaHiAWT8hrV1rr//H6V+0DvJ3OQ19S979M0laLfX8rm82Q==}

  typedoc-plugin-merge-modules@4.1.0:
    resolution: {integrity: sha512-0Qax5eSaiP86zX9LlQQWANjtgkMfSHt6/LRDsWXfK45Ifc3lrgjZG4ieE87BMi3p12r/F0qW9sHQRB18tIs0fg==}
    peerDependencies:
      typedoc: 0.23.x || 0.24.x

  typedoc@0.23.28:
    resolution: {integrity: sha512-9x1+hZWTHEQcGoP7qFmlo4unUoVJLB0H/8vfO/7wqTnZxg4kPuji9y3uRzEu0ZKez63OJAUmiGhUrtukC6Uj3w==}
    engines: {node: '>= 14.14'}
    hasBin: true
    peerDependencies:
      typescript: 4.6.x || 4.7.x || 4.8.x || 4.9.x || 5.0.x

  typemoq@2.1.0:
    resolution: {integrity: sha512-DtRNLb7x8yCTv/KHlwes+NI+aGb4Vl1iPC63Hhtcvk1DpxSAZzKWQv0RQFY0jX2Uqj0SDBNl8Na4e6MV6TNDgw==}
    engines: {node: '>=6.0.0'}

  typescript@4.6.2:
    resolution: {integrity: sha512-HM/hFigTBHZhLXshn9sN37H085+hQGeJHJ/X7LpBWLID/fbc2acUMfU+lGD98X81sKP+pFa9f0DZmCwB9GnbAg==}
    engines: {node: '>=4.2.0'}
    hasBin: true

  typescript@4.8.4:
    resolution: {integrity: sha512-QCh+85mCy+h0IGff8r5XWzOVSbBO+KfeYrMQh7NJ58QujwcE22u+NUSmUxqF+un70P9GXKxa2HCNiTTMJknyjQ==}
    engines: {node: '>=4.2.0'}
    hasBin: true

  typescript@5.0.4:
    resolution: {integrity: sha512-cW9T5W9xY37cc+jfEnaUvX91foxtHkza3Nw3wkoF4sSlKn0MONdkdEndig/qPBWXNkmplh3NzayQzCiHM4/hqw==}
    engines: {node: '>=12.20'}
    hasBin: true

  uc.micro@1.0.6:
    resolution: {integrity: sha512-8Y75pvTYkLJW2hWQHXxoqRgV7qb9B+9vFEtidML+7koHUFapnVJAZ6cKs+Qjz5Aw3aZWHMC6u0wJE3At+nSGwA==}

  unbox-primitive@1.0.2:
    resolution: {integrity: sha512-61pPlCD9h51VoreyJ0BReideM3MDKMKnh6+V9L08331ipq6Q8OFXZYiqP6n/tbHx4s5I9uRhcye6BrbkizkBDw==}

  undici-types@5.26.5:
    resolution: {integrity: sha512-JlCMO+ehdEIKqlFxk6IfVoAUVmgz7cU7zD/h9XZ0qzeosSHmUJVOzSQvvYSYWXkFXC+IfLKSIffhv0sVZup6pA==}

  universalify@0.1.2:
    resolution: {integrity: sha512-rBJeI5CXAlmy1pV+617WB9J63U6XcazHHF2f2dbJix4XzpUF0RS3Zbj0FGIOCAva5P/d/GBOYaACQ1w+0azUkg==}
    engines: {node: '>= 4.0.0'}

  universalify@0.2.0:
    resolution: {integrity: sha512-CJ1QgKmNg3CwvAv/kOFmtnEN05f0D/cn9QntgNOQlQF9dgvVTHj3t+8JPdjqawCHk7V/KA+fbUqzZ9XWhcqPUg==}
    engines: {node: '>= 4.0.0'}

  universalify@2.0.1:
    resolution: {integrity: sha512-gptHNQghINnc/vTGIk0SOFGFNXw7JVrlRUtConJRlvaw6DuX0wO5Jeko9sWrMBhh+PsYAZ7oXAiOnf/UKogyiw==}
    engines: {node: '>= 10.0.0'}

  update-browserslist-db@1.0.13:
    resolution: {integrity: sha512-xebP81SNcPuNpPP3uzeW1NYXxI3rxyJzF3pD6sH4jE7o/IX+WtSpwnVU+qIsDPyk0d3hmFQ7mjqc6AtV604hbg==}
    hasBin: true
    peerDependencies:
      browserslist: '>= 4.21.0'

  uri-js@4.4.1:
    resolution: {integrity: sha512-7rKUyy33Q1yc98pQ1DAmLtwX109F7TIfWlW1Ydo8Wl1ii1SeHieeh0HHfPeL2fMXK6z0s8ecKs9frCuLJvndBg==}

  url-parse@1.5.10:
    resolution: {integrity: sha512-WypcfiRhfeUP9vvF0j6rw0J3hrWrw6iZv3+22h6iRMJ/8z1Tj6XfLP4DsUix5MhMPnXpiHDoKyoZ/bdCkwBCiQ==}

  use-sync-external-store@1.2.0:
    resolution: {integrity: sha512-eEgnFxGQ1Ife9bzYs6VLi8/4X6CObHMw9Qr9tPY43iKwsPw8xE8+EFsf/2cFZ5S3esXgpWgtSCtLNS41F+sKPA==}
    peerDependencies:
      react: ^16.8.0 || ^17.0.0 || ^18.0.0

  uuid@8.3.2:
    resolution: {integrity: sha512-+NYs2QeMWy+GWFOEm9xnn6HCDp0l7QBD7ml8zLUmJ+93Q5NF0NocErnwkTkXVFNiX3/fpC6afS8Dhb/gz7R7eg==}
    hasBin: true

  v8-compile-cache@2.4.0:
    resolution: {integrity: sha512-ocyWc3bAHBB/guyqJQVI5o4BZkPhznPYUG2ea80Gond/BgNWpap8TOmLSeeQG7bnh2KMISxskdADG59j7zruhw==}

  v8-to-istanbul@8.1.1:
    resolution: {integrity: sha512-FGtKtv3xIpR6BYhvgH8MI/y78oT7d8Au3ww4QIxymrCtZEh5b8gCw2siywE+puhEmuWKDtmfrvF5UlB298ut3w==}
    engines: {node: '>=10.12.0'}

  validator@13.11.0:
    resolution: {integrity: sha512-Ii+sehpSfZy+At5nPdnyMhx78fEoPDkR2XW/zimHEL3MyGJQOCQ7WeP20jPYRz7ZCpcKLB21NxuXHF3bxjStBQ==}
    engines: {node: '>= 0.10'}

  vscode-oniguruma@1.7.0:
    resolution: {integrity: sha512-L9WMGRfrjOhgHSdOYgCt/yRMsXzLDJSL7BPrOZt73gU0iWO4mpqzqQzOz5srxqTvMBaR0XZTSrVWo4j55Rc6cA==}

  vscode-textmate@8.0.0:
    resolution: {integrity: sha512-AFbieoL7a5LMqcnOF04ji+rpXadgOXnZsxQr//r83kLPr7biP7am3g9zbaZIaBGwBRWeSvoMD4mgPdX3e4NWBg==}

  w3c-hr-time@1.0.2:
    resolution: {integrity: sha512-z8P5DvDNjKDoFIHK7q8r8lackT6l+jo/Ye3HOle7l9nICP9lf1Ci25fy9vHd0JOWewkIFzXIEig3TdKT7JQ5fQ==}
    deprecated: Use your platform's native performance.now() and performance.timeOrigin.

  w3c-xmlserializer@2.0.0:
    resolution: {integrity: sha512-4tzD0mF8iSiMiNs30BiLO3EpfGLZUT2MSX/G+o7ZywDzliWQ3OPtTZ0PTC3B3ca1UAf4cJMHB+2Bf56EriJuRA==}
    engines: {node: '>=10'}

  walker@1.0.8:
    resolution: {integrity: sha512-ts/8E8l5b7kY0vlWLewOkDXMmPdLcVV4GmOQLyxuSswIJsweeFZtAsMF7k1Nszz+TYBQrlYRmzOnr398y1JemQ==}

  webidl-conversions@3.0.1:
    resolution: {integrity: sha512-2JAn3z8AR6rjK8Sm8orRC0h/bcl/DqL7tRPdGZ4I1CjdF+EaMLmYxBHyXuKL849eucPFhvBoxMsflfOb8kxaeQ==}

  webidl-conversions@5.0.0:
    resolution: {integrity: sha512-VlZwKPCkYKxQgeSbH5EyngOmRp7Ww7I9rQLERETtf5ofd9pGeswWiOtogpEO850jziPRarreGxn5QIiTqpb2wA==}
    engines: {node: '>=8'}

  webidl-conversions@6.1.0:
    resolution: {integrity: sha512-qBIvFLGiBpLjfwmYAaHPXsn+ho5xZnGvyGvsarywGNc8VyQJUMHJ8OBKGGrPER0okBeMDaan4mNBlgBROxuI8w==}
    engines: {node: '>=10.4'}

  whatwg-encoding@1.0.5:
    resolution: {integrity: sha512-b5lim54JOPN9HtzvK9HFXvBma/rnfFeqsic0hSpjtDbVxR3dJKLc+KB4V6GgiGOvl7CY/KNh8rxSo9DKQrnUEw==}

  whatwg-mimetype@2.3.0:
    resolution: {integrity: sha512-M4yMwr6mAnQz76TbJm914+gPpB/nCwvZbJU28cUD6dR004SAxDLOOSUaB1JDRqLtaOV/vi0IC5lEAGFgrjGv/g==}

  whatwg-url@5.0.0:
    resolution: {integrity: sha512-saE57nupxk6v3HY35+jzBwYa0rKSy0XR8JSxZPwgLr7ys0IBzhGviA1/TUGJLmSVqs8pb9AnvICXEuOHLprYTw==}

  whatwg-url@8.7.0:
    resolution: {integrity: sha512-gAojqb/m9Q8a5IV96E3fHJM70AzCkgt4uXYX2O7EmuyOnLrViCQlsEBmF9UQIu3/aeAIp2U17rtbpZWNntQqdg==}
    engines: {node: '>=10'}

  which-boxed-primitive@1.0.2:
    resolution: {integrity: sha512-bwZdv0AKLpplFY2KZRX6TvyuN7ojjr7lwkg6ml0roIy9YeuSr7JS372qlNW18UQYzgYK9ziGcerWqZOmEn9VNg==}

  which-builtin-type@1.1.3:
    resolution: {integrity: sha512-YmjsSMDBYsM1CaFiayOVT06+KJeXf0o5M/CAd4o1lTadFAtacTUM49zoYxr/oroopFDfhvN6iEcBxUyc3gvKmw==}
    engines: {node: '>= 0.4'}

  which-collection@1.0.1:
    resolution: {integrity: sha512-W8xeTUwaln8i3K/cY1nGXzdnVZlidBcagyNFtBdD5kxnb4TvGKR7FfSIS3mYpwWS1QUCutfKz8IY8RjftB0+1A==}

  which-typed-array@1.1.13:
    resolution: {integrity: sha512-P5Nra0qjSncduVPEAr7xhoF5guty49ArDTwzJ/yNuPIbZppyRxFQsRCWrocxIY+CnMVG+qfbU2FmDKyvSGClow==}
    engines: {node: '>= 0.4'}

  which@2.0.2:
    resolution: {integrity: sha512-BLI3Tl1TW3Pvl70l3yq3Y64i+awpwXqsGBYWkkqMtnbXgrMD+yj7rhW0kuEDxzJaYXGjEW5ogapKNMEKNMjibA==}
    engines: {node: '>= 8'}
    hasBin: true

  wms-capabilities@0.4.0:
    resolution: {integrity: sha512-dGe1SQ4GySIfsmGF+yk07QRsed0DgJJkPpimbmehE9nGXLqIGhbpi6pNk71YENqupLPSqcABDrKZ1UqepOhCyA==}
    hasBin: true

  workerpool@6.2.1:
    resolution: {integrity: sha512-ILEIE97kDZvF9Wb9f6h5aXK4swSlKGUcOEGiIYb2OOu/IrDU9iwj0fD//SsA6E5ibwJxpEvhullJY4Sl4GcpAw==}

  wrap-ansi@7.0.0:
    resolution: {integrity: sha512-YVGIj2kamLSTxw6NsZjoBxfSwsn0ycdesmc4p+Q21c5zPuZ1pl+NfxVdxPtdHvmNVOQ6XSYG4AUtyt/Fi7D16Q==}
    engines: {node: '>=10'}
>>>>>>> 4906b52c

  wrappy@1.0.2:
    resolution: {integrity: sha512-l4Sp/DRseor9wL6EvV2+TuQn63dMkPjZ/sp9XkghTEbV9KlPS1xUsZ3u7/IQO4wxtcFB4bgpQPRcR3QCvezPcQ==}

  write-file-atomic@3.0.3:
    resolution: {integrity: sha512-AvHcyZ5JnSfq3ioSyjrBkH9yW4m7Ayk8/9My/DD9onKeu/94fwrMocemO2QAJFAlnnDN+ZDS+ZjAR5ua1/PV/Q==}

  ws@7.5.9:
    resolution: {integrity: sha512-F+P9Jil7UiSKSkppIiD94dN07AwvFixvLIj1Og1Rl9GGMuNipJnV9JzjD6XuqmAeiswGvUmNLjr5cFuXwNS77Q==}
    engines: {node: '>=8.3.0'}
    peerDependencies:
      bufferutil: ^4.0.1
      utf-8-validate: ^5.0.2
    peerDependenciesMeta:
      bufferutil:
        optional: true
      utf-8-validate:
        optional: true

  wtfnode@0.9.1:
    resolution: {integrity: sha512-Ip6C2KeQPl/F3aP1EfOnPoQk14Udd9lffpoqWDNH3Xt78svxPbv53ngtmtfI0q2Te3oTq79XKTnRNXVIn/GsPA==}
    hasBin: true

  xml-name-validator@3.0.0:
    resolution: {integrity: sha512-A5CUptxDsvxKJEU3yO6DuWBSJz/qizqzJKOMIfUJHETbBw/sFaDxgd6fxm1ewUaM0jZ444Fc5vC5ROYurg/4Pw==}

  xml2js@0.5.0:
    resolution: {integrity: sha512-drPFnkQJik/O+uPKpqSgr22mpuFHqKdbS835iAQrUC73L2F5WkboIRd63ai/2Yg6I1jzifPFKH2NTK+cfglkIA==}
    engines: {node: '>=4.0.0'}

  xml@1.0.1:
    resolution: {integrity: sha512-huCv9IH9Tcf95zuYCsQraZtWnJvBtLVE0QHMOs8bWyZAFZNDcYjsPq1nEx8jKA9y+Beo9v+7OBPRisQTjinQMw==}

  xmlbuilder@11.0.1:
    resolution: {integrity: sha512-fDlsI/kFEx7gLvbecc0/ohLG50fugQp8ryHzMTuW9vSa1GJ0XYWKnhsUx7oie3G98+r56aTQIUB4kht42R3JvA==}
    engines: {node: '>=4.0'}

  xmlchars@2.2.0:
    resolution: {integrity: sha512-JZnDKK8B0RCDw84FNdDAIpZK+JuJw+s7Lz8nksI7SIuU3UXJJslUthsi+uWBUYOwPFwW7W7PRLRfUKpxjtjFCw==}

  y18n@5.0.8:
    resolution: {integrity: sha512-0pfFzegeDWJHJIAmTLRP2DwHjdF5s7jo9tuztdQxAhINCdvS+3nGINqPd00AphqJR/0LhANUS6/+7SCb98YOfA==}
    engines: {node: '>=10'}

  yallist@3.1.1:
    resolution: {integrity: sha512-a4UGQaWPH59mOXUYnAG2ewncQS4i4F43Tv3JoAM+s2VDAmS9NsK8GpDMLrCHPksFT7h3K6TOoUNn2pb7RoXx4g==}

  yallist@4.0.0:
    resolution: {integrity: sha512-3wdGidZyq5PB084XLES5TpOSRA3wjXAlIWMhum2kRcv/41Sn2emQ0dycQW4uZXLejwKvg6EsvbdlVL+FYEct7A==}

  yargs-parser@20.2.4:
    resolution: {integrity: sha512-WOkpgNhPTlE73h4VFAFsOnomJVaovO8VqLDzy5saChRBFQFBoMYirowyW+Q9HB4HFF4Z7VZTiG3iSzJJA29yRA==}
    engines: {node: '>=10'}

  yargs-parser@20.2.9:
    resolution: {integrity: sha512-y11nGElTIV+CT3Zv9t7VKl+Q3hTQoT9a1Qzezhhl6Rp21gJ/IVTW7Z3y9EWXhuUBC2Shnf+DX0antecpAwSP8w==}
    engines: {node: '>=10'}

  yargs-parser@21.1.1:
    resolution: {integrity: sha512-tVpsJW7DdjecAiFpbIB1e3qxIQsE6NoPc5/eTdrbbIC4h0LVsWhnoa3g+m2HclBIujHzsxZ4VJVA+GUuc2/LBw==}
    engines: {node: '>=12'}

  yargs-unparser@2.0.0:
    resolution: {integrity: sha512-7pRTIA9Qc1caZ0bZ6RYRGbHJthJWuakf+WmHK0rVeLkNrrGhfoabBNdue6kdINI6r4if7ocq9aD/n7xwKOdzOA==}
    engines: {node: '>=10'}

  yargs@16.2.0:
    resolution: {integrity: sha512-D1mvvtDG0L5ft/jGWkLpG1+m0eQxOfaBvTNELraWj22wSVUMWxZUvYgJYcKh6jGGIkJFhH4IZPQhR4TKpc8mBw==}
    engines: {node: '>=10'}

  yargs@17.7.2:
    resolution: {integrity: sha512-7dSzzRQ++CKnNI/krKnYRV7JKKPUXMEh61soaHKg9mrWEhzFWhFnxPxGl+69cD1Ou63C13NUPCnmIcrvqCuM6w==}
    engines: {node: '>=12'}

  yocto-queue@0.1.0:
    resolution: {integrity: sha512-rVksvsnNCdJ/ohGc6xgPwyN8eheCxsiLM8mxuE/t/mOVqJewPuO1miLpTHQiRgTKCLexL4MeAFVagts7HmNZ2Q==}
    engines: {node: '>=10'}

  z-schema@5.0.5:
    resolution: {integrity: sha512-D7eujBWkLa3p2sIpJA0d1pr7es+a7m0vFAnZLlCEKq/Ij2k0MLi9Br2UPxoxdYystm5K1yeBGzub0FlYUEWj2Q==}
    engines: {node: '>=8.0.0'}
    hasBin: true

  zustand@4.4.7:
    resolution: {integrity: sha512-QFJWJMdlETcI69paJwhSMJz7PPWjVP8Sjhclxmxmxv/RYI7ZOvR5BHX+ktH0we9gTWQMxcne8q1OY8xxz604gw==}
    engines: {node: '>=12.7.0'}
    peerDependencies:
      '@types/react': '>=16.8'
      immer: '>=9.0'
      react: '>=16.8'
    peerDependenciesMeta:
      '@types/react':
        optional: true
      immer:
        optional: true
      react:
        optional: true

snapshots:

  '@aashutoshrathi/word-wrap@1.2.6': {}

  '@ampproject/remapping@2.2.1':
    dependencies:
      '@jridgewell/gen-mapping': 0.3.3
      '@jridgewell/trace-mapping': 0.3.20

  '@azure/abort-controller@1.1.0':
    dependencies:
      tslib: 2.6.2

  '@azure/core-auth@1.5.0':
    dependencies:
      '@azure/abort-controller': 1.1.0
      '@azure/core-util': 1.6.1
      tslib: 2.6.2

  '@azure/core-http@3.0.4':
    dependencies:
      '@azure/abort-controller': 1.1.0
      '@azure/core-auth': 1.5.0
      '@azure/core-tracing': 1.0.0-preview.13
      '@azure/core-util': 1.6.1
      '@azure/logger': 1.0.4
      '@types/node-fetch': 2.6.9
      '@types/tunnel': 0.0.3
      form-data: 4.0.0
      node-fetch: 2.7.0
      process: 0.11.10
      tslib: 2.6.2
      tunnel: 0.0.6
      uuid: 8.3.2
      xml2js: 0.5.0
    transitivePeerDependencies:
      - encoding

  '@azure/core-lro@2.5.4':
    dependencies:
      '@azure/abort-controller': 1.1.0
      '@azure/core-util': 1.6.1
      '@azure/logger': 1.0.4
      tslib: 2.6.2

  '@azure/core-paging@1.5.0':
    dependencies:
      tslib: 2.6.2

  '@azure/core-tracing@1.0.0-preview.13':
    dependencies:
      '@opentelemetry/api': 1.7.0
      tslib: 2.6.2

  '@azure/core-util@1.6.1':
    dependencies:
      '@azure/abort-controller': 1.1.0
      tslib: 2.6.2

  '@azure/logger@1.0.4':
    dependencies:
      tslib: 2.6.2

  '@azure/storage-blob@12.13.0':
    dependencies:
      '@azure/abort-controller': 1.1.0
      '@azure/core-http': 3.0.4
      '@azure/core-lro': 2.5.4
      '@azure/core-paging': 1.5.0
      '@azure/core-tracing': 1.0.0-preview.13
      '@azure/logger': 1.0.4
      events: 3.3.0
      tslib: 2.6.2
    transitivePeerDependencies:
      - encoding

  '@babel/code-frame@7.12.11':
    dependencies:
      '@babel/highlight': 7.23.4

  '@babel/code-frame@7.23.5':
    dependencies:
      '@babel/highlight': 7.23.4
      chalk: 2.4.2

  '@babel/compat-data@7.23.5': {}

  '@babel/core@7.23.6':
    dependencies:
      '@ampproject/remapping': 2.2.1
      '@babel/code-frame': 7.23.5
      '@babel/generator': 7.23.6
      '@babel/helper-compilation-targets': 7.23.6
      '@babel/helper-module-transforms': 7.23.3(@babel/core@7.23.6)
      '@babel/helpers': 7.23.6
      '@babel/parser': 7.23.6
      '@babel/template': 7.22.15
      '@babel/traverse': 7.23.6
      '@babel/types': 7.23.6
      convert-source-map: 2.0.0
      debug: 4.3.4(supports-color@8.1.1)
      gensync: 1.0.0-beta.2
      json5: 2.2.3
      semver: 6.3.1
    transitivePeerDependencies:
      - supports-color

  '@babel/generator@7.23.6':
    dependencies:
      '@babel/types': 7.23.6
      '@jridgewell/gen-mapping': 0.3.3
      '@jridgewell/trace-mapping': 0.3.20
      jsesc: 2.5.2

  '@babel/helper-compilation-targets@7.23.6':
    dependencies:
      '@babel/compat-data': 7.23.5
      '@babel/helper-validator-option': 7.23.5
      browserslist: 4.22.2
      lru-cache: 5.1.1
      semver: 6.3.1

  '@babel/helper-environment-visitor@7.22.20': {}

  '@babel/helper-function-name@7.23.0':
    dependencies:
      '@babel/template': 7.22.15
      '@babel/types': 7.23.6

  '@babel/helper-hoist-variables@7.22.5':
    dependencies:
      '@babel/types': 7.23.6

  '@babel/helper-module-imports@7.22.15':
    dependencies:
      '@babel/types': 7.23.6

  '@babel/helper-module-transforms@7.23.3(@babel/core@7.23.6)':
    dependencies:
      '@babel/core': 7.23.6
      '@babel/helper-environment-visitor': 7.22.20
      '@babel/helper-module-imports': 7.22.15
      '@babel/helper-simple-access': 7.22.5
      '@babel/helper-split-export-declaration': 7.22.6
      '@babel/helper-validator-identifier': 7.22.20

  '@babel/helper-plugin-utils@7.22.5': {}

  '@babel/helper-simple-access@7.22.5':
    dependencies:
      '@babel/types': 7.23.6

  '@babel/helper-split-export-declaration@7.22.6':
    dependencies:
      '@babel/types': 7.23.6

  '@babel/helper-string-parser@7.23.4': {}

  '@babel/helper-validator-identifier@7.22.20': {}

  '@babel/helper-validator-option@7.23.5': {}

  '@babel/helpers@7.23.6':
    dependencies:
      '@babel/template': 7.22.15
      '@babel/traverse': 7.23.6
      '@babel/types': 7.23.6
    transitivePeerDependencies:
      - supports-color

  '@babel/highlight@7.23.4':
    dependencies:
      '@babel/helper-validator-identifier': 7.22.20
      chalk: 2.4.2
      js-tokens: 4.0.0

  '@babel/parser@7.23.6':
    dependencies:
      '@babel/types': 7.23.6

  '@babel/plugin-syntax-async-generators@7.8.4(@babel/core@7.23.6)':
    dependencies:
      '@babel/core': 7.23.6
      '@babel/helper-plugin-utils': 7.22.5

  '@babel/plugin-syntax-bigint@7.8.3(@babel/core@7.23.6)':
    dependencies:
      '@babel/core': 7.23.6
      '@babel/helper-plugin-utils': 7.22.5

  '@babel/plugin-syntax-class-properties@7.12.13(@babel/core@7.23.6)':
    dependencies:
      '@babel/core': 7.23.6
      '@babel/helper-plugin-utils': 7.22.5

  '@babel/plugin-syntax-import-meta@7.10.4(@babel/core@7.23.6)':
    dependencies:
      '@babel/core': 7.23.6
      '@babel/helper-plugin-utils': 7.22.5

  '@babel/plugin-syntax-json-strings@7.8.3(@babel/core@7.23.6)':
    dependencies:
      '@babel/core': 7.23.6
      '@babel/helper-plugin-utils': 7.22.5

  '@babel/plugin-syntax-logical-assignment-operators@7.10.4(@babel/core@7.23.6)':
    dependencies:
      '@babel/core': 7.23.6
      '@babel/helper-plugin-utils': 7.22.5

  '@babel/plugin-syntax-nullish-coalescing-operator@7.8.3(@babel/core@7.23.6)':
    dependencies:
      '@babel/core': 7.23.6
      '@babel/helper-plugin-utils': 7.22.5

  '@babel/plugin-syntax-numeric-separator@7.10.4(@babel/core@7.23.6)':
    dependencies:
      '@babel/core': 7.23.6
      '@babel/helper-plugin-utils': 7.22.5

  '@babel/plugin-syntax-object-rest-spread@7.8.3(@babel/core@7.23.6)':
    dependencies:
      '@babel/core': 7.23.6
      '@babel/helper-plugin-utils': 7.22.5

  '@babel/plugin-syntax-optional-catch-binding@7.8.3(@babel/core@7.23.6)':
    dependencies:
      '@babel/core': 7.23.6
      '@babel/helper-plugin-utils': 7.22.5

  '@babel/plugin-syntax-optional-chaining@7.8.3(@babel/core@7.23.6)':
    dependencies:
      '@babel/core': 7.23.6
      '@babel/helper-plugin-utils': 7.22.5

  '@babel/plugin-syntax-top-level-await@7.14.5(@babel/core@7.23.6)':
    dependencies:
      '@babel/core': 7.23.6
      '@babel/helper-plugin-utils': 7.22.5

  '@babel/plugin-syntax-typescript@7.23.3(@babel/core@7.23.6)':
    dependencies:
      '@babel/core': 7.23.6
      '@babel/helper-plugin-utils': 7.22.5

  '@babel/runtime@7.23.6':
    dependencies:
      regenerator-runtime: 0.14.1

  '@babel/template@7.22.15':
    dependencies:
      '@babel/code-frame': 7.23.5
      '@babel/parser': 7.23.6
      '@babel/types': 7.23.6

  '@babel/traverse@7.23.6':
    dependencies:
      '@babel/code-frame': 7.23.5
      '@babel/generator': 7.23.6
      '@babel/helper-environment-visitor': 7.22.20
      '@babel/helper-function-name': 7.23.0
      '@babel/helper-hoist-variables': 7.22.5
      '@babel/helper-split-export-declaration': 7.22.6
      '@babel/parser': 7.23.6
      '@babel/types': 7.23.6
      debug: 4.3.4(supports-color@8.1.1)
      globals: 11.12.0
    transitivePeerDependencies:
      - supports-color

  '@babel/types@7.23.6':
    dependencies:
      '@babel/helper-string-parser': 7.23.4
      '@babel/helper-validator-identifier': 7.22.20
      to-fast-properties: 2.0.0

  '@bcoe/v8-coverage@0.2.3': {}

  '@bentley/icons-generic-webfont@1.0.34': {}

  '@bentley/icons-generic@1.0.34': {}

  '@es-joy/jsdoccomment@0.9.0-alpha.1':
    dependencies:
      comment-parser: 1.1.6-beta.0
      esquery: 1.5.0
      jsdoc-type-pratt-parser: 1.0.4

  '@eslint-community/eslint-utils@4.4.0(eslint@7.32.0)':
    dependencies:
      eslint: 7.32.0
      eslint-visitor-keys: 3.4.3

  '@eslint-community/regexpp@4.10.0': {}

  '@eslint/eslintrc@0.4.3':
    dependencies:
      ajv: 6.12.6
      debug: 4.3.4(supports-color@8.1.1)
      espree: 7.3.1
      globals: 13.24.0
      ignore: 4.0.6
      import-fresh: 3.3.0
      js-yaml: 3.14.1
      minimatch: 3.1.2
      strip-json-comments: 3.1.1
    transitivePeerDependencies:
      - supports-color

  '@faker-js/faker@6.3.1': {}

  '@humanwhocodes/config-array@0.5.0':
    dependencies:
      '@humanwhocodes/object-schema': 1.2.1
      debug: 4.3.4(supports-color@8.1.1)
      minimatch: 3.1.2
    transitivePeerDependencies:
      - supports-color

  '@humanwhocodes/object-schema@1.2.1': {}

  '@istanbuljs/load-nyc-config@1.1.0':
    dependencies:
      camelcase: 5.3.1
      find-up: 4.1.0
      get-package-type: 0.1.0
      js-yaml: 3.14.1
      resolve-from: 5.0.0

  '@istanbuljs/schema@0.1.3': {}

  '@itwin/appui-abstract@4.0.0(@itwin/core-bentley@4.0.0)':
    dependencies:
      '@bentley/icons-generic-webfont': 1.0.34
      '@itwin/core-bentley': 4.0.0

  '@itwin/appui-layout-react@4.0.0(@itwin/appui-abstract@4.0.0)(@itwin/core-bentley@4.0.0)(@itwin/core-react@4.0.0)(@types/react@17.0.38)(react-dom@17.0.0)(react@17.0.0)':
    dependencies:
      '@itwin/appui-abstract': 4.0.0(@itwin/core-bentley@4.0.0)
      '@itwin/core-bentley': 4.0.0
      '@itwin/core-react': 4.0.0(@itwin/appui-abstract@4.0.0)(@itwin/core-bentley@4.0.0)(react-dom@17.0.0)(react@17.0.0)
      '@itwin/itwinui-icons-react': 2.4.0(react-dom@17.0.0)(react@17.0.0)
      '@itwin/itwinui-variables': 2.1.2
      classnames: 2.3.1
      immer: 9.0.6
      lodash: 4.17.21
      react: 17.0.0
      react-dom: 17.0.0(react@17.0.0)
      react-transition-group: 4.4.5(react-dom@17.0.0)(react@17.0.0)
      zustand: 4.4.7(@types/react@17.0.38)(immer@9.0.6)(react@17.0.0)
    transitivePeerDependencies:
      - '@types/react'

  '@itwin/appui-react@4.0.0(@itwin/appui-abstract@4.0.0)(@itwin/appui-layout-react@4.0.0)(@itwin/components-react@4.0.0)(@itwin/core-bentley@4.0.0)(@itwin/core-common@4.0.0)(@itwin/core-frontend@4.0.0)(@itwin/core-geometry@4.0.0)(@itwin/core-quantity@4.0.0)(@itwin/core-react@4.0.0)(@itwin/core-telemetry@4.0.0)(@itwin/imodel-components-react@4.0.0)(react-dom@17.0.0)(react-redux@7.2.2)(react@17.0.0)(redux@4.1.0)':
    dependencies:
      '@bentley/icons-generic': 1.0.34
      '@itwin/appui-abstract': 4.0.0(@itwin/core-bentley@4.0.0)
      '@itwin/appui-layout-react': 4.0.0(@itwin/appui-abstract@4.0.0)(@itwin/core-bentley@4.0.0)(@itwin/core-react@4.0.0)(@types/react@17.0.38)(react-dom@17.0.0)(react@17.0.0)
      '@itwin/components-react': 4.0.0(@itwin/appui-abstract@4.0.0)(@itwin/core-bentley@4.0.0)(@itwin/core-react@4.0.0)(react-dom@17.0.0)(react@17.0.0)
      '@itwin/core-bentley': 4.0.0
      '@itwin/core-common': 4.0.0(@itwin/core-bentley@4.0.0)(@itwin/core-geometry@4.0.0)
      '@itwin/core-frontend': 4.0.0(@itwin/appui-abstract@4.0.0)(@itwin/core-bentley@4.0.0)(@itwin/core-common@4.0.0)(@itwin/core-geometry@4.0.0)(@itwin/core-orbitgt@4.0.0)(@itwin/core-quantity@4.0.0)
      '@itwin/core-geometry': 4.0.0
      '@itwin/core-quantity': 4.0.0(@itwin/core-bentley@4.0.0)
      '@itwin/core-react': 4.0.0(@itwin/appui-abstract@4.0.0)(@itwin/core-bentley@4.0.0)(react-dom@17.0.0)(react@17.0.0)
      '@itwin/core-telemetry': 4.0.0(@itwin/core-geometry@4.0.0)
      '@itwin/imodel-components-react': 4.0.0(@itwin/appui-abstract@4.0.0)(@itwin/components-react@4.0.0)(@itwin/core-bentley@4.0.0)(@itwin/core-common@4.0.0)(@itwin/core-frontend@4.0.0)(@itwin/core-geometry@4.0.0)(@itwin/core-quantity@4.0.0)(@itwin/core-react@4.0.0)(react-dom@17.0.0)(react@17.0.0)
      '@itwin/itwinui-icons': 1.16.0
      '@itwin/itwinui-icons-react': 2.4.0(react-dom@17.0.0)(react@17.0.0)
      '@itwin/itwinui-react': 2.12.0(react-dom@17.0.0)(react@17.0.0)
      '@itwin/itwinui-variables': 2.1.2
      classnames: 2.3.1
      immer: 9.0.6
      lodash: 4.17.21
      react: 17.0.0
      react-dom: 17.0.0(react@17.0.0)
      react-redux: 7.2.2(react-dom@17.0.0)(react@17.0.0)(redux@4.1.0)
      redux: 4.1.0
      rxjs: 6.6.7

  '@itwin/build-tools@4.0.0(@types/node@18.18.10)':
    dependencies:
      '@microsoft/api-extractor': 7.34.4(@types/node@18.18.10)
      chalk: 3.0.0
      cpx2: 3.0.0
      cross-spawn: 7.0.3
      fs-extra: 8.1.0
      glob: 7.2.3
      mocha: 10.2.0
      mocha-junit-reporter: 2.2.1(mocha@10.2.0)
      rimraf: 3.0.2
      tree-kill: 1.2.2
      typedoc: 0.23.28(typescript@4.6.2)
      typedoc-plugin-merge-modules: 4.1.0(typedoc@0.23.28)
      typescript: 5.0.4
      wtfnode: 0.9.1
      yargs: 17.7.2
    transitivePeerDependencies:
      - '@types/node'
      - supports-color

  '@itwin/cloud-agnostic-core@1.6.0':
    dependencies:
      inversify: 5.0.5
      reflect-metadata: 0.1.13

  '@itwin/components-react@4.0.0(@itwin/appui-abstract@4.0.0)(@itwin/core-bentley@4.0.0)(@itwin/core-react@4.0.0)(react-dom@17.0.0)(react@17.0.0)':
    dependencies:
      '@bentley/icons-generic': 1.0.34
      '@itwin/appui-abstract': 4.0.0(@itwin/core-bentley@4.0.0)
      '@itwin/core-bentley': 4.0.0
      '@itwin/core-react': 4.0.0(@itwin/appui-abstract@4.0.0)(@itwin/core-bentley@4.0.0)(react-dom@17.0.0)(react@17.0.0)
      '@itwin/itwinui-icons-react': 2.4.0(react-dom@17.0.0)(react@17.0.0)
      '@itwin/itwinui-react': 2.12.0(react-dom@17.0.0)(react@17.0.0)
      '@itwin/itwinui-variables': 2.1.2
      '@types/shortid': 0.0.32
      classnames: 2.3.1
      immer: 9.0.6
      linkify-it: 2.2.0
      lodash: 4.17.21
      react: 17.0.0
      react-dom: 17.0.0(react@17.0.0)
      react-highlight-words: 0.17.0(react@17.0.0)
      react-window: 1.8.10(react-dom@17.0.0)(react@17.0.0)
      rxjs: 6.6.7
      shortid: 2.2.16

  '@itwin/core-bentley@4.0.0': {}

  '@itwin/core-common@4.0.0(@itwin/core-bentley@4.0.0)(@itwin/core-geometry@4.0.0)':
    dependencies:
      '@itwin/core-bentley': 4.0.0
      '@itwin/core-geometry': 4.0.0
      '@itwin/object-storage-core': 1.6.0
      flatbuffers: 1.12.0
      js-base64: 3.7.5
    transitivePeerDependencies:
      - debug

  '@itwin/core-frontend@4.0.0(@itwin/appui-abstract@4.0.0)(@itwin/core-bentley@4.0.0)(@itwin/core-common@4.0.0)(@itwin/core-geometry@4.0.0)(@itwin/core-orbitgt@4.0.0)(@itwin/core-quantity@4.0.0)':
    dependencies:
      '@itwin/appui-abstract': 4.0.0(@itwin/core-bentley@4.0.0)
      '@itwin/cloud-agnostic-core': 1.6.0
      '@itwin/core-bentley': 4.0.0
      '@itwin/core-common': 4.0.0(@itwin/core-bentley@4.0.0)(@itwin/core-geometry@4.0.0)
      '@itwin/core-geometry': 4.0.0
      '@itwin/core-i18n': 4.0.0(@itwin/core-bentley@4.0.0)
      '@itwin/core-orbitgt': 4.0.0
      '@itwin/core-quantity': 4.0.0(@itwin/core-bentley@4.0.0)
      '@itwin/core-telemetry': 4.0.0(@itwin/core-geometry@4.0.0)
      '@itwin/object-storage-azure': 1.6.0
      '@itwin/object-storage-core': 1.6.0
      '@itwin/webgl-compatibility': 4.0.0
      '@loaders.gl/core': 3.4.14
      '@loaders.gl/draco': 3.4.14
      fuse.js: 3.6.1
      reflect-metadata: 0.1.13
      wms-capabilities: 0.4.0
    transitivePeerDependencies:
      - debug
      - encoding

  '@itwin/core-geometry@4.0.0':
    dependencies:
      '@itwin/core-bentley': 4.0.0
      flatbuffers: 1.12.0

  '@itwin/core-i18n@4.0.0(@itwin/core-bentley@4.0.0)':
    dependencies:
      '@itwin/core-bentley': 4.0.0
      i18next: 21.10.0
      i18next-browser-languagedetector: 6.1.8
      i18next-http-backend: 1.4.5
    transitivePeerDependencies:
      - encoding

  '@itwin/core-markup@4.0.0(@itwin/core-bentley@4.0.0)(@itwin/core-common@4.0.0)(@itwin/core-frontend@4.0.0)(@itwin/core-geometry@4.0.0)':
    dependencies:
      '@itwin/core-bentley': 4.0.0
      '@itwin/core-common': 4.0.0(@itwin/core-bentley@4.0.0)(@itwin/core-geometry@4.0.0)
      '@itwin/core-frontend': 4.0.0(@itwin/appui-abstract@4.0.0)(@itwin/core-bentley@4.0.0)(@itwin/core-common@4.0.0)(@itwin/core-geometry@4.0.0)(@itwin/core-orbitgt@4.0.0)(@itwin/core-quantity@4.0.0)
      '@itwin/core-geometry': 4.0.0
      '@svgdotjs/svg.js': 3.0.13

  '@itwin/core-orbitgt@4.0.0': {}

  '@itwin/core-quantity@4.0.0(@itwin/core-bentley@4.0.0)':
    dependencies:
      '@itwin/core-bentley': 4.0.0

  '@itwin/core-react@4.0.0(@itwin/appui-abstract@4.0.0)(@itwin/core-bentley@4.0.0)(react-dom@17.0.0)(react@17.0.0)':
    dependencies:
      '@bentley/icons-generic': 1.0.34
      '@itwin/appui-abstract': 4.0.0(@itwin/core-bentley@4.0.0)
      '@itwin/core-bentley': 4.0.0
      '@itwin/itwinui-icons-react': 2.4.0(react-dom@17.0.0)(react@17.0.0)
      '@itwin/itwinui-react': 2.12.0(react-dom@17.0.0)(react@17.0.0)
      '@itwin/itwinui-variables': 2.1.2
      classnames: 2.3.1
      dompurify: 2.4.7
      lodash: 4.17.21
      react: 17.0.0
      react-autosuggest: 10.1.0(react@17.0.0)
      react-dom: 17.0.0(react@17.0.0)
      resize-observer-polyfill: 1.5.1

  '@itwin/core-telemetry@4.0.0(@itwin/core-geometry@4.0.0)':
    dependencies:
      '@itwin/core-bentley': 4.0.0
      '@itwin/core-common': 4.0.0(@itwin/core-bentley@4.0.0)(@itwin/core-geometry@4.0.0)
    transitivePeerDependencies:
      - '@itwin/core-geometry'
      - debug

  '@itwin/ecschema-metadata@4.0.0(@itwin/core-bentley@4.0.0)(@itwin/core-quantity@4.0.0)':
    dependencies:
      '@itwin/core-bentley': 4.0.0
      '@itwin/core-quantity': 4.0.0(@itwin/core-bentley@4.0.0)
      almost-equal: 1.1.0

  '@itwin/eslint-plugin@3.7.8(eslint@7.32.0)(typescript@4.6.2)':
    dependencies:
      '@typescript-eslint/eslint-plugin': 4.31.2(@typescript-eslint/parser@4.31.2)(eslint@7.32.0)(typescript@4.6.2)
      '@typescript-eslint/parser': 4.31.2(eslint@7.32.0)(typescript@4.6.2)
      eslint: 7.32.0
      eslint-import-resolver-node: 0.3.4
      eslint-import-resolver-typescript: 2.7.1(eslint-plugin-import@2.29.1)(eslint@7.32.0)
      eslint-plugin-deprecation: 1.5.0(eslint@7.32.0)(typescript@4.6.2)
      eslint-plugin-import: 2.29.1(@typescript-eslint/parser@5.10.1)(eslint@7.32.0)
      eslint-plugin-jam3: 0.2.3
      eslint-plugin-jsdoc: 35.5.1(eslint@7.32.0)
      eslint-plugin-jsx-a11y: 6.8.0(eslint@7.32.0)
      eslint-plugin-prefer-arrow: 1.2.3(eslint@7.32.0)
      eslint-plugin-react: 7.33.2(eslint@7.32.0)
      eslint-plugin-react-hooks: 4.6.0(eslint@7.32.0)
      require-dir: 1.2.0
      typescript: 4.6.2
    transitivePeerDependencies:
      - eslint-import-resolver-webpack
      - supports-color

  '@itwin/imodel-components-react@4.0.0(@itwin/appui-abstract@4.0.0)(@itwin/components-react@4.0.0)(@itwin/core-bentley@4.0.0)(@itwin/core-common@4.0.0)(@itwin/core-frontend@4.0.0)(@itwin/core-geometry@4.0.0)(@itwin/core-quantity@4.0.0)(@itwin/core-react@4.0.0)(react-dom@17.0.0)(react@17.0.0)':
    dependencies:
      '@bentley/icons-generic': 1.0.34
      '@itwin/appui-abstract': 4.0.0(@itwin/core-bentley@4.0.0)
      '@itwin/components-react': 4.0.0(@itwin/appui-abstract@4.0.0)(@itwin/core-bentley@4.0.0)(@itwin/core-react@4.0.0)(react-dom@17.0.0)(react@17.0.0)
      '@itwin/core-bentley': 4.0.0
      '@itwin/core-common': 4.0.0(@itwin/core-bentley@4.0.0)(@itwin/core-geometry@4.0.0)
      '@itwin/core-frontend': 4.0.0(@itwin/appui-abstract@4.0.0)(@itwin/core-bentley@4.0.0)(@itwin/core-common@4.0.0)(@itwin/core-geometry@4.0.0)(@itwin/core-orbitgt@4.0.0)(@itwin/core-quantity@4.0.0)
      '@itwin/core-geometry': 4.0.0
      '@itwin/core-quantity': 4.0.0(@itwin/core-bentley@4.0.0)
      '@itwin/core-react': 4.0.0(@itwin/appui-abstract@4.0.0)(@itwin/core-bentley@4.0.0)(react-dom@17.0.0)(react@17.0.0)
      '@itwin/itwinui-icons-react': 2.4.0(react-dom@17.0.0)(react@17.0.0)
      '@itwin/itwinui-react': 2.12.0(react-dom@17.0.0)(react@17.0.0)
      '@itwin/itwinui-variables': 2.1.2
      classnames: 2.3.1
      react: 17.0.0
      react-dom: 17.0.0(react@17.0.0)

<<<<<<< HEAD
  /@itwin/insights-client@0.10.1:
    resolution: {integrity: sha512-20vqnr0AijYyO5zHmjakOyG6nzL8FFQZ9Wu4pnW4F7ulzlKiayKOW4183UdOX0oTQt3BHMvnkphhEWJF8a/MDw==}
=======
  '@itwin/insights-client@0.4.0':
>>>>>>> 4906b52c
    dependencies:
      cross-fetch: 3.1.8
      fast-xml-parser: 4.3.2
    transitivePeerDependencies:
      - encoding

  '@itwin/itwinui-icons-react@2.4.0(react-dom@17.0.0)(react@17.0.0)':
    dependencies:
      react: 17.0.0
      react-dom: 17.0.0(react@17.0.0)

  '@itwin/itwinui-icons@1.16.0': {}

  '@itwin/itwinui-illustrations-react@2.1.0(react-dom@17.0.0)(react@17.0.0)':
    dependencies:
      react: 17.0.0
      react-dom: 17.0.0(react@17.0.0)

  '@itwin/itwinui-react@2.12.0(react-dom@17.0.0)(react@17.0.0)':
    dependencies:
      '@itwin/itwinui-illustrations-react': 2.1.0(react-dom@17.0.0)(react@17.0.0)
      '@tippyjs/react': 4.2.6(react-dom@17.0.0)(react@17.0.0)
      '@types/react-table': 7.7.18
      classnames: 2.3.1
      react: 17.0.0
      react-dom: 17.0.0(react@17.0.0)
      react-table: 7.8.0(react@17.0.0)
      react-transition-group: 4.4.5(react-dom@17.0.0)(react@17.0.0)
      tippy.js: 6.3.7

  '@itwin/itwinui-variables@2.1.2': {}

  '@itwin/object-storage-azure@1.6.0':
    dependencies:
      '@azure/core-paging': 1.5.0
      '@azure/storage-blob': 12.13.0
      '@itwin/cloud-agnostic-core': 1.6.0
      '@itwin/object-storage-core': 1.6.0
      inversify: 5.0.5
      reflect-metadata: 0.1.13
    transitivePeerDependencies:
      - debug
      - encoding

  '@itwin/object-storage-core@1.6.0':
    dependencies:
      '@itwin/cloud-agnostic-core': 1.6.0
      axios: 0.27.2
      inversify: 5.0.5
      reflect-metadata: 0.1.13
    transitivePeerDependencies:
      - debug

  '@itwin/presentation-common@4.0.0(@itwin/core-bentley@4.0.0)(@itwin/core-common@4.0.0)(@itwin/core-quantity@4.0.0)(@itwin/ecschema-metadata@4.0.0)':
    dependencies:
      '@itwin/core-bentley': 4.0.0
      '@itwin/core-common': 4.0.0(@itwin/core-bentley@4.0.0)(@itwin/core-geometry@4.0.0)
      '@itwin/core-quantity': 4.0.0(@itwin/core-bentley@4.0.0)
      '@itwin/ecschema-metadata': 4.0.0(@itwin/core-bentley@4.0.0)(@itwin/core-quantity@4.0.0)

  '@itwin/presentation-frontend@4.0.0(@itwin/core-bentley@4.0.0)(@itwin/core-common@4.0.0)(@itwin/core-frontend@4.0.0)(@itwin/core-quantity@4.0.0)(@itwin/ecschema-metadata@4.0.0)(@itwin/presentation-common@4.0.0)':
    dependencies:
      '@itwin/core-bentley': 4.0.0
      '@itwin/core-common': 4.0.0(@itwin/core-bentley@4.0.0)(@itwin/core-geometry@4.0.0)
      '@itwin/core-frontend': 4.0.0(@itwin/appui-abstract@4.0.0)(@itwin/core-bentley@4.0.0)(@itwin/core-common@4.0.0)(@itwin/core-geometry@4.0.0)(@itwin/core-orbitgt@4.0.0)(@itwin/core-quantity@4.0.0)
      '@itwin/core-quantity': 4.0.0(@itwin/core-bentley@4.0.0)
      '@itwin/ecschema-metadata': 4.0.0(@itwin/core-bentley@4.0.0)(@itwin/core-quantity@4.0.0)
      '@itwin/presentation-common': 4.0.0(@itwin/core-bentley@4.0.0)(@itwin/core-common@4.0.0)(@itwin/core-quantity@4.0.0)(@itwin/ecschema-metadata@4.0.0)

  '@itwin/webgl-compatibility@4.0.0':
    dependencies:
      '@itwin/core-bentley': 4.0.0

  '@jest/console@27.5.1':
    dependencies:
      '@jest/types': 27.5.1
      '@types/node': 18.18.10
      chalk: 4.1.2
      jest-message-util: 27.5.1
      jest-util: 27.5.1
      slash: 3.0.0

  '@jest/core@27.5.1':
    dependencies:
      '@jest/console': 27.5.1
      '@jest/reporters': 27.5.1
      '@jest/test-result': 27.5.1
      '@jest/transform': 27.5.1
      '@jest/types': 27.5.1
      '@types/node': 18.18.10
      ansi-escapes: 4.3.2
      chalk: 4.1.2
      emittery: 0.8.1
      exit: 0.1.2
      graceful-fs: 4.2.11
      jest-changed-files: 27.5.1
      jest-config: 27.5.1
      jest-haste-map: 27.5.1
      jest-message-util: 27.5.1
      jest-regex-util: 27.5.1
      jest-resolve: 27.5.1
      jest-resolve-dependencies: 27.5.1
      jest-runner: 27.5.1
      jest-runtime: 27.5.1
      jest-snapshot: 27.5.1
      jest-util: 27.5.1
      jest-validate: 27.5.1
      jest-watcher: 27.5.1
      micromatch: 4.0.5
      rimraf: 3.0.2
      slash: 3.0.0
      strip-ansi: 6.0.1
    transitivePeerDependencies:
      - bufferutil
      - canvas
      - supports-color
      - ts-node
      - utf-8-validate

  '@jest/environment@27.5.1':
    dependencies:
      '@jest/fake-timers': 27.5.1
      '@jest/types': 27.5.1
      '@types/node': 18.18.10
      jest-mock: 27.5.1

  '@jest/fake-timers@27.5.1':
    dependencies:
      '@jest/types': 27.5.1
      '@sinonjs/fake-timers': 8.1.0
      '@types/node': 18.18.10
      jest-message-util: 27.5.1
      jest-mock: 27.5.1
      jest-util: 27.5.1

  '@jest/globals@27.5.1':
    dependencies:
      '@jest/environment': 27.5.1
      '@jest/types': 27.5.1
      expect: 27.5.1

  '@jest/reporters@27.5.1':
    dependencies:
      '@bcoe/v8-coverage': 0.2.3
      '@jest/console': 27.5.1
      '@jest/test-result': 27.5.1
      '@jest/transform': 27.5.1
      '@jest/types': 27.5.1
      '@types/node': 18.18.10
      chalk: 4.1.2
      collect-v8-coverage: 1.0.2
      exit: 0.1.2
      glob: 7.2.3
      graceful-fs: 4.2.11
      istanbul-lib-coverage: 3.2.2
      istanbul-lib-instrument: 5.2.1
      istanbul-lib-report: 3.0.1
      istanbul-lib-source-maps: 4.0.1
      istanbul-reports: 3.1.6
      jest-haste-map: 27.5.1
      jest-resolve: 27.5.1
      jest-util: 27.5.1
      jest-worker: 27.5.1
      slash: 3.0.0
      source-map: 0.6.1
      string-length: 4.0.2
      terminal-link: 2.1.1
      v8-to-istanbul: 8.1.1
    transitivePeerDependencies:
      - supports-color

  '@jest/source-map@27.5.1':
    dependencies:
      callsites: 3.1.0
      graceful-fs: 4.2.11
      source-map: 0.6.1

  '@jest/test-result@27.5.1':
    dependencies:
      '@jest/console': 27.5.1
      '@jest/types': 27.5.1
      '@types/istanbul-lib-coverage': 2.0.6
      collect-v8-coverage: 1.0.2

  '@jest/test-sequencer@27.5.1':
    dependencies:
      '@jest/test-result': 27.5.1
      graceful-fs: 4.2.11
      jest-haste-map: 27.5.1
      jest-runtime: 27.5.1
    transitivePeerDependencies:
      - supports-color

  '@jest/transform@27.5.1':
    dependencies:
      '@babel/core': 7.23.6
      '@jest/types': 27.5.1
      babel-plugin-istanbul: 6.1.1
      chalk: 4.1.2
      convert-source-map: 1.9.0
      fast-json-stable-stringify: 2.1.0
      graceful-fs: 4.2.11
      jest-haste-map: 27.5.1
      jest-regex-util: 27.5.1
      jest-util: 27.5.1
      micromatch: 4.0.5
      pirates: 4.0.6
      slash: 3.0.0
      source-map: 0.6.1
      write-file-atomic: 3.0.3
    transitivePeerDependencies:
      - supports-color

  '@jest/types@27.5.1':
    dependencies:
      '@types/istanbul-lib-coverage': 2.0.6
      '@types/istanbul-reports': 3.0.4
      '@types/node': 18.18.10
      '@types/yargs': 16.0.9
      chalk: 4.1.2

  '@jridgewell/gen-mapping@0.3.3':
    dependencies:
      '@jridgewell/set-array': 1.1.2
      '@jridgewell/sourcemap-codec': 1.4.15
      '@jridgewell/trace-mapping': 0.3.20

  '@jridgewell/resolve-uri@3.1.1': {}

  '@jridgewell/set-array@1.1.2': {}

  '@jridgewell/sourcemap-codec@1.4.15': {}

  '@jridgewell/trace-mapping@0.3.20':
    dependencies:
      '@jridgewell/resolve-uri': 3.1.1
      '@jridgewell/sourcemap-codec': 1.4.15

  '@loaders.gl/core@3.4.14':
    dependencies:
      '@babel/runtime': 7.23.6
      '@loaders.gl/loader-utils': 3.4.14
      '@loaders.gl/worker-utils': 3.4.14
      '@probe.gl/log': 4.0.4

  '@loaders.gl/draco@3.4.14':
    dependencies:
      '@babel/runtime': 7.23.6
      '@loaders.gl/loader-utils': 3.4.14
      '@loaders.gl/schema': 3.4.14
      '@loaders.gl/worker-utils': 3.4.14
      draco3d: 1.5.5

  '@loaders.gl/loader-utils@3.4.14':
    dependencies:
      '@babel/runtime': 7.23.6
      '@loaders.gl/worker-utils': 3.4.14
      '@probe.gl/stats': 4.0.4

  '@loaders.gl/schema@3.4.14':
    dependencies:
      '@types/geojson': 7946.0.13

  '@loaders.gl/worker-utils@3.4.14':
    dependencies:
      '@babel/runtime': 7.23.6

  '@microsoft/api-extractor-model@7.26.4(@types/node@18.18.10)':
    dependencies:
      '@microsoft/tsdoc': 0.14.2
      '@microsoft/tsdoc-config': 0.16.2
      '@rushstack/node-core-library': 3.55.2(@types/node@18.18.10)
    transitivePeerDependencies:
      - '@types/node'

  '@microsoft/api-extractor@7.34.4(@types/node@18.18.10)':
    dependencies:
      '@microsoft/api-extractor-model': 7.26.4(@types/node@18.18.10)
      '@microsoft/tsdoc': 0.14.2
      '@microsoft/tsdoc-config': 0.16.2
      '@rushstack/node-core-library': 3.55.2(@types/node@18.18.10)
      '@rushstack/rig-package': 0.3.18
      '@rushstack/ts-command-line': 4.13.2
      colors: 1.2.5
      lodash: 4.17.21
      resolve: 1.22.8
      semver: 7.3.8
      source-map: 0.6.1
      typescript: 4.8.4
    transitivePeerDependencies:
      - '@types/node'

  '@microsoft/tsdoc-config@0.16.2':
    dependencies:
      '@microsoft/tsdoc': 0.14.2
      ajv: 6.12.6
      jju: 1.4.0
      resolve: 1.19.0

  '@microsoft/tsdoc@0.14.2': {}

  '@nodelib/fs.scandir@2.1.5':
    dependencies:
      '@nodelib/fs.stat': 2.0.5
      run-parallel: 1.2.0

  '@nodelib/fs.stat@2.0.5': {}

  '@nodelib/fs.walk@1.2.8':
    dependencies:
      '@nodelib/fs.scandir': 2.1.5
      fastq: 1.16.0

  '@opentelemetry/api@1.7.0': {}

  '@popperjs/core@2.11.8': {}

  '@probe.gl/env@4.0.4':
    dependencies:
      '@babel/runtime': 7.23.6

  '@probe.gl/log@4.0.4':
    dependencies:
      '@babel/runtime': 7.23.6
      '@probe.gl/env': 4.0.4

  '@probe.gl/stats@4.0.4':
    dependencies:
      '@babel/runtime': 7.23.6

  '@rushstack/node-core-library@3.55.2(@types/node@18.18.10)':
    dependencies:
      '@types/node': 18.18.10
      colors: 1.2.5
      fs-extra: 7.0.1
      import-lazy: 4.0.0
      jju: 1.4.0
      resolve: 1.22.8
      semver: 7.3.8
      z-schema: 5.0.5

  '@rushstack/rig-package@0.3.18':
    dependencies:
      resolve: 1.22.8
      strip-json-comments: 3.1.1

  '@rushstack/ts-command-line@4.13.2':
    dependencies:
      '@types/argparse': 1.0.38
      argparse: 1.0.10
      colors: 1.2.5
      string-argv: 0.3.2

  '@sinonjs/commons@1.8.6':
    dependencies:
      type-detect: 4.0.8

  '@sinonjs/fake-timers@8.1.0':
    dependencies:
      '@sinonjs/commons': 1.8.6

  '@svgdotjs/svg.js@3.0.13': {}

  '@testing-library/dom@8.12.0':
    dependencies:
      '@babel/code-frame': 7.23.5
      '@babel/runtime': 7.23.6
      '@types/aria-query': 4.2.2
      aria-query: 5.3.0
      chalk: 4.1.2
      dom-accessibility-api: 0.5.16
      lz-string: 1.5.0
      pretty-format: 27.5.1

  '@testing-library/jest-dom@5.16.3':
    dependencies:
      '@babel/runtime': 7.23.6
      '@types/testing-library__jest-dom': 5.14.3
      aria-query: 5.3.0
      chalk: 3.0.0
      css: 3.0.0
      css.escape: 1.5.1
      dom-accessibility-api: 0.5.16
      lodash: 4.17.21
      redent: 3.0.0

  '@testing-library/react@12.1.4(react-dom@17.0.0)(react@17.0.0)':
    dependencies:
      '@babel/runtime': 7.23.6
      '@testing-library/dom': 8.12.0
      '@types/react-dom': 18.2.18
      react: 17.0.0
      react-dom: 17.0.0(react@17.0.0)

  '@testing-library/user-event@14.1.1(@testing-library/dom@8.12.0)':
    dependencies:
      '@testing-library/dom': 8.12.0

  '@tippyjs/react@4.2.6(react-dom@17.0.0)(react@17.0.0)':
    dependencies:
      react: 17.0.0
      react-dom: 17.0.0(react@17.0.0)
      tippy.js: 6.3.7

  '@tootallnate/once@1.1.2': {}

  '@types/argparse@1.0.38': {}

  '@types/aria-query@4.2.2': {}

  '@types/babel__core@7.20.5':
    dependencies:
      '@babel/parser': 7.23.6
      '@babel/types': 7.23.6
      '@types/babel__generator': 7.6.8
      '@types/babel__template': 7.4.4
      '@types/babel__traverse': 7.20.4

  '@types/babel__generator@7.6.8':
    dependencies:
      '@babel/types': 7.23.6

  '@types/babel__template@7.4.4':
    dependencies:
      '@babel/parser': 7.23.6
      '@babel/types': 7.23.6

  '@types/babel__traverse@7.20.4':
    dependencies:
      '@babel/types': 7.23.6

  '@types/geojson@7946.0.13': {}

  '@types/graceful-fs@4.1.9':
    dependencies:
      '@types/node': 18.18.10

  '@types/istanbul-lib-coverage@2.0.6': {}

  '@types/istanbul-lib-report@3.0.3':
    dependencies:
      '@types/istanbul-lib-coverage': 2.0.6

  '@types/istanbul-reports@3.0.4':
    dependencies:
      '@types/istanbul-lib-report': 3.0.3

  '@types/jest@27.5.2':
    dependencies:
      jest-matcher-utils: 27.5.1
      pretty-format: 27.5.1

  '@types/json-schema@7.0.15': {}

  '@types/json5@0.0.29': {}

  '@types/node-fetch@2.6.9':
    dependencies:
      '@types/node': 18.18.10
      form-data: 4.0.0

  '@types/node@18.18.10':
    dependencies:
      undici-types: 5.26.5

  '@types/prettier@2.7.3': {}

  '@types/prop-types@15.7.11': {}

  '@types/react-dom@18.2.18':
    dependencies:
      '@types/react': 17.0.38

  '@types/react-table@7.7.18':
    dependencies:
      '@types/react': 17.0.38

  '@types/react@17.0.38':
    dependencies:
      '@types/prop-types': 15.7.11
      '@types/scheduler': 0.16.8
      csstype: 3.1.3

  '@types/scheduler@0.16.8': {}

  '@types/semver@7.5.6': {}

  '@types/shortid@0.0.32': {}

  '@types/stack-utils@2.0.3': {}

  '@types/testing-library__jest-dom@5.14.3':
    dependencies:
      '@types/jest': 27.5.2

  '@types/tunnel@0.0.3':
    dependencies:
      '@types/node': 18.18.10

  '@types/yargs-parser@21.0.3': {}

  '@types/yargs@16.0.9':
    dependencies:
      '@types/yargs-parser': 21.0.3

  '@typescript-eslint/eslint-plugin@4.31.2(@typescript-eslint/parser@4.31.2)(eslint@7.32.0)(typescript@4.6.2)':
    dependencies:
      '@typescript-eslint/experimental-utils': 4.31.2(eslint@7.32.0)(typescript@4.6.2)
      '@typescript-eslint/parser': 4.31.2(eslint@7.32.0)(typescript@4.6.2)
      '@typescript-eslint/scope-manager': 4.31.2
      debug: 4.3.4(supports-color@8.1.1)
      eslint: 7.32.0
      functional-red-black-tree: 1.0.1
      regexpp: 3.2.0
      semver: 7.5.4
      tsutils: 3.21.0(typescript@4.6.2)
      typescript: 4.6.2
    transitivePeerDependencies:
      - supports-color

  '@typescript-eslint/eslint-plugin@5.60.0(@typescript-eslint/parser@5.10.1)(eslint@7.32.0)(typescript@4.6.2)':
    dependencies:
      '@eslint-community/regexpp': 4.10.0
      '@typescript-eslint/parser': 5.10.1(eslint@7.32.0)(typescript@4.6.2)
      '@typescript-eslint/scope-manager': 5.60.0
      '@typescript-eslint/type-utils': 5.60.0(eslint@7.32.0)(typescript@4.6.2)
      '@typescript-eslint/utils': 5.60.0(eslint@7.32.0)(typescript@4.6.2)
      debug: 4.3.4(supports-color@8.1.1)
      eslint: 7.32.0
      grapheme-splitter: 1.0.4
      ignore: 5.3.0
      natural-compare-lite: 1.4.0
      semver: 7.5.4
      tsutils: 3.21.0(typescript@4.6.2)
      typescript: 4.6.2
    transitivePeerDependencies:
      - supports-color

  '@typescript-eslint/experimental-utils@4.31.2(eslint@7.32.0)(typescript@4.6.2)':
    dependencies:
      '@types/json-schema': 7.0.15
      '@typescript-eslint/scope-manager': 4.31.2
      '@typescript-eslint/types': 4.31.2
      '@typescript-eslint/typescript-estree': 4.31.2(typescript@4.6.2)
      eslint: 7.32.0
      eslint-scope: 5.1.1
      eslint-utils: 3.0.0(eslint@7.32.0)
    transitivePeerDependencies:
      - supports-color
      - typescript

  '@typescript-eslint/parser@4.31.2(eslint@7.32.0)(typescript@4.6.2)':
    dependencies:
      '@typescript-eslint/scope-manager': 4.31.2
      '@typescript-eslint/types': 4.31.2
      '@typescript-eslint/typescript-estree': 4.31.2(typescript@4.6.2)
      debug: 4.3.4(supports-color@8.1.1)
      eslint: 7.32.0
      typescript: 4.6.2
    transitivePeerDependencies:
      - supports-color

  '@typescript-eslint/parser@5.10.1(eslint@7.32.0)(typescript@4.6.2)':
    dependencies:
      '@typescript-eslint/scope-manager': 5.10.1
      '@typescript-eslint/types': 5.10.1
      '@typescript-eslint/typescript-estree': 5.10.1(typescript@4.6.2)
      debug: 4.3.4(supports-color@8.1.1)
      eslint: 7.32.0
      typescript: 4.6.2
    transitivePeerDependencies:
      - supports-color

  '@typescript-eslint/scope-manager@4.31.2':
    dependencies:
      '@typescript-eslint/types': 4.31.2
      '@typescript-eslint/visitor-keys': 4.31.2

  '@typescript-eslint/scope-manager@5.10.1':
    dependencies:
      '@typescript-eslint/types': 5.10.1
      '@typescript-eslint/visitor-keys': 5.10.1

  '@typescript-eslint/scope-manager@5.60.0':
    dependencies:
      '@typescript-eslint/types': 5.60.0
      '@typescript-eslint/visitor-keys': 5.60.0

  '@typescript-eslint/scope-manager@5.62.0':
    dependencies:
      '@typescript-eslint/types': 5.62.0
      '@typescript-eslint/visitor-keys': 5.62.0

  '@typescript-eslint/type-utils@5.60.0(eslint@7.32.0)(typescript@4.6.2)':
    dependencies:
      '@typescript-eslint/typescript-estree': 5.60.0(typescript@4.6.2)
      '@typescript-eslint/utils': 5.60.0(eslint@7.32.0)(typescript@4.6.2)
      debug: 4.3.4(supports-color@8.1.1)
      eslint: 7.32.0
      tsutils: 3.21.0(typescript@4.6.2)
      typescript: 4.6.2
    transitivePeerDependencies:
      - supports-color

  '@typescript-eslint/types@4.31.2': {}

  '@typescript-eslint/types@5.10.1': {}

  '@typescript-eslint/types@5.60.0': {}

  '@typescript-eslint/types@5.62.0': {}

  '@typescript-eslint/typescript-estree@4.31.2(typescript@4.6.2)':
    dependencies:
      '@typescript-eslint/types': 4.31.2
      '@typescript-eslint/visitor-keys': 4.31.2
      debug: 4.3.4(supports-color@8.1.1)
      globby: 11.1.0
      is-glob: 4.0.3
      semver: 7.5.4
      tsutils: 3.21.0(typescript@4.6.2)
      typescript: 4.6.2
    transitivePeerDependencies:
      - supports-color

  '@typescript-eslint/typescript-estree@5.10.1(typescript@4.6.2)':
    dependencies:
      '@typescript-eslint/types': 5.10.1
      '@typescript-eslint/visitor-keys': 5.10.1
      debug: 4.3.4(supports-color@8.1.1)
      globby: 11.1.0
      is-glob: 4.0.3
      semver: 7.5.4
      tsutils: 3.21.0(typescript@4.6.2)
      typescript: 4.6.2
    transitivePeerDependencies:
      - supports-color

  '@typescript-eslint/typescript-estree@5.60.0(typescript@4.6.2)':
    dependencies:
      '@typescript-eslint/types': 5.60.0
      '@typescript-eslint/visitor-keys': 5.60.0
      debug: 4.3.4(supports-color@8.1.1)
      globby: 11.1.0
      is-glob: 4.0.3
      semver: 7.5.4
      tsutils: 3.21.0(typescript@4.6.2)
      typescript: 4.6.2
    transitivePeerDependencies:
      - supports-color

  '@typescript-eslint/typescript-estree@5.62.0(typescript@4.6.2)':
    dependencies:
      '@typescript-eslint/types': 5.62.0
      '@typescript-eslint/visitor-keys': 5.62.0
      debug: 4.3.4(supports-color@8.1.1)
      globby: 11.1.0
      is-glob: 4.0.3
      semver: 7.5.4
      tsutils: 3.21.0(typescript@4.6.2)
      typescript: 4.6.2
    transitivePeerDependencies:
      - supports-color

  '@typescript-eslint/utils@5.60.0(eslint@7.32.0)(typescript@4.6.2)':
    dependencies:
      '@eslint-community/eslint-utils': 4.4.0(eslint@7.32.0)
      '@types/json-schema': 7.0.15
      '@types/semver': 7.5.6
      '@typescript-eslint/scope-manager': 5.60.0
      '@typescript-eslint/types': 5.60.0
      '@typescript-eslint/typescript-estree': 5.60.0(typescript@4.6.2)
      eslint: 7.32.0
      eslint-scope: 5.1.1
      semver: 7.5.4
    transitivePeerDependencies:
      - supports-color
      - typescript

  '@typescript-eslint/utils@5.62.0(eslint@7.32.0)(typescript@4.6.2)':
    dependencies:
      '@eslint-community/eslint-utils': 4.4.0(eslint@7.32.0)
      '@types/json-schema': 7.0.15
      '@types/semver': 7.5.6
      '@typescript-eslint/scope-manager': 5.62.0
      '@typescript-eslint/types': 5.62.0
      '@typescript-eslint/typescript-estree': 5.62.0(typescript@4.6.2)
      eslint: 7.32.0
      eslint-scope: 5.1.1
      semver: 7.5.4
    transitivePeerDependencies:
      - supports-color
      - typescript

  '@typescript-eslint/visitor-keys@4.31.2':
    dependencies:
      '@typescript-eslint/types': 4.31.2
      eslint-visitor-keys: 2.1.0

  '@typescript-eslint/visitor-keys@5.10.1':
    dependencies:
      '@typescript-eslint/types': 5.10.1
      eslint-visitor-keys: 3.4.3

  '@typescript-eslint/visitor-keys@5.60.0':
    dependencies:
      '@typescript-eslint/types': 5.60.0
      eslint-visitor-keys: 3.4.3

  '@typescript-eslint/visitor-keys@5.62.0':
    dependencies:
      '@typescript-eslint/types': 5.62.0
      eslint-visitor-keys: 3.4.3

  abab@2.0.6: {}

  acorn-globals@6.0.0:
    dependencies:
      acorn: 7.4.1
      acorn-walk: 7.2.0

  acorn-jsx@5.3.2(acorn@7.4.1):
    dependencies:
      acorn: 7.4.1

  acorn-walk@7.2.0: {}

  acorn@7.4.1: {}

  acorn@8.11.2: {}

  agent-base@6.0.2:
    dependencies:
      debug: 4.3.4(supports-color@8.1.1)
    transitivePeerDependencies:
      - supports-color

  ajv@6.12.6:
    dependencies:
      fast-deep-equal: 3.1.3
      fast-json-stable-stringify: 2.1.0
      json-schema-traverse: 0.4.1
      uri-js: 4.4.1

  ajv@8.12.0:
    dependencies:
      fast-deep-equal: 3.1.3
      json-schema-traverse: 1.0.0
      require-from-string: 2.0.2
      uri-js: 4.4.1

  almost-equal@1.1.0: {}

  ansi-colors@4.1.1: {}

  ansi-colors@4.1.3: {}

  ansi-escapes@4.3.2:
    dependencies:
      type-fest: 0.21.3

  ansi-regex@5.0.1: {}

  ansi-sequence-parser@1.1.1: {}

  ansi-styles@3.2.1:
    dependencies:
      color-convert: 1.9.3

  ansi-styles@4.3.0:
    dependencies:
      color-convert: 2.0.1

  ansi-styles@5.2.0: {}

  anymatch@3.1.3:
    dependencies:
      normalize-path: 3.0.0
      picomatch: 2.3.1

  argparse@1.0.10:
    dependencies:
      sprintf-js: 1.0.3

  argparse@2.0.1: {}

  aria-query@5.3.0:
    dependencies:
      dequal: 2.0.3

  array-buffer-byte-length@1.0.0:
    dependencies:
      call-bind: 1.0.5
      is-array-buffer: 3.0.2

  array-includes@3.1.7:
    dependencies:
      call-bind: 1.0.5
      define-properties: 1.2.1
      es-abstract: 1.22.3
      get-intrinsic: 1.2.2
      is-string: 1.0.7

  array-union@2.1.0: {}

  array.prototype.findlastindex@1.2.3:
    dependencies:
      call-bind: 1.0.5
      define-properties: 1.2.1
      es-abstract: 1.22.3
      es-shim-unscopables: 1.0.2
      get-intrinsic: 1.2.2

  array.prototype.flat@1.3.2:
    dependencies:
      call-bind: 1.0.5
      define-properties: 1.2.1
      es-abstract: 1.22.3
      es-shim-unscopables: 1.0.2

  array.prototype.flatmap@1.3.2:
    dependencies:
      call-bind: 1.0.5
      define-properties: 1.2.1
      es-abstract: 1.22.3
      es-shim-unscopables: 1.0.2

  array.prototype.tosorted@1.1.2:
    dependencies:
      call-bind: 1.0.5
      define-properties: 1.2.1
      es-abstract: 1.22.3
      es-shim-unscopables: 1.0.2
      get-intrinsic: 1.2.2

  arraybuffer.prototype.slice@1.0.2:
    dependencies:
      array-buffer-byte-length: 1.0.0
      call-bind: 1.0.5
      define-properties: 1.2.1
      es-abstract: 1.22.3
      get-intrinsic: 1.2.2
      is-array-buffer: 3.0.2
      is-shared-array-buffer: 1.0.2

  ast-types-flow@0.0.8: {}

  astral-regex@2.0.0: {}

  asynciterator.prototype@1.0.0:
    dependencies:
      has-symbols: 1.0.3

  asynckit@0.4.0: {}

  at-least-node@1.0.0: {}

  atob@2.1.2: {}

  available-typed-arrays@1.0.5: {}

  axe-core@4.7.0: {}

  axios@0.27.2:
    dependencies:
      follow-redirects: 1.15.3
      form-data: 4.0.0
    transitivePeerDependencies:
      - debug

  axobject-query@3.2.1:
    dependencies:
      dequal: 2.0.3

  babel-jest@27.5.1(@babel/core@7.23.6):
    dependencies:
      '@babel/core': 7.23.6
      '@jest/transform': 27.5.1
      '@jest/types': 27.5.1
      '@types/babel__core': 7.20.5
      babel-plugin-istanbul: 6.1.1
      babel-preset-jest: 27.5.1(@babel/core@7.23.6)
      chalk: 4.1.2
      graceful-fs: 4.2.11
      slash: 3.0.0
    transitivePeerDependencies:
      - supports-color

  babel-plugin-istanbul@6.1.1:
    dependencies:
      '@babel/helper-plugin-utils': 7.22.5
      '@istanbuljs/load-nyc-config': 1.1.0
      '@istanbuljs/schema': 0.1.3
      istanbul-lib-instrument: 5.2.1
      test-exclude: 6.0.0
    transitivePeerDependencies:
      - supports-color

  babel-plugin-jest-hoist@27.5.1:
    dependencies:
      '@babel/template': 7.22.15
      '@babel/types': 7.23.6
      '@types/babel__core': 7.20.5
      '@types/babel__traverse': 7.20.4

  babel-preset-current-node-syntax@1.0.1(@babel/core@7.23.6):
    dependencies:
      '@babel/core': 7.23.6
      '@babel/plugin-syntax-async-generators': 7.8.4(@babel/core@7.23.6)
      '@babel/plugin-syntax-bigint': 7.8.3(@babel/core@7.23.6)
      '@babel/plugin-syntax-class-properties': 7.12.13(@babel/core@7.23.6)
      '@babel/plugin-syntax-import-meta': 7.10.4(@babel/core@7.23.6)
      '@babel/plugin-syntax-json-strings': 7.8.3(@babel/core@7.23.6)
      '@babel/plugin-syntax-logical-assignment-operators': 7.10.4(@babel/core@7.23.6)
      '@babel/plugin-syntax-nullish-coalescing-operator': 7.8.3(@babel/core@7.23.6)
      '@babel/plugin-syntax-numeric-separator': 7.10.4(@babel/core@7.23.6)
      '@babel/plugin-syntax-object-rest-spread': 7.8.3(@babel/core@7.23.6)
      '@babel/plugin-syntax-optional-catch-binding': 7.8.3(@babel/core@7.23.6)
      '@babel/plugin-syntax-optional-chaining': 7.8.3(@babel/core@7.23.6)
      '@babel/plugin-syntax-top-level-await': 7.14.5(@babel/core@7.23.6)

  babel-preset-jest@27.5.1(@babel/core@7.23.6):
    dependencies:
      '@babel/core': 7.23.6
      babel-plugin-jest-hoist: 27.5.1
      babel-preset-current-node-syntax: 1.0.1(@babel/core@7.23.6)

  balanced-match@1.0.2: {}

  binary-extensions@2.2.0: {}

  brace-expansion@1.1.11:
    dependencies:
      balanced-match: 1.0.2
      concat-map: 0.0.1

  brace-expansion@2.0.1:
    dependencies:
      balanced-match: 1.0.2

  braces@3.0.2:
    dependencies:
      fill-range: 7.0.1

  browser-process-hrtime@1.0.0: {}

  browser-stdout@1.3.1: {}

  browserslist@4.22.2:
    dependencies:
      caniuse-lite: 1.0.30001571
      electron-to-chromium: 1.4.616
      node-releases: 2.0.14
      update-browserslist-db: 1.0.13(browserslist@4.22.2)

  bs-logger@0.2.6:
    dependencies:
      fast-json-stable-stringify: 2.1.0

  bser@2.1.1:
    dependencies:
      node-int64: 0.4.0

  buffer-from@1.1.2: {}

  call-bind@1.0.5:
    dependencies:
      function-bind: 1.1.2
      get-intrinsic: 1.2.2
      set-function-length: 1.1.1

  callsites@3.1.0: {}

  camelcase@5.3.1: {}

  camelcase@6.3.0: {}

  caniuse-lite@1.0.30001571: {}

  chalk@2.4.2:
    dependencies:
      ansi-styles: 3.2.1
      escape-string-regexp: 1.0.5
      supports-color: 5.5.0

  chalk@3.0.0:
    dependencies:
      ansi-styles: 4.3.0
      supports-color: 7.2.0

  chalk@4.1.2:
    dependencies:
      ansi-styles: 4.3.0
      supports-color: 7.2.0

  char-regex@1.0.2: {}

  charenc@0.0.2: {}

  chokidar@3.5.3:
    dependencies:
      anymatch: 3.1.3
      braces: 3.0.2
      glob-parent: 5.1.2
      is-binary-path: 2.1.0
      is-glob: 4.0.3
      normalize-path: 3.0.0
      readdirp: 3.6.0
    optionalDependencies:
      fsevents: 2.3.3

  ci-info@3.9.0: {}

  circular-json@0.3.3: {}

  cjs-module-lexer@1.2.3: {}

  classnames@2.3.1: {}

  cliui@7.0.4:
    dependencies:
      string-width: 4.2.3
      strip-ansi: 6.0.1
      wrap-ansi: 7.0.0

  cliui@8.0.1:
    dependencies:
      string-width: 4.2.3
      strip-ansi: 6.0.1
      wrap-ansi: 7.0.0

  co@4.6.0: {}

  collect-v8-coverage@1.0.2: {}

  color-convert@1.9.3:
    dependencies:
      color-name: 1.1.3

  color-convert@2.0.1:
    dependencies:
      color-name: 1.1.4

  color-name@1.1.3: {}

  color-name@1.1.4: {}

  colors@1.2.5: {}

  combined-stream@1.0.8:
    dependencies:
      delayed-stream: 1.0.0

  commander@9.5.0:
    optional: true

  comment-parser@1.1.6-beta.0: {}

  concat-map@0.0.1: {}

  convert-source-map@1.9.0: {}

  convert-source-map@2.0.0: {}

  cpx2@3.0.0:
    dependencies:
      co: 4.6.0
      debounce: 1.2.1
      debug: 4.3.4(supports-color@8.1.1)
      duplexer: 0.1.2
      fs-extra: 9.1.0
      glob: 7.2.3
      glob2base: 0.0.12
      minimatch: 3.1.2
      resolve: 1.22.8
      safe-buffer: 5.2.1
      shell-quote: 1.8.1
      subarg: 1.0.0
    transitivePeerDependencies:
      - supports-color

  cross-fetch@3.1.5:
    dependencies:
      node-fetch: 2.6.7
    transitivePeerDependencies:
      - encoding

  cross-fetch@3.1.8:
    dependencies:
      node-fetch: 2.7.0
    transitivePeerDependencies:
      - encoding

  cross-spawn@7.0.3:
    dependencies:
      path-key: 3.1.1
      shebang-command: 2.0.0
      which: 2.0.2

  crypt@0.0.2: {}

  css.escape@1.5.1: {}

  css@3.0.0:
    dependencies:
      inherits: 2.0.4
      source-map: 0.6.1
      source-map-resolve: 0.6.0

  cssom@0.3.8: {}

  cssom@0.4.4: {}

  cssstyle@2.3.0:
    dependencies:
      cssom: 0.3.8

  csstype@3.1.3: {}

  damerau-levenshtein@1.0.8: {}

  data-urls@2.0.0:
    dependencies:
      abab: 2.0.6
      whatwg-mimetype: 2.3.0
      whatwg-url: 8.7.0

  debounce@1.2.1: {}

  debug@2.6.9:
    dependencies:
      ms: 2.0.0

  debug@3.2.7:
    dependencies:
      ms: 2.1.3

  debug@4.3.4(supports-color@8.1.1):
    dependencies:
      ms: 2.1.2
      supports-color: 8.1.1

  decamelize@4.0.0: {}

  decimal.js@10.4.3: {}

  decode-uri-component@0.2.2: {}

  dedent@0.7.0: {}

  deep-is@0.1.4: {}

  deepmerge@4.3.1: {}

  define-data-property@1.1.1:
    dependencies:
      get-intrinsic: 1.2.2
      gopd: 1.0.1
      has-property-descriptors: 1.0.1

  define-properties@1.2.1:
    dependencies:
      define-data-property: 1.1.1
      has-property-descriptors: 1.0.1
      object-keys: 1.1.1

  delayed-stream@1.0.0: {}

  dequal@2.0.3: {}

  detect-newline@3.1.0: {}

  diff-sequences@27.5.1: {}

  diff@5.0.0: {}

  dir-glob@3.0.1:
    dependencies:
      path-type: 4.0.0

  doctrine@2.1.0:
    dependencies:
      esutils: 2.0.3

  doctrine@3.0.0:
    dependencies:
      esutils: 2.0.3

  dom-accessibility-api@0.5.16: {}

  dom-helpers@5.2.1:
    dependencies:
      '@babel/runtime': 7.23.6
      csstype: 3.1.3

  domexception@2.0.1:
    dependencies:
      webidl-conversions: 5.0.0

  dompurify@2.4.7: {}

  draco3d@1.5.5: {}

  duplexer@0.1.2: {}

  electron-to-chromium@1.4.616: {}

  emittery@0.8.1: {}

  emoji-regex@8.0.0: {}

  emoji-regex@9.2.2: {}

  enquirer@2.4.1:
    dependencies:
      ansi-colors: 4.1.3
      strip-ansi: 6.0.1

  error-ex@1.3.2:
    dependencies:
      is-arrayish: 0.2.1

  es-abstract@1.22.3:
    dependencies:
      array-buffer-byte-length: 1.0.0
      arraybuffer.prototype.slice: 1.0.2
      available-typed-arrays: 1.0.5
      call-bind: 1.0.5
      es-set-tostringtag: 2.0.2
      es-to-primitive: 1.2.1
      function.prototype.name: 1.1.6
      get-intrinsic: 1.2.2
      get-symbol-description: 1.0.0
      globalthis: 1.0.3
      gopd: 1.0.1
      has-property-descriptors: 1.0.1
      has-proto: 1.0.1
      has-symbols: 1.0.3
      hasown: 2.0.0
      internal-slot: 1.0.6
      is-array-buffer: 3.0.2
      is-callable: 1.2.7
      is-negative-zero: 2.0.2
      is-regex: 1.1.4
      is-shared-array-buffer: 1.0.2
      is-string: 1.0.7
      is-typed-array: 1.1.12
      is-weakref: 1.0.2
      object-inspect: 1.13.1
      object-keys: 1.1.1
      object.assign: 4.1.5
      regexp.prototype.flags: 1.5.1
      safe-array-concat: 1.0.1
      safe-regex-test: 1.0.0
      string.prototype.trim: 1.2.8
      string.prototype.trimend: 1.0.7
      string.prototype.trimstart: 1.0.7
      typed-array-buffer: 1.0.0
      typed-array-byte-length: 1.0.0
      typed-array-byte-offset: 1.0.0
      typed-array-length: 1.0.4
      unbox-primitive: 1.0.2
      which-typed-array: 1.1.13

  es-iterator-helpers@1.0.15:
    dependencies:
      asynciterator.prototype: 1.0.0
      call-bind: 1.0.5
      define-properties: 1.2.1
      es-abstract: 1.22.3
      es-set-tostringtag: 2.0.2
      function-bind: 1.1.2
      get-intrinsic: 1.2.2
      globalthis: 1.0.3
      has-property-descriptors: 1.0.1
      has-proto: 1.0.1
      has-symbols: 1.0.3
      internal-slot: 1.0.6
      iterator.prototype: 1.1.2
      safe-array-concat: 1.0.1

  es-set-tostringtag@2.0.2:
    dependencies:
      get-intrinsic: 1.2.2
      has-tostringtag: 1.0.0
      hasown: 2.0.0

  es-shim-unscopables@1.0.2:
    dependencies:
      hasown: 2.0.0

  es-to-primitive@1.2.1:
    dependencies:
      is-callable: 1.2.7
      is-date-object: 1.0.5
      is-symbol: 1.0.4

  es6-promise@4.2.8: {}

  escalade@3.1.1: {}

  escape-string-regexp@1.0.5: {}

  escape-string-regexp@2.0.0: {}

  escape-string-regexp@4.0.0: {}

  escodegen@2.1.0:
    dependencies:
      esprima: 4.0.1
      estraverse: 5.3.0
      esutils: 2.0.3
    optionalDependencies:
      source-map: 0.6.1

  eslint-import-resolver-node@0.3.4:
    dependencies:
      debug: 2.6.9
      resolve: 1.22.8
    transitivePeerDependencies:
      - supports-color

  eslint-import-resolver-node@0.3.9:
    dependencies:
      debug: 3.2.7
      is-core-module: 2.13.1
      resolve: 1.22.8
    transitivePeerDependencies:
      - supports-color

  eslint-import-resolver-typescript@2.7.1(eslint-plugin-import@2.29.1)(eslint@7.32.0):
    dependencies:
      debug: 4.3.4(supports-color@8.1.1)
      eslint: 7.32.0
      eslint-plugin-import: 2.29.1(@typescript-eslint/parser@5.10.1)(eslint@7.32.0)
      glob: 7.2.3
      is-glob: 4.0.3
      resolve: 1.22.8
      tsconfig-paths: 3.15.0
    transitivePeerDependencies:
      - supports-color

  eslint-module-utils@2.8.0(@typescript-eslint/parser@5.10.1)(eslint-import-resolver-node@0.3.9)(eslint@7.32.0):
    dependencies:
      '@typescript-eslint/parser': 5.10.1(eslint@7.32.0)(typescript@4.6.2)
      debug: 3.2.7
      eslint: 7.32.0
      eslint-import-resolver-node: 0.3.9
    transitivePeerDependencies:
      - supports-color

  eslint-plugin-deprecation@1.5.0(eslint@7.32.0)(typescript@4.6.2):
    dependencies:
      '@typescript-eslint/utils': 5.62.0(eslint@7.32.0)(typescript@4.6.2)
      eslint: 7.32.0
      tslib: 2.6.2
      tsutils: 3.21.0(typescript@4.6.2)
      typescript: 4.6.2
    transitivePeerDependencies:
      - supports-color

  eslint-plugin-import@2.29.1(@typescript-eslint/parser@5.10.1)(eslint@7.32.0):
    dependencies:
      '@typescript-eslint/parser': 5.10.1(eslint@7.32.0)(typescript@4.6.2)
      array-includes: 3.1.7
      array.prototype.findlastindex: 1.2.3
      array.prototype.flat: 1.3.2
      array.prototype.flatmap: 1.3.2
      debug: 3.2.7
      doctrine: 2.1.0
      eslint: 7.32.0
      eslint-import-resolver-node: 0.3.9
      eslint-module-utils: 2.8.0(@typescript-eslint/parser@5.10.1)(eslint-import-resolver-node@0.3.9)(eslint@7.32.0)
      hasown: 2.0.0
      is-core-module: 2.13.1
      is-glob: 4.0.3
      minimatch: 3.1.2
      object.fromentries: 2.0.7
      object.groupby: 1.0.1
      object.values: 1.1.7
      semver: 6.3.1
      tsconfig-paths: 3.15.0
    transitivePeerDependencies:
      - eslint-import-resolver-typescript
      - eslint-import-resolver-webpack
      - supports-color

  eslint-plugin-jam3@0.2.3:
    dependencies:
      doctrine: 2.1.0
      has: 1.0.4
      requireindex: 1.1.0

  eslint-plugin-jsdoc@35.5.1(eslint@7.32.0):
    dependencies:
      '@es-joy/jsdoccomment': 0.9.0-alpha.1
      comment-parser: 1.1.6-beta.0
      debug: 4.3.4(supports-color@8.1.1)
      eslint: 7.32.0
      esquery: 1.5.0
      jsdoc-type-pratt-parser: 1.2.0
      lodash: 4.17.21
      regextras: 0.8.0
      semver: 7.5.4
      spdx-expression-parse: 3.0.1
    transitivePeerDependencies:
      - supports-color

  eslint-plugin-jsx-a11y@6.8.0(eslint@7.32.0):
    dependencies:
      '@babel/runtime': 7.23.6
      aria-query: 5.3.0
      array-includes: 3.1.7
      array.prototype.flatmap: 1.3.2
      ast-types-flow: 0.0.8
      axe-core: 4.7.0
      axobject-query: 3.2.1
      damerau-levenshtein: 1.0.8
      emoji-regex: 9.2.2
      es-iterator-helpers: 1.0.15
      eslint: 7.32.0
      hasown: 2.0.0
      jsx-ast-utils: 3.3.5
      language-tags: 1.0.9
      minimatch: 3.1.2
      object.entries: 1.1.7
      object.fromentries: 2.0.7

  eslint-plugin-prefer-arrow@1.2.3(eslint@7.32.0):
    dependencies:
      eslint: 7.32.0

  eslint-plugin-react-hooks@4.6.0(eslint@7.32.0):
    dependencies:
      eslint: 7.32.0

  eslint-plugin-react@7.33.2(eslint@7.32.0):
    dependencies:
      array-includes: 3.1.7
      array.prototype.flatmap: 1.3.2
      array.prototype.tosorted: 1.1.2
      doctrine: 2.1.0
      es-iterator-helpers: 1.0.15
      eslint: 7.32.0
      estraverse: 5.3.0
      jsx-ast-utils: 3.3.5
      minimatch: 3.1.2
      object.entries: 1.1.7
      object.fromentries: 2.0.7
      object.hasown: 1.1.3
      object.values: 1.1.7
      prop-types: 15.8.1
      resolve: 2.0.0-next.5
      semver: 6.3.1
      string.prototype.matchall: 4.0.10

  eslint-scope@5.1.1:
    dependencies:
      esrecurse: 4.3.0
      estraverse: 4.3.0

  eslint-utils@2.1.0:
    dependencies:
      eslint-visitor-keys: 1.3.0

  eslint-utils@3.0.0(eslint@7.32.0):
    dependencies:
      eslint: 7.32.0
      eslint-visitor-keys: 2.1.0

  eslint-visitor-keys@1.3.0: {}

  eslint-visitor-keys@2.1.0: {}

  eslint-visitor-keys@3.4.3: {}

  eslint@7.32.0:
    dependencies:
      '@babel/code-frame': 7.12.11
      '@eslint/eslintrc': 0.4.3
      '@humanwhocodes/config-array': 0.5.0
      ajv: 6.12.6
      chalk: 4.1.2
      cross-spawn: 7.0.3
      debug: 4.3.4(supports-color@8.1.1)
      doctrine: 3.0.0
      enquirer: 2.4.1
      escape-string-regexp: 4.0.0
      eslint-scope: 5.1.1
      eslint-utils: 2.1.0
      eslint-visitor-keys: 2.1.0
      espree: 7.3.1
      esquery: 1.5.0
      esutils: 2.0.3
      fast-deep-equal: 3.1.3
      file-entry-cache: 6.0.1
      functional-red-black-tree: 1.0.1
      glob-parent: 5.1.2
      globals: 13.24.0
      ignore: 4.0.6
      import-fresh: 3.3.0
      imurmurhash: 0.1.4
      is-glob: 4.0.3
      js-yaml: 3.14.1
      json-stable-stringify-without-jsonify: 1.0.1
      levn: 0.4.1
      lodash.merge: 4.6.2
      minimatch: 3.1.2
      natural-compare: 1.4.0
      optionator: 0.9.3
      progress: 2.0.3
      regexpp: 3.2.0
      semver: 7.5.4
      strip-ansi: 6.0.1
      strip-json-comments: 3.1.1
      table: 6.8.1
      text-table: 0.2.0
      v8-compile-cache: 2.4.0
    transitivePeerDependencies:
      - supports-color

  espree@7.3.1:
    dependencies:
      acorn: 7.4.1
      acorn-jsx: 5.3.2(acorn@7.4.1)
      eslint-visitor-keys: 1.3.0

  esprima@4.0.1: {}

  esquery@1.5.0:
    dependencies:
      estraverse: 5.3.0

  esrecurse@4.3.0:
    dependencies:
      estraverse: 5.3.0

  estraverse@4.3.0: {}

  estraverse@5.3.0: {}

  esutils@2.0.3: {}

  events@3.3.0: {}

  execa@5.1.1:
    dependencies:
      cross-spawn: 7.0.3
      get-stream: 6.0.1
      human-signals: 2.1.0
      is-stream: 2.0.1
      merge-stream: 2.0.0
      npm-run-path: 4.0.1
      onetime: 5.1.2
      signal-exit: 3.0.7
      strip-final-newline: 2.0.0

  exit@0.1.2: {}

  expect@27.5.1:
    dependencies:
      '@jest/types': 27.5.1
      jest-get-type: 27.5.1
      jest-matcher-utils: 27.5.1
      jest-message-util: 27.5.1

  fast-deep-equal@3.1.3: {}

  fast-glob@3.3.2:
    dependencies:
      '@nodelib/fs.stat': 2.0.5
      '@nodelib/fs.walk': 1.2.8
      glob-parent: 5.1.2
      merge2: 1.4.1
      micromatch: 4.0.5

  fast-json-stable-stringify@2.1.0: {}

  fast-levenshtein@2.0.6: {}

  fast-xml-parser@4.3.2:
    dependencies:
      strnum: 1.0.5

  fastq@1.16.0:
    dependencies:
      reusify: 1.0.4

  fb-watchman@2.0.2:
    dependencies:
      bser: 2.1.1

  file-entry-cache@6.0.1:
    dependencies:
      flat-cache: 3.2.0

  fill-range@7.0.1:
    dependencies:
      to-regex-range: 5.0.1

  find-index@0.1.1: {}

  find-up@4.1.0:
    dependencies:
      locate-path: 5.0.0
      path-exists: 4.0.0

  find-up@5.0.0:
    dependencies:
      locate-path: 6.0.0
      path-exists: 4.0.0

  flat-cache@3.2.0:
    dependencies:
      flatted: 3.2.9
      keyv: 4.5.4
      rimraf: 3.0.2

  flat@5.0.2: {}

  flatbuffers@1.12.0: {}

  flatted@3.2.9: {}

  follow-redirects@1.15.3: {}

  for-each@0.3.3:
    dependencies:
      is-callable: 1.2.7

  form-data@3.0.1:
    dependencies:
      asynckit: 0.4.0
      combined-stream: 1.0.8
      mime-types: 2.1.35

  form-data@4.0.0:
    dependencies:
      asynckit: 0.4.0
      combined-stream: 1.0.8
      mime-types: 2.1.35

  fs-extra@7.0.1:
    dependencies:
      graceful-fs: 4.2.11
      jsonfile: 4.0.0
      universalify: 0.1.2

  fs-extra@8.1.0:
    dependencies:
      graceful-fs: 4.2.11
      jsonfile: 4.0.0
      universalify: 0.1.2

  fs-extra@9.1.0:
    dependencies:
      at-least-node: 1.0.0
      graceful-fs: 4.2.11
      jsonfile: 6.1.0
      universalify: 2.0.1

  fs.realpath@1.0.0: {}

  fsevents@2.3.3:
    optional: true

  function-bind@1.1.2: {}

  function.prototype.name@1.1.6:
    dependencies:
      call-bind: 1.0.5
      define-properties: 1.2.1
      es-abstract: 1.22.3
      functions-have-names: 1.2.3

  functional-red-black-tree@1.0.1: {}

  functions-have-names@1.2.3: {}

  fuse.js@3.6.1: {}

  gensync@1.0.0-beta.2: {}

  get-caller-file@2.0.5: {}

  get-intrinsic@1.2.2:
    dependencies:
      function-bind: 1.1.2
      has-proto: 1.0.1
      has-symbols: 1.0.3
      hasown: 2.0.0

  get-package-type@0.1.0: {}

  get-stream@6.0.1: {}

  get-symbol-description@1.0.0:
    dependencies:
      call-bind: 1.0.5
      get-intrinsic: 1.2.2

  glob-parent@5.1.2:
    dependencies:
      is-glob: 4.0.3

  glob2base@0.0.12:
    dependencies:
      find-index: 0.1.1

  glob@7.2.0:
    dependencies:
      fs.realpath: 1.0.0
      inflight: 1.0.6
      inherits: 2.0.4
      minimatch: 3.1.2
      once: 1.4.0
      path-is-absolute: 1.0.1

  glob@7.2.3:
    dependencies:
      fs.realpath: 1.0.0
      inflight: 1.0.6
      inherits: 2.0.4
      minimatch: 3.1.2
      once: 1.4.0
      path-is-absolute: 1.0.1

  globals@11.12.0: {}

  globals@13.24.0:
    dependencies:
      type-fest: 0.20.2

  globalthis@1.0.3:
    dependencies:
      define-properties: 1.2.1

  globby@11.1.0:
    dependencies:
      array-union: 2.1.0
      dir-glob: 3.0.1
      fast-glob: 3.3.2
      ignore: 5.3.0
      merge2: 1.4.1
      slash: 3.0.0

  gopd@1.0.1:
    dependencies:
      get-intrinsic: 1.2.2

  graceful-fs@4.2.11: {}

  grapheme-splitter@1.0.4: {}

  has-bigints@1.0.2: {}

  has-flag@3.0.0: {}

  has-flag@4.0.0: {}

  has-property-descriptors@1.0.1:
    dependencies:
      get-intrinsic: 1.2.2

  has-proto@1.0.1: {}

  has-symbols@1.0.3: {}

  has-tostringtag@1.0.0:
    dependencies:
      has-symbols: 1.0.3

  has@1.0.4: {}

  hasown@2.0.0:
    dependencies:
      function-bind: 1.1.2

  he@1.2.0: {}

  highlight-words-core@1.2.2: {}

  hoist-non-react-statics@3.3.2:
    dependencies:
      react-is: 16.13.1

  html-encoding-sniffer@2.0.1:
    dependencies:
      whatwg-encoding: 1.0.5

  html-escaper@2.0.2: {}

  http-proxy-agent@4.0.1:
    dependencies:
      '@tootallnate/once': 1.1.2
      agent-base: 6.0.2
      debug: 4.3.4(supports-color@8.1.1)
    transitivePeerDependencies:
      - supports-color

  https-proxy-agent@5.0.1:
    dependencies:
      agent-base: 6.0.2
      debug: 4.3.4(supports-color@8.1.1)
    transitivePeerDependencies:
      - supports-color

  human-signals@2.1.0: {}

  i18next-browser-languagedetector@6.1.8:
    dependencies:
      '@babel/runtime': 7.23.6

  i18next-http-backend@1.4.5:
    dependencies:
      cross-fetch: 3.1.5
    transitivePeerDependencies:
      - encoding

  i18next@21.10.0:
    dependencies:
      '@babel/runtime': 7.23.6

  iconv-lite@0.4.24:
    dependencies:
      safer-buffer: 2.1.2

  ignore@4.0.6: {}

  ignore@5.3.0: {}

  immer@9.0.6: {}

  import-fresh@3.3.0:
    dependencies:
      parent-module: 1.0.1
      resolve-from: 4.0.0

  import-lazy@4.0.0: {}

  import-local@3.1.0:
    dependencies:
      pkg-dir: 4.2.0
      resolve-cwd: 3.0.0

  imurmurhash@0.1.4: {}

  indent-string@4.0.0: {}

  inflight@1.0.6:
    dependencies:
      once: 1.4.0
      wrappy: 1.0.2

  inherits@2.0.4: {}

  internal-slot@1.0.6:
    dependencies:
      get-intrinsic: 1.2.2
      hasown: 2.0.0
      side-channel: 1.0.4

  inversify@5.0.5: {}

  is-array-buffer@3.0.2:
    dependencies:
      call-bind: 1.0.5
      get-intrinsic: 1.2.2
      is-typed-array: 1.1.12

  is-arrayish@0.2.1: {}

  is-async-function@2.0.0:
    dependencies:
      has-tostringtag: 1.0.0

  is-bigint@1.0.4:
    dependencies:
      has-bigints: 1.0.2

  is-binary-path@2.1.0:
    dependencies:
      binary-extensions: 2.2.0

  is-boolean-object@1.1.2:
    dependencies:
      call-bind: 1.0.5
      has-tostringtag: 1.0.0

  is-buffer@1.1.6: {}

  is-callable@1.2.7: {}

  is-core-module@2.13.1:
    dependencies:
      hasown: 2.0.0

  is-date-object@1.0.5:
    dependencies:
      has-tostringtag: 1.0.0

  is-extglob@2.1.1: {}

  is-finalizationregistry@1.0.2:
    dependencies:
      call-bind: 1.0.5

  is-fullwidth-code-point@3.0.0: {}

  is-generator-fn@2.1.0: {}

  is-generator-function@1.0.10:
    dependencies:
      has-tostringtag: 1.0.0

  is-glob@4.0.3:
    dependencies:
      is-extglob: 2.1.1

  is-map@2.0.2: {}

  is-negative-zero@2.0.2: {}

  is-number-object@1.0.7:
    dependencies:
      has-tostringtag: 1.0.0

  is-number@7.0.0: {}

  is-plain-obj@2.1.0: {}

  is-potential-custom-element-name@1.0.1: {}

  is-regex@1.1.4:
    dependencies:
      call-bind: 1.0.5
      has-tostringtag: 1.0.0

  is-set@2.0.2: {}

  is-shared-array-buffer@1.0.2:
    dependencies:
      call-bind: 1.0.5

  is-stream@2.0.1: {}

  is-string@1.0.7:
    dependencies:
      has-tostringtag: 1.0.0

  is-symbol@1.0.4:
    dependencies:
      has-symbols: 1.0.3

  is-typed-array@1.1.12:
    dependencies:
      which-typed-array: 1.1.13

  is-typedarray@1.0.0: {}

  is-unicode-supported@0.1.0: {}

  is-weakmap@2.0.1: {}

  is-weakref@1.0.2:
    dependencies:
      call-bind: 1.0.5

  is-weakset@2.0.2:
    dependencies:
      call-bind: 1.0.5
      get-intrinsic: 1.2.2

  isarray@2.0.5: {}

  isexe@2.0.0: {}

  istanbul-lib-coverage@3.2.2: {}

  istanbul-lib-instrument@5.2.1:
    dependencies:
      '@babel/core': 7.23.6
      '@babel/parser': 7.23.6
      '@istanbuljs/schema': 0.1.3
      istanbul-lib-coverage: 3.2.2
      semver: 6.3.1
    transitivePeerDependencies:
      - supports-color

  istanbul-lib-report@3.0.1:
    dependencies:
      istanbul-lib-coverage: 3.2.2
      make-dir: 4.0.0
      supports-color: 7.2.0

  istanbul-lib-source-maps@4.0.1:
    dependencies:
      debug: 4.3.4(supports-color@8.1.1)
      istanbul-lib-coverage: 3.2.2
      source-map: 0.6.1
    transitivePeerDependencies:
      - supports-color

  istanbul-reports@3.1.6:
    dependencies:
      html-escaper: 2.0.2
      istanbul-lib-report: 3.0.1

  iterator.prototype@1.1.2:
    dependencies:
      define-properties: 1.2.1
      get-intrinsic: 1.2.2
      has-symbols: 1.0.3
      reflect.getprototypeof: 1.0.4
      set-function-name: 2.0.1

  jest-changed-files@27.5.1:
    dependencies:
      '@jest/types': 27.5.1
      execa: 5.1.1
      throat: 6.0.2

  jest-circus@27.5.1:
    dependencies:
      '@jest/environment': 27.5.1
      '@jest/test-result': 27.5.1
      '@jest/types': 27.5.1
      '@types/node': 18.18.10
      chalk: 4.1.2
      co: 4.6.0
      dedent: 0.7.0
      expect: 27.5.1
      is-generator-fn: 2.1.0
      jest-each: 27.5.1
      jest-matcher-utils: 27.5.1
      jest-message-util: 27.5.1
      jest-runtime: 27.5.1
      jest-snapshot: 27.5.1
      jest-util: 27.5.1
      pretty-format: 27.5.1
      slash: 3.0.0
      stack-utils: 2.0.6
      throat: 6.0.2
    transitivePeerDependencies:
      - supports-color

  jest-cli@27.5.1:
    dependencies:
      '@jest/core': 27.5.1
      '@jest/test-result': 27.5.1
      '@jest/types': 27.5.1
      chalk: 4.1.2
      exit: 0.1.2
      graceful-fs: 4.2.11
      import-local: 3.1.0
      jest-config: 27.5.1
      jest-util: 27.5.1
      jest-validate: 27.5.1
      prompts: 2.4.2
      yargs: 16.2.0
    transitivePeerDependencies:
      - bufferutil
      - canvas
      - supports-color
      - ts-node
      - utf-8-validate

  jest-config@27.5.1:
    dependencies:
      '@babel/core': 7.23.6
      '@jest/test-sequencer': 27.5.1
      '@jest/types': 27.5.1
      babel-jest: 27.5.1(@babel/core@7.23.6)
      chalk: 4.1.2
      ci-info: 3.9.0
      deepmerge: 4.3.1
      glob: 7.2.3
      graceful-fs: 4.2.11
      jest-circus: 27.5.1
      jest-environment-jsdom: 27.5.1
      jest-environment-node: 27.5.1
      jest-get-type: 27.5.1
      jest-jasmine2: 27.5.1
      jest-regex-util: 27.5.1
      jest-resolve: 27.5.1
      jest-runner: 27.5.1
      jest-util: 27.5.1
      jest-validate: 27.5.1
      micromatch: 4.0.5
      parse-json: 5.2.0
      pretty-format: 27.5.1
      slash: 3.0.0
      strip-json-comments: 3.1.1
    transitivePeerDependencies:
      - bufferutil
      - canvas
      - supports-color
      - utf-8-validate

  jest-diff@27.5.1:
    dependencies:
      chalk: 4.1.2
      diff-sequences: 27.5.1
      jest-get-type: 27.5.1
      pretty-format: 27.5.1

  jest-docblock@27.5.1:
    dependencies:
      detect-newline: 3.1.0

  jest-each@27.5.1:
    dependencies:
      '@jest/types': 27.5.1
      chalk: 4.1.2
      jest-get-type: 27.5.1
      jest-util: 27.5.1
      pretty-format: 27.5.1

  jest-environment-jsdom@27.5.1:
    dependencies:
      '@jest/environment': 27.5.1
      '@jest/fake-timers': 27.5.1
      '@jest/types': 27.5.1
      '@types/node': 18.18.10
      jest-mock: 27.5.1
      jest-util: 27.5.1
      jsdom: 16.7.0
    transitivePeerDependencies:
      - bufferutil
      - canvas
      - supports-color
      - utf-8-validate

  jest-environment-node@27.5.1:
    dependencies:
      '@jest/environment': 27.5.1
      '@jest/fake-timers': 27.5.1
      '@jest/types': 27.5.1
      '@types/node': 18.18.10
      jest-mock: 27.5.1
      jest-util: 27.5.1

  jest-get-type@27.5.1: {}

  jest-haste-map@27.5.1:
    dependencies:
      '@jest/types': 27.5.1
      '@types/graceful-fs': 4.1.9
      '@types/node': 18.18.10
      anymatch: 3.1.3
      fb-watchman: 2.0.2
      graceful-fs: 4.2.11
      jest-regex-util: 27.5.1
      jest-serializer: 27.5.1
      jest-util: 27.5.1
      jest-worker: 27.5.1
      micromatch: 4.0.5
      walker: 1.0.8
    optionalDependencies:
      fsevents: 2.3.3

  jest-jasmine2@27.5.1:
    dependencies:
      '@jest/environment': 27.5.1
      '@jest/source-map': 27.5.1
      '@jest/test-result': 27.5.1
      '@jest/types': 27.5.1
      '@types/node': 18.18.10
      chalk: 4.1.2
      co: 4.6.0
      expect: 27.5.1
      is-generator-fn: 2.1.0
      jest-each: 27.5.1
      jest-matcher-utils: 27.5.1
      jest-message-util: 27.5.1
      jest-runtime: 27.5.1
      jest-snapshot: 27.5.1
      jest-util: 27.5.1
      pretty-format: 27.5.1
      throat: 6.0.2
    transitivePeerDependencies:
      - supports-color

  jest-leak-detector@27.5.1:
    dependencies:
      jest-get-type: 27.5.1
      pretty-format: 27.5.1

  jest-matcher-utils@27.5.1:
    dependencies:
      chalk: 4.1.2
      jest-diff: 27.5.1
      jest-get-type: 27.5.1
      pretty-format: 27.5.1

  jest-message-util@27.5.1:
    dependencies:
      '@babel/code-frame': 7.23.5
      '@jest/types': 27.5.1
      '@types/stack-utils': 2.0.3
      chalk: 4.1.2
      graceful-fs: 4.2.11
      micromatch: 4.0.5
      pretty-format: 27.5.1
      slash: 3.0.0
      stack-utils: 2.0.6

  jest-mock@27.5.1:
    dependencies:
      '@jest/types': 27.5.1
      '@types/node': 18.18.10

  jest-pnp-resolver@1.2.3(jest-resolve@27.5.1):
    dependencies:
      jest-resolve: 27.5.1

  jest-regex-util@27.5.1: {}

  jest-resolve-dependencies@27.5.1:
    dependencies:
      '@jest/types': 27.5.1
      jest-regex-util: 27.5.1
      jest-snapshot: 27.5.1
    transitivePeerDependencies:
      - supports-color

  jest-resolve@27.5.1:
    dependencies:
      '@jest/types': 27.5.1
      chalk: 4.1.2
      graceful-fs: 4.2.11
      jest-haste-map: 27.5.1
      jest-pnp-resolver: 1.2.3(jest-resolve@27.5.1)
      jest-util: 27.5.1
      jest-validate: 27.5.1
      resolve: 1.22.8
      resolve.exports: 1.1.1
      slash: 3.0.0

  jest-runner@27.5.1:
    dependencies:
      '@jest/console': 27.5.1
      '@jest/environment': 27.5.1
      '@jest/test-result': 27.5.1
      '@jest/transform': 27.5.1
      '@jest/types': 27.5.1
      '@types/node': 18.18.10
      chalk: 4.1.2
      emittery: 0.8.1
      graceful-fs: 4.2.11
      jest-docblock: 27.5.1
      jest-environment-jsdom: 27.5.1
      jest-environment-node: 27.5.1
      jest-haste-map: 27.5.1
      jest-leak-detector: 27.5.1
      jest-message-util: 27.5.1
      jest-resolve: 27.5.1
      jest-runtime: 27.5.1
      jest-util: 27.5.1
      jest-worker: 27.5.1
      source-map-support: 0.5.21
      throat: 6.0.2
    transitivePeerDependencies:
      - bufferutil
      - canvas
      - supports-color
      - utf-8-validate

  jest-runtime@27.5.1:
    dependencies:
      '@jest/environment': 27.5.1
      '@jest/fake-timers': 27.5.1
      '@jest/globals': 27.5.1
      '@jest/source-map': 27.5.1
      '@jest/test-result': 27.5.1
      '@jest/transform': 27.5.1
      '@jest/types': 27.5.1
      chalk: 4.1.2
      cjs-module-lexer: 1.2.3
      collect-v8-coverage: 1.0.2
      execa: 5.1.1
      glob: 7.2.3
      graceful-fs: 4.2.11
      jest-haste-map: 27.5.1
      jest-message-util: 27.5.1
      jest-mock: 27.5.1
      jest-regex-util: 27.5.1
      jest-resolve: 27.5.1
      jest-snapshot: 27.5.1
      jest-util: 27.5.1
      slash: 3.0.0
      strip-bom: 4.0.0
    transitivePeerDependencies:
      - supports-color

  jest-serializer@27.5.1:
    dependencies:
      '@types/node': 18.18.10
      graceful-fs: 4.2.11

  jest-snapshot@27.5.1:
    dependencies:
      '@babel/core': 7.23.6
      '@babel/generator': 7.23.6
      '@babel/plugin-syntax-typescript': 7.23.3(@babel/core@7.23.6)
      '@babel/traverse': 7.23.6
      '@babel/types': 7.23.6
      '@jest/transform': 27.5.1
      '@jest/types': 27.5.1
      '@types/babel__traverse': 7.20.4
      '@types/prettier': 2.7.3
      babel-preset-current-node-syntax: 1.0.1(@babel/core@7.23.6)
      chalk: 4.1.2
      expect: 27.5.1
      graceful-fs: 4.2.11
      jest-diff: 27.5.1
      jest-get-type: 27.5.1
      jest-haste-map: 27.5.1
      jest-matcher-utils: 27.5.1
      jest-message-util: 27.5.1
      jest-util: 27.5.1
      natural-compare: 1.4.0
      pretty-format: 27.5.1
      semver: 7.5.4
    transitivePeerDependencies:
      - supports-color

  jest-transform-stub@2.0.0: {}

  jest-util@27.5.1:
    dependencies:
      '@jest/types': 27.5.1
      '@types/node': 18.18.10
      chalk: 4.1.2
      ci-info: 3.9.0
      graceful-fs: 4.2.11
      picomatch: 2.3.1

  jest-validate@27.5.1:
    dependencies:
      '@jest/types': 27.5.1
      camelcase: 6.3.0
      chalk: 4.1.2
      jest-get-type: 27.5.1
      leven: 3.1.0
      pretty-format: 27.5.1

  jest-watcher@27.5.1:
    dependencies:
      '@jest/test-result': 27.5.1
      '@jest/types': 27.5.1
      '@types/node': 18.18.10
      ansi-escapes: 4.3.2
      chalk: 4.1.2
      jest-util: 27.5.1
      string-length: 4.0.2

  jest-worker@27.5.1:
    dependencies:
      '@types/node': 18.18.10
      merge-stream: 2.0.0
      supports-color: 8.1.1

  jest@27.5.1:
    dependencies:
      '@jest/core': 27.5.1
      import-local: 3.1.0
      jest-cli: 27.5.1
    transitivePeerDependencies:
      - bufferutil
      - canvas
      - supports-color
      - ts-node
      - utf-8-validate

  jju@1.4.0: {}

  js-base64@3.7.5: {}

  js-tokens@4.0.0: {}

  js-yaml@3.14.1:
    dependencies:
      argparse: 1.0.10
      esprima: 4.0.1

  js-yaml@4.1.0:
    dependencies:
      argparse: 2.0.1

  jsdoc-type-pratt-parser@1.0.4: {}

  jsdoc-type-pratt-parser@1.2.0: {}

  jsdom@16.7.0:
    dependencies:
      abab: 2.0.6
      acorn: 8.11.2
      acorn-globals: 6.0.0
      cssom: 0.4.4
      cssstyle: 2.3.0
      data-urls: 2.0.0
      decimal.js: 10.4.3
      domexception: 2.0.1
      escodegen: 2.1.0
      form-data: 3.0.1
      html-encoding-sniffer: 2.0.1
      http-proxy-agent: 4.0.1
      https-proxy-agent: 5.0.1
      is-potential-custom-element-name: 1.0.1
      nwsapi: 2.2.7
      parse5: 6.0.1
      saxes: 5.0.1
      symbol-tree: 3.2.4
      tough-cookie: 4.1.3
      w3c-hr-time: 1.0.2
      w3c-xmlserializer: 2.0.0
      webidl-conversions: 6.1.0
      whatwg-encoding: 1.0.5
      whatwg-mimetype: 2.3.0
      whatwg-url: 8.7.0
      ws: 7.5.9
      xml-name-validator: 3.0.0
    transitivePeerDependencies:
      - bufferutil
      - supports-color
      - utf-8-validate

  jsesc@2.5.2: {}

  json-buffer@3.0.1: {}

  json-parse-even-better-errors@2.3.1: {}

  json-schema-traverse@0.4.1: {}

  json-schema-traverse@1.0.0: {}

  json-stable-stringify-without-jsonify@1.0.1: {}

  json5@1.0.2:
    dependencies:
      minimist: 1.2.8

  json5@2.2.3: {}

  jsonc-parser@3.2.0: {}

  jsonfile@4.0.0:
    optionalDependencies:
      graceful-fs: 4.2.11

  jsonfile@6.1.0:
    dependencies:
      universalify: 2.0.1
    optionalDependencies:
      graceful-fs: 4.2.11

  jsx-ast-utils@3.3.5:
    dependencies:
      array-includes: 3.1.7
      array.prototype.flat: 1.3.2
      object.assign: 4.1.5
      object.values: 1.1.7

  keyv@4.5.4:
    dependencies:
      json-buffer: 3.0.1

  kleur@3.0.3: {}

  language-subtag-registry@0.3.22: {}

  language-tags@1.0.9:
    dependencies:
      language-subtag-registry: 0.3.22

  leven@3.1.0: {}

  levn@0.4.1:
    dependencies:
      prelude-ls: 1.2.1
      type-check: 0.4.0

  lines-and-columns@1.2.4: {}

  linkify-it@2.2.0:
    dependencies:
      uc.micro: 1.0.6

  locate-path@5.0.0:
    dependencies:
      p-locate: 4.1.0

  locate-path@6.0.0:
    dependencies:
      p-locate: 5.0.0

  lodash.get@4.4.2: {}

  lodash.isequal@4.5.0: {}

  lodash.memoize@4.1.2: {}

  lodash.merge@4.6.2: {}

  lodash.truncate@4.4.2: {}

  lodash@4.17.21: {}

  log-symbols@4.1.0:
    dependencies:
      chalk: 4.1.2
      is-unicode-supported: 0.1.0

  loose-envify@1.4.0:
    dependencies:
      js-tokens: 4.0.0

  lru-cache@5.1.1:
    dependencies:
      yallist: 3.1.1

  lru-cache@6.0.0:
    dependencies:
      yallist: 4.0.0

  lunr@2.3.9: {}

  lz-string@1.5.0: {}

  make-dir@4.0.0:
    dependencies:
      semver: 7.5.4

  make-error@1.3.6: {}

  makeerror@1.0.12:
    dependencies:
      tmpl: 1.0.5

  marked@4.3.0: {}

  md5@2.3.0:
    dependencies:
      charenc: 0.0.2
      crypt: 0.0.2
      is-buffer: 1.1.6

  memoize-one@4.0.3: {}

  memoize-one@5.2.1: {}

  merge-stream@2.0.0: {}

  merge2@1.4.1: {}

  micromatch@4.0.5:
    dependencies:
      braces: 3.0.2
      picomatch: 2.3.1

  mime-db@1.52.0: {}

  mime-types@2.1.35:
    dependencies:
      mime-db: 1.52.0

  mimic-fn@2.1.0: {}

  min-indent@1.0.1: {}

  minimatch@3.1.2:
    dependencies:
      brace-expansion: 1.1.11

  minimatch@5.0.1:
    dependencies:
      brace-expansion: 2.0.1

  minimatch@7.4.6:
    dependencies:
      brace-expansion: 2.0.1

  minimist@1.2.8: {}

  mkdirp@3.0.1: {}

  mocha-junit-reporter@2.2.1(mocha@10.2.0):
    dependencies:
      debug: 4.3.4(supports-color@8.1.1)
      md5: 2.3.0
      mkdirp: 3.0.1
      mocha: 10.2.0
      strip-ansi: 6.0.1
      xml: 1.0.1
    transitivePeerDependencies:
      - supports-color

  mocha@10.2.0:
    dependencies:
      ansi-colors: 4.1.1
      browser-stdout: 1.3.1
      chokidar: 3.5.3
      debug: 4.3.4(supports-color@8.1.1)
      diff: 5.0.0
      escape-string-regexp: 4.0.0
      find-up: 5.0.0
      glob: 7.2.0
      he: 1.2.0
      js-yaml: 4.1.0
      log-symbols: 4.1.0
      minimatch: 5.0.1
      ms: 2.1.3
      nanoid: 3.3.3
      serialize-javascript: 6.0.0
      strip-json-comments: 3.1.1
      supports-color: 8.1.1
      workerpool: 6.2.1
      yargs: 16.2.0
      yargs-parser: 20.2.4
      yargs-unparser: 2.0.0

  ms@2.0.0: {}

  ms@2.1.2: {}

  ms@2.1.3: {}

  nanoid@2.1.11: {}

  nanoid@3.3.3: {}

  natural-compare-lite@1.4.0: {}

  natural-compare@1.4.0: {}

  node-fetch@2.6.7:
    dependencies:
      whatwg-url: 5.0.0

  node-fetch@2.7.0:
    dependencies:
      whatwg-url: 5.0.0

  node-int64@0.4.0: {}

  node-releases@2.0.14: {}

  normalize-path@3.0.0: {}

  npm-run-path@4.0.1:
    dependencies:
      path-key: 3.1.1

  nwsapi@2.2.7: {}

  object-assign@3.0.0: {}

  object-assign@4.1.1: {}

  object-inspect@1.13.1: {}

  object-keys@1.1.1: {}

  object.assign@4.1.5:
    dependencies:
      call-bind: 1.0.5
      define-properties: 1.2.1
      has-symbols: 1.0.3
      object-keys: 1.1.1

  object.entries@1.1.7:
    dependencies:
      call-bind: 1.0.5
      define-properties: 1.2.1
      es-abstract: 1.22.3

  object.fromentries@2.0.7:
    dependencies:
      call-bind: 1.0.5
      define-properties: 1.2.1
      es-abstract: 1.22.3

  object.groupby@1.0.1:
    dependencies:
      call-bind: 1.0.5
      define-properties: 1.2.1
      es-abstract: 1.22.3
      get-intrinsic: 1.2.2

  object.hasown@1.1.3:
    dependencies:
      define-properties: 1.2.1
      es-abstract: 1.22.3

  object.values@1.1.7:
    dependencies:
      call-bind: 1.0.5
      define-properties: 1.2.1
      es-abstract: 1.22.3

  once@1.4.0:
    dependencies:
      wrappy: 1.0.2

  onetime@5.1.2:
    dependencies:
      mimic-fn: 2.1.0

  optionator@0.9.3:
    dependencies:
      '@aashutoshrathi/word-wrap': 1.2.6
      deep-is: 0.1.4
      fast-levenshtein: 2.0.6
      levn: 0.4.1
      prelude-ls: 1.2.1
      type-check: 0.4.0

  p-limit@2.3.0:
    dependencies:
      p-try: 2.2.0

  p-limit@3.1.0:
    dependencies:
      yocto-queue: 0.1.0

  p-locate@4.1.0:
    dependencies:
      p-limit: 2.3.0

  p-locate@5.0.0:
    dependencies:
      p-limit: 3.1.0

  p-try@2.2.0: {}

  parent-module@1.0.1:
    dependencies:
      callsites: 3.1.0

  parse-json@5.2.0:
    dependencies:
      '@babel/code-frame': 7.23.5
      error-ex: 1.3.2
      json-parse-even-better-errors: 2.3.1
      lines-and-columns: 1.2.4

  parse5@6.0.1: {}

  path-exists@4.0.0: {}

  path-is-absolute@1.0.1: {}

  path-key@3.1.1: {}

  path-parse@1.0.7: {}

  path-type@4.0.0: {}

  picocolors@1.0.0: {}

  picomatch@2.3.1: {}

  pirates@4.0.6: {}

  pkg-dir@4.2.0:
    dependencies:
      find-up: 4.1.0

  postinstall-build@5.0.3: {}

  prelude-ls@1.2.1: {}

  pretty-format@27.5.1:
    dependencies:
      ansi-regex: 5.0.1
      ansi-styles: 5.2.0
      react-is: 17.0.2

  process@0.11.10: {}

  progress@2.0.3: {}

  prompts@2.4.2:
    dependencies:
      kleur: 3.0.3
      sisteransi: 1.0.5

  prop-types@15.8.1:
    dependencies:
      loose-envify: 1.4.0
      object-assign: 4.1.1
      react-is: 16.13.1

  psl@1.9.0: {}

  punycode@2.3.1: {}

  querystringify@2.2.0: {}

  queue-microtask@1.2.3: {}

  randombytes@2.1.0:
    dependencies:
      safe-buffer: 5.2.1

  react-autosuggest@10.1.0(react@17.0.0):
    dependencies:
      es6-promise: 4.2.8
      prop-types: 15.8.1
      react: 17.0.0
      react-themeable: 1.1.0
      section-iterator: 2.0.0
      shallow-equal: 1.2.1

  react-dom@17.0.0(react@17.0.0):
    dependencies:
      loose-envify: 1.4.0
      object-assign: 4.1.1
      react: 17.0.0
      scheduler: 0.20.2

  react-highlight-words@0.17.0(react@17.0.0):
    dependencies:
      highlight-words-core: 1.2.2
      memoize-one: 4.0.3
      prop-types: 15.8.1
      react: 17.0.0

  react-is@16.13.1: {}

  react-is@17.0.2: {}

  react-redux@7.2.2(react-dom@17.0.0)(react@17.0.0)(redux@4.1.0):
    dependencies:
      '@babel/runtime': 7.23.6
      hoist-non-react-statics: 3.3.2
      loose-envify: 1.4.0
      prop-types: 15.8.1
      react: 17.0.0
      react-dom: 17.0.0(react@17.0.0)
      react-is: 16.13.1
      redux: 4.1.0

  react-table@7.8.0(react@17.0.0):
    dependencies:
      react: 17.0.0

  react-themeable@1.1.0:
    dependencies:
      object-assign: 3.0.0

  react-transition-group@4.4.5(react-dom@17.0.0)(react@17.0.0):
    dependencies:
      '@babel/runtime': 7.23.6
      dom-helpers: 5.2.1
      loose-envify: 1.4.0
      prop-types: 15.8.1
      react: 17.0.0
      react-dom: 17.0.0(react@17.0.0)

  react-window@1.8.10(react-dom@17.0.0)(react@17.0.0):
    dependencies:
      '@babel/runtime': 7.23.6
      memoize-one: 5.2.1
      react: 17.0.0
      react-dom: 17.0.0(react@17.0.0)

  react@17.0.0:
    dependencies:
      loose-envify: 1.4.0
      object-assign: 4.1.1

  readdirp@3.6.0:
    dependencies:
      picomatch: 2.3.1

  redent@3.0.0:
    dependencies:
      indent-string: 4.0.0
      strip-indent: 3.0.0

  redux@4.1.0:
    dependencies:
      '@babel/runtime': 7.23.6

  reflect-metadata@0.1.13: {}

  reflect.getprototypeof@1.0.4:
    dependencies:
      call-bind: 1.0.5
      define-properties: 1.2.1
      es-abstract: 1.22.3
      get-intrinsic: 1.2.2
      globalthis: 1.0.3
      which-builtin-type: 1.1.3

  regenerator-runtime@0.14.1: {}

  regexp.prototype.flags@1.5.1:
    dependencies:
      call-bind: 1.0.5
      define-properties: 1.2.1
      set-function-name: 2.0.1

  regexpp@3.2.0: {}

  regextras@0.8.0: {}

  require-dir@1.2.0: {}

  require-directory@2.1.1: {}

  require-from-string@2.0.2: {}

  requireindex@1.1.0: {}

  requires-port@1.0.0: {}

  resize-observer-polyfill@1.5.1: {}

  resolve-cwd@3.0.0:
    dependencies:
      resolve-from: 5.0.0

  resolve-from@4.0.0: {}

  resolve-from@5.0.0: {}

  resolve.exports@1.1.1: {}

  resolve@1.19.0:
    dependencies:
      is-core-module: 2.13.1
      path-parse: 1.0.7

  resolve@1.22.8:
    dependencies:
      is-core-module: 2.13.1
      path-parse: 1.0.7
      supports-preserve-symlinks-flag: 1.0.0

  resolve@2.0.0-next.5:
    dependencies:
      is-core-module: 2.13.1
      path-parse: 1.0.7
      supports-preserve-symlinks-flag: 1.0.0

  reusify@1.0.4: {}

  rimraf@3.0.2:
    dependencies:
      glob: 7.2.3

  run-parallel@1.2.0:
    dependencies:
      queue-microtask: 1.2.3

  rxjs@6.6.7:
    dependencies:
      tslib: 1.14.1

  safe-array-concat@1.0.1:
    dependencies:
      call-bind: 1.0.5
      get-intrinsic: 1.2.2
      has-symbols: 1.0.3
      isarray: 2.0.5

  safe-buffer@5.2.1: {}

  safe-regex-test@1.0.0:
    dependencies:
      call-bind: 1.0.5
      get-intrinsic: 1.2.2
      is-regex: 1.1.4

  safer-buffer@2.1.2: {}

  sax@1.3.0: {}

  saxes@5.0.1:
    dependencies:
      xmlchars: 2.2.0

  scheduler@0.20.2:
    dependencies:
      loose-envify: 1.4.0
      object-assign: 4.1.1

  section-iterator@2.0.0: {}

  semver@6.3.1: {}

  semver@7.3.8:
    dependencies:
      lru-cache: 6.0.0

  semver@7.5.4:
    dependencies:
      lru-cache: 6.0.0

  serialize-javascript@6.0.0:
    dependencies:
      randombytes: 2.1.0

  set-function-length@1.1.1:
    dependencies:
      define-data-property: 1.1.1
      get-intrinsic: 1.2.2
      gopd: 1.0.1
      has-property-descriptors: 1.0.1

  set-function-name@2.0.1:
    dependencies:
      define-data-property: 1.1.1
      functions-have-names: 1.2.3
      has-property-descriptors: 1.0.1

  shallow-equal@1.2.1: {}

  shebang-command@2.0.0:
    dependencies:
      shebang-regex: 3.0.0

  shebang-regex@3.0.0: {}

  shell-quote@1.8.1: {}

  shiki@0.14.7:
    dependencies:
      ansi-sequence-parser: 1.1.1
      jsonc-parser: 3.2.0
      vscode-oniguruma: 1.7.0
      vscode-textmate: 8.0.0

  shortid@2.2.16:
    dependencies:
      nanoid: 2.1.11

  side-channel@1.0.4:
    dependencies:
      call-bind: 1.0.5
      get-intrinsic: 1.2.2
      object-inspect: 1.13.1

  signal-exit@3.0.7: {}

  simple-react-validator@1.6.1: {}

  sisteransi@1.0.5: {}

  slash@3.0.0: {}

  slice-ansi@4.0.0:
    dependencies:
      ansi-styles: 4.3.0
      astral-regex: 2.0.0
      is-fullwidth-code-point: 3.0.0

  source-map-resolve@0.6.0:
    dependencies:
      atob: 2.1.2
      decode-uri-component: 0.2.2

  source-map-support@0.5.21:
    dependencies:
      buffer-from: 1.1.2
      source-map: 0.6.1

  source-map@0.6.1: {}

  source-map@0.7.4: {}

  spdx-exceptions@2.3.0: {}

  spdx-expression-parse@3.0.1:
    dependencies:
      spdx-exceptions: 2.3.0
      spdx-license-ids: 3.0.16

  spdx-license-ids@3.0.16: {}

  sprintf-js@1.0.3: {}

  stack-utils@2.0.6:
    dependencies:
      escape-string-regexp: 2.0.0

  string-argv@0.3.2: {}

  string-length@4.0.2:
    dependencies:
      char-regex: 1.0.2
      strip-ansi: 6.0.1

  string-width@4.2.3:
    dependencies:
      emoji-regex: 8.0.0
      is-fullwidth-code-point: 3.0.0
      strip-ansi: 6.0.1

  string.prototype.matchall@4.0.10:
    dependencies:
      call-bind: 1.0.5
      define-properties: 1.2.1
      es-abstract: 1.22.3
      get-intrinsic: 1.2.2
      has-symbols: 1.0.3
      internal-slot: 1.0.6
      regexp.prototype.flags: 1.5.1
      set-function-name: 2.0.1
      side-channel: 1.0.4

  string.prototype.trim@1.2.8:
    dependencies:
      call-bind: 1.0.5
      define-properties: 1.2.1
      es-abstract: 1.22.3

  string.prototype.trimend@1.0.7:
    dependencies:
      call-bind: 1.0.5
      define-properties: 1.2.1
      es-abstract: 1.22.3

  string.prototype.trimstart@1.0.7:
    dependencies:
      call-bind: 1.0.5
      define-properties: 1.2.1
      es-abstract: 1.22.3

  strip-ansi@6.0.1:
    dependencies:
      ansi-regex: 5.0.1

  strip-bom@3.0.0: {}

  strip-bom@4.0.0: {}

  strip-final-newline@2.0.0: {}

  strip-indent@3.0.0:
    dependencies:
      min-indent: 1.0.1

  strip-json-comments@3.1.1: {}

  strnum@1.0.5: {}

  subarg@1.0.0:
    dependencies:
      minimist: 1.2.8

  supports-color@5.5.0:
    dependencies:
      has-flag: 3.0.0

  supports-color@7.2.0:
    dependencies:
      has-flag: 4.0.0

  supports-color@8.1.1:
    dependencies:
      has-flag: 4.0.0

  supports-hyperlinks@2.3.0:
    dependencies:
      has-flag: 4.0.0
      supports-color: 7.2.0

  supports-preserve-symlinks-flag@1.0.0: {}

  symbol-tree@3.2.4: {}

  table@6.8.1:
    dependencies:
      ajv: 8.12.0
      lodash.truncate: 4.4.2
      slice-ansi: 4.0.0
      string-width: 4.2.3
      strip-ansi: 6.0.1

  terminal-link@2.1.1:
    dependencies:
      ansi-escapes: 4.3.2
      supports-hyperlinks: 2.3.0

  test-exclude@6.0.0:
    dependencies:
      '@istanbuljs/schema': 0.1.3
      glob: 7.2.3
      minimatch: 3.1.2

  text-table@0.2.0: {}

  throat@6.0.2: {}

  tippy.js@6.3.7:
    dependencies:
      '@popperjs/core': 2.11.8

  tmpl@1.0.5: {}

  to-fast-properties@2.0.0: {}

  to-regex-range@5.0.1:
    dependencies:
      is-number: 7.0.0

  tough-cookie@4.1.3:
    dependencies:
      psl: 1.9.0
      punycode: 2.3.1
      universalify: 0.2.0
      url-parse: 1.5.10

  tr46@0.0.3: {}

  tr46@2.1.0:
    dependencies:
      punycode: 2.3.1

  tree-kill@1.2.2: {}

  ts-jest@27.1.3(@babel/core@7.23.6)(@types/jest@27.5.2)(jest@27.5.1)(typescript@4.6.2):
    dependencies:
      '@babel/core': 7.23.6
      '@types/jest': 27.5.2
      bs-logger: 0.2.6
      fast-json-stable-stringify: 2.1.0
      jest: 27.5.1
      jest-util: 27.5.1
      json5: 2.2.3
      lodash.memoize: 4.1.2
      make-error: 1.3.6
      semver: 7.5.4
      typescript: 4.6.2
      yargs-parser: 20.2.9

  tsconfig-paths@3.15.0:
    dependencies:
      '@types/json5': 0.0.29
      json5: 1.0.2
      minimist: 1.2.8
      strip-bom: 3.0.0

  tslib@1.14.1: {}

  tslib@2.6.2: {}

  tsutils@3.21.0(typescript@4.6.2):
    dependencies:
      tslib: 1.14.1
      typescript: 4.6.2

  tunnel@0.0.6: {}

  type-check@0.4.0:
    dependencies:
      prelude-ls: 1.2.1

  type-detect@4.0.8: {}

  type-fest@0.20.2: {}

  type-fest@0.21.3: {}

  typed-array-buffer@1.0.0:
    dependencies:
      call-bind: 1.0.5
      get-intrinsic: 1.2.2
      is-typed-array: 1.1.12

  typed-array-byte-length@1.0.0:
    dependencies:
      call-bind: 1.0.5
      for-each: 0.3.3
      has-proto: 1.0.1
      is-typed-array: 1.1.12

  typed-array-byte-offset@1.0.0:
    dependencies:
      available-typed-arrays: 1.0.5
      call-bind: 1.0.5
      for-each: 0.3.3
      has-proto: 1.0.1
      is-typed-array: 1.1.12

  typed-array-length@1.0.4:
    dependencies:
      call-bind: 1.0.5
      for-each: 0.3.3
      is-typed-array: 1.1.12

  typedarray-to-buffer@3.1.5:
    dependencies:
      is-typedarray: 1.0.0

  typedoc-plugin-merge-modules@4.1.0(typedoc@0.23.28):
    dependencies:
      typedoc: 0.23.28(typescript@4.6.2)

  typedoc@0.23.28(typescript@4.6.2):
    dependencies:
      lunr: 2.3.9
      marked: 4.3.0
      minimatch: 7.4.6
      shiki: 0.14.7
      typescript: 4.6.2

  typemoq@2.1.0:
    dependencies:
      circular-json: 0.3.3
      lodash: 4.17.21
      postinstall-build: 5.0.3

  typescript@4.6.2: {}

  typescript@4.8.4: {}

  typescript@5.0.4: {}

  uc.micro@1.0.6: {}

  unbox-primitive@1.0.2:
    dependencies:
      call-bind: 1.0.5
      has-bigints: 1.0.2
      has-symbols: 1.0.3
      which-boxed-primitive: 1.0.2

  undici-types@5.26.5: {}

  universalify@0.1.2: {}

  universalify@0.2.0: {}

  universalify@2.0.1: {}

  update-browserslist-db@1.0.13(browserslist@4.22.2):
    dependencies:
      browserslist: 4.22.2
      escalade: 3.1.1
      picocolors: 1.0.0

  uri-js@4.4.1:
    dependencies:
      punycode: 2.3.1

  url-parse@1.5.10:
    dependencies:
      querystringify: 2.2.0
      requires-port: 1.0.0

  use-sync-external-store@1.2.0(react@17.0.0):
    dependencies:
      react: 17.0.0

  uuid@8.3.2: {}

  v8-compile-cache@2.4.0: {}

  v8-to-istanbul@8.1.1:
    dependencies:
      '@types/istanbul-lib-coverage': 2.0.6
      convert-source-map: 1.9.0
      source-map: 0.7.4

  validator@13.11.0: {}

  vscode-oniguruma@1.7.0: {}

  vscode-textmate@8.0.0: {}

  w3c-hr-time@1.0.2:
    dependencies:
      browser-process-hrtime: 1.0.0

  w3c-xmlserializer@2.0.0:
    dependencies:
      xml-name-validator: 3.0.0

  walker@1.0.8:
    dependencies:
      makeerror: 1.0.12

  webidl-conversions@3.0.1: {}

  webidl-conversions@5.0.0: {}

  webidl-conversions@6.1.0: {}

  whatwg-encoding@1.0.5:
    dependencies:
      iconv-lite: 0.4.24

  whatwg-mimetype@2.3.0: {}

  whatwg-url@5.0.0:
    dependencies:
      tr46: 0.0.3
      webidl-conversions: 3.0.1

  whatwg-url@8.7.0:
    dependencies:
      lodash: 4.17.21
      tr46: 2.1.0
      webidl-conversions: 6.1.0

  which-boxed-primitive@1.0.2:
    dependencies:
      is-bigint: 1.0.4
      is-boolean-object: 1.1.2
      is-number-object: 1.0.7
      is-string: 1.0.7
      is-symbol: 1.0.4

  which-builtin-type@1.1.3:
    dependencies:
      function.prototype.name: 1.1.6
      has-tostringtag: 1.0.0
      is-async-function: 2.0.0
      is-date-object: 1.0.5
      is-finalizationregistry: 1.0.2
      is-generator-function: 1.0.10
      is-regex: 1.1.4
      is-weakref: 1.0.2
      isarray: 2.0.5
      which-boxed-primitive: 1.0.2
      which-collection: 1.0.1
      which-typed-array: 1.1.13

  which-collection@1.0.1:
    dependencies:
      is-map: 2.0.2
      is-set: 2.0.2
      is-weakmap: 2.0.1
      is-weakset: 2.0.2

  which-typed-array@1.1.13:
    dependencies:
      available-typed-arrays: 1.0.5
      call-bind: 1.0.5
      for-each: 0.3.3
      gopd: 1.0.1
      has-tostringtag: 1.0.0

  which@2.0.2:
    dependencies:
      isexe: 2.0.0

  wms-capabilities@0.4.0:
    dependencies:
      minimist: 1.2.8

  workerpool@6.2.1: {}

  wrap-ansi@7.0.0:
    dependencies:
      ansi-styles: 4.3.0
      string-width: 4.2.3
      strip-ansi: 6.0.1

  wrappy@1.0.2: {}

  write-file-atomic@3.0.3:
    dependencies:
      imurmurhash: 0.1.4
      is-typedarray: 1.0.0
      signal-exit: 3.0.7
      typedarray-to-buffer: 3.1.5

  ws@7.5.9: {}

  wtfnode@0.9.1: {}

  xml-name-validator@3.0.0: {}

  xml2js@0.5.0:
    dependencies:
      sax: 1.3.0
      xmlbuilder: 11.0.1

  xml@1.0.1: {}

  xmlbuilder@11.0.1: {}

  xmlchars@2.2.0: {}

  y18n@5.0.8: {}

  yallist@3.1.1: {}

  yallist@4.0.0: {}

  yargs-parser@20.2.4: {}

  yargs-parser@20.2.9: {}

  yargs-parser@21.1.1: {}

  yargs-unparser@2.0.0:
    dependencies:
      camelcase: 6.3.0
      decamelize: 4.0.0
      flat: 5.0.2
      is-plain-obj: 2.1.0

  yargs@16.2.0:
    dependencies:
      cliui: 7.0.4
      escalade: 3.1.1
      get-caller-file: 2.0.5
      require-directory: 2.1.1
      string-width: 4.2.3
      y18n: 5.0.8
      yargs-parser: 20.2.9

  yargs@17.7.2:
    dependencies:
      cliui: 8.0.1
      escalade: 3.1.1
      get-caller-file: 2.0.5
      require-directory: 2.1.1
      string-width: 4.2.3
      y18n: 5.0.8
      yargs-parser: 21.1.1

  yocto-queue@0.1.0: {}

  z-schema@5.0.5:
    dependencies:
      lodash.get: 4.4.2
      lodash.isequal: 4.5.0
      validator: 13.11.0
    optionalDependencies:
      commander: 9.5.0

  zustand@4.4.7(@types/react@17.0.38)(immer@9.0.6)(react@17.0.0):
    dependencies:
      '@types/react': 17.0.38
      immer: 9.0.6
      react: 17.0.0
      use-sync-external-store: 1.2.0(react@17.0.0)<|MERGE_RESOLUTION|>--- conflicted
+++ resolved
@@ -4,165 +4,13 @@
   autoInstallPeers: true
   excludeLinksFromLockfile: false
 
-<<<<<<< HEAD
-dependencies:
-  '@itwin/insights-client':
-    specifier: ^0.10.1
-    version: 0.10.1
-  '@itwin/itwinui-icons-react':
-    specifier: ^2.4.0
-    version: 2.4.0(react-dom@17.0.0)(react@17.0.0)
-  '@itwin/itwinui-react':
-    specifier: ^2.12.0
-    version: 2.12.0(react-dom@17.0.0)(react@17.0.0)
-  classnames:
-    specifier: ^2.3.1
-    version: 2.3.1
-  simple-react-validator:
-    specifier: ^1.6.1
-    version: 1.6.1
-
-devDependencies:
-  '@faker-js/faker':
-    specifier: ^6.3.1
-    version: 6.3.1
-  '@itwin/appui-abstract':
-    specifier: ^4.0.0
-    version: 4.0.0(@itwin/core-bentley@4.0.0)
-  '@itwin/appui-layout-react':
-    specifier: ^4.0.0
-    version: 4.0.0(@itwin/appui-abstract@4.0.0)(@itwin/core-bentley@4.0.0)(@itwin/core-react@4.0.0)(@types/react@17.0.38)(react-dom@17.0.0)(react@17.0.0)
-  '@itwin/appui-react':
-    specifier: ^4.0.0
-    version: 4.0.0(@itwin/appui-abstract@4.0.0)(@itwin/appui-layout-react@4.0.0)(@itwin/components-react@4.0.0)(@itwin/core-bentley@4.0.0)(@itwin/core-common@4.0.0)(@itwin/core-frontend@4.0.0)(@itwin/core-geometry@4.0.0)(@itwin/core-quantity@4.0.0)(@itwin/core-react@4.0.0)(@itwin/core-telemetry@4.0.0)(@itwin/imodel-components-react@4.0.0)(react-dom@17.0.0)(react-redux@7.2.2)(react@17.0.0)(redux@4.1.0)
-  '@itwin/build-tools':
-    specifier: ^4.0.0
-    version: 4.0.0(@types/node@18.18.10)
-  '@itwin/components-react':
-    specifier: ^4.0.0
-    version: 4.0.0(@itwin/appui-abstract@4.0.0)(@itwin/core-bentley@4.0.0)(@itwin/core-react@4.0.0)(react-dom@17.0.0)(react@17.0.0)
-  '@itwin/core-bentley':
-    specifier: ^4.0.0
-    version: 4.0.0
-  '@itwin/core-common':
-    specifier: ^4.0.0
-    version: 4.0.0(@itwin/core-bentley@4.0.0)(@itwin/core-geometry@4.0.0)
-  '@itwin/core-frontend':
-    specifier: ^4.0.0
-    version: 4.0.0(@itwin/appui-abstract@4.0.0)(@itwin/core-bentley@4.0.0)(@itwin/core-common@4.0.0)(@itwin/core-geometry@4.0.0)(@itwin/core-orbitgt@4.0.0)(@itwin/core-quantity@4.0.0)
-  '@itwin/core-geometry':
-    specifier: ^4.0.0
-    version: 4.0.0
-  '@itwin/core-markup':
-    specifier: ^4.0.0
-    version: 4.0.0(@itwin/core-bentley@4.0.0)(@itwin/core-common@4.0.0)(@itwin/core-frontend@4.0.0)(@itwin/core-geometry@4.0.0)
-  '@itwin/core-orbitgt':
-    specifier: ^4.0.0
-    version: 4.0.0
-  '@itwin/core-quantity':
-    specifier: ^4.0.0
-    version: 4.0.0(@itwin/core-bentley@4.0.0)
-  '@itwin/core-react':
-    specifier: ^4.0.0
-    version: 4.0.0(@itwin/appui-abstract@4.0.0)(@itwin/core-bentley@4.0.0)(react-dom@17.0.0)(react@17.0.0)
-  '@itwin/core-telemetry':
-    specifier: ^4.0.0
-    version: 4.0.0(@itwin/core-geometry@4.0.0)
-  '@itwin/ecschema-metadata':
-    specifier: ^4.0.0
-    version: 4.0.0(@itwin/core-bentley@4.0.0)(@itwin/core-quantity@4.0.0)
-  '@itwin/eslint-plugin':
-    specifier: ^3.7.8
-    version: 3.7.8(eslint@7.32.0)(typescript@4.6.2)
-  '@itwin/imodel-components-react':
-    specifier: ^4.0.0
-    version: 4.0.0(@itwin/appui-abstract@4.0.0)(@itwin/components-react@4.0.0)(@itwin/core-bentley@4.0.0)(@itwin/core-common@4.0.0)(@itwin/core-frontend@4.0.0)(@itwin/core-geometry@4.0.0)(@itwin/core-quantity@4.0.0)(@itwin/core-react@4.0.0)(react-dom@17.0.0)(react@17.0.0)
-  '@itwin/presentation-common':
-    specifier: ^4.0.0
-    version: 4.0.0(@itwin/core-bentley@4.0.0)(@itwin/core-common@4.0.0)(@itwin/core-quantity@4.0.0)(@itwin/ecschema-metadata@4.0.0)
-  '@itwin/presentation-frontend':
-    specifier: ^4.0.0
-    version: 4.0.0(@itwin/core-bentley@4.0.0)(@itwin/core-common@4.0.0)(@itwin/core-frontend@4.0.0)(@itwin/core-quantity@4.0.0)(@itwin/ecschema-metadata@4.0.0)(@itwin/presentation-common@4.0.0)
-  '@itwin/webgl-compatibility':
-    specifier: ^4.0.0
-    version: 4.0.0
-  '@testing-library/dom':
-    specifier: ^8.12.0
-    version: 8.12.0
-  '@testing-library/jest-dom':
-    specifier: ^5.16.3
-    version: 5.16.3
-  '@testing-library/react':
-    specifier: ^12.1.4
-    version: 12.1.4(react-dom@17.0.0)(react@17.0.0)
-  '@testing-library/user-event':
-    specifier: ^14.1.1
-    version: 14.1.1(@testing-library/dom@8.12.0)
-  '@types/jest':
-    specifier: ^27.5.2
-    version: 27.5.2
-  '@types/node':
-    specifier: ^18.18.10
-    version: 18.18.10
-  '@types/react':
-    specifier: ^17.0.38
-    version: 17.0.38
-  '@types/testing-library__jest-dom':
-    specifier: ^5.14.3
-    version: 5.14.3
-  '@typescript-eslint/eslint-plugin':
-    specifier: ^5.60.0
-    version: 5.60.0(@typescript-eslint/parser@5.10.1)(eslint@7.32.0)(typescript@4.6.2)
-  '@typescript-eslint/parser':
-    specifier: ^5.10.1
-    version: 5.10.1(eslint@7.32.0)(typescript@4.6.2)
-  cpx2:
-    specifier: ^3.0.0
-    version: 3.0.0
-  eslint:
-    specifier: ^7.32.0
-    version: 7.32.0
-  jest:
-    specifier: ^27.5.1
-    version: 27.5.1
-  jest-cli:
-    specifier: ^27.5.1
-    version: 27.5.1
-  jest-transform-stub:
-    specifier: ^2.0.0
-    version: 2.0.0
-  react:
-    specifier: ^17.0.0
-    version: 17.0.0
-  react-dom:
-    specifier: ^17.0.0
-    version: 17.0.0(react@17.0.0)
-  react-redux:
-    specifier: ^7.2.2
-    version: 7.2.2(react-dom@17.0.0)(react@17.0.0)(redux@4.1.0)
-  redux:
-    specifier: ^4.1.0
-    version: 4.1.0
-  rimraf:
-    specifier: ^3.0.2
-    version: 3.0.2
-  ts-jest:
-    specifier: ^27.1.3
-    version: 27.1.3(@babel/core@7.23.6)(@types/jest@27.5.2)(jest@27.5.1)(typescript@4.6.2)
-  typemoq:
-    specifier: ^2.1.0
-    version: 2.1.0
-  typescript:
-    specifier: ~4.6.0
-    version: 4.6.2
-=======
 importers:
 
   .:
     dependencies:
       '@itwin/insights-client':
-        specifier: ^0.4.0
-        version: 0.4.0
+        specifier: ^0.10.1
+        version: 0.10.1
       '@itwin/itwinui-icons-react':
         specifier: ^2.4.0
         version: 2.4.0(react-dom@17.0.0)(react@17.0.0)
@@ -697,8 +545,8 @@
       react: ^17.0.0 || ^18.0.0
       react-dom: ^17.0.0 || ^18.0.0
 
-  '@itwin/insights-client@0.4.0':
-    resolution: {integrity: sha512-vOdk5AbcqfnEW0S2VmZzPoBFQPEHIhhUybJqKLajB1/rBSwcK40EIo+JienBrqCgV3KU9N31H4UISEOfRDgqOg==}
+  '@itwin/insights-client@0.10.1':
+    resolution: {integrity: sha512-20vqnr0AijYyO5zHmjakOyG6nzL8FFQZ9Wu4pnW4F7ulzlKiayKOW4183UdOX0oTQt3BHMvnkphhEWJF8a/MDw==}
 
   '@itwin/itwinui-icons-react@2.4.0':
     resolution: {integrity: sha512-m1oX5Lxws40+IoySenzcV9hwBXk6oMpEGFMPr/XgbKpmMCsT6+ZnvLOf7WLFjz0gbsX3iD+IqLG/QA1dJ+AjRQ==}
@@ -3535,7 +3383,6 @@
   wrap-ansi@7.0.0:
     resolution: {integrity: sha512-YVGIj2kamLSTxw6NsZjoBxfSwsn0ycdesmc4p+Q21c5zPuZ1pl+NfxVdxPtdHvmNVOQ6XSYG4AUtyt/Fi7D16Q==}
     engines: {node: '>=10'}
->>>>>>> 4906b52c
 
   wrappy@1.0.2:
     resolution: {integrity: sha512-l4Sp/DRseor9wL6EvV2+TuQn63dMkPjZ/sp9XkghTEbV9KlPS1xUsZ3u7/IQO4wxtcFB4bgpQPRcR3QCvezPcQ==}
@@ -4193,12 +4040,7 @@
       react: 17.0.0
       react-dom: 17.0.0(react@17.0.0)
 
-<<<<<<< HEAD
-  /@itwin/insights-client@0.10.1:
-    resolution: {integrity: sha512-20vqnr0AijYyO5zHmjakOyG6nzL8FFQZ9Wu4pnW4F7ulzlKiayKOW4183UdOX0oTQt3BHMvnkphhEWJF8a/MDw==}
-=======
-  '@itwin/insights-client@0.4.0':
->>>>>>> 4906b52c
+  '@itwin/insights-client@0.10.1':
     dependencies:
       cross-fetch: 3.1.8
       fast-xml-parser: 4.3.2
