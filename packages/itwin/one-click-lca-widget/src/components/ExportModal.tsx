--- conflicted
+++ resolved
@@ -3,16 +3,7 @@
  * See LICENSE.md in the project root for license terms and full copyright notice.
  *--------------------------------------------------------------------------------------------*/
 import "./ExportModal.scss";
-<<<<<<< HEAD
-import React, {
-  useCallback,
-  useEffect,
-  useRef,
-  useState,
-} from "react";
-=======
 import React, { useCallback, useEffect, useMemo, useRef, useState } from "react";
->>>>>>> 9c91e990
 import { IModelApp } from "@itwin/core-frontend";
 import { Alert, Button, LabeledInput, Modal, ProgressLinear, ProgressRadial, Text, toaster } from "@itwin/itwinui-react";
 import { SvgVisibilityHide, SvgVisibilityShow } from "@itwin/itwinui-icons-react";
@@ -83,12 +74,7 @@
       const intervalId = window.setInterval(async () => {
         const token = (await IModelApp.authorizationClient?.getAccessToken()) ?? "";
         if (job.id && token) {
-<<<<<<< HEAD
-          const currentJobStatus =
-            await oneClickLCAClient.getOCLCAJobStatus(token, job?.id);
-=======
-          const currentJobStatus = await oneClickLCAClientApi.getOCLCAJobStatus(token, job?.id);
->>>>>>> 9c91e990
+          const currentJobStatus = await oneClickLCAClient.getOCLCAJobStatus(token, job?.id);
           if (currentJobStatus.status) {
             if (currentJobStatus.status === CarbonUploadState.Succeeded) {
               setJobLink(!!currentJobStatus?._links?.oneclicklca?.href ? { href: currentJobStatus._links.oneclicklca.href } : undefined);
@@ -102,11 +88,7 @@
       }, PIN_INTERVAL);
       intervalRef.current = intervalId;
     },
-<<<<<<< HEAD
-    [setJobLink, setJobStatus, oneClickLCAClient]
-=======
-    [setJobLink, setJobStatus, oneClickLCAClientApi],
->>>>>>> 9c91e990
+    [setJobLink, setJobStatus, oneClickLCAClient],
   );
 
   const runJob = useCallback(
@@ -114,20 +96,10 @@
       const accessToken = (await IModelApp.authorizationClient?.getAccessToken()) ?? "";
       if (props.reportId && token) {
         try {
-<<<<<<< HEAD
-          const jobCreated = await oneClickLCAClient.createJob(
-            accessToken,
-            {
-              reportId: props.reportId,
-              token,
-            }
-          );
-=======
-          const jobCreated = await oneClickLCAClientApi.createJob(accessToken, {
+          const jobCreated = await oneClickLCAClient.createJob(accessToken, {
             reportId: props.reportId,
             token,
           });
->>>>>>> 9c91e990
           if (jobCreated.id) {
             pinStatus(jobCreated);
           } else {
@@ -145,11 +117,7 @@
         toaster.negative("Invalid reportId.");
       }
     },
-<<<<<<< HEAD
-    [props, pinStatus, oneClickLCAClient]
-=======
-    [props, pinStatus, oneClickLCAClientApi],
->>>>>>> 9c91e990
+    [props, pinStatus, oneClickLCAClient],
   );
 
   const signin = useCallback(
@@ -157,14 +125,7 @@
       e.preventDefault();
       startSigningIn(true);
       try {
-<<<<<<< HEAD
-        const result = await oneClickLCAClient.getOCLCAAccessToken(
-          email,
-          password
-        );
-=======
-        const result = await oneClickLCAClientApi.getOCLCAAccessToken(email, password);
->>>>>>> 9c91e990
+        const result = await oneClickLCAClient.getOCLCAAccessToken(email, password);
         if (result && result.access_token && result.expires_in) {
           cacheToken({
             token: result.access_token,
@@ -182,18 +143,7 @@
       }
       startSigningIn(false);
     },
-<<<<<<< HEAD
-    [
-      email,
-      password,
-      resetSignin,
-      cacheToken,
-      showSigninError,
-      oneClickLCAClient,
-    ]
-=======
-    [email, password, resetSignin, cacheToken, showSigninError, oneClickLCAClientApi],
->>>>>>> 9c91e990
+    [email, password, resetSignin, cacheToken, showSigninError, oneClickLCAClient],
   );
 
   const onClose = useCallback(() => {
