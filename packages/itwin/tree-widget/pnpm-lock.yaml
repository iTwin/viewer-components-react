--- conflicted
+++ resolved
@@ -12,7 +12,6 @@
   .:
     dependencies:
       '@itwin/presentation-core-interop':
-<<<<<<< HEAD
         specifier: ^1.4.0-alpha.3
         version: 1.4.0-alpha.3(@itwin/core-bentley@5.0.0)(@itwin/core-common@5.0.0(@itwin/core-bentley@5.0.0)(@itwin/core-geometry@5.0.0))(@itwin/core-geometry@5.0.0)(@itwin/core-quantity@5.0.0(@itwin/core-bentley@5.0.0))(@itwin/ecschema-metadata@5.0.0(@itwin/core-bentley@5.0.0)(@itwin/core-quantity@5.0.0(@itwin/core-bentley@5.0.0)))
       '@itwin/presentation-hierarchies':
@@ -25,24 +24,8 @@
         specifier: ^2.0.0-alpha.2
         version: 2.0.0-alpha.2
       '@itwin/unified-selection':
-        specifier: ^1.5.1-alpha.1
-        version: 1.5.1
-=======
-        specifier: ^1.3.4
-        version: 1.3.4(@itwin/core-bentley@5.0.0)(@itwin/core-common@5.0.0(@itwin/core-bentley@5.0.0)(@itwin/core-geometry@5.0.0))(@itwin/core-geometry@5.0.0)(@itwin/core-quantity@5.0.0(@itwin/core-bentley@5.0.0))(@itwin/ecschema-metadata@5.0.0(@itwin/core-bentley@5.0.0)(@itwin/core-quantity@5.0.0(@itwin/core-bentley@5.0.0)))
-      '@itwin/presentation-hierarchies':
-        specifier: ^1.7.4
-        version: 1.7.4
-      '@itwin/presentation-hierarchies-react':
-        specifier: ^1.9.5
-        version: 1.9.5(@itwin/itwinui-react@3.16.5(@types/react@18.0.34)(react-dom@18.0.0(react@18.0.0))(react@18.0.0))(react-dom@18.0.0(react@18.0.0))(react@18.0.0)
-      '@itwin/presentation-shared':
-        specifier: ^1.2.3
-        version: 1.2.3
-      '@itwin/unified-selection':
-        specifier: ^1.6.1
-        version: 1.6.1
->>>>>>> 1f783ae7
+        specifier: ^1.6.2-alpha.0
+        version: 1.6.2-alpha.0
       classnames:
         specifier: ^2.5.1
         version: 2.5.1
@@ -123,24 +106,14 @@
         specifier: ^5.0.0
         version: 5.0.0(@itwin/core-bentley@5.0.0)(@itwin/core-common@5.0.0(@itwin/core-bentley@5.0.0)(@itwin/core-geometry@5.0.0))(@itwin/core-quantity@5.0.0(@itwin/core-bentley@5.0.0))(@itwin/ecschema-metadata@5.0.0(@itwin/core-bentley@5.0.0)(@itwin/core-quantity@5.0.0(@itwin/core-bentley@5.0.0)))
       '@itwin/presentation-components':
-<<<<<<< HEAD
         specifier: 5.12.9-alpha.0
         version: 5.12.9-alpha.0(8044e878ee14cf5e0fdc16bc8594fbd6)
-=======
-        specifier: ^5.12.12
-        version: 5.12.12(28621b209ee141c0ce36947d0922340f)
->>>>>>> 1f783ae7
       '@itwin/presentation-frontend':
         specifier: ^5.0.0
         version: 5.0.0(c7655c9c09ea680da70da87ed3394975)
       '@itwin/presentation-testing':
-<<<<<<< HEAD
-        specifier: ^5.4.7-alpha.2
-        version: 5.4.7-alpha.2(276b20ccd90d39cdc740247fd064afe7)
-=======
-        specifier: ^5.4.9
-        version: 5.4.9(bbef9d1fb60c515c47c7eeb3ddb57493)
->>>>>>> 1f783ae7
+        specifier: ^5.4.10-alpha.0
+        version: 5.4.10-alpha.0(276b20ccd90d39cdc740247fd064afe7)
       '@itwin/webgl-compatibility':
         specifier: ^5.0.0
         version: 5.0.0
@@ -516,6 +489,14 @@
     resolution: {integrity: sha512-bV0Tgo9K4hfPCek+aMAn81RppFKv2ySDQeMoSZuvTASywNTnVJCArCZE2FWqpvIatKu7VMRLWlR1EazvVhDyhQ==}
     engines: {node: '>=18.18'}
 
+  '@isaacs/balanced-match@4.0.1':
+    resolution: {integrity: sha512-yzMTt9lEb8Gv7zRioUilSglI0c0smZ9k5D65677DLWLtWJaXIS3CqcGyUFByYKlnUj6TkjLVs54fBl6+TiGQDQ==}
+    engines: {node: 20 || >=22}
+
+  '@isaacs/brace-expansion@5.0.0':
+    resolution: {integrity: sha512-ZT55BDLV0yv0RBm2czMiZ+SqCGO7AvmOM3G/w2xhVPH+te0aKgFjmBvGlL1dH+ql2tgGO3MVrbb3jCKyvpgnxA==}
+    engines: {node: 20 || >=22}
+
   '@isaacs/cliui@8.0.2':
     resolution: {integrity: sha512-O8jcjabXaleOG9DQ0+ARXWZBTfnP4WNAqzuiJK7ll44AmxGKv/J2M4TPjxjY3znBCfvBXFzucm1twdyFybFqEA==}
     engines: {node: '>=12'}
@@ -550,19 +531,11 @@
     resolution: {integrity: sha512-uBkIAXZ945qthY+bC73rlJNyP9nR9KBm2hPxjZEzIJ86szQ7C6cFKbXMrP0fXfTWO126dSumgpJmMfK/+b1P8Q==}
     hasBin: true
 
-<<<<<<< HEAD
   '@itwin/certa@5.3.0-dev.26':
     resolution: {integrity: sha512-D2JqarQRVJl6a63rEYRQIDF8ZOlOgrfKrKkXlKZsYJXgjr/tJ8bUo1pMiUqsHuPSk9iVNCNnjyIVkn8zuW+QyQ==}
     hasBin: true
     peerDependencies:
       electron: ^35.0.0 || ^36.0.0 || ^37.0.0 || ^38.0.0 || ^39.0.0
-=======
-  '@itwin/certa@5.2.0-dev.37':
-    resolution: {integrity: sha512-1f3X6mhLlpYZOUq8Aeb4ua+cQy2HtIZ+xxYt0+QvWHygdi2qQ8F+Lu/YFpq9aDT1kyPXnMTicyKAsAUin57S6w==}
-    hasBin: true
-    peerDependencies:
-      electron: ^35.0.0 || ^36.0.0 || ^37.0.0 || ^38.0.0
->>>>>>> 1f783ae7
     peerDependenciesMeta:
       electron:
         optional: true
@@ -603,16 +576,14 @@
   '@itwin/core-bentley@5.0.0':
     resolution: {integrity: sha512-9XJyk8q1NdsRBwuYPGo4U9ARKXVbyXSRHcU20PgHU8wU89omrDkXdQhTRJnWmGZk2a3R+OJY9DQnfM4/Wajnzw==}
 
-<<<<<<< HEAD
   '@itwin/core-bentley@5.1.1':
     resolution: {integrity: sha512-l909mfvdnXkV7qOxsWjvIUvc5MuT7Tn8gytyz8PGvsSSa2ipQ6Zj3nvd7M5RlV8V3WH3STLZbcCo3hhp3/jA3w==}
 
   '@itwin/core-bentley@5.2.4':
     resolution: {integrity: sha512-Ogl1JGsOtZ0vYOl5LowPr+P17HArZvAkH4Xm3AvNMW27O4DwMHxKxsf/9VYoQhWbQqpI6Ewks8rEJ7yC6ZG+SA==}
-=======
-  '@itwin/core-bentley@5.2.3':
-    resolution: {integrity: sha512-XExcf0s0WDF4WWkXXcw4Yw5nMYaJ0PUl+eNjjHXZI7VXs+kZhPsOPXO06+d1Wzl5fFKgiaix//vG2fdwOMeYwQ==}
->>>>>>> 1f783ae7
+
+  '@itwin/core-bentley@5.3.2':
+    resolution: {integrity: sha512-uvaJprI8d0ndR6ARt1y7uBIXyoIRuw4OqPEf6Ztfcm7QYzNHaXJN3oMu8p/M4Q9N59uWbKZn0SwVOKApX7jCZw==}
 
   '@itwin/core-common@5.0.0':
     resolution: {integrity: sha512-psOW6dxLzuy1XkPVRNQOFG8XRtT9yEBl0edtLwjfW0wcuWLfNveGRPDPi4t4QsfQbUiUifeLVAQ+U+xmwSuJJQ==}
@@ -620,19 +591,11 @@
       '@itwin/core-bentley': 5.0.0
       '@itwin/core-geometry': 5.0.0
 
-<<<<<<< HEAD
   '@itwin/core-common@5.1.1':
     resolution: {integrity: sha512-ICND6qzIZ0Zq3Eg0AJEWp3D8uSABtrIvXfQqxzF6xXKd/ctodYwK6ApiO0TvhCo0eudioXs4g1v2qZN8M1EHag==}
     peerDependencies:
       '@itwin/core-bentley': 5.1.1
       '@itwin/core-geometry': 5.1.1
-=======
-  '@itwin/core-common@5.2.3':
-    resolution: {integrity: sha512-HGrkinsbqQ6lVlZa9JWeqIuCzv+S2wRCrOkOZ1VB16VaCdN2HmyV+PNnw3rLg6gGhPjCE664Nbrl1xWfQkRNNw==}
-    peerDependencies:
-      '@itwin/core-bentley': 5.2.3
-      '@itwin/core-geometry': 5.2.3
->>>>>>> 1f783ae7
 
   '@itwin/core-frontend@5.0.0':
     resolution: {integrity: sha512-M4VB9n42gxB5l4e56R2wFhLSXq0opwC+EHd/wkcbCkhJHR0OWIvr45X4xMWPVARCtbrh8+L7dnbTto/QPfqrpQ==}
@@ -649,13 +612,8 @@
   '@itwin/core-geometry@5.0.0':
     resolution: {integrity: sha512-qIvWH4xa1zqSNny0lgkt1PlBHdQniKf8+NO2ex7rt5KAmDaTsQ8Nw+Pz/xmzOJkP7MTSbEIkDd79gITj4vNuwA==}
 
-<<<<<<< HEAD
   '@itwin/core-geometry@5.1.1':
     resolution: {integrity: sha512-A7PSm9/ifvKyzyrEigHDdgZNAtwEv7oEzI01Tha1J/X4LmWpjgWBDAXmZc+qXhrfkivqFJTZJbdCCjrGsQ1MaA==}
-=======
-  '@itwin/core-geometry@5.2.3':
-    resolution: {integrity: sha512-SFjDJIotQjUL2xLuf92MvzDmTx8qREN7lhin27X1RG0KVewXeI0wBvURx9mrvZ8o7OiGMw1a6OFCWodhDHtSmQ==}
->>>>>>> 1f783ae7
 
   '@itwin/core-i18n@5.0.0':
     resolution: {integrity: sha512-d0ThgfCYP43jBGy/2APCAXiKcuSMmWbe3+bui5cGB0nFUWn6GpK7DX95cJ1WLCvOL+1Da6Eph8VEvB2SHJAE2g==}
@@ -738,6 +696,12 @@
       react: '>=16.8.6'
       react-dom: '>=16.8.6'
 
+  '@itwin/itwinui-icons-react@2.11.0':
+    resolution: {integrity: sha512-cUX19Kgs50m+HL283IAkCRjpCjC8BQDXjbgXqmHc0E+zHYeywDFGwIHXCh52IRva/oGxLQZ77EoUqyGxtYB/zg==}
+    peerDependencies:
+      react: '>=16.8.6'
+      react-dom: '>=16.8.6'
+
   '@itwin/itwinui-illustrations-react@2.1.0':
     resolution: {integrity: sha512-5JR2A3mZy0d0qwwHpveSG3fsXLheJkO6a0GoWb8NQWw5edNZMRynJg0l3hVw3CHMgaaCGbUoKC77MuG0jWDzuA==}
     peerDependencies:
@@ -799,13 +763,8 @@
       '@itwin/core-quantity': 5.0.0
       '@itwin/ecschema-metadata': 5.0.0
 
-<<<<<<< HEAD
-  '@itwin/presentation-components@5.12.9-alpha.0':
-    resolution: {integrity: sha512-y70h/IbQQDoOJ7KmoqAhHfn7XvmU3ytza7ZtufSShLSdpwWlV81xcYol07QR7mZ+h6dxNQeRNhlCWj33pkP5MQ==}
-=======
-  '@itwin/presentation-components@5.12.12':
-    resolution: {integrity: sha512-x8cBhoZunUTZHW9+dWX3yboYBagD7lYn6SK7EoBgaA53WMX30QWQQBqqZ9WoCDBfGqXbIxOLIT/eH3bJ7S21ng==}
->>>>>>> 1f783ae7
+  '@itwin/presentation-components@5.12.14-alpha.0':
+    resolution: {integrity: sha512-SPr+pgGfvGac6sEFEUKv9hsVzDJHpiRW5uhFTmfvRGrjbs3bVVbtO+L2UTFqNmd3/HCrWOjiUVaxrO92zEZk3g==}
     peerDependencies:
       '@itwin/appui-abstract': ^4.4.0 || ^5.0.0
       '@itwin/components-react': ^4.9.0 || ^5.0.0
@@ -825,13 +784,29 @@
       '@itwin/unified-selection-react':
         optional: true
 
-<<<<<<< HEAD
+  '@itwin/presentation-components@5.12.9-alpha.0':
+    resolution: {integrity: sha512-y70h/IbQQDoOJ7KmoqAhHfn7XvmU3ytza7ZtufSShLSdpwWlV81xcYol07QR7mZ+h6dxNQeRNhlCWj33pkP5MQ==}
+    peerDependencies:
+      '@itwin/appui-abstract': ^4.4.0 || ^5.0.0
+      '@itwin/components-react': ^4.9.0 || ^5.0.0
+      '@itwin/core-bentley': ^4.4.0 || ^5.0.0
+      '@itwin/core-common': ^4.4.0 || ^5.0.0
+      '@itwin/core-frontend': ^4.4.0 || ^5.0.0
+      '@itwin/core-quantity': ^4.4.0 || ^5.0.0
+      '@itwin/core-react': ^4.9.0 || ^5.0.0
+      '@itwin/ecschema-metadata': ^4.4.0 || ^5.0.0
+      '@itwin/imodel-components-react': ^4.9.0 || ^5.0.0
+      '@itwin/presentation-common': ^4.4.0 || ^5.0.0
+      '@itwin/presentation-frontend': ^4.4.0 || ^5.0.0
+      '@itwin/unified-selection-react': ^1.0.0
+      react: ^17.0.0 || ^18.0.0
+      react-dom: ^17.0.0 || ^18.0.0
+    peerDependenciesMeta:
+      '@itwin/unified-selection-react':
+        optional: true
+
   '@itwin/presentation-core-interop@1.4.0-alpha.3':
     resolution: {integrity: sha512-zLGY3Cx+acFCZHUgSan+IFM8foAnvF6MUb6A6tf6mNzMWdFF+VfVxXXDb+t4nnPVUyB691FU/W4s7duq0urydg==}
-=======
-  '@itwin/presentation-core-interop@1.3.4':
-    resolution: {integrity: sha512-NntADk7pOb+3pvsur1IonW6GZSUbHFhlmLSUTANXbyxJ/u2rydhPwQfhMq+CvR1hsbQDAJu9NSK/nijhirYo1g==}
->>>>>>> 1f783ae7
     peerDependencies:
       '@itwin/core-bentley': ^4.1.0 || ^5.0.0
       '@itwin/core-common': ^4.1.0 || ^5.0.0
@@ -849,7 +824,6 @@
       '@itwin/ecschema-metadata': 5.0.0
       '@itwin/presentation-common': 5.0.0
 
-<<<<<<< HEAD
   '@itwin/presentation-hierarchies-react@2.0.0-alpha.39':
     resolution: {integrity: sha512-2/V/e9AU+U+ae0wlTnmLBYovYYMzPkES/k8Imd3Vv5DPe9gKfPOhs2OdT+ZBaaNpDHniOsxb0bPvq3vRRDpo8Q==}
     peerDependencies:
@@ -859,14 +833,6 @@
       '@stratakit/structures': ^0.5
       react: ^17.0 || ^18.0
       react-dom: ^17.0 || ^18.0
-=======
-  '@itwin/presentation-hierarchies-react@1.9.5':
-    resolution: {integrity: sha512-9T9o/Tp/aCPSMQJgzw7pmjHaf7VsAAgEcJoUgOcLLUMLacAtmosM4PqK5pDy7CYaRJugrQMxzlme5YSi6Z5ylg==}
-    peerDependencies:
-      '@itwin/itwinui-react': 3.19.5
-      react: ^17.0.0 || ^18.0.0
-      react-dom: ^17.0.0 || ^18.0.0
->>>>>>> 1f783ae7
     peerDependenciesMeta:
       '@stratakit/bricks':
         optional: true
@@ -880,25 +846,17 @@
   '@itwin/presentation-hierarchies@2.0.0-alpha.4':
     resolution: {integrity: sha512-lBUiL7eUiF/my0pVCRKgk5VxvPc5zAKHglUNZd73MR114yooyQImnP2OjWEkm/+Yuqf+22gDmgsqL6tm7fLPDA==}
 
-<<<<<<< HEAD
   '@itwin/presentation-shared@1.2.3':
     resolution: {integrity: sha512-YHwmyMfWH5re0m0DVDEnO7BeSE2pfOQI/bbk6j2KS+Y0am1IJ+LEgE/0bQu+MVsAFQqrThrGvLMDu6AbCl7+8w==}
 
   '@itwin/presentation-shared@2.0.0-alpha.2':
     resolution: {integrity: sha512-IkOKDPl3Fn4Rh07BL93aDnhUfZ+7Q1Ut+mJNCZneZB0vwNZpUuoM7tFJXCViwNJdAB9mPmUUOLtO3UCgCCdroQ==}
 
-  '@itwin/presentation-testing@5.4.7-alpha.2':
-    resolution: {integrity: sha512-k6E7jMXlykAzePEpVAMI9E1n7Dq4BfW+xJ4DAlFBR8i7Jg3N1lciwZibyCJxSwQCkaXTslgATxTuudDxBW7IvQ==}
-=======
-  '@itwin/presentation-hierarchies@1.7.4':
-    resolution: {integrity: sha512-GAWaaVYr9XpraGeVADs8gjF8pobFik49+xHnpagh8lT9oXAslXWRYYORCz3se2pJFTAe7dBQJsdee9EjESIEww==}
-
-  '@itwin/presentation-shared@1.2.3':
-    resolution: {integrity: sha512-YHwmyMfWH5re0m0DVDEnO7BeSE2pfOQI/bbk6j2KS+Y0am1IJ+LEgE/0bQu+MVsAFQqrThrGvLMDu6AbCl7+8w==}
-
-  '@itwin/presentation-testing@5.4.9':
-    resolution: {integrity: sha512-Fypp7QtUEG8GaFMQnNNtjDYuzSkWMhPcv6a+84TZpUz0krylp6UZJFaNmPNT9Rpet352tjk3P7yRGnZetuJKoQ==}
->>>>>>> 1f783ae7
+  '@itwin/presentation-shared@2.0.0-alpha.3':
+    resolution: {integrity: sha512-R5wMmkTOIZw39a8XFWI7Kc8m4knt3zJ3XIelFgBfo79OPz5dQlbaAQjLYf3RLyl73P4TOIK+93Tc7ZiSbDLKOw==}
+
+  '@itwin/presentation-testing@5.4.10-alpha.0':
+    resolution: {integrity: sha512-aAX10ZA9eRapjNKgPfxyxM8Ow6LoQZ9svdbJex1YINoUW28mqZL/QvRmmDHW7avCy57ZWKG2FCPkBlFGfIAO7w==}
     peerDependencies:
       '@itwin/appui-abstract': ^4.1.0 || ^5.0.0
       '@itwin/components-react': ^4.10.0 || ^5.0.0
@@ -915,14 +873,11 @@
     peerDependencies:
       '@itwin/core-bentley': ^5.0.0
 
-<<<<<<< HEAD
-  '@itwin/unified-selection@1.5.1':
-    resolution: {integrity: sha512-Lql3RvC/NtRrNhRgJ4xs2U5b2iu4C5c5AJV/PYqSbcRNBfyyi8M5dLz9TXfxL3bz8A3nIlHiDSCnHiEIo2WQww==}
-
-=======
->>>>>>> 1f783ae7
   '@itwin/unified-selection@1.6.1':
     resolution: {integrity: sha512-8upidTlmknva8A/flr5l4R1wH6CmYUPyrfBIkZCwxztrszHJFDSQVNOU+EF8BN4RLeSJVsHv1XCWWK+REsKjoQ==}
+
+  '@itwin/unified-selection@1.6.2-alpha.0':
+    resolution: {integrity: sha512-uiTr1PjAdtHRoBFAxG/X4Xvviuz9Mv5+0Inng/xpItqg87MAV+VLQVuSQgOQrXC8qYXKvXodggiOF+N5jezY6w==}
 
   '@itwin/webgl-compatibility@5.0.0':
     resolution: {integrity: sha512-ZEew+kioa7BFM3JasRrxORdGTctJ3ZHaUJkQR99dD3xEBV7wHPfYoUqhQbBe8f3mZAyZgIIt7z5Eb3GdXRrzVQ==}
@@ -2403,8 +2358,14 @@
     engines: {node: 20 || >=22}
     hasBin: true
 
+  glob@11.1.0:
+    resolution: {integrity: sha512-vuNwKSaKiqm7g0THUBu2x7ckSs3XJLXE+2ssL7/MfTGPLLcrJQ/4Uq1CjPTtO5cCIiRxqvN6Twy1qOwhL0Xjcw==}
+    engines: {node: 20 || >=22}
+    hasBin: true
+
   glob@7.2.3:
     resolution: {integrity: sha512-nFR0zLpU2YCaRxwoCJvL6UvCH2JFyFVIvwTLsIf21AuHlMskA1hhTdk+LlYJtOlYt9v6dvszD2BGRqBL+iQK9Q==}
+    deprecated: Glob versions prior to v9 are no longer supported
 
   global-jsdom@26.0.0:
     resolution: {integrity: sha512-BqXpTNZFjP40N+s4k8Bk9HS8GFVPJB/+TKtwcShM84wLv6C5dH9o1dydI3pL6potanhfDiIAVDbaaGj/uSdRSA==}
@@ -2608,6 +2569,7 @@
 
   inflight@1.0.6:
     resolution: {integrity: sha512-k92I/b08q4wvFscXCLvqfsHCrjrF7yiXsQuIVvVE7N82W3+aqpzuUdBbfhWcy/FZR3/4IgflMgKLOsvPDrGCJA==}
+    deprecated: This module is not supported, and leaks memory. Do not use it. Check out lru-cache if you want a good and tested way to coalesce async requests by a key value, which is much more comprehensive and powerful.
 
   inherits@2.0.4:
     resolution: {integrity: sha512-k/vGaX4/Yla3WzyMCvTQOXYeIHvqOKtnqBduzTHpzpQZzAskKMhZ2K+EnBiSM9zGSoIFeMpXKxa4dYeZIQqewQ==}
@@ -3072,6 +3034,9 @@
   micro-memoize@4.1.3:
     resolution: {integrity: sha512-DzRMi8smUZXT7rCGikRwldEh6eO6qzKiPPopcr1+2EY3AYKpy5fu159PKWwIS9A6IWnrvPKDMcuFtyrroZa8Bw==}
 
+  micro-memoize@4.2.0:
+    resolution: {integrity: sha512-dRxIsNh0XosO9sd3aASUabKOzG9dloLO41g74XUGThpHBoGm1ttakPT5in14CuW/EDedkniaShFHbymmmKGOQA==}
+
   micromark-util-character@2.1.1:
     resolution: {integrity: sha512-wv8tdUTJ3thSFFFJKtpYKOYiGP2+v96Hvk4Tu8KpCAsTMs6yi+nVmGh1syvSCsaxz45J6Jbw+9DD6g97+NV67Q==}
 
@@ -3126,6 +3091,10 @@
 
   minimatch@10.0.1:
     resolution: {integrity: sha512-ethXTt3SGGR+95gudmqJ1eNhRO7eGEGIgYA9vnPatK4/etz2MEVDno5GMCibdMTuBMyElzIlgxMna3K94XDIDQ==}
+    engines: {node: 20 || >=22}
+
+  minimatch@10.1.1:
+    resolution: {integrity: sha512-enIvLvRAFZYXJzkCYG5RKmPfrFArdLv+R+lbQ53BmIMLIry74bjKzX6iHAm8WYamJkhSSEabrWN5D97XnKObjQ==}
     engines: {node: 20 || >=22}
 
   minimatch@3.0.8:
@@ -3676,6 +3645,7 @@
 
   rimraf@3.0.2:
     resolution: {integrity: sha512-JZkJMZkAGFFPP2YqXZXPbMlMBgsxzE8ILs4lMIX/2o0L9UBw9O/Y3o6wFw/i9YLapcUJWwqbi3kdxIPdC62TIA==}
+    deprecated: Rimraf versions prior to v4 are no longer supported
     hasBin: true
 
   rimraf@6.0.1:
@@ -3683,6 +3653,11 @@
     engines: {node: 20 || >=22}
     hasBin: true
 
+  rimraf@6.1.0:
+    resolution: {integrity: sha512-DxdlA1bdNzkZK7JiNWH+BAx1x4tEJWoTofIopFo6qWUU94jYrFZ0ubY05TqH3nWPJ1nKa1JWVFDINZ3fnrle/A==}
+    engines: {node: 20 || >=22}
+    hasBin: true
+
   router@2.2.0:
     resolution: {integrity: sha512-nLTrUKm2UyiL7rlhapu/Zl45FwNgkZGaCpZbIHajDYgwlJCOzLSk+cIPAnsEqV955GjILJnKbdQC1nVPz+gAYQ==}
     engines: {node: '>= 18'}
@@ -3700,6 +3675,9 @@
 
   rxjs@7.8.1:
     resolution: {integrity: sha512-AA3TVj+0A2iuIoQkWEK/tqFjBq2j+6PO6Y0zJcvzLAFhEFIO3HL0vls9hWLncZbAAbK0mar7oZ4V079I/qPMxg==}
+
+  rxjs@7.8.2:
+    resolution: {integrity: sha512-dhKf903U/PQZY6boNNtAGdWbG85WAbjT/1xYoZIC7FAY0yWapOBQVsVrDl58W86//e1VpMNBtRV4MaXfdMySFA==}
 
   safe-array-concat@1.1.3:
     resolution: {integrity: sha512-AURm5f0jYEOydBj7VQlVvDrjeFgthDdEF5H1dP+6mNpoXOMo1quQqJ4wvJDyRZ9+pO3kGWoOdmV08cSv2aJV6Q==}
@@ -4710,6 +4688,12 @@
   '@humanwhocodes/retry@0.3.1': {}
 
   '@humanwhocodes/retry@0.4.3': {}
+
+  '@isaacs/balanced-match@4.0.1': {}
+
+  '@isaacs/brace-expansion@5.0.0':
+    dependencies:
+      '@isaacs/balanced-match': 4.0.1
 
   '@isaacs/cliui@8.0.2':
     dependencies:
@@ -4777,11 +4761,7 @@
       - '@types/node'
       - supports-color
 
-<<<<<<< HEAD
   '@itwin/certa@5.3.0-dev.26':
-=======
-  '@itwin/certa@5.2.0-dev.37':
->>>>>>> 1f783ae7
     dependencies:
       canonical-path: 1.0.0
       detect-port: 1.3.0
@@ -4847,13 +4827,11 @@
 
   '@itwin/core-bentley@5.0.0': {}
 
-<<<<<<< HEAD
   '@itwin/core-bentley@5.1.1': {}
 
   '@itwin/core-bentley@5.2.4': {}
-=======
-  '@itwin/core-bentley@5.2.3': {}
->>>>>>> 1f783ae7
+
+  '@itwin/core-bentley@5.3.2': {}
 
   '@itwin/core-common@5.0.0(@itwin/core-bentley@5.0.0)(@itwin/core-geometry@5.0.0)':
     dependencies:
@@ -4862,17 +4840,10 @@
       flatbuffers: 1.12.0
       js-base64: 3.7.7
 
-<<<<<<< HEAD
   '@itwin/core-common@5.1.1(@itwin/core-bentley@5.1.1)(@itwin/core-geometry@5.1.1)':
     dependencies:
       '@itwin/core-bentley': 5.1.1
       '@itwin/core-geometry': 5.1.1
-=======
-  '@itwin/core-common@5.2.3(@itwin/core-bentley@5.2.3)(@itwin/core-geometry@5.2.3)':
-    dependencies:
-      '@itwin/core-bentley': 5.2.3
-      '@itwin/core-geometry': 5.2.3
->>>>>>> 1f783ae7
       flatbuffers: 1.12.0
       js-base64: 3.7.7
 
@@ -4905,15 +4876,9 @@
       '@itwin/core-bentley': 5.0.0
       flatbuffers: 1.12.0
 
-<<<<<<< HEAD
   '@itwin/core-geometry@5.1.1':
     dependencies:
       '@itwin/core-bentley': 5.1.1
-=======
-  '@itwin/core-geometry@5.2.3':
-    dependencies:
-      '@itwin/core-bentley': 5.2.3
->>>>>>> 1f783ae7
       flatbuffers: 1.12.0
 
   '@itwin/core-i18n@5.0.0(@itwin/core-bentley@5.0.0)':
@@ -5020,6 +4985,11 @@
       react: 18.3.1
       react-dom: 18.3.1(react@18.3.1)
 
+  '@itwin/itwinui-icons-react@2.11.0(react-dom@18.3.1(react@18.3.1))(react@18.3.1)':
+    dependencies:
+      react: 18.3.1
+      react-dom: 18.3.1(react@18.3.1)
+
   '@itwin/itwinui-illustrations-react@2.1.0(react-dom@18.3.1(react@18.3.1))(react@18.3.1)':
     dependencies:
       react: 18.3.1
@@ -5063,11 +5033,7 @@
 
   '@itwin/oidc-signin-tool@5.0.0(@itwin/core-bentley@5.0.0)':
     dependencies:
-<<<<<<< HEAD
       '@itwin/certa': 5.3.0-dev.26
-=======
-      '@itwin/certa': 5.2.0-dev.37
->>>>>>> 1f783ae7
       '@itwin/core-bentley': 5.0.0
       '@itwin/service-authorization': 2.0.0(@itwin/core-bentley@5.0.0)
       '@playwright/test': 1.48.2
@@ -5100,11 +5066,38 @@
       '@itwin/ecschema-metadata': 5.0.0(@itwin/core-bentley@5.0.0)(@itwin/core-quantity@5.0.0(@itwin/core-bentley@5.0.0))
       '@itwin/presentation-shared': 1.2.3
 
-<<<<<<< HEAD
+  '@itwin/presentation-components@5.12.14-alpha.0(8044e878ee14cf5e0fdc16bc8594fbd6)':
+    dependencies:
+      '@itwin/appui-abstract': 5.0.0(@itwin/core-bentley@5.0.0)
+      '@itwin/components-react': 5.10.0(@itwin/appui-abstract@5.0.0(@itwin/core-bentley@5.0.0))(@itwin/core-bentley@5.0.0)(@itwin/core-react@5.10.0(@itwin/appui-abstract@5.0.0(@itwin/core-bentley@5.0.0))(@itwin/core-bentley@5.0.0)(@stratakit/foundations@0.4.0(react-dom@18.3.1(react@18.3.1))(react@18.3.1))(react-dom@18.3.1(react@18.3.1))(react@18.3.1))(@stratakit/foundations@0.4.0(react-dom@18.3.1(react@18.3.1))(react@18.3.1))(react-dom@18.3.1(react@18.3.1))(react@18.3.1)
+      '@itwin/core-bentley': 5.0.0
+      '@itwin/core-common': 5.0.0(@itwin/core-bentley@5.0.0)(@itwin/core-geometry@5.0.0)
+      '@itwin/core-frontend': 5.0.0(@itwin/appui-abstract@5.0.0(@itwin/core-bentley@5.0.0))(@itwin/core-bentley@5.0.0)(@itwin/core-common@5.0.0(@itwin/core-bentley@5.0.0)(@itwin/core-geometry@5.0.0))(@itwin/core-geometry@5.0.0)(@itwin/core-orbitgt@5.0.0)(@itwin/core-quantity@5.0.0(@itwin/core-bentley@5.0.0))(@itwin/ecschema-metadata@5.0.0(@itwin/core-bentley@5.0.0)(@itwin/core-quantity@5.0.0(@itwin/core-bentley@5.0.0)))(@itwin/ecschema-rpcinterface-common@5.0.0(@itwin/core-bentley@5.0.0)(@itwin/core-common@5.0.0(@itwin/core-bentley@5.0.0)(@itwin/core-geometry@5.0.0))(@itwin/core-geometry@5.0.0)(@itwin/ecschema-metadata@5.0.0(@itwin/core-bentley@5.0.0)(@itwin/core-quantity@5.0.0(@itwin/core-bentley@5.0.0))))(inversify@6.0.3)(reflect-metadata@0.1.14)
+      '@itwin/core-quantity': 5.0.0(@itwin/core-bentley@5.0.0)
+      '@itwin/core-react': 5.10.0(@itwin/appui-abstract@5.0.0(@itwin/core-bentley@5.0.0))(@itwin/core-bentley@5.0.0)(@stratakit/foundations@0.4.0(react-dom@18.3.1(react@18.3.1))(react@18.3.1))(react-dom@18.3.1(react@18.3.1))(react@18.3.1)
+      '@itwin/ecschema-metadata': 5.0.0(@itwin/core-bentley@5.0.0)(@itwin/core-quantity@5.0.0(@itwin/core-bentley@5.0.0))
+      '@itwin/imodel-components-react': 5.10.0(ca2b5f3ad51e7273209aa8931c81ff24)
+      '@itwin/itwinui-icons-react': 2.11.0(react-dom@18.3.1(react@18.3.1))(react@18.3.1)
+      '@itwin/itwinui-illustrations-react': 2.1.0(react-dom@18.3.1(react@18.3.1))(react@18.3.1)
+      '@itwin/itwinui-react': 3.19.0(@stratakit/foundations@0.4.0(react-dom@18.3.1(react@18.3.1))(react@18.3.1))(react-dom@18.3.1(react@18.3.1))(react@18.3.1)
+      '@itwin/presentation-common': 5.0.0(@itwin/core-bentley@5.0.0)(@itwin/core-common@5.0.0(@itwin/core-bentley@5.0.0)(@itwin/core-geometry@5.0.0))(@itwin/core-quantity@5.0.0(@itwin/core-bentley@5.0.0))(@itwin/ecschema-metadata@5.0.0(@itwin/core-bentley@5.0.0)(@itwin/core-quantity@5.0.0(@itwin/core-bentley@5.0.0)))
+      '@itwin/presentation-core-interop': 1.4.0-alpha.3(@itwin/core-bentley@5.0.0)(@itwin/core-common@5.0.0(@itwin/core-bentley@5.0.0)(@itwin/core-geometry@5.0.0))(@itwin/core-geometry@5.0.0)(@itwin/core-quantity@5.0.0(@itwin/core-bentley@5.0.0))(@itwin/ecschema-metadata@5.0.0(@itwin/core-bentley@5.0.0)(@itwin/core-quantity@5.0.0(@itwin/core-bentley@5.0.0)))
+      '@itwin/presentation-frontend': 5.0.0(c7655c9c09ea680da70da87ed3394975)
+      '@itwin/presentation-shared': 2.0.0-alpha.3
+      '@itwin/unified-selection': 1.6.2-alpha.0
+      classnames: 2.5.1
+      fast-deep-equal: 3.1.3
+      fast-sort: 3.4.1
+      micro-memoize: 4.2.0
+      react: 18.3.1
+      react-dom: 18.3.1(react@18.3.1)
+      react-error-boundary: 4.1.2(react@18.3.1)
+      rxjs: 7.8.2
+    transitivePeerDependencies:
+      - '@itwin/core-geometry'
+      - '@stratakit/foundations'
+
   '@itwin/presentation-components@5.12.9-alpha.0(8044e878ee14cf5e0fdc16bc8594fbd6)':
-=======
-  '@itwin/presentation-components@5.12.12(28621b209ee141c0ce36947d0922340f)':
->>>>>>> 1f783ae7
     dependencies:
       '@itwin/appui-abstract': 5.0.0(@itwin/core-bentley@5.0.0)
       '@itwin/components-react': 5.10.0(@itwin/appui-abstract@5.0.0(@itwin/core-bentley@5.0.0))(@itwin/core-bentley@5.0.0)(@itwin/core-react@5.10.0(@itwin/appui-abstract@5.0.0(@itwin/core-bentley@5.0.0))(@itwin/core-bentley@5.0.0)(@stratakit/foundations@0.4.0(react-dom@18.3.1(react@18.3.1))(react@18.3.1))(react-dom@18.3.1(react@18.3.1))(react@18.3.1))(@stratakit/foundations@0.4.0(react-dom@18.3.1(react@18.3.1))(react@18.3.1))(react-dom@18.3.1(react@18.3.1))(react@18.3.1)
@@ -5119,17 +5112,10 @@
       '@itwin/itwinui-illustrations-react': 2.1.0(react-dom@18.3.1(react@18.3.1))(react@18.3.1)
       '@itwin/itwinui-react': 3.19.0(@stratakit/foundations@0.4.0(react-dom@18.3.1(react@18.3.1))(react@18.3.1))(react-dom@18.3.1(react@18.3.1))(react@18.3.1)
       '@itwin/presentation-common': 5.0.0(@itwin/core-bentley@5.0.0)(@itwin/core-common@5.0.0(@itwin/core-bentley@5.0.0)(@itwin/core-geometry@5.0.0))(@itwin/core-quantity@5.0.0(@itwin/core-bentley@5.0.0))(@itwin/ecschema-metadata@5.0.0(@itwin/core-bentley@5.0.0)(@itwin/core-quantity@5.0.0(@itwin/core-bentley@5.0.0)))
-<<<<<<< HEAD
       '@itwin/presentation-core-interop': 1.4.0-alpha.3(@itwin/core-bentley@5.0.0)(@itwin/core-common@5.0.0(@itwin/core-bentley@5.0.0)(@itwin/core-geometry@5.0.0))(@itwin/core-geometry@5.0.0)(@itwin/core-quantity@5.0.0(@itwin/core-bentley@5.0.0))(@itwin/ecschema-metadata@5.0.0(@itwin/core-bentley@5.0.0)(@itwin/core-quantity@5.0.0(@itwin/core-bentley@5.0.0)))
       '@itwin/presentation-frontend': 5.0.0(c7655c9c09ea680da70da87ed3394975)
       '@itwin/presentation-shared': 2.0.0-alpha.2
-      '@itwin/unified-selection': 1.5.1
-=======
-      '@itwin/presentation-core-interop': 1.3.4(@itwin/core-bentley@5.0.0)(@itwin/core-common@5.0.0(@itwin/core-bentley@5.0.0)(@itwin/core-geometry@5.0.0))(@itwin/core-geometry@5.0.0)(@itwin/core-quantity@5.0.0(@itwin/core-bentley@5.0.0))(@itwin/ecschema-metadata@5.0.0(@itwin/core-bentley@5.0.0)(@itwin/core-quantity@5.0.0(@itwin/core-bentley@5.0.0)))
-      '@itwin/presentation-frontend': 5.0.0(c7655c9c09ea680da70da87ed3394975)
-      '@itwin/presentation-shared': 1.2.3
       '@itwin/unified-selection': 1.6.1
->>>>>>> 1f783ae7
       classnames: 2.5.1
       fast-deep-equal: 3.1.3
       fast-sort: 3.4.1
@@ -5142,22 +5128,14 @@
       - '@itwin/core-geometry'
       - '@stratakit/foundations'
 
-<<<<<<< HEAD
   '@itwin/presentation-core-interop@1.4.0-alpha.3(@itwin/core-bentley@5.0.0)(@itwin/core-common@5.0.0(@itwin/core-bentley@5.0.0)(@itwin/core-geometry@5.0.0))(@itwin/core-geometry@5.0.0)(@itwin/core-quantity@5.0.0(@itwin/core-bentley@5.0.0))(@itwin/ecschema-metadata@5.0.0(@itwin/core-bentley@5.0.0)(@itwin/core-quantity@5.0.0(@itwin/core-bentley@5.0.0)))':
-=======
-  '@itwin/presentation-core-interop@1.3.4(@itwin/core-bentley@5.0.0)(@itwin/core-common@5.0.0(@itwin/core-bentley@5.0.0)(@itwin/core-geometry@5.0.0))(@itwin/core-geometry@5.0.0)(@itwin/core-quantity@5.0.0(@itwin/core-bentley@5.0.0))(@itwin/ecschema-metadata@5.0.0(@itwin/core-bentley@5.0.0)(@itwin/core-quantity@5.0.0(@itwin/core-bentley@5.0.0)))':
->>>>>>> 1f783ae7
     dependencies:
       '@itwin/core-bentley': 5.0.0
       '@itwin/core-common': 5.0.0(@itwin/core-bentley@5.0.0)(@itwin/core-geometry@5.0.0)
       '@itwin/core-geometry': 5.0.0
       '@itwin/core-quantity': 5.0.0(@itwin/core-bentley@5.0.0)
       '@itwin/ecschema-metadata': 5.0.0(@itwin/core-bentley@5.0.0)(@itwin/core-quantity@5.0.0(@itwin/core-bentley@5.0.0))
-<<<<<<< HEAD
       '@itwin/presentation-shared': 2.0.0-alpha.2
-=======
-      '@itwin/presentation-shared': 1.2.3
->>>>>>> 1f783ae7
       rxjs: 7.8.1
 
   '@itwin/presentation-frontend@5.0.0(c7655c9c09ea680da70da87ed3394975)':
@@ -5168,8 +5146,7 @@
       '@itwin/core-quantity': 5.0.0(@itwin/core-bentley@5.0.0)
       '@itwin/ecschema-metadata': 5.0.0(@itwin/core-bentley@5.0.0)(@itwin/core-quantity@5.0.0(@itwin/core-bentley@5.0.0))
       '@itwin/presentation-common': 5.0.0(@itwin/core-bentley@5.0.0)(@itwin/core-common@5.0.0(@itwin/core-bentley@5.0.0)(@itwin/core-geometry@5.0.0))(@itwin/core-quantity@5.0.0(@itwin/core-bentley@5.0.0))(@itwin/ecschema-metadata@5.0.0(@itwin/core-bentley@5.0.0)(@itwin/core-quantity@5.0.0(@itwin/core-bentley@5.0.0)))
-<<<<<<< HEAD
-      '@itwin/unified-selection': 1.5.1
+      '@itwin/unified-selection': 1.6.1
       rxjs: 7.8.1
       rxjs-for-await: 1.0.0(rxjs@7.8.1)
 
@@ -5180,20 +5157,6 @@
       '@itwin/presentation-shared': 2.0.0-alpha.2
       '@itwin/unified-selection': 1.6.1
       '@tanstack/react-virtual': 3.13.12(react-dom@18.3.1(react@18.3.1))(react@18.3.1)
-=======
-      '@itwin/unified-selection': 1.6.1
-      rxjs: 7.8.1
-      rxjs-for-await: 1.0.0(rxjs@7.8.1)
-
-  '@itwin/presentation-hierarchies-react@1.9.5(@itwin/itwinui-react@3.16.5(@types/react@18.0.34)(react-dom@18.0.0(react@18.0.0))(react@18.0.0))(react-dom@18.0.0(react@18.0.0))(react@18.0.0)':
-    dependencies:
-      '@itwin/core-bentley': 5.2.3
-      '@itwin/itwinui-icons-react': 2.10.0(react-dom@18.0.0(react@18.0.0))(react@18.0.0)
-      '@itwin/itwinui-illustrations-react': 2.1.0(react-dom@18.0.0(react@18.0.0))(react@18.0.0)
-      '@itwin/presentation-hierarchies': 1.7.4
-      '@itwin/presentation-shared': 1.2.3
-      '@itwin/unified-selection': 1.6.1
->>>>>>> 1f783ae7
       classnames: 2.5.1
       immer: 10.1.1
       react: 18.3.1
@@ -5206,39 +5169,28 @@
       '@stratakit/icons': 0.2.0
       '@stratakit/structures': 0.5.0(@stratakit/foundations@0.4.0(react-dom@18.3.1(react@18.3.1))(react@18.3.1))(@types/react@18.3.3)(immer@10.1.1)(react-dom@18.3.1(react@18.3.1))(react@18.3.1)(use-sync-external-store@1.5.0(react@18.3.1))
 
-<<<<<<< HEAD
   '@itwin/presentation-hierarchies@2.0.0-alpha.4':
     dependencies:
       '@itwin/core-bentley': 5.1.1
       '@itwin/core-common': 5.1.1(@itwin/core-bentley@5.1.1)(@itwin/core-geometry@5.1.1)
       '@itwin/core-geometry': 5.1.1
       '@itwin/presentation-shared': 2.0.0-alpha.2
-=======
-  '@itwin/presentation-hierarchies@1.7.4':
-    dependencies:
-      '@itwin/core-bentley': 5.2.3
-      '@itwin/core-common': 5.2.3(@itwin/core-bentley@5.2.3)(@itwin/core-geometry@5.2.3)
-      '@itwin/core-geometry': 5.2.3
-      '@itwin/presentation-shared': 1.2.3
->>>>>>> 1f783ae7
       natural-compare-lite: 1.4.0
       rxjs: 7.8.1
 
   '@itwin/presentation-shared@1.2.3':
     dependencies:
-<<<<<<< HEAD
       '@itwin/core-bentley': 5.1.1
 
   '@itwin/presentation-shared@2.0.0-alpha.2':
     dependencies:
       '@itwin/core-bentley': 5.1.1
 
-  '@itwin/presentation-testing@5.4.7-alpha.2(276b20ccd90d39cdc740247fd064afe7)':
-=======
-      '@itwin/core-bentley': 5.2.3
-
-  '@itwin/presentation-testing@5.4.9(bbef9d1fb60c515c47c7eeb3ddb57493)':
->>>>>>> 1f783ae7
+  '@itwin/presentation-shared@2.0.0-alpha.3':
+    dependencies:
+      '@itwin/core-bentley': 5.3.2
+
+  '@itwin/presentation-testing@5.4.10-alpha.0(276b20ccd90d39cdc740247fd064afe7)':
     dependencies:
       '@itwin/appui-abstract': 5.0.0(@itwin/core-bentley@5.0.0)
       '@itwin/components-react': 5.10.0(@itwin/appui-abstract@5.0.0(@itwin/core-bentley@5.0.0))(@itwin/core-bentley@5.0.0)(@itwin/core-react@5.10.0(@itwin/appui-abstract@5.0.0(@itwin/core-bentley@5.0.0))(@itwin/core-bentley@5.0.0)(@stratakit/foundations@0.4.0(react-dom@18.3.1(react@18.3.1))(react@18.3.1))(react-dom@18.3.1(react@18.3.1))(react@18.3.1))(@stratakit/foundations@0.4.0(react-dom@18.3.1(react@18.3.1))(react@18.3.1))(react-dom@18.3.1(react@18.3.1))(react@18.3.1)
@@ -5248,13 +5200,9 @@
       '@itwin/core-frontend': 5.0.0(@itwin/appui-abstract@5.0.0(@itwin/core-bentley@5.0.0))(@itwin/core-bentley@5.0.0)(@itwin/core-common@5.0.0(@itwin/core-bentley@5.0.0)(@itwin/core-geometry@5.0.0))(@itwin/core-geometry@5.0.0)(@itwin/core-orbitgt@5.0.0)(@itwin/core-quantity@5.0.0(@itwin/core-bentley@5.0.0))(@itwin/ecschema-metadata@5.0.0(@itwin/core-bentley@5.0.0)(@itwin/core-quantity@5.0.0(@itwin/core-bentley@5.0.0)))(@itwin/ecschema-rpcinterface-common@5.0.0(@itwin/core-bentley@5.0.0)(@itwin/core-common@5.0.0(@itwin/core-bentley@5.0.0)(@itwin/core-geometry@5.0.0))(@itwin/core-geometry@5.0.0)(@itwin/ecschema-metadata@5.0.0(@itwin/core-bentley@5.0.0)(@itwin/core-quantity@5.0.0(@itwin/core-bentley@5.0.0))))(inversify@6.0.3)(reflect-metadata@0.1.14)
       '@itwin/presentation-backend': 5.0.0(@itwin/core-backend@5.0.0(@itwin/core-bentley@5.0.0)(@itwin/core-common@5.0.0(@itwin/core-bentley@5.0.0)(@itwin/core-geometry@5.0.0))(@itwin/core-geometry@5.0.0)(@itwin/ecschema-metadata@5.0.0(@itwin/core-bentley@5.0.0)(@itwin/core-quantity@5.0.0(@itwin/core-bentley@5.0.0))))(@itwin/core-bentley@5.0.0)(@itwin/core-common@5.0.0(@itwin/core-bentley@5.0.0)(@itwin/core-geometry@5.0.0))(@itwin/core-quantity@5.0.0(@itwin/core-bentley@5.0.0))(@itwin/ecschema-metadata@5.0.0(@itwin/core-bentley@5.0.0)(@itwin/core-quantity@5.0.0(@itwin/core-bentley@5.0.0)))(@itwin/presentation-common@5.0.0(@itwin/core-bentley@5.0.0)(@itwin/core-common@5.0.0(@itwin/core-bentley@5.0.0)(@itwin/core-geometry@5.0.0))(@itwin/core-quantity@5.0.0(@itwin/core-bentley@5.0.0))(@itwin/ecschema-metadata@5.0.0(@itwin/core-bentley@5.0.0)(@itwin/core-quantity@5.0.0(@itwin/core-bentley@5.0.0))))
       '@itwin/presentation-common': 5.0.0(@itwin/core-bentley@5.0.0)(@itwin/core-common@5.0.0(@itwin/core-bentley@5.0.0)(@itwin/core-geometry@5.0.0))(@itwin/core-quantity@5.0.0(@itwin/core-bentley@5.0.0))(@itwin/ecschema-metadata@5.0.0(@itwin/core-bentley@5.0.0)(@itwin/core-quantity@5.0.0(@itwin/core-bentley@5.0.0)))
-<<<<<<< HEAD
-      '@itwin/presentation-components': 5.12.9-alpha.0(8044e878ee14cf5e0fdc16bc8594fbd6)
-=======
-      '@itwin/presentation-components': 5.12.12(28621b209ee141c0ce36947d0922340f)
->>>>>>> 1f783ae7
+      '@itwin/presentation-components': 5.12.14-alpha.0(8044e878ee14cf5e0fdc16bc8594fbd6)
       '@itwin/presentation-frontend': 5.0.0(c7655c9c09ea680da70da87ed3394975)
-      rimraf: 6.0.1
+      rimraf: 6.1.0
       sanitize-filename: 1.6.3
     transitivePeerDependencies:
       - '@itwin/core-geometry'
@@ -5276,25 +5224,19 @@
     transitivePeerDependencies:
       - supports-color
 
-<<<<<<< HEAD
-  '@itwin/unified-selection@1.5.1':
-    dependencies:
-      '@itwin/core-bentley': 5.1.1
+  '@itwin/unified-selection@1.6.1':
+    dependencies:
+      '@itwin/core-bentley': 5.2.4
       '@itwin/presentation-shared': 1.2.3
       rxjs: 7.8.1
       rxjs-for-await: 1.0.0(rxjs@7.8.1)
 
-  '@itwin/unified-selection@1.6.1':
-    dependencies:
-      '@itwin/core-bentley': 5.2.4
-=======
-  '@itwin/unified-selection@1.6.1':
-    dependencies:
-      '@itwin/core-bentley': 5.2.3
->>>>>>> 1f783ae7
-      '@itwin/presentation-shared': 1.2.3
-      rxjs: 7.8.1
-      rxjs-for-await: 1.0.0(rxjs@7.8.1)
+  '@itwin/unified-selection@1.6.2-alpha.0':
+    dependencies:
+      '@itwin/core-bentley': 5.3.2
+      '@itwin/presentation-shared': 2.0.0-alpha.3
+      rxjs: 7.8.2
+      rxjs-for-await: 1.0.0(rxjs@7.8.2)
 
   '@itwin/webgl-compatibility@5.0.0':
     dependencies:
@@ -7119,6 +7061,15 @@
       package-json-from-dist: 1.0.1
       path-scurry: 2.0.0
 
+  glob@11.1.0:
+    dependencies:
+      foreground-child: 3.3.1
+      jackspeak: 4.1.1
+      minimatch: 10.1.1
+      minipass: 7.1.2
+      package-json-from-dist: 1.0.1
+      path-scurry: 2.0.0
+
   glob@7.2.3:
     dependencies:
       fs.realpath: 1.0.0
@@ -7853,6 +7804,8 @@
 
   micro-memoize@4.1.3: {}
 
+  micro-memoize@4.2.0: {}
+
   micromark-util-character@2.1.1:
     dependencies:
       micromark-util-symbol: 2.0.1
@@ -7898,6 +7851,10 @@
   minimatch@10.0.1:
     dependencies:
       brace-expansion: 2.0.1
+
+  minimatch@10.1.1:
+    dependencies:
+      '@isaacs/brace-expansion': 5.0.0
 
   minimatch@3.0.8:
     dependencies:
@@ -8467,6 +8424,11 @@
       glob: 11.0.2
       package-json-from-dist: 1.0.1
 
+  rimraf@6.1.0:
+    dependencies:
+      glob: 11.1.0
+      package-json-from-dist: 1.0.1
+
   router@2.2.0:
     dependencies:
       debug: 4.4.1(supports-color@8.1.1)
@@ -8487,7 +8449,15 @@
     dependencies:
       rxjs: 7.8.1
 
+  rxjs-for-await@1.0.0(rxjs@7.8.2):
+    dependencies:
+      rxjs: 7.8.2
+
   rxjs@7.8.1:
+    dependencies:
+      tslib: 2.8.1
+
+  rxjs@7.8.2:
     dependencies:
       tslib: 2.8.1
 
