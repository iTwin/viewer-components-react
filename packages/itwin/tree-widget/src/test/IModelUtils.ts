/*---------------------------------------------------------------------------------------------
 * Copyright (c) Bentley Systems, Incorporated. All rights reserved.
 * See LICENSE.md in the project root for license terms and full copyright notice.
 *--------------------------------------------------------------------------------------------*/

import { XMLParser } from "fast-xml-parser";
import fs from "fs";
import { SnapshotDb } from "@itwin/core-backend";
import { Id64 } from "@itwin/core-bentley";
import { BisCodeSpec, Code, IModel } from "@itwin/core-common";
import { buildTestIModel } from "@itwin/presentation-testing";

import type { IModelDb } from "@itwin/core-backend";
import type { Id64String } from "@itwin/core-bentley";
import type {
  CategoryProps,
  ElementAspectProps,
  ElementProps,
  ExternalSourceAspectProps,
  ExternalSourceAttachmentProps,
  ExternalSourceProps,
  FunctionalElementProps,
  GeometricElement2dProps,
  GeometricModel2dProps,
  GeometricModel3dProps,
  InformationPartitionElementProps,
  ModelProps,
  PhysicalElementProps,
  RelationshipProps,
  RepositoryLinkProps,
  SubCategoryProps,
  SubjectProps,
} from "@itwin/core-common";
import type { IModelConnection } from "@itwin/core-frontend";
import type { TestIModelBuilder } from "@itwin/presentation-testing";

// cspell:words ecdbmap jpath

export async function buildIModel(
  mochaContext: Mocha.Context,
  setup?: (builder: TestIModelBuilder, testSchema: TestSchemaDefinition, mochaContext: Mocha.Context) => Promise<void>,
): Promise<{ imodel: IModelConnection } & AsyncDisposable>;
export async function buildIModel<TResult extends {}>(
  mochaContext: Mocha.Context,
  setup: (builder: TestIModelBuilder, testSchema: TestSchemaDefinition, mochaContext: Mocha.Context) => Promise<TResult>,
): Promise<{ imodel: IModelConnection } & TResult & AsyncDisposable>;
export async function buildIModel<TResult extends {} | undefined>(
  mochaContext: Mocha.Context,
  setup?: (builder: TestIModelBuilder, testSchema: TestSchemaDefinition, mochaContext: Mocha.Context) => Promise<TResult>,
) {
  let res!: TResult;
  // eslint-disable-next-line @typescript-eslint/no-deprecated
  const imodel = await buildTestIModel(mochaContext, async (builder) => {
    const testSchema = (await importSchema({
      mochaContext,
      builder,
      schemaContentXml: `
        <ECSchemaReference name="BisCore" version="01.00.16" alias="bis" />
        <ECEntityClass typeName="SubModelablePhysicalObject" displayLabel="Test Physical Object" modifier="Sealed" description="Similar to generic:PhysicalObject but also sub-modelable.">
          <BaseClass>bis:PhysicalElement</BaseClass>
          <BaseClass>bis:ISubModeledElement</BaseClass>
        </ECEntityClass>
      `,
      schemaName: "TestSchema",
      schemaAlias: "test",
    })) as TestSchemaDefinition;
    if (setup) {
      res = await setup(builder, testSchema, mochaContext);
    }
  });
  return {
    ...res,
    imodel,
    [Symbol.asyncDispose]: async () => {
      await imodel.close();
    },
  };
}

interface TestSchemaDefinition extends ImportSchemaResult {
  items: { SubModelablePhysicalObject: { name: string; fullName: string; label: string } };
}

interface ImportSchemaResult {
  schemaName: string;
  schemaAlias: string;
  items: { [className: string]: { name: string; fullName: string; label: string } };
}
export async function importSchema({
  builder,
  schemaContentXml,
  ...props
}: {
  builder: TestIModelBuilder;
  schemaContentXml: string;
  schemaAlias: string;
} & (
  | {
      mochaContext: Mocha.Context;
    }
  | {
      schemaName: string;
    }
)): Promise<ImportSchemaResult> {
  const schemaName = "schemaName" in props ? props.schemaName : `SCHEMA_${props.mochaContext.test!.fullTitle()}`.replace(/[^\w\d_]/gi, "_").replace(/_+/g, "_");
  const schemaAlias = props.schemaAlias;
  const schemaXml = getFullSchemaXml({ schemaName, schemaAlias, schemaContentXml });
  await builder.importSchema(schemaXml);

  const parsedSchema = new XMLParser({
    ignoreAttributes: false,
    attributeNamePrefix: "",
    isArray: (_, jpath) => jpath.startsWith("ECSchema."),
  }).parse(schemaXml);
  const schemaItems = Object.values(parsedSchema.ECSchema)
    .flatMap<any>((itemDef) => itemDef)
    .filter((itemDef: any) => !!itemDef.typeName);

  return {
    schemaName,
    schemaAlias,
    items: schemaItems.reduce<{ [className: string]: { name: string; fullName: string; label: string } }>((classesObj, schemaItemDef) => {
      const name = schemaItemDef.typeName;
      return {
        ...classesObj,
        [name]: {
          fullName: `${schemaName}.${name}`,
          name,
          label: schemaItemDef.displayLabel,
        },
      };
    }, {}),
  };
}

function getFullSchemaXml(props: { schemaName: string; schemaAlias?: string; schemaContentXml: string }) {
  const schemaAlias = props.schemaAlias ?? `test`;
  return `
    <?xml version="1.0" encoding="UTF-8"?>
    <ECSchema schemaName="${props.schemaName}" alias="${schemaAlias}" version="01.00.00" xmlns="http://www.bentley.com/schemas/Bentley.ECXML.3.2">
      <ECSchemaReference name="CoreCustomAttributes" version="01.00.03" alias="CoreCA" />
      <ECSchemaReference name="ECDbMap" version="02.00.01" alias="ecdbmap" />
      ${props.schemaContentXml}
    </ECSchema>
  `;
}

interface BaseInstanceInsertProps {
  builder: TestIModelBuilder;
  fullClassNameSeparator?: ":" | ".";
}

export function insertSubject(
  props: BaseInstanceInsertProps & { codeValue: string; parentId?: Id64String } & Partial<Omit<SubjectProps, "id" | "parent" | "code" | "model">>,
) {
  const { builder, classFullName, codeValue, parentId, ...subjectProps } = props;
  const defaultClassName = `BisCore${props.fullClassNameSeparator ?? "."}Subject`;
  const className = classFullName ?? defaultClassName;
  const id = builder.insertElement({
    classFullName: className,
    model: IModel.repositoryModelId,
    code: builder.createCode(parentId ?? IModel.rootSubjectId, BisCodeSpec.subject, codeValue),
    parent: {
      id: parentId ?? IModel.rootSubjectId,
      relClassName: "BisCore.SubjectOwnsSubjects",
    },
    ...subjectProps,
  });
  return { className, id };
}

export function insertModelWithPartition(
  props: BaseInstanceInsertProps & { modelClassFullName: string; partitionClassFullName: string; codeValue: string; partitionParentId?: Id64String },
) {
  const { modelClassFullName, partitionClassFullName, codeValue, partitionParentId, ...baseProps } = props;
  const partitionKey = insertPartition({ ...baseProps, classFullName: partitionClassFullName, codeValue, parentId: partitionParentId ?? IModel.rootSubjectId });
  return insertSubModel({ ...baseProps, classFullName: modelClassFullName, modeledElementId: partitionKey.id });
}

export function insertPartition(
  props: BaseInstanceInsertProps & { classFullName: string; codeValue: string; parentId: Id64String } & Partial<
      Omit<InformationPartitionElementProps, "id" | "parent" | "code">
    >,
) {
  const { builder, classFullName, codeValue, parentId, ...partitionProps } = props;
  const partitionId = builder.insertElement({
    classFullName,
    model: IModel.repositoryModelId,
    code: builder.createCode(parentId, BisCodeSpec.informationPartitionElement, codeValue),
    parent: {
      id: parentId,
      relClassName: `BisCore${props.fullClassNameSeparator ?? "."}SubjectOwnsPartitionElements`,
    },
    ...partitionProps,
  });
  return { className: classFullName, id: partitionId };
}

export function insertSubModel(
  props: BaseInstanceInsertProps & {
    classFullName: string;
    modeledElementId: Id64String;
    modelModelsElementRelationshipName?: string;
  } & Partial<Omit<ModelProps, "id" | "modeledElement" | "parentModel">>,
) {
  const { builder, classFullName, modeledElementId, modelModelsElementRelationshipName, ...modelProps } = props;
  const modelId = builder.insertModel({
    classFullName,
    modeledElement: {
      id: modeledElementId,
      relClassName: modelModelsElementRelationshipName,
    },
    ...modelProps,
  });
  return { className: classFullName, id: modelId };
}

export function insertPhysicalModelWithPartition(props: BaseInstanceInsertProps & { codeValue: string; partitionParentId?: Id64String }) {
  const { codeValue, partitionParentId, ...baseProps } = props;
  const partitionKey = insertPhysicalPartition({ ...baseProps, codeValue, parentId: partitionParentId ?? IModel.rootSubjectId });
  return insertPhysicalSubModel({ ...baseProps, modeledElementId: partitionKey.id });
}

export function insertPhysicalPartition(
  props: BaseInstanceInsertProps & { codeValue: string; parentId: Id64String } & Partial<Omit<InformationPartitionElementProps, "id" | "parent" | "code">>,
) {
  return insertPartition({
    classFullName: `BisCore${props.fullClassNameSeparator ?? "."}PhysicalPartition`,
    ...props,
  });
}

export function insertPhysicalSubModel(
  props: BaseInstanceInsertProps & { modeledElementId: Id64String } & Partial<Omit<GeometricModel3dProps, "id" | "modeledElement" | "parentModel">>,
) {
  return insertSubModel({
    classFullName: `BisCore${props.fullClassNameSeparator ?? "."}PhysicalModel`,
    ...props,
  });
}

export function insertDrawingModelWithPartition(props: BaseInstanceInsertProps & { codeValue: string; partitionParentId?: Id64String }) {
  const { codeValue, partitionParentId, ...baseProps } = props;
  const partitionKey = insertDrawingPartition({ ...baseProps, codeValue, parentId: partitionParentId ?? IModel.rootSubjectId });
  return insertDrawingSubModel({ ...baseProps, modeledElementId: partitionKey.id });
}

export function insertDrawingPartition(
  props: BaseInstanceInsertProps & { codeValue: string; parentId: Id64String } & Partial<
      Omit<InformationPartitionElementProps, "id" | "parent" | "code" | "userLabel">
    >,
) {
  return insertPartition({
    classFullName: `BisCore${props.fullClassNameSeparator ?? "."}Drawing`,
    ...props,
  });
}

export function insertDrawingSubModel(
  props: BaseInstanceInsertProps & { modeledElementId: Id64String } & Partial<Omit<GeometricModel2dProps, "id" | "modeledElement" | "parentModel">>,
) {
  return insertSubModel({
    classFullName: `BisCore${props.fullClassNameSeparator ?? "."}DrawingModel`,
    ...props,
  });
}

export function insertSpatialCategory(
  props: BaseInstanceInsertProps & { codeValue: string; modelId?: Id64String; userLabel?: string } & Partial<
      Omit<CategoryProps, "id" | "model" | "parent" | "code">
    >,
) {
  const { builder, classFullName, modelId, codeValue, userLabel, ...categoryProps } = props;
  const defaultClassName = `BisCore${props.fullClassNameSeparator ?? "."}SpatialCategory`;
  const className = classFullName ?? defaultClassName;
  const model = modelId ?? IModel.dictionaryId;
  const id = builder.insertElement({
    classFullName: className,
    model,
    code: builder.createCode(model, BisCodeSpec.spatialCategory, codeValue),
    userLabel,
    ...categoryProps,
  });
  return { className, id };
}

export function insertDefinitionContainer(
  props: BaseInstanceInsertProps & { codeValue: string; modelId?: Id64String; isPrivate?: boolean } & Partial<
      Omit<ElementProps, "id" | "model" | "parent" | "code">
    >,
) {
  const { builder, classFullName, modelId, codeValue, ...elementProps } = props;
  const defaultClassName = `BisCore${props.fullClassNameSeparator ?? "."}DefinitionContainer`;
  const className = classFullName ?? defaultClassName;
  const model = modelId ?? IModel.dictionaryId;
  const id = builder.insertElement({
    classFullName: className,
    model,
    code: builder.createCode(model, BisCodeSpec.nullCodeSpec, codeValue),
    ...elementProps,
  });
  return { className, id };
}

export function insertDrawingCategory(
  props: BaseInstanceInsertProps & { codeValue: string; modelId?: Id64String } & Partial<Omit<CategoryProps, "id" | "model" | "parent" | "code">>,
) {
  const { builder, classFullName, modelId, codeValue, ...categoryProps } = props;
  const defaultClassName = `BisCore${props.fullClassNameSeparator ?? "."}DrawingCategory`;
  const className = classFullName ?? defaultClassName;
  const model = modelId ?? IModel.dictionaryId;
  const id = builder.insertElement({
    classFullName: className,
    model,
    code: builder.createCode(model, BisCodeSpec.drawingCategory, codeValue),
    ...categoryProps,
  });
  return { className, id };
}

export function getDefaultSubcategoryKey(categoryId: Id64String, fullClassNameSeparator?: string) {
  const pair = Id64.getUint32Pair(categoryId);
  pair.lower++; // id of default subcategory is always `category id + 1`
  return {
    className: `BisCore${fullClassNameSeparator ?? "."}SubCategory`,
    id: Id64.fromUint32PairObject(pair),
  };
}

export function insertSubCategory(
  props: BaseInstanceInsertProps & { codeValue: string; parentCategoryId: Id64String; modelId?: Id64String } & Partial<
      Omit<SubCategoryProps, "id" | "model" | "parent" | "code">
    >,
) {
  const { builder, classFullName, modelId, codeValue, parentCategoryId, ...subCategoryProps } = props;
  const defaultClassName = `BisCore${props.fullClassNameSeparator ?? "."}SubCategory`;
  const className = classFullName ?? defaultClassName;
  const model = modelId ?? IModel.dictionaryId;
  const id = builder.insertElement({
    classFullName: className,
    model,
    appearance: { weight: 1 },
    code: builder.createCode(model, BisCodeSpec.subCategory, codeValue),
    parent: {
      id: parentCategoryId,
      relClassName: `BisCore${props.fullClassNameSeparator ?? "."}CategoryOwnsSubCategories`,
    },
    ...subCategoryProps,
  });
  return { className, id };
}

export function insertPhysicalElement<TAdditionalProps extends {}>(
  props: BaseInstanceInsertProps & { modelId: Id64String; categoryId: Id64String; parentId?: Id64String } & Partial<
      Omit<PhysicalElementProps, "id" | "model" | "category" | "parent">
    > &
    TAdditionalProps,
) {
  const { builder, classFullName, modelId, categoryId, parentId, ...elementProps } = props;
  const defaultClassName = `Generic${props.fullClassNameSeparator ?? "."}PhysicalObject`;
  const className = classFullName ?? defaultClassName;
  const id = builder.insertElement({
    classFullName: className,
    model: modelId,
    category: categoryId,
    code: Code.createEmpty(),
    ...(parentId
      ? {
          parent: {
            id: parentId,
            relClassName: `BisCore${props.fullClassNameSeparator ?? "."}PhysicalElementAssemblesElements`,
          },
        }
      : undefined),
    ...elementProps,
  } as PhysicalElementProps);
  return { className, id };
}

export function insertDrawingGraphic<TAdditionalProps extends {}>(
  props: BaseInstanceInsertProps & { modelId: Id64String; categoryId: Id64String; parentId?: Id64String } & Partial<
      Omit<GeometricElement2dProps, "id" | "model" | "category" | "parent">
    > &
    TAdditionalProps,
) {
  const { builder, classFullName, modelId, categoryId, parentId, ...elementProps } = props;
  const defaultClassName = `BisCore${props.fullClassNameSeparator ?? "."}DrawingGraphic`;
  const className = classFullName ?? defaultClassName;
  const id = builder.insertElement({
    classFullName: className,
    model: modelId,
    category: categoryId,
    code: Code.createEmpty(),
    ...(parentId
      ? {
          parent: {
            id: parentId,
            relClassName: `BisCore${props.fullClassNameSeparator ?? "."}ElementOwnsChildElements`,
          },
        }
      : undefined),
    ...elementProps,
  } as GeometricElement2dProps);
  return { className, id };
}

export function insertDrawingElement<TAdditionalProps extends {}>(
  props: BaseInstanceInsertProps & { modelId: Id64String; codeValue: string; parentId?: Id64String } & Partial<
      Omit<ElementProps, "id" | "model" | "parent" | "code">
    > &
    TAdditionalProps,
) {
  const { builder, classFullName, codeValue, modelId, parentId, ...elementProps } = props;
  const defaultClassName = `BisCore${props.fullClassNameSeparator ?? "."}Drawing`;
  const className = classFullName ?? defaultClassName;
  const id = builder.insertElement({
    classFullName: className,
    model: modelId,
    code: codeValue ? builder.createCode(parentId ?? modelId, BisCodeSpec.nullCodeSpec, codeValue) : Code.createEmpty(),
    ...(parentId
      ? {
          parent: {
            id: parentId,
            relClassName: `BisCore${props.fullClassNameSeparator ?? "."}ElementOwnsChildElements`,
          },
        }
      : undefined),
    ...elementProps,
  } satisfies ElementProps);
  return { className, id };
}

export function insertRepositoryLink(props: BaseInstanceInsertProps & { codeValue?: string } & Partial<Omit<RepositoryLinkProps, "id" | "model" | "code">>) {
  const { builder, classFullName, codeValue, ...repoLinkProps } = props;
  const defaultClassName = `BisCore${props.fullClassNameSeparator ?? "."}RepositoryLink`;
  const className = classFullName ?? defaultClassName;
  const id = builder.insertElement({
    classFullName: className,
    model: IModel.repositoryModelId,
    code: codeValue ? builder.createCode(IModel.repositoryModelId, BisCodeSpec.nullCodeSpec, codeValue) : Code.createEmpty(),
    ...repoLinkProps,
  } as RepositoryLinkProps);
  return { className, id };
}

export function insertExternalSourceAspect(
  props: BaseInstanceInsertProps & { elementId: Id64String; identifier?: string; sourceId?: Id64String } & Partial<
      Omit<ExternalSourceAspectProps, "id" | "classFullName" | "element" | "identifier" | "source">
    >,
) {
  const { builder, elementId, identifier, sourceId, ...externalSourceAspectProps } = props;
  const className = `BisCore${props.fullClassNameSeparator ?? "."}ExternalSourceAspect`;
  const id = builder.insertAspect({
    classFullName: className,
    kind: "ExternalSource",
    element: {
      id: elementId,
    },
    source: sourceId
      ? {
          id: sourceId,
        }
      : undefined,
    identifier: identifier ?? "",
    ...externalSourceAspectProps,
  } as ExternalSourceAspectProps);

  return { className, id };
}

export function insertExternalSource(
  props: BaseInstanceInsertProps & { codeValue?: string; parentId?: Id64String; repositoryLinkId?: Id64String } & Partial<
      Omit<ExternalSourceProps, "id" | "repository" | "parent">
    >,
) {
  const { builder, classFullName, codeValue, parentId, repositoryLinkId, ...externalSourceProps } = props;
  const defaultClassName = `BisCore${props.fullClassNameSeparator ?? "."}ExternalSource`;
  const className = classFullName ?? defaultClassName;
  const id = builder.insertElement({
    classFullName: className,
    model: IModel.repositoryModelId,
    code: codeValue ? builder.createCode(IModel.repositoryModelId, BisCodeSpec.nullCodeSpec, codeValue) : Code.createEmpty(),
    parent: parentId
      ? {
          relClassName: "BisCore:ElementOwnsChildElements",
          id: parentId,
        }
      : undefined,
    repository: repositoryLinkId
      ? {
          id: repositoryLinkId,
        }
      : undefined,
    ...externalSourceProps,
  } as RepositoryLinkProps);
  return { className, id };
}

export function insertExternalSourceAttachment(
  props: BaseInstanceInsertProps & { codeValue?: string; parentExternalSourceId: Id64String; attachedExternalSourceId: Id64String } & Partial<
      Omit<ExternalSourceAttachmentProps, "id" | "parent" | "attaches">
    >,
) {
  const { builder, classFullName, codeValue, parentExternalSourceId, attachedExternalSourceId, ...externalSourceAttachmentProps } = props;
  const defaultClassName = `BisCore${props.fullClassNameSeparator ?? "."}ExternalSourceAttachment`;
  const className = classFullName ?? defaultClassName;
  const id = builder.insertElement({
    classFullName: className,
    model: IModel.repositoryModelId,
    code: codeValue ? builder.createCode(IModel.repositoryModelId, BisCodeSpec.nullCodeSpec, codeValue) : Code.createEmpty(),
    parent: {
      relClassName: "BisCore:ExternalSourceOwnsAttachments",
      id: parentExternalSourceId,
    },
    attaches: {
      relClassName: "BisCore:ExternalSourceAttachmentAttachesSource",
      id: attachedExternalSourceId,
    },
    ...externalSourceAttachmentProps,
  } as RepositoryLinkProps);
  return { className, id };
}

export function insertFunctionalModelWithPartition(props: BaseInstanceInsertProps & { codeValue: string; partitionParentId?: Id64String }) {
  const { codeValue, partitionParentId, ...baseProps } = props;
  const partitionKey = insertFunctionalPartition({ ...baseProps, codeValue, parentId: partitionParentId ?? IModel.rootSubjectId });
  return insertFunctionalSubModel({ ...baseProps, modeledElementId: partitionKey.id });
}

export function insertFunctionalPartition(
  props: BaseInstanceInsertProps & { codeValue: string; parentId: Id64String } & Partial<Omit<InformationPartitionElementProps, "id" | "parent" | "code">>,
) {
  return insertPartition({
    classFullName: `Functional${props.fullClassNameSeparator ?? "."}FunctionalPartition`,
    ...props,
  });
}

export function insertFunctionalSubModel(
  props: BaseInstanceInsertProps & { modeledElementId: Id64String } & Partial<Omit<GeometricModel3dProps, "id" | "modeledElement" | "parentModel">>,
) {
  return insertSubModel({
    classFullName: `Functional${props.fullClassNameSeparator ?? "."}FunctionalModel`,
    ...props,
  });
}

export function insertFunctionalElement(
  props: BaseInstanceInsertProps & {
    modelId: Id64String;
    representedElementId: Id64String;
    relationshipName: "DrawingGraphicRepresentsFunctionalElement" | "PhysicalElementFulfillsFunction";
    parentId?: string;
  } & Partial<Omit<FunctionalElementProps, "id" | "parent" | "code" | "model">>,
) {
  const { builder, modelId, representedElementId, relationshipName, parentId, ...elementProps } = props;
  const className = `Functional${props.fullClassNameSeparator ?? "."}FunctionalComposite`;
  const id = builder.insertElement({
    classFullName: className,
    model: modelId,
    code: Code.createEmpty(),
    parent: parentId
      ? {
          id: parentId,
          relClassName: `BisCore${props.fullClassNameSeparator ?? "."}ElementOwnsChildElements`,
        }
      : undefined,
    ...elementProps,
  } as FunctionalElementProps);
  builder.insertRelationship({
    sourceId: representedElementId,
    targetId: id,
    classFullName: `Functional.${relationshipName}`,
  });
  return { className, id };
}

export function insertGroupInformationModelWithPartition(props: BaseInstanceInsertProps & { codeValue: string; partitionParentId?: Id64String }) {
  const { codeValue, partitionParentId, ...baseProps } = props;
  const partitionKey = insertGroupInformationPartition({ ...baseProps, codeValue, parentId: partitionParentId ?? IModel.rootSubjectId });
  return insertGroupInformationSubModel({ ...baseProps, modeledElementId: partitionKey.id });
}

export function insertGroupInformationPartition(
  props: BaseInstanceInsertProps & { codeValue: string; parentId: Id64String } & Partial<Omit<InformationPartitionElementProps, "id" | "parent" | "code">>,
) {
  return insertPartition({
    classFullName: `BisCore${props.fullClassNameSeparator ?? "."}GroupInformationPartition`,
    ...props,
  });
}

export function insertGroupInformationSubModel(
  props: BaseInstanceInsertProps & { modeledElementId: Id64String } & Partial<Omit<GeometricModel3dProps, "id" | "modeledElement" | "parentModel">>,
) {
  return insertSubModel({
    classFullName: `Generic${props.fullClassNameSeparator ?? "."}GroupModel`,
    ...props,
  });
}

export function insertGroupInformationElement(
  props: BaseInstanceInsertProps & {
    modelId: Id64String;
    parentId?: Id64String;
    codeValue?: string;
  } & Partial<Omit<FunctionalElementProps, "id" | "parent" | "code" | "model">>,
) {
  const { builder, codeValue, modelId, parentId, ...elementProps } = props;
  const className = `Generic${props.fullClassNameSeparator ?? "."}Group`;
  const id = builder.insertElement({
    classFullName: className,
    model: modelId,
    code: codeValue ? builder.createCode(parentId ?? modelId, BisCodeSpec.nullCodeSpec, codeValue) : Code.createEmpty(),
    parent: parentId
      ? {
          id: parentId,
          relClassName: `BisCore${props.fullClassNameSeparator ?? "."}ElementOwnsChildElements`,
        }
      : undefined,
    ...elementProps,
  });
  return { className, id };
}

export function insertDefinitionModelWithPartition(props: BaseInstanceInsertProps & { codeValue: string; partitionParentId?: Id64String }) {
  const { codeValue, partitionParentId, ...baseProps } = props;
  const partitionKey = insertDefinitionPartition({ ...baseProps, codeValue, parentId: partitionParentId ?? IModel.rootSubjectId });
  return insertDefinitionSubModel({ ...baseProps, modeledElementId: partitionKey.id });
}

export function insertDefinitionPartition(
  props: BaseInstanceInsertProps & { codeValue: string; parentId: Id64String } & Partial<Omit<InformationPartitionElementProps, "id" | "parent" | "code">>,
) {
  return insertPartition({
    classFullName: `BisCore${props.fullClassNameSeparator ?? "."}DefinitionPartition`,
    ...props,
  });
}

export function insertDefinitionSubModel(
  props: BaseInstanceInsertProps & { modeledElementId: Id64String; modelModelsElementRelationshipName?: string } & Partial<
      Omit<GeometricModel3dProps, "id" | "modeledElement" | "parentModel">
    >,
) {
  return insertSubModel({
    classFullName: `BisCore${props.fullClassNameSeparator ?? "."}DefinitionModel`,
    ...props,
  });
}

export async function createLocalIModel(name: string, localPath: string, cb: (builder: BackendTestIModelBuilder) => void | Promise<void>) {
  fs.rmSync(localPath, { force: true });
  const iModel = SnapshotDb.createEmpty(localPath, { rootSubject: { name } });
  const builder = new BackendTestIModelBuilder(iModel);
  try {
    await cb(builder);
    iModel.saveChanges("Initial commit");
    return iModel;
  } catch (err) {
    iModel.close();
    throw err;
  }
}

export class BackendTestIModelBuilder implements TestIModelBuilder {
  readonly #iModel: IModelDb;
  constructor(iModel: IModelDb) {
    this.#iModel = iModel;
  }

  public insertModel(props: ModelProps): string {
    return this.#iModel.models.insertModel(props);
  }

  public insertElement(props: ElementProps): string {
    return this.#iModel.elements.insertElement(props);
  }

  public insertAspect(props: ElementAspectProps): string {
    return this.#iModel.elements.insertAspect(props);
  }

  public insertRelationship(props: RelationshipProps): string {
    return this.#iModel.relationships.insertInstance(props);
  }

  public createCode(scopeModelId: string, codeSpecName: BisCodeSpec, codeValue: string): Code {
    const spec = this.#iModel.codeSpecs.getByName(codeSpecName).id;
    return new Code({ scope: scopeModelId, spec, value: codeValue });
  }

  public async importSchema(schemaXml: string): Promise<void> {
<<<<<<< HEAD
    await this._iModel.importSchemaStrings([schemaXml]);
=======
    // eslint-disable-next-line @itwin/no-internal
    await this.#iModel.importSchemaStrings([schemaXml]);
>>>>>>> 1f783ae7
  }
}<|MERGE_RESOLUTION|>--- conflicted
+++ resolved
@@ -691,11 +691,6 @@
   }
 
   public async importSchema(schemaXml: string): Promise<void> {
-<<<<<<< HEAD
-    await this._iModel.importSchemaStrings([schemaXml]);
-=======
-    // eslint-disable-next-line @itwin/no-internal
     await this.#iModel.importSchemaStrings([schemaXml]);
->>>>>>> 1f783ae7
   }
 }