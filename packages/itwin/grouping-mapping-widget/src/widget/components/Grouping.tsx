/*---------------------------------------------------------------------------------------------
* Copyright (c) Bentley Systems, Incorporated. All rights reserved.
* See LICENSE.md in the project root for license terms and full copyright notice.
*--------------------------------------------------------------------------------------------*/
import { useActiveIModelConnection } from "@itwin/appui-react";
import React, {
  useCallback,
  useContext,
  useEffect,
  useRef,
  useState,
} from "react";
import type { CreateTypeFromInterface } from "../utils";
import {
  Button,
  ButtonGroup,
  DropdownMenu,
  IconButton,
  MenuItem,
  ProgressRadial,
  Surface,
  toaster,
  ToggleSwitch,
} from "@itwin/itwinui-react";
import {
  SvgAdd,
  SvgDelete,
  SvgEdit,
  SvgList,
  SvgMore,
  SvgVisibilityHide,
  SvgVisibilityShow,
} from "@itwin/itwinui-icons-react";
import DeleteModal from "./DeleteModal";
import "./Grouping.scss";
import type { IModelConnection } from "@itwin/core-frontend";
import { PropertyMenu } from "./PropertyMenu";
import {
  clearEmphasizedElements,
  clearEmphasizedOverriddenElements,
  clearHiddenElements,
  clearOverriddenElements,
  emphasisElementsById,
  emphasizeElements,
  getHiliteIds,
  hideElements,
  hideElementsById,
  overrideElements,
  overrideElementsById,
  zoomToElements,
} from "./viewerUtils";
<<<<<<< HEAD
import {
  EmptyMessage,
  fetchIdsFromQuery,
  handleError,
  LoadingOverlay,
  WidgetHeader,
} from "./utils";
=======
import { fetchIdsFromQuery, getReportingClient, handleError, WidgetHeader } from "./utils";
>>>>>>> 0a79278d
import GroupAction from "./GroupAction";
import type { Group, Mapping } from "@itwin/insights-client";
import type { Api } from "./GroupingMapping";
import { ApiContext } from "./GroupingMapping";
import { FeatureOverrideType } from "@itwin/core-common";
import { GroupTile } from "./GroupTile";

export type GroupType = CreateTypeFromInterface<Group>;

enum GroupsView {
  GROUPS = "groups",
  MODIFYING = "modifying",
  ADD = "ADD",
  PROPERTIES = "properties",
}

interface GroupsTreeProps {
  mapping: Mapping;
  goBack: () => Promise<void>;
}

const goldenAngle = 180 * (3 - Math.sqrt(5));

const fetchGroups = async (
  setGroups: React.Dispatch<React.SetStateAction<GroupType[]>>,
  iModelId: string,
  mappingId: string,
  setIsLoading: React.Dispatch<React.SetStateAction<boolean>>,
  apiContext: Api,
): Promise<Group[] | undefined> => {
  try {
    setIsLoading(true);
<<<<<<< HEAD
    const reportingClientApi = new ReportingClient(apiContext.prefix);
    const groups = await reportingClientApi.getGroups(
      apiContext.accessToken,
      iModelId,
      mappingId,
    );
=======
    const reportingClientApi = getReportingClient(apiContext.prefix);
    const groups = await reportingClientApi.getGroups(apiContext.accessToken, iModelId, mappingId);
>>>>>>> 0a79278d
    setGroups(groups);
    return groups;
  } catch (error: any) {
    handleError(error.status);
  } finally {
    setIsLoading(false);
  }
  return undefined;
};

export const Groupings = ({ mapping, goBack }: GroupsTreeProps) => {
  const iModelConnection = useActiveIModelConnection() as IModelConnection;
  const apiContext = useContext(ApiContext);
  const iModelId = useActiveIModelConnection()?.iModelId as string;
  const [showDeleteModal, setShowDeleteModal] = useState<boolean>(false);
  const [isLoading, setIsLoading] = useState<boolean>(true);
  const [groupsView, setGroupsView] = useState<GroupsView>(GroupsView.GROUPS);
  const [selectedGroup, setSelectedGroup] = useState<GroupType | undefined>(
    undefined,
  );
  const hilitedElements = useRef<Map<string, string[]>>(new Map());
  const [isLoadingQuery, setLoadingQuery] = useState<boolean>(false);
  const [groups, setGroups] = useState<Group[]>([]);
  const [hiddenGroupsIds, setHiddenGroupsIds] = useState<string[]>([]);
  const [showGroupColor, setShowGroupColor] = useState<boolean>(false);

  useEffect(() => {
    void fetchGroups(
      setGroups,
      iModelId,
      mapping.id ?? "",
      setIsLoading,
      apiContext,
    );
  }, [apiContext, iModelId, mapping.id, setIsLoading]);

  const getGroupColor = function (index: number) {
    return `hsl(${index * goldenAngle + 60}, 100%, 50%)`;
  };

  const visualizeGroupColors = useCallback(
    async (viewGroups: Group[]) => {
      setLoadingQuery(true);
      clearEmphasizedOverriddenElements();
      let allIds: string[] = [];
      for (const group of viewGroups) {
        const index =
          viewGroups.length > groups.length
            ? viewGroups.findIndex((g) => g.id === group.id)
            : groups.findIndex((g) => g.id === group.id);
        const query = group.query ?? "";
        if (hilitedElements.current.has(query)) {
          const hilitedIds = hilitedElements.current.get(query) ?? [];
          overrideElements(
            hilitedIds,
            getGroupColor(index),
            FeatureOverrideType.ColorAndAlpha,
          );
          emphasizeElements(hilitedIds, undefined);
          if (!hiddenGroupsIds.includes(group.id ?? "")) {
            allIds = allIds.concat(hilitedIds);
          }
        } else {
          try {
            const ids: string[] = await fetchIdsFromQuery(
              query,
              iModelConnection,
            );
            if (ids.length === 0) {
              toaster.warning(
                `${group.groupName}'s query is valid but produced no results.`,
              );
            }
            await overrideElementsById(
              iModelConnection,
              ids,
              getGroupColor(index),
              FeatureOverrideType.ColorAndAlpha,
            );
            const hiliteIds = await emphasisElementsById(
              iModelConnection,
              ids,
              undefined,
            );
            hilitedElements.current.set(query, hiliteIds);
            if (!hiddenGroupsIds.includes(group.id ?? "")) {
              allIds = allIds.concat(hiliteIds);
            }
          } catch {
            toaster.negative(
              `Could not load ${group.groupName}. Query could not be resolved.`,
            );
          }
        }
      }
      await zoomToElements(allIds);
      setLoadingQuery(false);
    },
    [iModelConnection, groups, hiddenGroupsIds],
  );

  const hideGroups = useCallback(
    async (viewGroups: Group[], zoomTo: boolean = true) => {
      setLoadingQuery(true);
      let allIds: string[] = [];
      for (const viewGroup of viewGroups) {
        const query = viewGroup.query ?? "";
        if (hilitedElements.current.has(query)) {
          const hilitedIds = hilitedElements.current.get(query) ?? [];
          hideElements(hilitedIds);
          allIds = allIds.concat(hilitedIds);
        } else {
          try {
            const ids: string[] = await fetchIdsFromQuery(
              query,
              iModelConnection,
            );
            if (ids.length === 0) {
              toaster.warning(
                `${viewGroup.groupName}'s query is valid but produced no results.`,
              );
            }
            const hiliteIds = await hideElementsById(
              ids,
              iModelConnection,
              false,
            );
            hilitedElements.current.set(query, hiliteIds);
            allIds = allIds.concat(hiliteIds);
          } catch {
            toaster.negative(
              `Could not hide/show ${viewGroup.groupName}. Query could not be resolved.`,
            );
          }
        }
      }
      if (zoomTo) {
        await zoomToElements(allIds);
      }
      setLoadingQuery(false);
    },
    [iModelConnection],
  );

  const showGroup = useCallback(
    async (viewGroup: Group) => {
      clearHiddenElements();
      const newHiddenGroups: Group[] = [];
      for (const id of hiddenGroupsIds) {
        if (id === viewGroup.id) {
          continue;
        }
        const newHiddenGroup = groups.find((g) => g.id === id);
        if (newHiddenGroup) {
          newHiddenGroups.push(newHiddenGroup);
        }
      }
      await hideGroups(newHiddenGroups, false);

      // zoom to showed elements
      const query = viewGroup.query ?? "";
      if (hilitedElements.current.has(query)) {
        const hiliteIds = hilitedElements.current.get(query) ?? [];
        await zoomToElements(hiliteIds);
      } else {
        try {
          const ids: string[] = await fetchIdsFromQuery(
            query,
            iModelConnection,
          );
          if (ids.length === 0) {
            toaster.warning(
              `${viewGroup.groupName}'s query is valid but produced no results.`,
            );
          }
          const hiliteIds = await getHiliteIds(ids, iModelConnection);
          await zoomToElements(hiliteIds);
        } catch {
          toaster.negative(
            `Could not hide/show ${viewGroup.groupName}. Query could not be resolved.`,
          );
        }
      }
    },
    [groups, hiddenGroupsIds, hideGroups, iModelConnection, hilitedElements],
  );

  const addGroup = () => {
    clearEmphasizedElements();
    setGroupsView(GroupsView.ADD);
  };

  const onModify = useCallback(async (group) => {
    setSelectedGroup(group);
    setGroupsView(GroupsView.MODIFYING);
    if (group && hiddenGroupsIds.includes(group.id)) {
      await showGroup(group);
      setHiddenGroupsIds(hiddenGroupsIds.filter((id) => id !== group.id));
    }
  }, [showGroup, hiddenGroupsIds, setHiddenGroupsIds]);

  const openProperties = useCallback(
    async (group) => {
      setSelectedGroup(group);
      setGroupsView(GroupsView.PROPERTIES);
      if (group && hiddenGroupsIds.includes(group.id)) {
        await showGroup(group);
        setHiddenGroupsIds(hiddenGroupsIds.filter((id) => id !== group.id));
      }
    },
    [showGroup, hiddenGroupsIds, setHiddenGroupsIds],
  );

  const refresh = useCallback(async () => {
    setGroupsView(GroupsView.GROUPS);
    setSelectedGroup(undefined);
    setGroups([]);
    const groups = await fetchGroups(
      setGroups,
      iModelId,
      mapping.id ?? "",
      setIsLoading,
      apiContext,
    );
    if (groups) {
      if (showGroupColor) {
        await visualizeGroupColors(groups);
      } else {
        clearEmphasizedOverriddenElements();
      }
    }
  }, [
    apiContext,
    iModelId,
    mapping.id,
    setGroups,
    showGroupColor,
    visualizeGroupColors,
  ]);

  const resetView = useCallback(async () => {
    if (groups) {
      if (showGroupColor) {
        await visualizeGroupColors(groups);
      } else {
        clearOverriddenElements();
      }
      clearEmphasizedElements();
    }
  }, [
    groups,
    showGroupColor,
    visualizeGroupColors,
  ]);

  const showAll = useCallback(async () => {
    clearHiddenElements();
    setHiddenGroupsIds([]);
    await zoomToElements(Array.from(hilitedElements.current.values()).flat());
  }, [setHiddenGroupsIds]);

  const hideAll = useCallback(async () => {
    await hideGroups(groups);
    setHiddenGroupsIds(
      groups.filter((g) => g.id).map((g) => (g.id ? g.id : "")),
    );
  }, [setHiddenGroupsIds, groups, hideGroups]);

  const toggleGroupColor = useCallback(
    async (e: any) => {
      if (e.target.checked) {
        await visualizeGroupColors(groups);
        setShowGroupColor(true);
      } else {
        clearEmphasizedOverriddenElements();
        setShowGroupColor(false);
      }
    },
    [groups, visualizeGroupColors, setShowGroupColor],
  );

  const propertyMenuGoBack = useCallback(async () => {
    setGroupsView(GroupsView.GROUPS);
    await refresh();
  }, [refresh]);

  switch (groupsView) {
    case GroupsView.ADD:
      return (
        <GroupAction
          iModelId={iModelId}
          mappingId={mapping.id ?? ""}
          goBack={async () => {
            setGroupsView(GroupsView.GROUPS);
            await refresh();
          }}
          resetView={resetView}
        />
      );
    case GroupsView.MODIFYING:
      return selectedGroup ? (
        <GroupAction
          iModelId={iModelId}
          mappingId={mapping.id ?? ""}
          group={selectedGroup}
          goBack={async () => {
            setGroupsView(GroupsView.GROUPS);
            await refresh();
          }}
          resetView={resetView}
        />
      ) : null;
    case GroupsView.PROPERTIES:
      return selectedGroup ? (
        <PropertyMenu
          iModelId={iModelId}
          mappingId={mapping.id ?? ""}
          group={selectedGroup}
          goBack={propertyMenuGoBack}
        />
      ) : null;
    default:
      return (
        <>
          <WidgetHeader
            title={mapping.mappingName ?? ""}
            disabled={isLoading || isLoadingQuery}
            returnFn={async () => {
              clearEmphasizedOverriddenElements();
              await goBack();
            }}
          />
          <Surface className="groups-container">
            <div className="toolbar">
              <Button
                startIcon={
                  isLoadingQuery ? (
                    <ProgressRadial size="small" indeterminate />
                  ) : (
                    <SvgAdd />
                  )
                }
                styleType="high-visibility"
                disabled={isLoadingQuery}
                onClick={addGroup}
              >
                {isLoadingQuery ? "Loading Group(s)" : "Add Group"}
              </Button>
              <ButtonGroup className="toolbar-buttons">
                <ToggleSwitch
                  label="Color by Group"
                  labelPosition="left"
                  className="group-view-icon toggle"
                  disabled={isLoadingQuery}
                  checked={showGroupColor}
                  onChange={toggleGroupColor}
                ></ToggleSwitch>
                <IconButton
                  disabled={isLoadingQuery}
                  styleType="borderless"
                  className="group-view-icon"
                >
                  <SvgVisibilityShow onClick={showAll}></SvgVisibilityShow>
                </IconButton>
                <IconButton
                  disabled={isLoadingQuery}
                  styleType="borderless"
                  className="group-view-icon"
                >
                  <SvgVisibilityHide onClick={hideAll}></SvgVisibilityHide>
                </IconButton>
              </ButtonGroup>
            </div>
            {isLoading ? (
              <LoadingOverlay />
            ) : groups.length === 0 ? (
              <EmptyMessage message="No Groups available." />
            ) : (
              <div className="group-list">
                {groups.map((g) => (
                  <GroupTile
                    key={g.id}
                    title={g.groupName ? g.groupName : "Untitled"}
                    subText={g.description}
                    actionGroup={
                      <div className="actions">
                        <IconButton
                          disabled={isLoadingQuery}
                          styleType="borderless"
                          className="group-view-icon"
                        >
                          {g.id && hiddenGroupsIds.includes(g.id) ? (
                            <SvgVisibilityHide
                              onClick={async () => {
                                await showGroup(g);
                                setHiddenGroupsIds(
                                  hiddenGroupsIds.filter((id) => g.id !== id),
                                );
                              }}
                            ></SvgVisibilityHide>
                          ) : (
                            <SvgVisibilityShow
                              onClick={async () => {
                                await hideGroups([g]);
                                setHiddenGroupsIds(
                                  hiddenGroupsIds.concat(g.id ? [g.id] : []),
                                );
                              }}
                            ></SvgVisibilityShow>
                          )}
                        </IconButton>
                        <DropdownMenu
                          disabled={isLoadingQuery}
                          menuItems={(close: () => void) => [
                            <MenuItem
                              key={0}
                              onClick={async () => onModify(g)}
                              icon={<SvgEdit />}
                            >
                              Modify
                            </MenuItem>,
                            <MenuItem
                              key={1}
                              onClick={async () => openProperties(g)}
                              icon={<SvgList />}
                            >
                              Properties
                            </MenuItem>,
                            <MenuItem
                              key={2}
                              onClick={() => {
                                setSelectedGroup(g);
                                setShowDeleteModal(true);
                                close();
                              }}
                              icon={<SvgDelete />}
                            >
                              Remove
                            </MenuItem>,
                          ]}
                        >
                          <IconButton
                            disabled={isLoadingQuery}
                            styleType="borderless"
                          >
                            <SvgMore
                              style={{
                                width: "16px",
                                height: "16px",
                              }}
                            />
                          </IconButton>
                        </DropdownMenu>
                      </div>
                    }
                    onClickTitle={
                      isLoadingQuery ? undefined : async () => openProperties(g)
                    }
                  />
                ))}
              </div>
            )}
          </Surface>
          <DeleteModal
            entityName={selectedGroup?.groupName ?? ""}
            show={showDeleteModal}
            setShow={setShowDeleteModal}
            onDelete={async () => {
              const reportingClientApi = getReportingClient(apiContext.prefix);
              await reportingClientApi.deleteGroup(
                apiContext.accessToken,
                iModelId,
                mapping.id ?? "",
                selectedGroup?.id ?? "",
              );
            }}
            refresh={refresh}
          />
        </>
      );
  }
};<|MERGE_RESOLUTION|>--- conflicted
+++ resolved
@@ -49,17 +49,7 @@
   overrideElementsById,
   zoomToElements,
 } from "./viewerUtils";
-<<<<<<< HEAD
-import {
-  EmptyMessage,
-  fetchIdsFromQuery,
-  handleError,
-  LoadingOverlay,
-  WidgetHeader,
-} from "./utils";
-=======
-import { fetchIdsFromQuery, getReportingClient, handleError, WidgetHeader } from "./utils";
->>>>>>> 0a79278d
+import { fetchIdsFromQuery, getReportingClient, handleError, WidgetHeader, EmptyMessage, } from "./utils";
 import GroupAction from "./GroupAction";
 import type { Group, Mapping } from "@itwin/insights-client";
 import type { Api } from "./GroupingMapping";
@@ -92,17 +82,8 @@
 ): Promise<Group[] | undefined> => {
   try {
     setIsLoading(true);
-<<<<<<< HEAD
-    const reportingClientApi = new ReportingClient(apiContext.prefix);
-    const groups = await reportingClientApi.getGroups(
-      apiContext.accessToken,
-      iModelId,
-      mappingId,
-    );
-=======
     const reportingClientApi = getReportingClient(apiContext.prefix);
     const groups = await reportingClientApi.getGroups(apiContext.accessToken, iModelId, mappingId);
->>>>>>> 0a79278d
     setGroups(groups);
     return groups;
   } catch (error: any) {
