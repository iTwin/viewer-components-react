/*---------------------------------------------------------------------------------------------
 * Copyright (c) Bentley Systems, Incorporated. All rights reserved.
 * See LICENSE.md in the project root for license terms and full copyright notice.
 *--------------------------------------------------------------------------------------------*/

<<<<<<< HEAD
import "./TreeWidgetUiItemsProvider.css";
=======
import "./TreeWidgetUiItemsProvider.scss";

>>>>>>> 1f783ae7
import { useRef } from "react";
import { ErrorBoundary } from "react-error-boundary";
import { StagePanelLocation, StagePanelSection, useTransientState } from "@itwin/appui-react";
import { Icon } from "@stratakit/foundations";
import hierarchyTreeSvg from "@stratakit/icons/hierarchy-tree.svg";
import { TreeWidget } from "../TreeWidget.js";
import { ErrorState } from "./tree-header/ErrorState.js";
import { TreeWidgetComponentImpl } from "./TreeWidgetComponentImpl.js";

import type { Ref } from "react";
<<<<<<< HEAD
import type { Widget } from "@itwin/appui-react";
import type { TreeDefinition } from "./TreeWidgetComponentImpl.js";
=======
import type { FallbackProps } from "react-error-boundary";
import type { Widget } from "@itwin/appui-react";
import type { SelectableTreeDefinition, SelectableTreeProps } from "./SelectableTree.js";

>>>>>>> 1f783ae7
/**
 * Props for `createWidget`.
 * @public
 */
interface TreeWidgetProps {
  /**
   * Trees to show in the widget.
   * @see ModelsTreeComponent
   * @see CategoriesTreeComponent
   * @see ExternalSourcesTreeComponent
   * @see IModelContentTreeComponent
   */
  trees: TreeDefinition[];
  /** Callback that is invoked when performance of tracked feature is measured. */
  onPerformanceMeasured?: (feature: string, elapsedTime: number) => void;
  /** Callback that is invoked when a tracked feature is used. */
  onFeatureUsed?: (feature: string) => void;
}

/**
 * Creates a tree widget definition that should be returned from `UiItemsProvider.getWidgets()`.
 * @public
 */
export function createTreeWidget(props: TreeWidgetProps): Widget {
  return {
    id: "tree-widget-react:trees",
    label: TreeWidget.translate("widget.label"),
    icon: <Icon href={hierarchyTreeSvg} />,
    layouts: {
      standard: {
        section: StagePanelSection.Start,
        location: StagePanelLocation.Right,
      },
    },
    content: <TreeWidgetComponent trees={props.trees} onPerformanceMeasured={props.onPerformanceMeasured} onFeatureUsed={props.onFeatureUsed} />,
  };
}

/**
 * Tree widget component which allows selecting which tree to render.
 * @public
 */
export function TreeWidgetComponent(props: TreeWidgetProps) {
  const ref = useTreeWidgetTransientState();
  return (
    <div ref={ref} className="tree-widget">
      <ErrorBoundary FallbackComponent={ErrorState}>
        <TreeWidgetComponentImpl {...props} />
      </ErrorBoundary>
    </div>
  );
}

function useTreeWidgetTransientState() {
  const { ref, persist, restore } = useTreeStorage();
  useTransientState(persist, restore);
  return ref;
}

interface UseTreeStorageResult {
  ref: Ref<HTMLDivElement>;
  persist: () => void;
  restore: () => void;
}

function useTreeStorage(): UseTreeStorageResult {
  const ref = useRef<HTMLDivElement>(null);
  const scrollTop = useRef<number | undefined>();

  const getContainer = () => {
    return ref.current?.querySelector("#tw-tree-renderer");
  };

  const persist = () => {
    const container = getContainer();
    scrollTop.current = container?.scrollTop;
  };

  const restore = () => {
    setTimeout(() => {
      const container = getContainer();
      if (container && scrollTop.current) {
        container.scrollTop = scrollTop.current;
      }
    });
  };

  return { ref, persist, restore };
}<|MERGE_RESOLUTION|>--- conflicted
+++ resolved
@@ -3,12 +3,8 @@
  * See LICENSE.md in the project root for license terms and full copyright notice.
  *--------------------------------------------------------------------------------------------*/
 
-<<<<<<< HEAD
 import "./TreeWidgetUiItemsProvider.css";
-=======
-import "./TreeWidgetUiItemsProvider.scss";
 
->>>>>>> 1f783ae7
 import { useRef } from "react";
 import { ErrorBoundary } from "react-error-boundary";
 import { StagePanelLocation, StagePanelSection, useTransientState } from "@itwin/appui-react";
@@ -19,15 +15,9 @@
 import { TreeWidgetComponentImpl } from "./TreeWidgetComponentImpl.js";
 
 import type { Ref } from "react";
-<<<<<<< HEAD
 import type { Widget } from "@itwin/appui-react";
 import type { TreeDefinition } from "./TreeWidgetComponentImpl.js";
-=======
-import type { FallbackProps } from "react-error-boundary";
-import type { Widget } from "@itwin/appui-react";
-import type { SelectableTreeDefinition, SelectableTreeProps } from "./SelectableTree.js";
 
->>>>>>> 1f783ae7
 /**
  * Props for `createWidget`.
  * @public
