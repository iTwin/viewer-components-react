/*---------------------------------------------------------------------------------------------
* Copyright (c) Bentley Systems, Incorporated. All rights reserved.
* See LICENSE.md in the project root for license terms and full copyright notice.
*--------------------------------------------------------------------------------------------*/
@import "~@itwin/core-react/lib/cjs/core-react/index";

.map-manager-sublayer-tree {
  height: 100%;
  width: 100%;
  display: flex;
  flex-direction: column;

  .core-tree-node {
    >.contents {
      padding-left: 31px;

      >.core-image-checkbox {
        top: 5px;
      }
    }
  }

  .core-image-checkbox {
    position: absolute;
    left: 5px;
    padding: 0;
    margin: -2px 0px 0px 5px;
  }
}

.map-manager-sublayer-tree-toolbar {
  display: flex;
  flex-direction: row;
  margin: 0 4px 6px 0;

  .tree-toolbar-action-buttons {
    display: flex;
    flex-direction: row;
    flex-wrap: nowrap;

    button {
      height: 32px;
      width: 32px;
      background-color: transparent;
      color: var(--buic-foreground-body);
      border: 1px solid var(--buic-background-toolbutton-stroke);

      &:hover {
        color: var(--buic-accessory-primary-tint);
      }

      &:focus {
<<<<<<< HEAD
        box-shadow: $buic-focus-boxshadow 0px 0px 0px 2px;
=======
        box-shadow: rgba(var(--iui-color-border-accent), var(--iui-opacity-4)) 0px 0px 0px 2px;
>>>>>>> eb6d4219
        outline: none;
      }
    }
  }

  .tree-toolbar-searchbox {
    margin-left: 6px;
    width: 100%;
    ;
  }
}

.map-manager-sublayer-tree-content {
  flex-grow: 1;
  width: "100%";
  height: "100%";
  overflow: "hidden"
}<|MERGE_RESOLUTION|>--- conflicted
+++ resolved
@@ -50,11 +50,7 @@
       }
 
       &:focus {
-<<<<<<< HEAD
-        box-shadow: $buic-focus-boxshadow 0px 0px 0px 2px;
-=======
         box-shadow: rgba(var(--iui-color-border-accent), var(--iui-opacity-4)) 0px 0px 0px 2px;
->>>>>>> eb6d4219
         outline: none;
       }
     }
