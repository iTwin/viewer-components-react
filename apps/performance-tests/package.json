{
  "name": "vcr-performance-tests",
  "version": "0.0.0",
  "private": true,
  "type": "module",
  "scripts": {
    "benchmark:tree-widget": "cross-env NODE_OPTIONS=\"--import ../../node-hooks/ignore-styles/register.cjs\" npm run test:tree-widget -- -O BENCHMARK_OUTPUT_PATH=./tree-widget-benchmark.json",
    "build": "npm run link:deps && tsc",
    "clean": "rimraf lib temp",
    "docs": "betools extract --fileExt=ts --extractFrom=./src --recursive --out=./build/docs/extract",
    "lint": "eslint \"./src/**/*.ts\"",
    "test": "cross-env NODE_OPTIONS=\"--import ../../node-hooks/ignore-styles/register.cjs\" mocha --enable-source-maps --config ./.mocharc.json ./lib/**/*.test.js",
    "test:tree-widget": "cross-env NODE_OPTIONS=\"--import ../../node-hooks/ignore-styles/register.cjs\" mocha --enable-source-maps --config ./.mocharc.json ./lib/tree-widget/*.test.js",
    "test:recreate": "cross-env RECREATE=true npm run test",
    "link:deps": "node ./scripts/linkWorkspaceDeps.cjs"
  },
  "devDependencies": {
    "@itwin/appui-react": "^5.10.0",
    "@itwin/build-tools": "^5.0.0",
    "@itwin/core-backend": "^5.0.0",
    "@itwin/core-bentley": "^5.0.0",
    "@itwin/core-common": "^5.0.0",
    "@itwin/core-frontend": "^5.0.0",
    "@itwin/core-geometry": "^5.0.0",
    "@itwin/core-quantity": "^5.0.0",
    "@itwin/ecschema-metadata": "^5.0.0",
    "@itwin/ecschema-rpcinterface-common": "^5.0.0",
    "@itwin/ecschema-rpcinterface-impl": "^5.0.0",
    "@itwin/eslint-plugin": "^5.2.0",
    "@itwin/presentation-common": "^5.0.0",
    "@itwin/presentation-core-interop": "^1.3.3",
<<<<<<< HEAD
    "@itwin/presentation-hierarchies": "^1.6.0",
=======
    "@itwin/presentation-hierarchies": "^1.6.1",
>>>>>>> 716fac47
    "@itwin/presentation-testing": "^5.4.5",
    "@itwin/tree-widget-react": "workspace:*",
    "@itwin/presentation-shared": "^1.2.2",
    "@itwin/unified-selection": "^1.4.2",
    "@types/chai": "^5.2.1",
    "@types/mocha": "^10.0.10",
    "@types/node": "^22.15.3",
    "@types/jsdom": "^21.1.7",
    "as-table": "^1.0.55",
    "chai": "^5.2.0",
    "cross-env": "^7.0.3",
    "eslint": "^9.26.0",
    "eslint-config-prettier": "^9.1.0",
    "eslint-plugin-import": "^2.31.0",
    "eslint-plugin-unused-imports": "^4.1.4",
    "global-jsdom": "^26.0.0",
    "mocha": "^11.2.2",
    "jsdom": "^26.1.0",
    "test-utilities": "workspace:*",
    "rimraf": "^6.0.1",
    "rxjs": "^7.8.2",
    "typescript": "~5.6.0",
    "typescript-eslint": "^8.32.0"
  }
}<|MERGE_RESOLUTION|>--- conflicted
+++ resolved
@@ -29,11 +29,7 @@
     "@itwin/eslint-plugin": "^5.2.0",
     "@itwin/presentation-common": "^5.0.0",
     "@itwin/presentation-core-interop": "^1.3.3",
-<<<<<<< HEAD
-    "@itwin/presentation-hierarchies": "^1.6.0",
-=======
     "@itwin/presentation-hierarchies": "^1.6.1",
->>>>>>> 716fac47
     "@itwin/presentation-testing": "^5.4.5",
     "@itwin/tree-widget-react": "workspace:*",
     "@itwin/presentation-shared": "^1.2.2",
