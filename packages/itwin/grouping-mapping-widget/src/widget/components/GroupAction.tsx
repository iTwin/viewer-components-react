/*---------------------------------------------------------------------------------------------
* Copyright (c) Bentley Systems, Incorporated. All rights reserved.
* See LICENSE.md in the project root for license terms and full copyright notice.
*--------------------------------------------------------------------------------------------*/
<<<<<<< HEAD
import type {
  ISelectionProvider,
  SelectionChangeEventArgs,
} from "@itwin/presentation-frontend";
import { Presentation } from "@itwin/presentation-frontend";
=======
>>>>>>> 9e8db8a1
import type {
  SelectOption,
} from "@itwin/itwinui-react";
import {
  Button,
  toaster,
} from "@itwin/itwinui-react";
import React, { useCallback, useEffect, useMemo, useState } from "react";
import {
  handleError,
  LoadingSpinner,
} from "./utils";
import "./GroupAction.scss";
import useValidator from "../hooks/useValidator";
import { useGroupingMappingApiConfig } from "./context/GroupingApiConfigContext";
import { useMappingClient } from "./context/MappingClientContext";
import { useGroupingMappingCustomUI } from "./context/GroupingMappingCustomUIContext";
import type { GroupingCustomUI } from "./customUI/GroupingMappingCustomUI";
import { GroupingMappingCustomUIType } from "./customUI/GroupingMappingCustomUI";
import type { Group } from "@itwin/insights-client";
import { QueryBuilderStep } from "./QueryBuilderStep";
import { GroupDetailsStep } from "./GroupDetailsStep";
import { QueryBuilderActionPanel } from "./QueryBuilderActionPanel";
import { GroupDetailsActionPanel } from "./GroupDetailsActionPanel";
import { useVisualization } from "../hooks/useVisualization";
import { useActiveIModelConnection } from "@itwin/appui-react";

const defaultDisplayStrings = {
  groupDetails: "Group Details",
  groupBy: "Group By",
};

enum GroupActionStep {
  QueryBuilder,
  GroupDetails,
}

export interface GroupActionProps {
  mappingId: string;
  shouldVisualize: boolean;
  group?: Group;
  queryGenerationType: string;
  onSaveSuccess: () => void;
  onClickCancel?: () => void;
  displayStrings?: Partial<typeof defaultDisplayStrings>;
}

export const GroupAction = (props: GroupActionProps) => {
<<<<<<< HEAD
  const { showGroupColor, groups, hiddenGroupsIds, hilitedElementsQueryCache } = useGroupHilitedElementsContext();
  const { getAccessToken, iModelId, iModelConnection } = useGroupingMappingApiConfig();
  if (!iModelConnection) {
    throw new Error("This component requires an active iModelConnection.");
  }
=======
  const iModelConnection = useActiveIModelConnection();
  if (!iModelConnection) {
    throw new Error("This component requires an active iModelConnection.");
  }
  const { getAccessToken, iModelId } = useGroupingMappingApiConfig();
>>>>>>> 9e8db8a1
  const mappingClient = useMappingClient();
  const groupUIs: GroupingCustomUI[] = useGroupingMappingCustomUI().customUIs
    .filter((p) => p.type === GroupingMappingCustomUIType.Grouping) as GroupingCustomUI[];
  const [details, setDetails] = useState({
    groupName: props.group?.groupName ?? "",
    description: props.group?.description ?? "",
  });
  const [query, setQuery] = useState<string>("");
  const [queryRowCount, setQueryRowCount] = useState<number>(0);

  const [validator, setShowValidationMessage] = useValidator();
  const [isLoading, setIsLoading] = useState<boolean>(false);

  const [queryGenerationType, setQueryGenerationType] = useState(
    props.queryGenerationType,
  );
  const {
    isRendering,
    setIsRendering,
    simpleSelectionQuery,
    setSimpleSelectionQuery,
    clearPresentationSelection,
    resetView,
  } = useVisualization(
    props.shouldVisualize,
    iModelConnection,
    query,
    queryGenerationType
  );
  const isUpdating = isLoading || isRendering;
  const [currentStep, setCurrentStep] = React.useState(GroupActionStep.QueryBuilder);

  const displayStrings = React.useMemo(
    () => ({ ...defaultDisplayStrings, ...props.displayStrings }),
    [props.displayStrings]
  );

  useEffect(() => setQueryGenerationType(props.queryGenerationType), [props.queryGenerationType]);

  useEffect(() => {
    const fetchQueryRowCount = async () => {
      try {
        if (!query || query === "") {
          setQueryRowCount(0);
          return;
        }
        setIsLoading(true);
        const result = await iModelConnection.queryRowCount(query);
        setQueryRowCount(result);
      } catch {
        toaster.negative("Query failed to resolve.");
      } finally {
        setIsLoading(false);
      }
    };

    void fetchQueryRowCount();
  }, [iModelConnection, query, setIsRendering]);

  const isBlockingActions = !(
    details.groupName &&
    (query || simpleSelectionQuery) &&
    !isRendering &&
    !isLoading
  );

  const getOptions = useMemo(
    (): SelectOption<string>[] =>
      groupUIs.map((ui) => ({
        label: ui.displayLabel,
        value: ui.name,
        icon: ui.icon,
      })),
    [groupUIs]
  );

  const onChange = useCallback(
    async (value: string) => {
      setQueryGenerationType(value);
      clearPresentationSelection();
      setQuery("");
      setSimpleSelectionQuery("");
      await resetView();
    },
    [clearPresentationSelection, resetView, setSimpleSelectionQuery]
  );

  const save = useCallback(async () => {
    if (!validator.allValid()) {
      setShowValidationMessage(true);
      return;
    }
    try {
      setIsLoading(true);
      const currentQuery = query || simpleSelectionQuery;

      const accessToken = await getAccessToken();

      props.group
        ? await mappingClient.updateGroup(
          accessToken,
          iModelId,
          props.mappingId,
          props.group.id ?? "",
          { ...details, query: currentQuery },
        )
        : await mappingClient.createGroup(
          accessToken,
          iModelId,
          props.mappingId,
          {
            ...details,
            query: currentQuery,
          },
        );
      clearPresentationSelection();
      setDetails({
        groupName: props.group?.groupName ?? "",
        description: props.group?.description ?? "",
      });
      setCurrentStep(GroupActionStep.QueryBuilder);
      setShowValidationMessage(false);
      props.onSaveSuccess();
    } catch (error: any) {
      handleError(error.status);
    } finally {
      setIsLoading(false);
    }
  }, [validator, setShowValidationMessage, query, simpleSelectionQuery, getAccessToken, props, mappingClient, iModelId, details, clearPresentationSelection]);

  const isQueryBuilderStep = currentStep === GroupActionStep.QueryBuilder;
  const isGroupDetailsStep = currentStep === GroupActionStep.GroupDetails;
  return (
    <>
      <div className="gmw-group-add-modify-container">
        <QueryBuilderStep
          queryRowCount={queryRowCount}
          isHidden={!isQueryBuilderStep}
          queryGenerationType={queryGenerationType}
          groupUIs={groupUIs}
          isUpdating={isUpdating}
          resetView={resetView}
          setQuery={setQuery}
          onChange={onChange}
          getOptions={getOptions}
          displayStrings={{ ...displayStrings }}
          group={props.group}
        />
        {isGroupDetailsStep && <GroupDetailsStep
          details={details}
          setDetails={setDetails}
          validator={validator}
          displayStrings={{ ...displayStrings }}
        />}
      </div>
      <div className='gmw-action-panel'>
        {isLoading &&
          <LoadingSpinner />
        }
        {isQueryBuilderStep && (
          <QueryBuilderActionPanel onClickNext={() => setCurrentStep(GroupActionStep.GroupDetails)} />
        )}
        {isGroupDetailsStep && (
          <GroupDetailsActionPanel
            isSaveDisabled={isBlockingActions}
            onClickSave={save}
            onClickBack={() => setCurrentStep(GroupActionStep.QueryBuilder)}
          />
        )}
        {props.onClickCancel && <Button
          type='button'
          id='cancel'
          onClick={() => {
            clearPresentationSelection();
            props.onClickCancel && props.onClickCancel();
          }}
        >
          Cancel
        </Button>}
      </div>
    </>
  );
};<|MERGE_RESOLUTION|>--- conflicted
+++ resolved
@@ -2,14 +2,6 @@
 * Copyright (c) Bentley Systems, Incorporated. All rights reserved.
 * See LICENSE.md in the project root for license terms and full copyright notice.
 *--------------------------------------------------------------------------------------------*/
-<<<<<<< HEAD
-import type {
-  ISelectionProvider,
-  SelectionChangeEventArgs,
-} from "@itwin/presentation-frontend";
-import { Presentation } from "@itwin/presentation-frontend";
-=======
->>>>>>> 9e8db8a1
 import type {
   SelectOption,
 } from "@itwin/itwinui-react";
@@ -35,7 +27,6 @@
 import { QueryBuilderActionPanel } from "./QueryBuilderActionPanel";
 import { GroupDetailsActionPanel } from "./GroupDetailsActionPanel";
 import { useVisualization } from "../hooks/useVisualization";
-import { useActiveIModelConnection } from "@itwin/appui-react";
 
 const defaultDisplayStrings = {
   groupDetails: "Group Details",
@@ -58,19 +49,10 @@
 }
 
 export const GroupAction = (props: GroupActionProps) => {
-<<<<<<< HEAD
-  const { showGroupColor, groups, hiddenGroupsIds, hilitedElementsQueryCache } = useGroupHilitedElementsContext();
   const { getAccessToken, iModelId, iModelConnection } = useGroupingMappingApiConfig();
   if (!iModelConnection) {
     throw new Error("This component requires an active iModelConnection.");
   }
-=======
-  const iModelConnection = useActiveIModelConnection();
-  if (!iModelConnection) {
-    throw new Error("This component requires an active iModelConnection.");
-  }
-  const { getAccessToken, iModelId } = useGroupingMappingApiConfig();
->>>>>>> 9e8db8a1
   const mappingClient = useMappingClient();
   const groupUIs: GroupingCustomUI[] = useGroupingMappingCustomUI().customUIs
     .filter((p) => p.type === GroupingMappingCustomUIType.Grouping) as GroupingCustomUI[];
