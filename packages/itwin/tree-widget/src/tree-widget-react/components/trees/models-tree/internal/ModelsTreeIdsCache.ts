--- conflicted
+++ resolved
@@ -232,14 +232,10 @@
         const subjectInfos = await this.getSubjectInfos();
         const result = new Array<InstanceKey>();
         let currParentId: Id64String | undefined = targetSubjectId;
-<<<<<<< HEAD
-        while (currParentId && currParentId !== IModel.rootSubjectId) {
-=======
         while (currParentId) {
           if (this._hierarchyConfig.hideRootSubject && currParentId === IModel.rootSubjectId) {
             break;
           }
->>>>>>> 3a3108e1
           const parentInfo = subjectInfos.get(currParentId);
           if (!parentInfo?.hideInHierarchy) {
             result.push({ className: "BisCore.Subject", id: currParentId });
