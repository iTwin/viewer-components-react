--- conflicted
+++ resolved
@@ -4,16 +4,10 @@
  *--------------------------------------------------------------------------------------------*/
 
 import { useCallback, useMemo, useState } from "react";
-<<<<<<< HEAD
+import { assert } from "@itwin/core-bentley";
 import { Text } from "@itwin/itwinui-react/bricks";
-import { HierarchyNodeIdentifier } from "@itwin/presentation-hierarchies";
-=======
-import { assert } from "@itwin/core-bentley";
-import { SvgLayers } from "@itwin/itwinui-icons-react";
-import { Text } from "@itwin/itwinui-react";
 import { createECSqlQueryExecutor } from "@itwin/presentation-core-interop";
 import { HierarchyFilteringPath, HierarchyNodeIdentifier } from "@itwin/presentation-hierarchies";
->>>>>>> cfbf4d06
 import { TreeWidget } from "../../../TreeWidget.js";
 import { EmptyTreeContent } from "../common/components/EmptyTreeContent.js";
 import { FilterLimitExceededError } from "../common/TreeErrors.js";
@@ -23,12 +17,8 @@
 import { CategoriesVisibilityHandler } from "./internal/CategoriesVisibilityHandler.js";
 import { DEFINITION_CONTAINER_CLASS, SUB_CATEGORY_CLASS } from "./internal/ClassNameDefinitions.js";
 
-<<<<<<< HEAD
 import type { ReactNode } from "react";
-=======
 import type { Id64String } from "@itwin/core-bentley";
-import type { ReactElement } from "react";
->>>>>>> cfbf4d06
 import type { HierarchyNode } from "@itwin/presentation-hierarchies";
 import type { VisibilityTreeProps } from "../common/components/VisibilityTree.js";
 import type { Viewport } from "@itwin/core-frontend";
@@ -202,59 +192,25 @@
   return <EmptyTreeContent icon={categoryIcon} />;
 }
 
-<<<<<<< HEAD
 const categoryIcon = new URL("@itwin/itwinui-icons/bis-category-3d.svg", import.meta.url).href;
-function getIcon() {
-  return categoryIcon;
-=======
-function SvgLayersIsolate() {
-  return (
-    <svg xmlns="http://www.w3.org/2000/svg" viewBox="0 0 16 16">
-      <g>
-        <path d="M13,3.4938L6.5,0L0,3.4938l6.5,3.4938L13,3.4938z" />
-        <polygon points="6.5,8.21 7,7.94 7,9.24 6.5,9.51 0,6.01 1.22,5.36  " />
-        <polygon points="13,6.01 11.16,7 8.74,7 11.78,5.36  " />
-        <polygon points="7,10.37 7,11.67 6.5,11.94 0,8.45 1.22,7.8 6.5,10.64  " />
-      </g>
-      <g transform="translate(-1-1)">
-        <path d="M9,13.5714h3.4286V17H9V13.5714z" />
-        <path d="M9,9v3.4286h3.4286V9H9z M11.8571,11.8571H9.5714V9.5714h2.2857V11.8571z" />
-        <path d="M13.5714,9v3.4286H17V9H13.5714 M16.4286,11.8571h-2.2857V9.5714h2.2857V11.8571" />
-        <path d="M13.5714,13.5714V17H17v-3.4286H13.5714z M16.4286,16.4286h-2.2857v-2.2857h2.2857V16.4286z" />
-      </g>
-    </svg>
-  );
-}
-
-function SvgBisDefinitionContainer() {
-  return (
-    <svg xmlns="http://www.w3.org/2000/svg" style={{ color: "#7d7d7d" }} viewBox="0 0 16 16">
-      <path
-        fill="currentColor"
-        fillRule="evenodd"
-        d="M7.748 1.726a.5.5 0 0 1 .504 0L13.008 4.5 8 7.421l-5.008-2.92 4.756-2.775ZM2.5 5.37v2.342l2 1.166V6.537l-2-1.166Zm3 1.75v2.342l2 1.167V8.287l-2-1.166Zm3 1.166v2.342l2-1.166V7.12l-2 1.166Zm3-1.75V8.88l2-1.166V5.37l-2 1.166Zm0 3.5 2-1.166v2.055a.5.5 0 0 1-.248.432L11.5 12.379v-2.342Zm-3 1.75 2-1.167v2.343l-2 1.167v-2.343Zm-3-1.167 2 1.167v2.342l-2-1.166V10.62Zm-3-1.75 2 1.167v2.342l-1.752-1.021a.5.5 0 0 1-.248-.432V8.87ZM8.756.863a1.5 1.5 0 0 0-1.512 0l-5 2.917A1.5 1.5 0 0 0 1.5 5.074v5.852a1.5 1.5 0 0 0 .744 1.295l5 2.917a1.5 1.5 0 0 0 1.512 0l5-2.917a1.5 1.5 0 0 0 .744-1.295V5.074a1.5 1.5 0 0 0-.744-1.295l-5-2.917Z"
-        clipRule="evenodd"
-      />
-    </svg>
-  );
-}
-
-function getIcon(node: PresentationHierarchyNode): ReactElement | undefined {
+const subcategoryIcon = new URL("@itwin/itwinui-icons/bis-category-subcategory.svg", import.meta.url).href;
+const definitionContainerIcon = new URL("@itwin/itwinui-icons/bis-definitions-container.svg", import.meta.url).href;
+
+function getIcon(node: PresentationHierarchyNode): string | undefined {
   if (node.extendedData?.imageId === undefined) {
     return undefined;
   }
 
   switch (node.extendedData.imageId) {
     case "icon-layers":
-      return <SvgLayers />;
+      return categoryIcon;
     case "icon-layers-isolate":
-      return <SvgLayersIsolate />;
+      return subcategoryIcon;
     case "icon-definition-container":
-      return <SvgBisDefinitionContainer />;
+      return definitionContainerIcon;
   }
 
   return undefined;
->>>>>>> cfbf4d06
 }
 
 function getSublabel(node: PresentationHierarchyNode) {
