--- conflicted
+++ resolved
@@ -110,12 +110,7 @@
     showSubLayers: true,
     isOverlay,
     layerIndex,
-<<<<<<< HEAD
-    // provider: IModelApp.mapLayerFormatRegistry.createImageryProvider(settings),
-    provider: IModelApp.viewManager.selectedView?.getMapLayerImageryProvider({index: layerIndex, isOverlay}),
-=======
     provider: IModelApp.viewManager.selectedView?.getMapLayerImageryProvider({ index: layerIndex, isOverlay }),
->>>>>>> 974c443e
     treeVisibility,
   };
 }
@@ -157,19 +152,11 @@
     const displayStyle = vp?.displayStyle;
     if (displayStyle && vp) {
       const indexInDisplayStyle = displayStyle ? displayStyle.findMapLayerIndexByNameAndSource(mapLayer.name, mapLayer.source, mapLayer.isOverlay) : -1;
-<<<<<<< HEAD
-      displayStyle.changeMapSubLayerProps({ visible: true }, -1, {index: indexInDisplayStyle, isOverlay: mapLayer.isOverlay});
-      const updatedMapLayer = displayStyle.mapLayerAtIndex({index: indexInDisplayStyle, isOverlay: mapLayer.isOverlay});
-      if (updatedMapLayer) {
-        if (updatedMapLayer instanceof ImageMapLayerSettings) {
-          const treeVisibility = vp.getMapLayerScaleRangeVisibility({index: indexInDisplayStyle, isOverlay: mapLayer.isOverlay});
-=======
       displayStyle.changeMapSubLayerProps({ visible: true }, -1, { index: indexInDisplayStyle, isOverlay: mapLayer.isOverlay });
       const updatedMapLayer = displayStyle.mapLayerAtIndex({ index: indexInDisplayStyle, isOverlay: mapLayer.isOverlay });
       if (updatedMapLayer) {
         if (updatedMapLayer instanceof ImageMapLayerSettings) {
           const treeVisibility = vp.getMapLayerScaleRangeVisibility({ index: indexInDisplayStyle, isOverlay: mapLayer.isOverlay });
->>>>>>> 974c443e
           setMapLayer(getStyleMapLayerSettings(updatedMapLayer, mapLayer.isOverlay, indexInDisplayStyle, treeVisibility));
         }
 
@@ -182,17 +169,10 @@
     const displayStyle = vp?.displayStyle;
     if (displayStyle && vp) {
       const indexInDisplayStyle = displayStyle ? displayStyle.findMapLayerIndexByNameAndSource(mapLayer.name, mapLayer.source, mapLayer.isOverlay) : -1;
-<<<<<<< HEAD
-      displayStyle.changeMapSubLayerProps({ visible: false }, -1, {index: indexInDisplayStyle, isOverlay: mapLayer.isOverlay});
-      const updatedMapLayer = displayStyle.mapLayerAtIndex({index: indexInDisplayStyle, isOverlay: mapLayer.isOverlay});
-      if (updatedMapLayer && updatedMapLayer instanceof ImageMapLayerSettings) {
-        const treeVisibility = vp.getMapLayerScaleRangeVisibility({index: indexInDisplayStyle, isOverlay: mapLayer.isOverlay});
-=======
       displayStyle.changeMapSubLayerProps({ visible: false }, -1, { index: indexInDisplayStyle, isOverlay: mapLayer.isOverlay });
       const updatedMapLayer = displayStyle.mapLayerAtIndex({ index: indexInDisplayStyle, isOverlay: mapLayer.isOverlay });
       if (updatedMapLayer && updatedMapLayer instanceof ImageMapLayerSettings) {
         const treeVisibility = vp.getMapLayerScaleRangeVisibility({ index: indexInDisplayStyle, isOverlay: mapLayer.isOverlay });
->>>>>>> 974c443e
         setMapLayer(getStyleMapLayerSettings(updatedMapLayer, mapLayer.isOverlay, indexInDisplayStyle, treeVisibility));
       }
     }
@@ -376,13 +356,8 @@
           // Update displaystyle state
           if (-1 !== indexInDisplayStyle && displayStyle) {
             if (prevVisibleLayer && prevVisibleLayer.id !== undefined)
-<<<<<<< HEAD
-              displayStyle.changeMapSubLayerProps({ visible: false }, prevVisibleLayer.id, {index: indexInDisplayStyle, isOverlay: this._mapLayer.isOverlay});
-            displayStyle.changeMapSubLayerProps({ visible: isSelected }, subLayerId, {index: indexInDisplayStyle, isOverlay: this._mapLayer.isOverlay});
-=======
               displayStyle.changeMapSubLayerProps({ visible: false }, prevVisibleLayer.id, { index: indexInDisplayStyle, isOverlay: this._mapLayer.isOverlay });
             displayStyle.changeMapSubLayerProps({ visible: isSelected }, subLayerId, { index: indexInDisplayStyle, isOverlay: this._mapLayer.isOverlay });
->>>>>>> 974c443e
           }
 
           // Cascade state
