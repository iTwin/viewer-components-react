--- conflicted
+++ resolved
@@ -99,17 +99,10 @@
         trees.push(...this._treeWidgetOptions.additionalTrees);
       }
 
-<<<<<<< HEAD
-      if(this._treeWidgetOptions?.defaultTreeId && trees.length !== 0){
-        // Adding the defaultTree to first index
-        const { defaultTreeId } = this._treeWidgetOptions;
-        const extractedDefaultTree = trees.filter((tree) => tree.id===defaultTreeId)[0];
-=======
       if (this._treeWidgetOptions?.defaultTreeId && trees.length !== 0) {
         // Adding the defaultTree to first index
         const { defaultTreeId } = this._treeWidgetOptions;
         const extractedDefaultTree = trees.filter((tree) => tree.id === defaultTreeId)[0];
->>>>>>> fe722532
         const index = trees.indexOf(extractedDefaultTree);
         trees.unshift(trees.splice(index, 1)[0]);
       }
