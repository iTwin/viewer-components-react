--- conflicted
+++ resolved
@@ -17,26 +17,18 @@
 import type { CustomCalculationType } from "./CustomCalculationTable";
 import "./CustomCalculationAction.scss";
 import { quantityTypesSelectionOptions } from "./GroupPropertyAction";
-<<<<<<< HEAD
 import { useFormulaValidation } from "../hooks/useFormulaValidation";
 import type { PropertyMap } from "../../formula/Types";
-=======
 import { ReportingClient } from "@itwin/insights-client";
 import { ApiContext } from "./GroupingMapping";
->>>>>>> 57d0c508
 
 interface CalculatedPropertyActionProps {
   iModelId: string;
   mappingId: string;
   groupId: string;
-<<<<<<< HEAD
   properties: PropertyMap;
-  customCalculation?: CustomCalculation;
+  customCalculation?: CustomCalculationType;
   returnFn: (modified: boolean) => Promise<void>;
-=======
-  customCalculation?: CustomCalculationType;
-  returnFn: () => Promise<void>;
->>>>>>> 57d0c508
 }
 
 const CustomCalculationAction = ({
