/*---------------------------------------------------------------------------------------------
 * Copyright (c) Bentley Systems, Incorporated. All rights reserved.
 * See LICENSE.md in the project root for license terms and full copyright notice.
 *--------------------------------------------------------------------------------------------*/

import {
  concat,
  concatAll,
  defaultIfEmpty,
  defer,
  EMPTY,
  filter,
  firstValueFrom,
  forkJoin,
  from,
  fromEventPattern,
  map,
  merge,
  mergeMap,
  of,
  reduce,
  shareReplay,
  startWith,
  Subject,
  take,
  takeUntil,
  tap,
} from "rxjs";
import { assert, Id64 } from "@itwin/core-bentley";
import { PerModelCategoryVisibility } from "@itwin/core-frontend";
import { HierarchyNode, HierarchyNodeKey } from "@itwin/presentation-hierarchies";
import { AlwaysAndNeverDrawnElementInfo } from "../../common/internal/AlwaysAndNeverDrawnElementInfo.js";
import { CLASS_NAME_GeometricElement3d } from "../../common/internal/ClassNameDefinitions.js";
import { toVoidPromise } from "../../common/internal/Rxjs.js";
import { createVisibilityStatus } from "../../common/internal/Tooltip.js";
import { getSetFromId64Arg, releaseMainThreadOnItemsCount, setDifference, setIntersection } from "../../common/internal/Utils.js";
import { createVisibilityChangeEventListener } from "../../common/internal/VisibilityChangeEventListener.js";
import {
  changeElementStateNoChildrenOperator,
  enableCategoryDisplay,
  getVisibilityFromAlwaysAndNeverDrawnElementsImpl,
  mergeVisibilityStatuses,
} from "../../common/internal/VisibilityUtils.js";
import { createVisibilityHandlerResult } from "../../common/UseHierarchyVisibility.js";
import { createFilteredTree } from "./FilteredTree.js";
import { ModelsTreeNode } from "./ModelsTreeNode.js";

import type { Observable, Subscription } from "rxjs";
import type { Id64Arg, Id64String } from "@itwin/core-bentley";
import type { Viewport } from "@itwin/core-frontend";
import type { GroupingHierarchyNode, HierarchyFilteringPath } from "@itwin/presentation-hierarchies";
import type { ECClassHierarchyInspector } from "@itwin/presentation-shared";
<<<<<<< HEAD
=======
import type { CategoryId, ModelId } from "../../common/internal/Types.js";
>>>>>>> dc6fe8dd
import type { IVisibilityChangeEventListener } from "../../common/internal/VisibilityChangeEventListener.js";
import type { GetVisibilityFromAlwaysAndNeverDrawnElementsProps } from "../../common/internal/VisibilityUtils.js";
import type { HierarchyVisibilityHandler, HierarchyVisibilityHandlerOverridableMethod, VisibilityStatus } from "../../common/UseHierarchyVisibility.js";
import type { FilteredTree } from "./FilteredTree.js";
import type { ModelsTreeIdsCache } from "./ModelsTreeIdsCache.js";

/** @beta */
interface GetFilteredNodeVisibilityProps {
  node: HierarchyNode;
}

/** @beta */
interface ChangeFilteredNodeVisibilityProps extends GetFilteredNodeVisibilityProps {
  on: boolean;
}

/**
 * Functionality of Models tree visibility handler that can be overridden.
 * Each callback is provided original implementation and reference to a `HierarchyVisibilityHandler`.
 * @beta
 */
export interface ModelsTreeVisibilityHandlerOverrides {
  getSubjectsVisibilityStatus?: HierarchyVisibilityHandlerOverridableMethod<(props: { subjectIds: Id64Arg }) => Promise<VisibilityStatus>>;
  getModelsVisibilityStatus?: HierarchyVisibilityHandlerOverridableMethod<(props: { modelIds: Id64Arg }) => Promise<VisibilityStatus>>;
  getCategoriesVisibilityStatus?: HierarchyVisibilityHandlerOverridableMethod<
    (props: { categoryIds: Id64Arg; modelId?: Id64String }) => Promise<VisibilityStatus>
  >;
  getElementGroupingNodeVisibilityStatus?: HierarchyVisibilityHandlerOverridableMethod<(props: { node: GroupingHierarchyNode }) => Promise<VisibilityStatus>>;
  getElementsVisibilityStatus?: HierarchyVisibilityHandlerOverridableMethod<
    (props: { categoryId: Id64String; modelId: Id64String; elementIds: Id64Arg }) => Promise<VisibilityStatus>
  >;

  changeSubjectsVisibilityStatus?: HierarchyVisibilityHandlerOverridableMethod<(props: { subjectIds: Id64Arg; on: boolean }) => Promise<void>>;
  changeModelsVisibilityStatus?: HierarchyVisibilityHandlerOverridableMethod<(props: { modelIds: Id64Arg; on: boolean }) => Promise<void>>;
  changeCategoriesVisibilityStatus?: HierarchyVisibilityHandlerOverridableMethod<
    (props: { categoryIds: Id64Arg; modelId?: Id64String; on: boolean }) => Promise<void>
  >;
  changeElementGroupingNodeVisibilityStatus?: HierarchyVisibilityHandlerOverridableMethod<
    (props: { node: GroupingHierarchyNode; on: boolean }) => Promise<void>
  >;
  changeElementsVisibilityStatus?: HierarchyVisibilityHandlerOverridableMethod<
    (props: { categoryId: Id64String; modelId: Id64String; elementIds: Id64Arg; on: boolean }) => Promise<void>
  >;
}

/**
 * Props for `createModelsTreeVisibilityHandler`.
 * @internal
 */
export interface ModelsTreeVisibilityHandlerProps {
  viewport: Viewport;
  idsCache: ModelsTreeIdsCache;
  imodelAccess: ECClassHierarchyInspector;
  overrides?: ModelsTreeVisibilityHandlerOverrides;
  filteredPaths?: HierarchyFilteringPath[];
}

/**
 * Creates an instance if `ModelsTreeVisibilityHandler`.
 * @internal
 */
export function createModelsTreeVisibilityHandler(props: ModelsTreeVisibilityHandlerProps): HierarchyVisibilityHandler & Disposable {
  return new ModelsTreeVisibilityHandlerImpl(props);
}

class ModelsTreeVisibilityHandlerImpl implements HierarchyVisibilityHandler {
  private readonly _eventListener: IVisibilityChangeEventListener;
  private readonly _alwaysAndNeverDrawnElements: AlwaysAndNeverDrawnElementInfo;
  private readonly _idsCache: ModelsTreeIdsCache;
  private _filteredTree: ReturnType<typeof createFilteredTree> | undefined;
  private _elementChangeQueue = new Subject<Observable<void>>();
  private _subscriptions: Subscription[] = [];
  private _changeRequest = new Subject<{ key: HierarchyNodeKey; depth: number }>();

  constructor(private readonly _props: ModelsTreeVisibilityHandlerProps) {
    this._eventListener = createVisibilityChangeEventListener({
      viewport: _props.viewport,
      listeners: {
        models: true,
        categories: true,
        elements: true,
      },
    });
    this._alwaysAndNeverDrawnElements = new AlwaysAndNeverDrawnElementInfo(_props.viewport, CLASS_NAME_GeometricElement3d);
    this._idsCache = this._props.idsCache;
    this._filteredTree = _props.filteredPaths
      ? createFilteredTree({ imodelAccess: this._props.imodelAccess, filteringPaths: _props.filteredPaths })
      : undefined;
    this._subscriptions.push(this._elementChangeQueue.pipe(concatAll()).subscribe());
  }

  public get onVisibilityChange() {
    return this._eventListener.onVisibilityChange;
  }

  public async getVisibilityStatus(node: HierarchyNode): Promise<VisibilityStatus> {
    return firstValueFrom(
      this.getVisibilityStatusObs(node).pipe(
        // unsubscribe from the observable if the change request for this node is received
        takeUntil(this._changeRequest.pipe(filter(({ key, depth }) => depth === node.parentKeys.length && HierarchyNodeKey.equals(node.key, key)))),
        // unsubscribe if visibility changes
        takeUntil(
          fromEventPattern(
            (handler) => {
              this._eventListener.onVisibilityChange.addListener(handler);
            },
            (handler) => {
              this._eventListener.onVisibilityChange.removeListener(handler);
            },
          ),
        ),
        defaultIfEmpty(createVisibilityStatus("hidden")),
      ),
    );
  }

  public async changeVisibility(node: HierarchyNode, shouldDisplay: boolean): Promise<void> {
    // notify about new change request
    this._changeRequest.next({ key: node.key, depth: node.parentKeys.length });

    const changeObservable = this.changeVisibilityObs(node, shouldDisplay).pipe(
      // unsubscribe from the observable if the change request for this node is received
      takeUntil(this._changeRequest.pipe(filter(({ key, depth }) => depth === node.parentKeys.length && HierarchyNodeKey.equals(node.key, key)))),
      tap({
        subscribe: () => {
          this._eventListener.suppressChangeEvents();
          this._alwaysAndNeverDrawnElements.suppressChangeEvents();
        },
        finalize: () => {
          this._eventListener.resumeChangeEvents();
          this._alwaysAndNeverDrawnElements.resumeChangeEvents();
        },
      }),
    );

    return toVoidPromise(changeObservable);
  }

  public dispose() {
    this[Symbol.dispose]();
  }

  public [Symbol.dispose]() {
    this._eventListener[Symbol.dispose]();
    this._alwaysAndNeverDrawnElements[Symbol.dispose]();
    this._subscriptions.forEach((x) => x.unsubscribe());
  }

  private getVisibilityStatusObs(node: HierarchyNode): Observable<VisibilityStatus> {
    if (node.filtering?.filteredChildrenIdentifierPaths?.length && !node.filtering.isFilterTarget) {
      return this.getFilteredNodeVisibility({ node });
    }

    if (HierarchyNode.isClassGroupingNode(node)) {
      const nodeInfo = this.getGroupingNodeInfo(node);
      const result = this.getGroupedElementsVisibilityStatus({
        categoryId: nodeInfo.categoryId,
        modelId: nodeInfo.modelId,
        elementIds: nodeInfo.elementIds,
      });
      return createVisibilityHandlerResult(this, { node }, result, this._props.overrides?.getElementGroupingNodeVisibilityStatus);
    }

    if (!HierarchyNode.isInstancesNode(node)) {
      return of(createVisibilityStatus("disabled"));
    }

    if (ModelsTreeNode.isSubjectNode(node)) {
      // note: subject nodes may be merged to represent multiple subject instances
      return this.getSubjectsVisibilityStatus({ subjectIds: node.key.instanceKeys.map((key) => key.id) });
    }

    if (ModelsTreeNode.isModelNode(node)) {
      return this.getModelsVisibilityStatus({ modelIds: node.key.instanceKeys.map(({ id }) => id) });
    }

    const modelId = ModelsTreeNode.getModelId(node);
    if (!modelId) {
      return of(createVisibilityStatus("disabled"));
    }

    if (ModelsTreeNode.isCategoryNode(node)) {
      return this.getCategoriesVisibilityStatus({
        categoryIds: node.key.instanceKeys.map(({ id }) => id),
        modelId,
      });
    }

    const categoryId = ModelsTreeNode.getCategoryId(node);
    if (!categoryId) {
      return of(createVisibilityStatus("disabled"));
    }

    return this.getElementsVisibilityStatus({
      elementIds: node.key.instanceKeys.map(({ id }) => id),
      modelId,
      categoryId,
    });
  }

  private getFilteredNodeVisibility(props: GetFilteredNodeVisibilityProps) {
    return from(this.getFilteredTreeTargets(props)).pipe(
      mergeMap(({ targets }) => {
        if (!targets) {
          return EMPTY;
        }
        const { subjectIds, modelIds, categories, elements } = targets;
        const observables = new Array<Observable<VisibilityStatus>>();
<<<<<<< HEAD
        if (subjectIds?.size) {
          observables.push(this.getSubjectsVisibilityStatus({ subjectIds }));
        }

        if (modelIds?.size) {
          observables.push(this.getModelsVisibilityStatus({ modelIds }));
=======
        if (subjects?.size) {
          observables.push(this.getSubjectsVisibilityStatus({ subjectIds: subjects }));
        }

        if (models?.size) {
          observables.push(this.getModelsVisibilityStatus({ modelIds: models }));
>>>>>>> dc6fe8dd
        }

        if (categories?.length) {
          observables.push(
            from(categories).pipe(
<<<<<<< HEAD
              mergeMap(({ modelId, categoryIds }) =>
                this.getCategoriesVisibilityStatus({
                  categoryIds,
                  modelId,
                }),
              ),
=======
              mergeMap((key) => {
                const { modelId, categoryId } = parseCategoryKey(key);
                return this.getCategoriesVisibilityStatus({ modelId, categoryIds: categoryId });
              }),
>>>>>>> dc6fe8dd
            ),
          );
        }

        if (elements?.length) {
          observables.push(
            from(elements).pipe(
              releaseMainThreadOnItemsCount(50),
<<<<<<< HEAD
              mergeMap(({ modelId, elementIds, categoryId }) => this.getElementsVisibilityStatus({ modelId, categoryId, elementIds })),
=======
              mergeMap(([categoryKey, elementIds]) => {
                const { modelId, categoryId } = parseCategoryKey(categoryKey);
                return from(elementIds).pipe(
                  releaseMainThreadOnItemsCount(1000),
                  mergeMap((elementId) => this.getElementsVisibilityStatus({ modelId, categoryId, elementIds: elementId })),
                );
              }),
>>>>>>> dc6fe8dd
            ),
          );
        }

        return merge(...observables);
      }),
      mergeVisibilityStatuses,
    );
  }

  private getSubjectsVisibilityStatus(props: { subjectIds: Id64Arg }): Observable<VisibilityStatus> {
    const result = defer(() => {
      const { subjectIds } = props;
      if (!this._props.viewport.view.isSpatialView()) {
        return of(createVisibilityStatus("disabled"));
      }

      return from(this._idsCache.getSubjectModelIds(subjectIds)).pipe(
        mergeMap((modelIds) => this.getModelsVisibilityStatus({ modelIds })),
        mergeVisibilityStatuses,
      );
    });
    return createVisibilityHandlerResult(this, props, result, this._props.overrides?.getSubjectsVisibilityStatus);
  }

  private getModelsVisibilityStatus({ modelIds }: { modelIds: Id64Arg }): Observable<VisibilityStatus> {
    const result = defer(() => {
      if (!this._props.viewport.view.isSpatialView()) {
        return of(createVisibilityStatus("disabled"));
      }

      return from(Id64.iterable(modelIds)).pipe(
        mergeMap((modelId) => {
          // For hidden models we only need to check subModels
          if (!this._props.viewport.view.viewsModel(modelId)) {
            return this.getSubModels({ modelIds: modelId }).pipe(
              mergeMap(({ subModels }) => {
                if (subModels && Id64.sizeOf(subModels) > 0) {
                  return this.getModelsVisibilityStatus({ modelIds: subModels }).pipe(
                    map((subModelsVisibilityStatus) =>
                      subModelsVisibilityStatus.state !== "hidden" ? createVisibilityStatus("partial") : createVisibilityStatus("hidden"),
                    ),
                  );
                }
                return of(createVisibilityStatus("hidden"));
              }),
            );
          }
          // For visible models we need to check all categories
          return this.getCategories({ modelIds: modelId }).pipe(
            mergeMap(({ drawingCategories, spatialCategories }) =>
              merge(
                drawingCategories ? of(drawingCategories).pipe(mergeMap((categoryIds) => this.getCategoriesVisibilityStatus({ modelId, categoryIds }))) : EMPTY,
                spatialCategories ? of(spatialCategories).pipe(mergeMap((categoryIds) => this.getCategoriesVisibilityStatus({ modelId, categoryIds }))) : EMPTY,
              ),
            ),
            defaultIfEmpty(createVisibilityStatus("visible")),
          );
        }),
        mergeVisibilityStatuses,
      );
    });
    return createVisibilityHandlerResult(this, { modelIds }, result, this._props.overrides?.getModelsVisibilityStatus);
  }

  private getVisibleModelCategoriesVisibilityStatus({ modelId, categoryIds }: { modelId: Id64String; categoryIds: Id64Arg }) {
    return merge(
      this.getVisibilityFromAlwaysAndNeverDrawnElements({
        queryProps: { modelId, categoryIds },
        defaultStatus: () => this.getVisibleModelDefaultCategoriesVisibilityStatus({ modelId, categoryIds }),
      }),
      this.getSubModels({ modelId, categoryIds }).pipe(
        mergeMap(({ subModels }) => {
          if (subModels && Id64.sizeOf(subModels) > 0) {
            return this.getModelsVisibilityStatus({ modelIds: subModels });
          }
          return EMPTY;
        }),
      ),
    ).pipe(mergeVisibilityStatuses);
  }

  private getVisibileCategorySubCategoriesVisibilityStatus(props: { subCategoryIds: Id64Arg }): VisibilityStatus {
    const { subCategoryIds } = props;
    let subCategoryVisiblity: "visible" | "hidden" | "unknown" = "unknown";
    for (const subCategoryId of Id64.iterable(subCategoryIds)) {
      const isSubCategoryVisible = this._props.viewport.isSubCategoryVisible(subCategoryId);
      if (isSubCategoryVisible && subCategoryVisiblity === "hidden") {
        return createVisibilityStatus("partial");
      }
      if (!isSubCategoryVisible && subCategoryVisiblity === "visible") {
        return createVisibilityStatus("partial");
      }
      subCategoryVisiblity = isSubCategoryVisible ? "visible" : "hidden";
    }
    // If visibility is unknown, no subCategories were provided,
    // Since category is visible we return visible
    return createVisibilityStatus(subCategoryVisiblity === "unknown" ? "visible" : subCategoryVisiblity);
  }

  private getSubCategoriesVisibilityStatus(props: { subCategoryIds: Id64Arg; categoryId: Id64String; modelId?: Id64String }): Observable<VisibilityStatus> {
    const result = defer(() => {
      return (props.modelId ? of({ id: props.categoryId, models: props.modelId }) : from(this.getModels({ categoryIds: props.categoryId }))).pipe(
        map(({ models }) => {
          let visibility: "visible" | "hidden" | "unknown" = "unknown";
          let nonDefaultModelDisplayStatesCount = 0;
          for (const modelId of Id64.iterable(models ?? [])) {
            if (!this._props.viewport.view.viewsModel(modelId)) {
              if (visibility === "visible") {
                return createVisibilityStatus("partial");
              }
              visibility = "hidden";
              ++nonDefaultModelDisplayStatesCount;
              continue;
            }
            const override = this._props.viewport.perModelCategoryVisibility.getOverride(modelId, props.categoryId);
            if (override === PerModelCategoryVisibility.Override.Show) {
              if (visibility === "hidden") {
                return createVisibilityStatus("partial");
              }
              visibility = "visible";
              ++nonDefaultModelDisplayStatesCount;
              continue;
            }
            if (override === PerModelCategoryVisibility.Override.Hide) {
              if (visibility === "visible") {
                return createVisibilityStatus("partial");
              }
              visibility = "hidden";
              ++nonDefaultModelDisplayStatesCount;
              continue;
            }
          }
          if (models && Id64.sizeOf(models) > 0 && nonDefaultModelDisplayStatesCount === Id64.sizeOf(models)) {
            assert(visibility === "visible" || visibility === "hidden");
            return createVisibilityStatus(visibility);
          }
          if (!this._props.viewport.view.viewsCategory(props.categoryId)) {
            return createVisibilityStatus(visibility === "visible" ? "partial" : "hidden");
          }

          if (Id64.sizeOf(props.subCategoryIds) === 0) {
            if (visibility === "hidden") {
              return createVisibilityStatus("partial");
            }
            return createVisibilityStatus("visible");
          }

          const subCategoriesVisibility = this.getVisibileCategorySubCategoriesVisibilityStatus({ subCategoryIds: props.subCategoryIds });
          return subCategoriesVisibility.state === visibility || visibility === "unknown" ? subCategoriesVisibility : createVisibilityStatus("partial");
        }),
        mergeVisibilityStatuses,
      );
    });
    return createVisibilityHandlerResult(this, props, result, undefined);
  }

  private getVisibleModelDefaultCategoriesVisibilityStatus({ modelId, categoryIds }: { categoryIds: Id64Arg; modelId: Id64String }): VisibilityStatus {
    const viewport = this._props.viewport;

    let visibleCount = 0;
    for (const categoryId of Id64.iterable(categoryIds)) {
      const override = this._props.viewport.perModelCategoryVisibility.getOverride(modelId, categoryId);
      if (
        override === PerModelCategoryVisibility.Override.Show ||
        (override === PerModelCategoryVisibility.Override.None && viewport.view.viewsCategory(categoryId))
      ) {
        ++visibleCount;
        continue;
      }
      if (visibleCount > 0) {
        return createVisibilityStatus("partial");
      }
    }
    return visibleCount > 0 ? createVisibilityStatus("visible") : createVisibilityStatus("hidden");
  }

  private getCategoriesVisibilityStatus(props: { categoryIds: Id64Arg; modelId: Id64String | undefined }): Observable<VisibilityStatus> {
    const result = defer(() => {
      const { modelId: modelIdFromProps, categoryIds } = props;
      return (
        modelIdFromProps
          ? from(Id64.iterable(categoryIds)).pipe(map((categoryId) => ({ id: categoryId, models: modelIdFromProps })))
          : this.getModels({ categoryIds })
      ).pipe(
        map(({ id, models }) => {
          const acc = { categoryId: id, visibleModels: new Array<Id64String>(), hiddenModels: new Array<Id64String>() };
          if (!models) {
            return acc;
          }
          for (const modelId of Id64.iterable(models)) {
            if (this._props.viewport.view.viewsModel(modelId)) {
              acc.visibleModels.push(modelId);
            } else {
              acc.hiddenModels.push(modelId);
            }
          }
          return acc;
        }),
        mergeMap(({ categoryId, visibleModels, hiddenModels }) => {
          return merge(
            // For hidden models we only need to check subModels
            hiddenModels.length > 0
              ? this.getSubModels({ modelIds: hiddenModels }).pipe(
                  mergeMap(({ subModels }) => {
                    if (subModels && Id64.sizeOf(subModels) > 0) {
                      return this.getModelsVisibilityStatus({
                        modelIds: subModels,
                      }).pipe(
                        map((subModelsVisibilityStatus) =>
                          subModelsVisibilityStatus.state !== "hidden" ? createVisibilityStatus("partial") : createVisibilityStatus("hidden"),
                        ),
                      );
                    }
                    return of(createVisibilityStatus("hidden"));
                  }),
                )
              : EMPTY,
            // For visible models we need to check all categories
            visibleModels.length > 0
              ? from(visibleModels).pipe(
                  mergeMap((modelId) =>
                    this.getVisibleModelCategoriesVisibilityStatus({
                      modelId,
                      categoryIds: categoryId,
                    }),
                  ),
                )
              : EMPTY,
            // We need to check subCategories as well
            this.getSubCategories({ categoryIds: categoryId }).pipe(
              mergeMap(({ subCategories }) => {
                if (subCategories && Id64.sizeOf(subCategories) > 0) {
                  return this.getSubCategoriesVisibilityStatus({ categoryId, modelId: modelIdFromProps, subCategoryIds: subCategories });
                }

                return EMPTY;
              }),
            ),
          ).pipe(defaultIfEmpty(createVisibilityStatus(this._props.viewport.view.viewsCategory(categoryId) ? "visible" : "hidden")));
        }),
        mergeVisibilityStatuses,
      );
    });
    return createVisibilityHandlerResult(this, props, result, this._props.overrides?.getCategoriesVisibilityStatus);
  }

  private getGroupedElementsVisibilityStatus(props: { modelId: Id64String; categoryId: Id64String; elementIds: Id64Arg }): Observable<VisibilityStatus> {
    const { modelId, categoryId, elementIds } = props;
    return this.getElementsVisibilityStatus({ elementIds, modelId, categoryId });
  }

  private getElementsVisibilityStatus(props: { elementIds: Id64Arg; modelId: Id64String; categoryId: Id64String }): Observable<VisibilityStatus> {
    const result = defer(() => {
      const { elementIds, modelId, categoryId } = props;

      // TODO: check child elements that are subModels
      if (!this._props.viewport.view.viewsModel(modelId)) {
        return from(elementIds).pipe(
          mergeMap((elementId) =>
            from(this._idsCache.hasSubModel(elementId)).pipe(
              mergeMap((isSubModel) => {
                if (isSubModel) {
                  return this.getModelsVisibilityStatus({
                    modelIds: elementId,
                  }).pipe(
                    map((subModelVisibilityStatus) =>
                      subModelVisibilityStatus.state !== "hidden" ? createVisibilityStatus("partial") : createVisibilityStatus("hidden"),
                    ),
                  );
                }
                return of(createVisibilityStatus("hidden"));
              }),
            ),
          ),
          mergeVisibilityStatuses,
        );
      }
      // TODO: check child elements
      // TODO: check child element categories
      // TODO: check child elements that are subModels
      return this.getVisibilityFromAlwaysAndNeverDrawnElements({
        elements: elementIds,
        defaultStatus: () => this.getVisibleModelDefaultCategoriesVisibilityStatus({ categoryIds: categoryId, modelId }),
      }).pipe(
        mergeMap((visibilityStatusAlwaysAndNeverDraw) => {
          return from(Id64.iterable(elementIds)).pipe(
            mergeMap((elementId) =>
              from(this._idsCache.hasSubModel(elementId)).pipe(
                mergeMap((isSubModel) => {
                  if (isSubModel) {
                    return this.getModelsVisibilityStatus({
                      modelIds: elementId,
                    }).pipe(
                      map((subModelVisibilityStatus) =>
                        subModelVisibilityStatus.state !== visibilityStatusAlwaysAndNeverDraw.state
                          ? createVisibilityStatus("partial")
                          : visibilityStatusAlwaysAndNeverDraw,
                      ),
                    );
                  }
                  return of(visibilityStatusAlwaysAndNeverDraw);
                }),
              ),
            ),
            mergeVisibilityStatuses,
          );
        }),
      );
    });
    return createVisibilityHandlerResult(this, props, result, this._props.overrides?.getElementsVisibilityStatus);
  }

  /** Changes visibility of the items represented by the tree node. */
  private changeVisibilityObs(node: HierarchyNode, on: boolean): Observable<void> {
    if (node.filtering?.filteredChildrenIdentifierPaths?.length && !node.filtering.isFilterTarget) {
      return this.changeFilteredNodeVisibility({ node, on });
    }

    if (HierarchyNode.isClassGroupingNode(node)) {
      const nodeInfo = this.getGroupingNodeInfo(node);

      const result = this.changeGroupedElementsVisibilityStatus({
        categoryId: nodeInfo.categoryId,
        modelId: nodeInfo.modelId,
        elementIds: nodeInfo.elementIds,
        on,
      });
      return createVisibilityHandlerResult(this, { node, on }, result, this._props.overrides?.changeElementGroupingNodeVisibilityStatus);
    }

    if (!HierarchyNode.isInstancesNode(node)) {
      return EMPTY;
    }

    if (ModelsTreeNode.isSubjectNode(node)) {
      return this.changeSubjectsVisibilityStatus({
        subjectIds: node.key.instanceKeys.map((key) => key.id),
        on,
      });
    }

    if (ModelsTreeNode.isModelNode(node)) {
      return this.changeModelsVisibilityStatus({ modelIds: node.key.instanceKeys.map(({ id }) => id), on });
    }

    const modelId = ModelsTreeNode.getModelId(node);
    if (!modelId) {
      return EMPTY;
    }

    if (ModelsTreeNode.isCategoryNode(node)) {
      return this.changeCategoriesVisibilityStatus({
        categoryIds: node.key.instanceKeys.map(({ id }) => id),
        modelId,
        on,
      });
    }

    const categoryId = ModelsTreeNode.getCategoryId(node);
    if (!categoryId) {
      return EMPTY;
    }

    return this.changeElementsVisibilityStatus({
      elementIds: node.key.instanceKeys.map(({ id }) => id),
      modelId,
      categoryId,
      on,
    });
  }

  private async getFilteredTreeTargets({ node }: GetFilteredNodeVisibilityProps) {
    const filteredTree = await this._filteredTree;
    return filteredTree ? filteredTree.getFilterTargets(node) : {};
  }

  private changeFilteredNodeVisibility({ on, ...props }: ChangeFilteredNodeVisibilityProps) {
    return from(this.getFilteredTreeTargets(props)).pipe(
      mergeMap(({ targets }) => {
        if (!targets) {
          return EMPTY;
        }
        const { subjectIds, modelIds, categories, elements } = targets;
        const observables = new Array<Observable<void>>();
<<<<<<< HEAD
        if (subjectIds?.size) {
          observables.push(this.changeSubjectsVisibilityStatus({ subjectIds, on }));
        }

        if (modelIds?.size) {
          observables.push(this.changeModelsVisibilityStatus({ modelIds, on }));
=======
        if (subjects?.size) {
          observables.push(this.changeSubjectsVisibilityStatus({ subjectIds: subjects, on }));
        }

        if (models?.size) {
          observables.push(this.changeModelsVisibilityStatus({ modelIds: models, on }));
>>>>>>> dc6fe8dd
        }

        if (categories?.length) {
          observables.push(
            from(categories).pipe(
<<<<<<< HEAD
              mergeMap(({ modelId, categoryIds }) =>
                this.changeCategoriesVisibilityStatus({
                  categoryIds,
                  modelId,
                  on,
                }),
              ),
=======
              mergeMap((key) => {
                const { modelId, categoryId } = parseCategoryKey(key);
                return this.changeCategoriesVisibilityStatus({ modelId, categoryIds: categoryId, on });
              }),
>>>>>>> dc6fe8dd
            ),
          );
        }

        if (elements?.length) {
          observables.push(
            from(elements).pipe(
<<<<<<< HEAD
              releaseMainThreadOnItemsCount(50),
              mergeMap(({ modelId, elementIds, categoryId }) => this.changeElementsVisibilityStatus({ modelId, categoryId, elementIds, on })),
=======
              mergeMap(([categoryKey, elementIds]) => {
                const { modelId, categoryId } = parseCategoryKey(categoryKey);
                return this.changeElementsVisibilityStatus({ modelId, categoryId, elementIds, on });
              }),
>>>>>>> dc6fe8dd
            ),
          );
        }

        return merge(...observables);
      }),
    );
  }

  private changeSubjectsVisibilityStatus(props: { subjectIds: Id64Arg; on: boolean }): Observable<void> {
    const result = defer(() => {
      const { on, subjectIds } = props;
      return from(this._idsCache.getSubjectModelIds(subjectIds)).pipe(mergeMap((modelIds) => this.changeModelsVisibilityStatus({ modelIds, on })));
    });
    return createVisibilityHandlerResult(this, props, result, this._props.overrides?.changeSubjectsVisibilityStatus);
  }

  private changeModelsVisibilityStatus(props: { modelIds: Id64Arg; on: boolean }): Observable<void> {
    const { modelIds, on } = props;

    if (Id64.sizeOf(modelIds) === 0) {
      return EMPTY;
    }

    const result = defer(() => {
      const viewport = this._props.viewport;

      viewport.perModelCategoryVisibility.clearOverrides(modelIds);
      if (!on) {
        viewport.changeModelDisplay(modelIds, false);
        return this.getSubModels({ modelIds }).pipe(
          mergeMap(({ subModels }) => (subModels ? this.changeModelsVisibilityStatus({ modelIds: subModels, on }) : EMPTY)),
        );
      }

      return concat(
        from(viewport.addViewedModels(modelIds)),
        this.getCategories({ modelIds }).pipe(
          mergeMap(({ id, drawingCategories, spatialCategories }) => {
            return merge(
              drawingCategories ? this.changeCategoriesVisibilityStatus({ categoryIds: drawingCategories, modelId: id, on }) : EMPTY,
              spatialCategories ? this.changeCategoriesVisibilityStatus({ categoryIds: spatialCategories, modelId: id, on }) : EMPTY,
            );
          }),
        ),
      );
    });
    return createVisibilityHandlerResult(this, props, result, this._props.overrides?.changeModelsVisibilityStatus);
  }

  private showModelWithoutAnyCategoriesOrElements(modelId: Id64String, categoriesToNotOverride?: Id64Arg): Observable<void> {
    const viewport = this._props.viewport;
    return forkJoin({
      allModelCategories: this.getCategories({ modelIds: modelId }).pipe(
        reduce((acc, { drawingCategories, spatialCategories }) => {
          for (const category of Id64.iterable(drawingCategories ?? [])) {
            acc.add(category);
          }
          for (const category of Id64.iterable(spatialCategories ?? [])) {
            acc.add(category);
          }
          return acc;
        }, new Set<Id64String>()),
      ),
      modelAlwaysDrawnElements: this._alwaysAndNeverDrawnElements.getAlwaysDrawnElements({ modelId }),
    }).pipe(
      mergeMap(async ({ allModelCategories, modelAlwaysDrawnElements }) => {
        const alwaysDrawn = this._props.viewport.alwaysDrawn;
        if (alwaysDrawn && modelAlwaysDrawnElements) {
          viewport.setAlwaysDrawn(setDifference(alwaysDrawn, modelAlwaysDrawnElements));
        }
        const categoriesToOverride = categoriesToNotOverride
          ? setDifference(allModelCategories, getSetFromId64Arg(categoriesToNotOverride))
          : allModelCategories;
        categoriesToOverride.forEach((categoryId) => {
          this.changeCategoryStateInViewportAccordingToModelVisibility(modelId, categoryId, false, false);
        });
        await viewport.addViewedModels(modelId);
      }),
    );
  }

  private changeCategoryStateInViewportAccordingToModelVisibility(modelId: string, categoryId: string, on: boolean, changeSubCategories: boolean) {
    const viewport = this._props.viewport;
    const isDisplayedInSelector = viewport.view.viewsCategory(categoryId);
    const override =
      on === isDisplayedInSelector
        ? PerModelCategoryVisibility.Override.None
        : on
          ? PerModelCategoryVisibility.Override.Show
          : PerModelCategoryVisibility.Override.Hide;
    viewport.perModelCategoryVisibility.setOverride(modelId, categoryId, override);

    if (override === PerModelCategoryVisibility.Override.None && on) {
      // we took off the override which means the category is displayed in selector, but
      // doesn't mean all its subcategories are displayed - this call ensures that
      viewport.changeCategoryDisplay(categoryId, true, changeSubCategories);
    }
  }

  private changeCategoriesVisibilityStatus(props: { modelId: Id64String | undefined; categoryIds: Id64Arg; on: boolean }): Observable<void> {
    const result = defer(() => {
      const { modelId: modelIdFromProps, categoryIds, on } = props;
      const viewport = this._props.viewport;
      const modelIdsObservable = (
        modelIdFromProps
          ? of(new Map<ModelId, Set<CategoryId>>([[modelIdFromProps, getSetFromId64Arg(categoryIds)]]))
          : this.getModels({ categoryIds }).pipe(
              reduce((acc, { id, models }) => {
                if (!models) {
                  return acc;
                }
                for (const modelId of Id64.iterable(models)) {
                  let entry = acc.get(modelId);
                  if (!entry) {
                    entry = new Set();
                    acc.set(modelId, entry);
                  }
                  entry.add(id);
                }
                return acc;
              }, new Map<ModelId, Set<CategoryId>>()),
            )
      ).pipe(
        mergeMap((modelCategoriesMap) => modelCategoriesMap.entries()),
        shareReplay(),
      );
      return concat(
        // If modelId was provided: add override
        // If modelId was not provided: change categoryDisplay and remove categories per model overrides
        modelIdFromProps
          ? of(
              viewport.perModelCategoryVisibility.setOverride(
                modelIdFromProps,
                categoryIds,
                on ? PerModelCategoryVisibility.Override.Show : PerModelCategoryVisibility.Override.Hide,
              ),
            )
          : concat(
              from(enableCategoryDisplay(viewport, categoryIds, on, on)),
              modelIdsObservable.pipe(
                map(([modelId, modelCategories]) => {
                  viewport.perModelCategoryVisibility.setOverride(modelId, modelCategories, PerModelCategoryVisibility.Override.None);
                }),
              ),
            ),
        // If categories visibility needs to be turned on, we need to turn on models without turning on unrelated elements or categories for that model
        on
          ? modelIdsObservable.pipe(
              mergeMap(([modelId, categories]) => {
                if (!viewport.view.viewsModel(modelId)) {
                  return this.showModelWithoutAnyCategoriesOrElements(modelId, categories);
                }
                return EMPTY;
              }),
            )
          : EMPTY,
        this._alwaysAndNeverDrawnElements.clearAlwaysAndNeverDrawnElements({ categoryIds, modelId: modelIdFromProps }),
        this.getSubModels({ categoryIds, modelId: modelIdFromProps }).pipe(
          mergeMap(({ subModels }) => (subModels ? this.changeModelsVisibilityStatus({ modelIds: subModels, on }) : EMPTY)),
        ),
      );
    });
    return createVisibilityHandlerResult(this, props, result, this._props.overrides?.changeCategoriesVisibilityStatus);
  }

  /**
   * Updates visibility of all grouping node's elements.
   * @see `changeElementState`
   */
  private changeGroupedElementsVisibilityStatus(props: { modelId: Id64String; categoryId: Id64String; elementIds: Id64Arg; on: boolean }): Observable<void> {
    const { modelId, categoryId, elementIds, on } = props;
    return this.changeElementsVisibilityStatus({ modelId, elementIds, categoryId, on });
  }

  /**
   * Updates visibility of an element and all its child elements by adding them to the always/never drawn list.
   * @note If element is to be enabled and model is hidden, it will be enabled.
   */
  private changeElementsVisibilityStatus(props: { elementIds: Id64Arg; modelId: Id64String; categoryId: Id64String; on: boolean }): Observable<void> {
    const result = defer(() => {
      const { modelId, categoryId, elementIds, on } = props;
      const viewport = this._props.viewport;
      // TODO: change child elements
      // TODO: change child element categories
      // TODO: change child subModels
      return concat(
        // Change elements state
        defer(() => {
          if (!viewport.view.viewsModel(modelId)) {
            if (!on) {
              return this.queueElementsVisibilityChange(elementIds, on, false);
            }

            return this.showModelWithoutAnyCategoriesOrElements(modelId).pipe(
              mergeMap(() => {
                const defaultVisibility = this.getVisibleModelDefaultCategoriesVisibilityStatus({ categoryIds: categoryId, modelId });
                const displayedByDefault = defaultVisibility.state === "visible";
                return this.queueElementsVisibilityChange(elementIds, on, displayedByDefault);
              }),
            );
          }

          const categoryVisibility = this.getVisibleModelDefaultCategoriesVisibilityStatus({ categoryIds: categoryId, modelId });
          const isDisplayedByDefault = categoryVisibility.state === "visible";
          return this.queueElementsVisibilityChange(elementIds, on, isDisplayedByDefault);
        }),
        // Change visibility of elements that are models
        from(Id64.iterable(elementIds)).pipe(
          mergeMap((elementId) =>
            from(this._idsCache.hasSubModel(elementId)).pipe(
              mergeMap((isSubModel) => {
                if (isSubModel) {
                  return this.changeModelsVisibilityStatus({ modelIds: elementId, on });
                }
                return EMPTY;
              }),
            ),
          ),
        ),
      );
    });
    return createVisibilityHandlerResult(this, props, result, this._props.overrides?.changeElementsVisibilityStatus);
  }

  private queueElementsVisibilityChange(elementIds: Id64Arg, on: boolean, visibleByDefault: boolean) {
    const finishedSubject = new Subject<boolean>();
    // observable to track if visibility change is finished/cancelled
    const changeFinished = finishedSubject.pipe(
      startWith(false),
      shareReplay(1),
      filter((finished) => finished),
    );

    const changeObservable = from(Id64.iterable(elementIds)).pipe(
      // check if visibility change is not finished (cancelled) due to change overall change request being cancelled
      takeUntil(changeFinished),
      changeElementStateNoChildrenOperator({ on, isDisplayedByDefault: visibleByDefault, viewport: this._props.viewport }),
      tap({
        next: () => {
          // notify that visibility change is finished
          finishedSubject.next(true);
        },
      }),
    );

    // queue visibility change. `changeObservable` will be subscribed to when other queue changes are finished
    this._elementChangeQueue.next(changeObservable);

    // return observable that will emit when visibility change is finished
    return changeFinished.pipe(
      take(1),
      tap({
        unsubscribe: () => {
          // if this observable is unsubscribed before visibility change is finished, we have to notify that it queued change request is cancelled
          finishedSubject.next(true);
        },
      }),
      map(() => undefined),
    );
  }

  private getVisibilityFromAlwaysAndNeverDrawnElements(
    props: GetVisibilityFromAlwaysAndNeverDrawnElementsProps & ({ elements: Id64Arg } | { queryProps: { modelId: Id64String; categoryIds: Id64Arg } }),
  ): Observable<VisibilityStatus> {
    const viewport = this._props.viewport;
    if (viewport.isAlwaysDrawnExclusive) {
      if (!viewport?.alwaysDrawn?.size) {
        return of(createVisibilityStatus("hidden"));
      }
    } else if (!viewport?.neverDrawn?.size && !viewport?.alwaysDrawn?.size) {
      return of(props.defaultStatus());
    }

    if ("elements" in props) {
      return of(
        getVisibilityFromAlwaysAndNeverDrawnElementsImpl({
          ...props,
          alwaysDrawn: viewport.alwaysDrawn?.size ? setIntersection(Id64.iterable(props.elements), viewport.alwaysDrawn) : undefined,
          neverDrawn: viewport.neverDrawn?.size ? setIntersection(Id64.iterable(props.elements), viewport.neverDrawn) : undefined,
          totalCount: Id64.sizeOf(props.elements),
          viewport,
        }),
      );
    }
    const { modelId, categoryIds } = props.queryProps;
    const totalCount = from(Id64.iterable(categoryIds)).pipe(
      mergeMap((categoryId) => this.getElementsCount({ modelId, categoryId })),
      reduce((acc, specificModelCategoryCount) => {
        return acc + specificModelCategoryCount;
      }, 0),
    );
    return forkJoin({
      totalCount,
      alwaysDrawn: this._alwaysAndNeverDrawnElements.getAlwaysDrawnElements(props.queryProps),
      neverDrawn: this._alwaysAndNeverDrawnElements.getNeverDrawnElements(props.queryProps),
    }).pipe(
      map((state) => {
        return getVisibilityFromAlwaysAndNeverDrawnElementsImpl({
          ...props,
          ...state,
          viewport,
        });
      }),
    );
  }

  private getGroupingNodeInfo(node: GroupingHierarchyNode) {
    const modelId = ModelsTreeNode.getModelId(node);
    const categoryId = ModelsTreeNode.getCategoryId(node);
    assert(!!modelId && !!categoryId);

    const elementIds = node.groupedInstanceKeys.map((key) => key.id);
    return { modelId, categoryId, elementIds };
  }

  private getCategories(props: { modelIds: Id64Arg }): Observable<{ id: ModelId; drawingCategories?: Id64Arg; spatialCategories?: Id64Arg }> {
    return from(Id64.iterable(props.modelIds)).pipe(
      mergeMap((modelId) =>
        from(this._props.idsCache.getModelCategoryIds(modelId)).pipe(map((categoryIds) => ({ id: modelId, spatialCategories: categoryIds }))),
      ),
    );
  }

  private getElementsCount(props: { modelId: Id64String; categoryId: Id64String }): Observable<number> {
    return from(this._props.idsCache.getCategoryElementsCount(props.modelId, props.categoryId));
  }

  private getModels(props: { categoryIds: Id64Arg }): Observable<{ id: CategoryId; models: Id64Arg | undefined }> {
    // Models cache for categories that dont have models still adds them to the final map
    return from(this._props.idsCache.getCategoriesElementModels(props.categoryIds)).pipe(
      mergeMap((categoryModelsMap) => categoryModelsMap.entries()),
      map(([categoryId, categoryModels]) => ({ id: categoryId, models: categoryModels })),
    );
  }

  private getSubCategories(props: { categoryIds: Id64Arg }): Observable<{ id: CategoryId; subCategories: undefined }> {
    return from(Id64.iterable(props.categoryIds)).pipe(map((categoryId) => ({ id: categoryId, subCategories: undefined })));
  }

  private getSubModels(
    props: { modelIds: Id64Arg } | { modelId: Id64String | undefined; categoryIds: Id64Arg },
  ): Observable<{ id: CategoryId | ModelId; subModels: Id64Arg | undefined }> {
    if ("modelIds" in props) {
      return from(Id64.iterable(props.modelIds)).pipe(
        mergeMap((modelId) =>
          from(this._props.idsCache.getModelCategoryIds(modelId)).pipe(
            mergeMap((categoryIds) => from(this._props.idsCache.getCategoriesModeledElements(modelId, categoryIds))),
            map((subModels) => ({ id: modelId, subModels })),
          ),
        ),
      );
    }

    if (props.modelId) {
      return from(Id64.iterable(props.categoryIds)).pipe(
        mergeMap((categoryId) =>
          from(this._props.idsCache.getCategoriesModeledElements(props.modelId!, categoryId)).pipe(map((subModels) => ({ id: categoryId, subModels }))),
        ),
      );
    }

    return from(Id64.iterable(props.categoryIds)).pipe(
      mergeMap((categoryId) =>
        from(this._props.idsCache.getCategoriesElementModels(categoryId)).pipe(
          mergeMap((categoryModelsMap) => {
            const models = categoryModelsMap.get(categoryId);
            if (!models) {
              return of({ id: categoryId, subModels: undefined });
            }
            return from(models).pipe(
              mergeMap((modelId) => from(this._props.idsCache.getCategoriesModeledElements(modelId, categoryId))),
              map((subModels) => ({ id: categoryId, subModels })),
            );
          }),
        ),
      ),
    );
  }
}<|MERGE_RESOLUTION|>--- conflicted
+++ resolved
@@ -50,14 +50,10 @@
 import type { Viewport } from "@itwin/core-frontend";
 import type { GroupingHierarchyNode, HierarchyFilteringPath } from "@itwin/presentation-hierarchies";
 import type { ECClassHierarchyInspector } from "@itwin/presentation-shared";
-<<<<<<< HEAD
-=======
 import type { CategoryId, ModelId } from "../../common/internal/Types.js";
->>>>>>> dc6fe8dd
 import type { IVisibilityChangeEventListener } from "../../common/internal/VisibilityChangeEventListener.js";
 import type { GetVisibilityFromAlwaysAndNeverDrawnElementsProps } from "../../common/internal/VisibilityUtils.js";
 import type { HierarchyVisibilityHandler, HierarchyVisibilityHandlerOverridableMethod, VisibilityStatus } from "../../common/UseHierarchyVisibility.js";
-import type { FilteredTree } from "./FilteredTree.js";
 import type { ModelsTreeIdsCache } from "./ModelsTreeIdsCache.js";
 
 /** @beta */
@@ -262,39 +258,23 @@
         }
         const { subjectIds, modelIds, categories, elements } = targets;
         const observables = new Array<Observable<VisibilityStatus>>();
-<<<<<<< HEAD
         if (subjectIds?.size) {
           observables.push(this.getSubjectsVisibilityStatus({ subjectIds }));
         }
 
         if (modelIds?.size) {
           observables.push(this.getModelsVisibilityStatus({ modelIds }));
-=======
-        if (subjects?.size) {
-          observables.push(this.getSubjectsVisibilityStatus({ subjectIds: subjects }));
-        }
-
-        if (models?.size) {
-          observables.push(this.getModelsVisibilityStatus({ modelIds: models }));
->>>>>>> dc6fe8dd
         }
 
         if (categories?.length) {
           observables.push(
             from(categories).pipe(
-<<<<<<< HEAD
               mergeMap(({ modelId, categoryIds }) =>
                 this.getCategoriesVisibilityStatus({
                   categoryIds,
                   modelId,
                 }),
               ),
-=======
-              mergeMap((key) => {
-                const { modelId, categoryId } = parseCategoryKey(key);
-                return this.getCategoriesVisibilityStatus({ modelId, categoryIds: categoryId });
-              }),
->>>>>>> dc6fe8dd
             ),
           );
         }
@@ -303,17 +283,7 @@
           observables.push(
             from(elements).pipe(
               releaseMainThreadOnItemsCount(50),
-<<<<<<< HEAD
               mergeMap(({ modelId, elementIds, categoryId }) => this.getElementsVisibilityStatus({ modelId, categoryId, elementIds })),
-=======
-              mergeMap(([categoryKey, elementIds]) => {
-                const { modelId, categoryId } = parseCategoryKey(categoryKey);
-                return from(elementIds).pipe(
-                  releaseMainThreadOnItemsCount(1000),
-                  mergeMap((elementId) => this.getElementsVisibilityStatus({ modelId, categoryId, elementIds: elementId })),
-                );
-              }),
->>>>>>> dc6fe8dd
             ),
           );
         }
@@ -699,27 +669,17 @@
         }
         const { subjectIds, modelIds, categories, elements } = targets;
         const observables = new Array<Observable<void>>();
-<<<<<<< HEAD
         if (subjectIds?.size) {
           observables.push(this.changeSubjectsVisibilityStatus({ subjectIds, on }));
         }
 
         if (modelIds?.size) {
           observables.push(this.changeModelsVisibilityStatus({ modelIds, on }));
-=======
-        if (subjects?.size) {
-          observables.push(this.changeSubjectsVisibilityStatus({ subjectIds: subjects, on }));
-        }
-
-        if (models?.size) {
-          observables.push(this.changeModelsVisibilityStatus({ modelIds: models, on }));
->>>>>>> dc6fe8dd
         }
 
         if (categories?.length) {
           observables.push(
             from(categories).pipe(
-<<<<<<< HEAD
               mergeMap(({ modelId, categoryIds }) =>
                 this.changeCategoriesVisibilityStatus({
                   categoryIds,
@@ -727,12 +687,6 @@
                   on,
                 }),
               ),
-=======
-              mergeMap((key) => {
-                const { modelId, categoryId } = parseCategoryKey(key);
-                return this.changeCategoriesVisibilityStatus({ modelId, categoryIds: categoryId, on });
-              }),
->>>>>>> dc6fe8dd
             ),
           );
         }
@@ -740,15 +694,8 @@
         if (elements?.length) {
           observables.push(
             from(elements).pipe(
-<<<<<<< HEAD
               releaseMainThreadOnItemsCount(50),
               mergeMap(({ modelId, elementIds, categoryId }) => this.changeElementsVisibilityStatus({ modelId, categoryId, elementIds, on })),
-=======
-              mergeMap(([categoryKey, elementIds]) => {
-                const { modelId, categoryId } = parseCategoryKey(categoryKey);
-                return this.changeElementsVisibilityStatus({ modelId, categoryId, elementIds, on });
-              }),
->>>>>>> dc6fe8dd
             ),
           );
         }
