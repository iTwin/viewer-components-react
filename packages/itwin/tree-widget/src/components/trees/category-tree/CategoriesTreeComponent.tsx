/*---------------------------------------------------------------------------------------------
* Copyright (c) Bentley Systems, Incorporated. All rights reserved.
* See LICENSE.md in the project root for license terms and full copyright notice.
*--------------------------------------------------------------------------------------------*/
import "../VisibilityTreeBase.scss";
import React, { useEffect, useState } from "react";
import { useActiveIModelConnection, useActiveViewport } from "@itwin/appui-react";
import { IModelApp, IModelConnection, ScreenViewport } from "@itwin/core-frontend";
import { SvgVisibilityHalf, SvgVisibilityHide, SvgVisibilityShow } from "@itwin/itwinui-icons-react";
import { IconButton } from "@itwin/itwinui-react";
<<<<<<< HEAD
import { CategoryTree, CategoryTreeProps } from "./CategoriesTree";
import { CategoryInfo, CategoryVisibilityHandler, hideAllCategories, invertAllCategories, showAllCategories, useCategories } from "./CategoryVisibilityHandler";
import { useTreeFilteringState } from "../../TreeFilteringState";
import { AutoSizer } from "../../utils/AutoSizer";
import type { IPresentationTreeDataProvider } from "@itwin/presentation-components";
import { TreeWidget } from "../../../TreeWidget";
import { TreeHeader, TreeHeaderButtonProps } from "../../tree-header/TreeHeader";
=======
import { IPresentationTreeDataProvider, isPresentationTreeNodeItem, PresentationTreeNodeItem } from "@itwin/presentation-components";
import { TreeWidget } from "../../../TreeWidget";
import { SearchBar } from "../../search-bar/SearchBar";
import { useTreeFilteringState } from "../../TreeFilteringState";
import { AutoSizer } from "../../utils/AutoSizer";
import { enableCategory } from "../CategoriesVisibilityUtils";
import { CategoryTree } from "./CategoriesTree";
import { CategoryInfo, CategoryVisibilityHandler, useCategories } from "./CategoryVisibilityHandler";

import type { CategoriesTreeHeaderButtonProps, CategoriesTreeProps } from "../../../types";
>>>>>>> 0b013db4

export interface CategoriesTreeHeaderButtonProps extends TreeHeaderButtonProps {
  categories: CategoryInfo[];
  filteredCategories?: CategoryInfo[];
}

export interface CategoriesTreeComponentProps extends Omit<CategoryTreeProps,
| "iModel"
| "activeView"
| "width"
| "height"
| "filterInfo"
| "onFilterApplied"
| "categories"
| "categoryVisibilityHandler"
| "viewManager"
> {
  headerButtons?: Array<(props: CategoriesTreeHeaderButtonProps) => React.ReactNode>;
}

export function CategoriesTreeComponent(props: CategoriesTreeComponentProps) {
  const iModel = useActiveIModelConnection();
  const viewport = useActiveViewport();

  if (!iModel || !viewport) {
    return null;
  }

  return (
    <CategoriesTreeComponentImpl {...props} iModel={iModel} viewport={viewport} />
  );
}

CategoriesTreeComponent.ShowAllButton = ShowAllButton;
CategoriesTreeComponent.HideAllButton = HideAllButton;
CategoriesTreeComponent.InvertAllButton = InvertAllButton;
CategoriesTreeComponent.id = "categories-tree";
CategoriesTreeComponent.getLabel = () => TreeWidget.translate("categories");

function CategoriesTreeComponentImpl(props: CategoriesTreeComponentProps & { iModel: IModelConnection, viewport: ScreenViewport }) {
  const categories = useCategories(IModelApp.viewManager, props.iModel, props.viewport);
  const [filteredCategories, setFilteredCategories] = useState<CategoryInfo[]>();
  const {
    searchOptions,
    filterString,
    onFilterApplied,
    filteredProvider,
  } = useTreeFilteringState();

  useEffect(() => {
    (async () => {
      if (filteredProvider)
        setFilteredCategories((await getFilteredCategories(filteredProvider)));
      else
        setFilteredCategories(undefined);
    })();
  }, [filteredProvider]);

  return (
    <>
      <TreeHeader
        placeholder={TreeWidget.translate("search")}
        title={TreeWidget.translate("searchForSomething")}
        onFilterClear={searchOptions.onFilterCancel}
        onFilterStart={searchOptions.onFilterStart}
        onSelectedChanged={searchOptions.onResultSelectedChanged}
        resultCount={searchOptions.matchedResultCount}
        selectedIndex={searchOptions.activeMatchIndex}
      >
        {props.headerButtons
          ? props.headerButtons.map(
            (btn, index) =>
              <React.Fragment key={index}>
                {btn({ viewport: props.viewport, categories, filteredCategories })}
              </React.Fragment>
          )
          : [
            <ShowAllButton viewport={props.viewport} categories={categories} filteredCategories={filteredCategories} key="show-all-btn" />,
            <HideAllButton viewport={props.viewport} categories={categories} filteredCategories={filteredCategories} key="hide-all-btn" />,
            <InvertAllButton viewport={props.viewport} categories={categories} filteredCategories={filteredCategories} key="invert-all-btn" />,
          ]
        }
      </TreeHeader>
      <AutoSizer>
        {({ width, height }) => (
          <CategoryTree
            {...props}
            categories={categories}
            width={width}
            height={height}
            filterInfo={{ filter: filterString, activeMatchIndex: searchOptions.activeMatchIndex }}
            onFilterApplied={onFilterApplied}
            activeView={props.viewport}
          />
        )}
      </AutoSizer>
    </>
  );
}

async function getFilteredCategories(filteredProvider: IPresentationTreeDataProvider) {
  const filteredCategories: CategoryInfo[] = [];
  const nodes = await filteredProvider.getNodes();
<<<<<<< HEAD
  for (const node of nodes) {
    const filteredCategoryId = CategoryVisibilityHandler.getInstanceIdFromTreeNodeKey(filteredProvider.getNodeKey(node));
    const filteredSubCategoriesIds: string[] = [];
    if (!node.hasChildren)
      continue;

    for (const nodeChild of await filteredProvider.getNodes(node)) {
      filteredSubCategoriesIds.push(CategoryVisibilityHandler.getInstanceIdFromTreeNodeKey(filteredProvider.getNodeKey(nodeChild)));
    }
    filteredCategories.push({ categoryId: filteredCategoryId, subCategoryIds: filteredSubCategoriesIds });
  }
  return filteredCategories;
=======
  return nodes
    .filter((node) => isPresentationTreeNodeItem(node))
    .map((node) => CategoryVisibilityHandler.getInstanceIdFromTreeNodeKey((node as PresentationTreeNodeItem).key));
>>>>>>> 0b013db4
}

function ShowAllButton(props: CategoriesTreeHeaderButtonProps) {
  return (
    <IconButton
      className="tree-widget-header-tree-toolbar-icon"
      size="small"
      styleType="borderless"
      title={TreeWidget.translate("showAll")}
      onClick={() => void showAllCategories((props.filteredCategories ?? props.categories).map((category) => category.categoryId), props.viewport)}
    >
      <SvgVisibilityShow />
    </IconButton>
  );
}

function HideAllButton(props: CategoriesTreeHeaderButtonProps) {
  return (
    <IconButton
      className="tree-widget-header-tree-toolbar-icon"
      size="small"
      styleType="borderless"
      title={TreeWidget.translate("hideAll")}
      onClick={() => void hideAllCategories((props.filteredCategories ?? props.categories).map((category) => category.categoryId), props.viewport)}
    >
      <SvgVisibilityHide />
    </IconButton>
  );
}

function InvertAllButton(props: CategoriesTreeHeaderButtonProps) {
  return (
    <IconButton
      className="tree-widget-header-tree-toolbar-icon"
      title={TreeWidget.translate("invert")}
      size="small"
      styleType="borderless"
      onClick={() => void invertAllCategories(props.filteredCategories ?? props.categories, props.viewport)}
    >
      <SvgVisibilityHalf />
    </IconButton>
  );
}<|MERGE_RESOLUTION|>--- conflicted
+++ resolved
@@ -2,32 +2,22 @@
 * Copyright (c) Bentley Systems, Incorporated. All rights reserved.
 * See LICENSE.md in the project root for license terms and full copyright notice.
 *--------------------------------------------------------------------------------------------*/
+
 import "../VisibilityTreeBase.scss";
 import React, { useEffect, useState } from "react";
 import { useActiveIModelConnection, useActiveViewport } from "@itwin/appui-react";
 import { IModelApp, IModelConnection, ScreenViewport } from "@itwin/core-frontend";
 import { SvgVisibilityHalf, SvgVisibilityHide, SvgVisibilityShow } from "@itwin/itwinui-icons-react";
 import { IconButton } from "@itwin/itwinui-react";
-<<<<<<< HEAD
-import { CategoryTree, CategoryTreeProps } from "./CategoriesTree";
-import { CategoryInfo, CategoryVisibilityHandler, hideAllCategories, invertAllCategories, showAllCategories, useCategories } from "./CategoryVisibilityHandler";
+import { IPresentationTreeDataProvider, isPresentationTreeNodeItem, PresentationTreeNodeItem } from "@itwin/presentation-components";
+import { TreeWidget } from "../../../TreeWidget";
+import { TreeHeader, TreeHeaderButtonProps } from "../../tree-header/TreeHeader";
 import { useTreeFilteringState } from "../../TreeFilteringState";
 import { AutoSizer } from "../../utils/AutoSizer";
-import type { IPresentationTreeDataProvider } from "@itwin/presentation-components";
-import { TreeWidget } from "../../../TreeWidget";
-import { TreeHeader, TreeHeaderButtonProps } from "../../tree-header/TreeHeader";
-=======
-import { IPresentationTreeDataProvider, isPresentationTreeNodeItem, PresentationTreeNodeItem } from "@itwin/presentation-components";
-import { TreeWidget } from "../../../TreeWidget";
-import { SearchBar } from "../../search-bar/SearchBar";
-import { useTreeFilteringState } from "../../TreeFilteringState";
-import { AutoSizer } from "../../utils/AutoSizer";
-import { enableCategory } from "../CategoriesVisibilityUtils";
-import { CategoryTree } from "./CategoriesTree";
-import { CategoryInfo, CategoryVisibilityHandler, useCategories } from "./CategoryVisibilityHandler";
-
-import type { CategoriesTreeHeaderButtonProps, CategoriesTreeProps } from "../../../types";
->>>>>>> 0b013db4
+import { CategoryTree, CategoryTreeProps } from "./CategoriesTree";
+import {
+  CategoryInfo, CategoryVisibilityHandler, hideAllCategories, invertAllCategories, showAllCategories, useCategories,
+} from "./CategoryVisibilityHandler";
 
 export interface CategoriesTreeHeaderButtonProps extends TreeHeaderButtonProps {
   categories: CategoryInfo[];
@@ -131,24 +121,18 @@
 async function getFilteredCategories(filteredProvider: IPresentationTreeDataProvider) {
   const filteredCategories: CategoryInfo[] = [];
   const nodes = await filteredProvider.getNodes();
-<<<<<<< HEAD
   for (const node of nodes) {
-    const filteredCategoryId = CategoryVisibilityHandler.getInstanceIdFromTreeNodeKey(filteredProvider.getNodeKey(node));
-    const filteredSubCategoriesIds: string[] = [];
-    if (!node.hasChildren)
+    if (!isPresentationTreeNodeItem(node)) {
       continue;
+    }
 
-    for (const nodeChild of await filteredProvider.getNodes(node)) {
-      filteredSubCategoriesIds.push(CategoryVisibilityHandler.getInstanceIdFromTreeNodeKey(filteredProvider.getNodeKey(nodeChild)));
-    }
+    const filteredCategoryId = CategoryVisibilityHandler.getInstanceIdFromTreeNodeKey(node.key);
+    const filteredSubCategoriesIds = node.hasChildren
+      ? (await filteredProvider.getNodes(node)).filter((child) => isPresentationTreeNodeItem(child)).map((child) => CategoryVisibilityHandler.getInstanceIdFromTreeNodeKey((child as PresentationTreeNodeItem).key))
+      : [];
     filteredCategories.push({ categoryId: filteredCategoryId, subCategoryIds: filteredSubCategoriesIds });
   }
   return filteredCategories;
-=======
-  return nodes
-    .filter((node) => isPresentationTreeNodeItem(node))
-    .map((node) => CategoryVisibilityHandler.getInstanceIdFromTreeNodeKey((node as PresentationTreeNodeItem).key));
->>>>>>> 0b013db4
 }
 
 function ShowAllButton(props: CategoriesTreeHeaderButtonProps) {
