--- conflicted
+++ resolved
@@ -38,11 +38,7 @@
 import { releaseMainThreadOnItemsCount } from "./Utils.js";
 
 import type { Observable } from "rxjs";
-<<<<<<< HEAD
-import type { Id64String} from "@itwin/core-bentley";
-=======
 import type { GuidString, Id64String } from "@itwin/core-bentley";
->>>>>>> ca3c258d
 import type {
   ClassGroupingNodeKey,
   DefineHierarchyLevelProps,
@@ -967,11 +963,7 @@
     mergeMap((queryProps) => {
       return imodelAccess.createQueryReader(queryProps, {
         rowFormat: "Indexes",
-<<<<<<< HEAD
-        restartToken: `tree-widget/models-tree/filter-by-label-query/${Guid.createValue()}`,
-=======
         restartToken: `${props.componentName}/${props.componentId}/filter-by-label`,
->>>>>>> ca3c258d
         limit,
       });
     }),
