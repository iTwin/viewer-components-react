/*---------------------------------------------------------------------------------------------
 * Copyright (c) Bentley Systems, Incorporated. All rights reserved.
 * See LICENSE.md in the project root for license terms and full copyright notice.
 *--------------------------------------------------------------------------------------------*/

import { expect } from "chai";
import { Id64 } from "@itwin/core-bentley";
import { IModel, IModelReadRpcInterface } from "@itwin/core-common";
import { ECSchemaRpcInterface } from "@itwin/ecschema-rpcinterface-common";
import { ECSchemaRpcImpl } from "@itwin/ecschema-rpcinterface-impl";
import { PresentationRpcInterface } from "@itwin/presentation-common";
import { HierarchyFilteringPath, HierarchyNodeIdentifier } from "@itwin/presentation-hierarchies";
import { HierarchyCacheMode, initialize as initializePresentationTesting, terminate as terminatePresentationTesting } from "@itwin/presentation-testing";
import {
  CLASS_NAME_GeometricElement3d,
  CLASS_NAME_GeometricModel3d,
  CLASS_NAME_Subject,
} from "../../../tree-widget-react/components/trees/common/internal/ClassNameDefinitions.js";
import { joinHierarchyFilteringPaths } from "../../../tree-widget-react/components/trees/common/Utils.js";
import { ModelsTreeIdsCache } from "../../../tree-widget-react/components/trees/models-tree/internal/ModelsTreeIdsCache.js";
import { defaultHierarchyConfiguration, ModelsTreeDefinition } from "../../../tree-widget-react/components/trees/models-tree/ModelsTreeDefinition.js";
import {
  buildIModel,
  insertPhysicalElement,
  insertPhysicalModelWithPartition,
  insertPhysicalPartition,
  insertPhysicalSubModel,
  insertSpatialCategory,
  insertSubject,
} from "../../IModelUtils.js";
import { createIModelAccess } from "../Common.js";
import { NodeValidators, validateHierarchy } from "../HierarchyValidation.js";
import { createClassGroupingHierarchyNode, createModelsTreeProvider, getGroupingNodeParentKeys } from "./Utils.js";

import type { HierarchyFilteringPath } from "@itwin/presentation-hierarchies";
import type { Id64String } from "@itwin/core-bentley";
import type { IModelConnection } from "@itwin/core-frontend";
import type { InstanceKey } from "@itwin/presentation-common";
import type { TestIModelBuilder } from "@itwin/presentation-testing";
import type { ExpectedHierarchyDef } from "../HierarchyValidation.js";
import type { ElementsGroupInfo } from "../../../tree-widget-react/components/trees/models-tree/ModelsTreeDefinition.js";
type ModelsTreeHierarchyConfiguration = ConstructorParameters<typeof ModelsTreeDefinition>[0]["hierarchyConfig"];

interface TreeFilteringTestCaseDefinition<TIModelSetupResult extends {}> {
  name: string;
  only?: boolean;
  setupIModel: Parameters<typeof buildIModel<TIModelSetupResult>>[1];
  getTargetInstancePaths: (setupResult: TIModelSetupResult) => HierarchyFilteringPath[];
  getTargetItems: (setupResult: TIModelSetupResult) => Array<InstanceKey | ElementsGroupInfo>;
  getTargetInstanceLabel?: (setupResult: TIModelSetupResult) => string;
  getExpectedHierarchy: (setupResult: TIModelSetupResult) => ExpectedHierarchyDef[];
  getHierarchyConfig?: (setupResult: TIModelSetupResult) => Partial<ModelsTreeHierarchyConfiguration>;
}

namespace TreeFilteringTestCaseDefinition {
  // only need this to get generic type inferred using setupIModel return type
  export function create<TIModelSetupResult extends {}>(
    name: string,
    setupIModel: Parameters<typeof buildIModel<TIModelSetupResult>>[1],
    getTargetInstancePaths: (setupResult: TIModelSetupResult) => HierarchyFilteringPath[],
    getTargetItems: (setupResult: TIModelSetupResult) => Array<InstanceKey | ElementsGroupInfo>,
    getTargetInstanceLabel: ((setupResult: TIModelSetupResult) => string) | undefined,
    getExpectedHierarchy: (setupResult: TIModelSetupResult) => ExpectedHierarchyDef[],
    getHierarchyConfig?: (setupResult: TIModelSetupResult) => Partial<ModelsTreeHierarchyConfiguration>,
  ): TreeFilteringTestCaseDefinition<TIModelSetupResult> {
    return {
      name,
      setupIModel,
      getTargetInstancePaths,
      getTargetItems,
      getTargetInstanceLabel,
      getExpectedHierarchy,
      getHierarchyConfig,
    };
  }

  export const only: typeof create = function <TIModelSetupResult extends {}>(
    ...args: Parameters<typeof create<TIModelSetupResult>>
  ): TreeFilteringTestCaseDefinition<TIModelSetupResult> {
    return {
      ...create(...args),
      only: true,
    };
  };
}

describe("Models tree", () => {
  describe("Hierarchy filtering", () => {
    before(async function () {
      await initializePresentationTesting({
        backendProps: {
          caching: {
            hierarchies: {
              mode: HierarchyCacheMode.Memory,
            },
          },
        },
        rpcs: [IModelReadRpcInterface, PresentationRpcInterface, ECSchemaRpcInterface],
      });
      // eslint-disable-next-line @itwin/no-internal
      ECSchemaRpcImpl.register();
    });

    after(async function () {
      await terminatePresentationTesting();
    });

    it("sets auto-expand on correct nodes with merged sub-tree and filter paths", async function () {
      await using buildIModelResult = await buildIModel(this, async (builder) => {
        const rootSubject: InstanceKey = { className: "BisCore.Subject", id: IModel.rootSubjectId };
        const model = insertPhysicalModelWithPartition({ builder, codeValue: `model`, partitionParentId: rootSubject.id });
        const category = insertSpatialCategory({ builder, codeValue: "category" });
        const parentElement = insertPhysicalElement({
          builder,
          userLabel: `parent el`,
          modelId: model.id,
          categoryId: category.id,
        });
        const childElement = insertPhysicalElement({
          builder,
          userLabel: `child el`,
          modelId: model.id,
          categoryId: category.id,
          parentId: parentElement.id,
        });
        insertPhysicalElement({
          builder,
          userLabel: `unrelated el`,
          modelId: model.id,
          categoryId: category.id,
        });
        return { rootSubject, model, category, parentElement, childElement };
      });
      const { imodel, ...keys } = buildIModelResult;
      const imodelAccess = createIModelAccess(imodel);
      const config = { ...defaultHierarchyConfiguration, hideRootSubject: true, elementClassSpecification: keys.parentElement.className };
      using idsCache = new ModelsTreeIdsCache(imodelAccess, config);
      const [subTreePaths, filterPaths] = await Promise.all([
        ModelsTreeDefinition.createInstanceKeyPaths({
          imodelAccess,
          idsCache,
          hierarchyConfig: config,
          targetItems: [{ id: keys.childElement.id, className: keys.childElement.className }],
        }),
        ModelsTreeDefinition.createInstanceKeyPaths({ imodelAccess, idsCache, hierarchyConfig: config, label: "parent" }),
      ]);
      const joinedPaths = joinHierarchyFilteringPaths(
        subTreePaths.map((path) => HierarchyFilteringPath.normalize(path).path),
        filterPaths.map((path) => {
          const normalizedPath = HierarchyFilteringPath.normalize(path);
          normalizedPath.options = { autoExpand: true };
          return normalizedPath;
        }),
      );

      using provider = createModelsTreeProvider({
        imodel,
        hierarchyConfig: config,
        filteredNodePaths: joinedPaths,
        imodelAccess,
        idsCache,
      });
      await validateHierarchy({
        provider,
        expect: [
          NodeValidators.createForInstanceNode({
            instanceKeys: [keys.model],
            supportsFiltering: true,
            autoExpand: true,
            children: [
              NodeValidators.createForInstanceNode({
                instanceKeys: [keys.category],
                supportsFiltering: true,
                autoExpand: true,
                children: [
                  NodeValidators.createForClassGroupingNode({
                    autoExpand: true,
                    children: [
                      NodeValidators.createForInstanceNode({
                        instanceKeys: [keys.parentElement],
                        supportsFiltering: true,
                        children: [
                          NodeValidators.createForClassGroupingNode({
                            children: [
                              NodeValidators.createForInstanceNode({
                                instanceKeys: [keys.childElement],
                                supportsFiltering: true,
                                children: false,
                              }),
                            ],
                          }),
                        ],
                      }),
                    ],
                  }),
                ],
              }),
            ],
          }),
        ],
      });
    });

    runTestCases(
      TreeFilteringTestCaseDefinition.create(
        "immediate Subject nodes",
        async (builder) => {
          const rootSubject: InstanceKey = { className: CLASS_NAME_Subject, id: IModel.rootSubjectId };
          const category = insertSpatialCategory({ builder, codeValue: "category" });
          const childSubject1 = insertSubject({ builder, codeValue: "matching subject 1", parentId: rootSubject.id });
          const childSubject2 = insertSubject({ builder, codeValue: "subject 2", parentId: rootSubject.id });
          const childSubject3 = insertSubject({ builder, codeValue: "matching subject 3", parentId: rootSubject.id });
          insertModelWithElements(builder, 1, category.id, childSubject1.id);
          insertModelWithElements(builder, 2, category.id, childSubject2.id);
          insertModelWithElements(builder, 3, category.id, childSubject3.id);
          return { rootSubject, childSubject1, childSubject2, childSubject3 };
        },
        (x) => [[x.childSubject1], [x.childSubject3]],
        (x) => [x.childSubject1, x.childSubject3],
        (_x) => "matching",
        (x) => [
          NodeValidators.createForInstanceNode({
            instanceKeys: [x.childSubject1],
            label: "matching subject 1",
            autoExpand: false,
            children: [
              NodeValidators.createForInstanceNode({
                label: "model-1",
                children: [
                  NodeValidators.createForInstanceNode({
                    label: "category",
                    children: [
                      NodeValidators.createForClassGroupingNode({
                        label: "Physical Object",
                        children: [NodeValidators.createForInstanceNode({ label: /^element-1/, children: false })],
                      }),
                    ],
                  }),
                ],
              }),
            ],
          }),
          NodeValidators.createForInstanceNode({
            instanceKeys: [x.childSubject3],
            label: "matching subject 3",
            autoExpand: false,
            children: [
              NodeValidators.createForInstanceNode({
                label: "model-3",
                children: [
                  NodeValidators.createForInstanceNode({
                    label: "category",
                    children: [
                      NodeValidators.createForClassGroupingNode({
                        label: "Physical Object",
                        children: [NodeValidators.createForInstanceNode({ label: /^element-3/, children: false })],
                      }),
                    ],
                  }),
                ],
              }),
            ],
          }),
        ],
      ),
      TreeFilteringTestCaseDefinition.create(
        "nested Subject nodes",
        async (builder) => {
          const rootSubject: InstanceKey = { className: CLASS_NAME_Subject, id: IModel.rootSubjectId };
          const category = insertSpatialCategory({ builder, codeValue: "category" });
          const intermediateSubject = insertSubject({ builder, codeValue: `subject-x` });
          const childSubject1 = insertSubject({ builder, codeValue: "matching subject 1", parentId: intermediateSubject.id });
          const childSubject2 = insertSubject({ builder, codeValue: "subject 2", parentId: intermediateSubject.id });
          const childSubject3 = insertSubject({ builder, codeValue: "matching subject 3", parentId: intermediateSubject.id });
          insertModelWithElements(builder, 1, category.id, childSubject1.id);
          insertModelWithElements(builder, 2, category.id, childSubject2.id);
          insertModelWithElements(builder, 3, category.id, childSubject3.id);
          return { rootSubject, intermediateSubject, childSubject1, childSubject2, childSubject3 };
        },
        (x) => [
          [x.intermediateSubject, x.childSubject1],
          [x.intermediateSubject, x.childSubject3],
        ],
        (x) => [x.childSubject1, x.childSubject3],
        (_x) => "matching",
        (x) => [
          NodeValidators.createForInstanceNode({
            instanceKeys: [x.intermediateSubject],
            label: "subject-x",
            autoExpand: true,
            children: [
              NodeValidators.createForInstanceNode({
                label: "matching subject 1",
                autoExpand: false,
                children: [
                  NodeValidators.createForInstanceNode({
                    label: "model-1",
                    children: [
                      NodeValidators.createForInstanceNode({
                        label: "category",
                        children: [
                          NodeValidators.createForClassGroupingNode({
                            label: "Physical Object",
                            children: [NodeValidators.createForInstanceNode({ label: /^element-1/, children: false })],
                          }),
                        ],
                      }),
                    ],
                  }),
                ],
              }),
              NodeValidators.createForInstanceNode({
                label: "matching subject 3",
                autoExpand: false,
                children: [
                  NodeValidators.createForInstanceNode({
                    label: "model-3",
                    children: [
                      NodeValidators.createForInstanceNode({
                        label: "category",
                        children: [
                          NodeValidators.createForClassGroupingNode({
                            label: "Physical Object",
                            children: [NodeValidators.createForInstanceNode({ label: /^element-3/, children: false })],
                          }),
                        ],
                      }),
                    ],
                  }),
                ],
              }),
            ],
          }),
        ],
      ),
      TreeFilteringTestCaseDefinition.create(
        "two levels of Subject nodes",
        async (builder) => {
          const category = insertSpatialCategory({ builder, codeValue: "category" });
          const rootSubject: InstanceKey = { className: CLASS_NAME_Subject, id: IModel.rootSubjectId };
          const intermediateSubject1 = insertSubject({ builder, codeValue: `matching intermediate subject 1`, parentId: rootSubject.id });
          const intermediateSubject2 = insertSubject({ builder, codeValue: `intermediate subject 2`, parentId: rootSubject.id });
          insertModelWithElements(builder, 1, category.id, intermediateSubject2.id);
          const childSubject1 = insertSubject({ builder, codeValue: "matching subject 1", parentId: intermediateSubject1.id });
          const childSubject2 = insertSubject({ builder, codeValue: "subject 2", parentId: intermediateSubject1.id });
          insertModelWithElements(builder, 1, category.id, childSubject1.id);
          insertModelWithElements(builder, 2, category.id, childSubject2.id);
          return { rootSubject, intermediateSubject1, intermediateSubject2, childSubject1, childSubject2 };
        },
        (x) => [[x.intermediateSubject1], [x.intermediateSubject1, x.childSubject1]],
        (x) => [x.intermediateSubject1, x.childSubject1],
        (_x) => "matching",
        (x) => [
          NodeValidators.createForInstanceNode({
            instanceKeys: [x.intermediateSubject1],
            label: "matching intermediate subject 1",
            autoExpand: true,
            children: [
              NodeValidators.createForInstanceNode({
                instanceKeys: [x.childSubject1],
                label: "matching subject 1",
                autoExpand: false,
                children: [
                  NodeValidators.createForInstanceNode({
                    label: "model-1",
                    children: [
                      NodeValidators.createForInstanceNode({
                        label: "category",
                        children: [
                          NodeValidators.createForClassGroupingNode({
                            label: "Physical Object",
                            children: [NodeValidators.createForInstanceNode({ label: /^element-1/, children: false })],
                          }),
                        ],
                      }),
                    ],
                  }),
                ],
              }),
              NodeValidators.createForInstanceNode({
                instanceKeys: [x.childSubject2],
                label: "subject 2",
                autoExpand: false,
                children: [
                  NodeValidators.createForInstanceNode({
                    label: "model-2",
                    children: [
                      NodeValidators.createForInstanceNode({
                        label: "category",
                        children: [
                          NodeValidators.createForClassGroupingNode({
                            label: "Physical Object",
                            children: [NodeValidators.createForInstanceNode({ label: /^element-2/, children: false })],
                          }),
                        ],
                      }),
                    ],
                  }),
                ],
              }),
            ],
          }),
        ],
      ),
      TreeFilteringTestCaseDefinition.create(
        "Model nodes",
        async (builder) => {
          const rootSubject: InstanceKey = { className: CLASS_NAME_Subject, id: IModel.rootSubjectId };
          const category = insertSpatialCategory({ builder, codeValue: "category" });
          const model1 = insertPhysicalModelWithPartition({ builder, codeValue: `matching model 1`, partitionParentId: rootSubject.id });
          const model2 = insertPhysicalModelWithPartition({ builder, codeValue: `model 2`, partitionParentId: rootSubject.id });
          const model3 = insertPhysicalModelWithPartition({ builder, codeValue: `matching model 3`, partitionParentId: rootSubject.id });
          insertPhysicalElement({ builder, userLabel: `element-1`, modelId: model1.id, categoryId: category.id });
          insertPhysicalElement({ builder, userLabel: `element-2`, modelId: model2.id, categoryId: category.id });
          insertPhysicalElement({ builder, userLabel: `element-3`, modelId: model3.id, categoryId: category.id });
          return { rootSubject, model1, model2, model3 };
        },
        (x) => [[adjustedModelKey(x.model1)], [adjustedModelKey(x.model3)]],
        (x) => [x.model1, x.model3],
        (_x) => "matching",
        (x) => [
          NodeValidators.createForInstanceNode({
            instanceKeys: [x.model1],
            label: "matching model 1",
            autoExpand: false,
            children: [
              NodeValidators.createForInstanceNode({
                label: "category",
                children: [
                  NodeValidators.createForClassGroupingNode({
                    label: "Physical Object",
                    children: [NodeValidators.createForInstanceNode({ label: /^element-1/, children: false })],
                  }),
                ],
              }),
            ],
          }),
          NodeValidators.createForInstanceNode({
            instanceKeys: [x.model3],
            label: "matching model 3",
            autoExpand: false,
            children: [
              NodeValidators.createForInstanceNode({
                label: "category",
                children: [
                  NodeValidators.createForClassGroupingNode({
                    label: "Physical Object",
                    children: [NodeValidators.createForInstanceNode({ label: /^element-3/, children: false })],
                  }),
                ],
              }),
            ],
          }),
        ],
      ),
      TreeFilteringTestCaseDefinition.create(
        "Empty model nodes",
        async (builder) => {
          const rootSubject: InstanceKey = { className: CLASS_NAME_Subject, id: IModel.rootSubjectId };
          const model1 = insertPhysicalModelWithPartition({ builder, codeValue: `matching model 1`, partitionParentId: rootSubject.id });
          const model2 = insertPhysicalModelWithPartition({ builder, codeValue: `model 2`, partitionParentId: rootSubject.id });
          const model3 = insertPhysicalModelWithPartition({ builder, codeValue: `matching model 3`, partitionParentId: rootSubject.id });
          return { rootSubject, model1, model2, model3 };
        },
        (x) => [[adjustedModelKey(x.model1)], [adjustedModelKey(x.model3)]],
        (x) => [x.model1, x.model3],
        (_x) => "matching",
        (x) => [
          NodeValidators.createForInstanceNode({
            instanceKeys: [x.model1],
            label: "matching model 1",
            autoExpand: false,
            children: false,
          }),
          NodeValidators.createForInstanceNode({
            instanceKeys: [x.model3],
            label: "matching model 3",
            autoExpand: false,
            children: false,
          }),
        ],
        () => ({ showEmptyModels: true }),
      ),
      TreeFilteringTestCaseDefinition.create(
        "Subject with hidden child Model node",
        async (builder) => {
          const rootSubject: InstanceKey = { className: CLASS_NAME_Subject, id: IModel.rootSubjectId };
          const childSubject = insertSubject({ builder, codeValue: "matching child subject", parentId: rootSubject.id });
          const category = insertSpatialCategory({ builder, codeValue: "category" });
          const partition = insertPhysicalPartition({
            builder,
            codeValue: `matching model 1`,
            parentId: childSubject.id,
            jsonProperties: { PhysicalPartition: { Model: { Content: true } } },
          });
          const model1 = insertPhysicalSubModel({ builder, modeledElementId: partition.id });
          const model2 = insertPhysicalModelWithPartition({ builder, codeValue: `model 2`, partitionParentId: childSubject.id });
          insertPhysicalElement({ builder, userLabel: `element-1`, modelId: model1.id, categoryId: category.id });
          insertPhysicalElement({ builder, userLabel: `element-2`, modelId: model2.id, categoryId: category.id });
          return { rootSubject, childSubject, model1, model2, category };
        },
        (x) => [[x.childSubject]],
        (x) => [x.childSubject],
        (_x) => "matching",
        (x) => [
          NodeValidators.createForInstanceNode({
            instanceKeys: [x.childSubject],
            label: "matching child subject",
            autoExpand: false,
            children: [
              NodeValidators.createForInstanceNode({
                label: "category",
                autoExpand: false,
                children: [
                  NodeValidators.createForClassGroupingNode({
                    label: "Physical Object",
                    children: [NodeValidators.createForInstanceNode({ label: /^element-1/, children: false })],
                  }),
                ],
              }),
              NodeValidators.createForInstanceNode({
                label: "model 2",
                autoExpand: false,
                children: [
                  NodeValidators.createForInstanceNode({
                    label: "category",
                    children: [
                      NodeValidators.createForClassGroupingNode({
                        label: "Physical Object",
                        children: [NodeValidators.createForInstanceNode({ label: /^element-2/, children: false })],
                      }),
                    ],
                  }),
                ],
              }),
            ],
          }),
        ],
      ),
      TreeFilteringTestCaseDefinition.create(
        "Category nodes",
        async (builder) => {
          const rootSubject: InstanceKey = { className: CLASS_NAME_Subject, id: IModel.rootSubjectId };
          const model1 = insertPhysicalModelWithPartition({ builder, codeValue: `model-1`, partitionParentId: rootSubject.id });
          const model2 = insertPhysicalModelWithPartition({ builder, codeValue: `model-2`, partitionParentId: rootSubject.id });

          const category1 = insertSpatialCategory({ builder, codeValue: "matching category 1" });
          const category2 = insertSpatialCategory({ builder, codeValue: "category-2" });
          const category3 = insertSpatialCategory({ builder, codeValue: "matching category 3" });

          insertPhysicalElement({ builder, userLabel: `element-1`, modelId: model1.id, categoryId: category1.id });
          insertPhysicalElement({ builder, userLabel: `element-2`, modelId: model1.id, categoryId: category2.id });
          insertPhysicalElement({ builder, userLabel: `element-3`, modelId: model2.id, categoryId: category3.id });

          return { rootSubject, model1, model2, category1, category2, category3 };
        },
        (x) => [
          [adjustedModelKey(x.model1), x.category1],
          [adjustedModelKey(x.model2), x.category3],
        ],
        (x) => [x.category1, x.category3],
        (_x) => "matching",
        (x) => [
          NodeValidators.createForInstanceNode({
            instanceKeys: [x.model1],
            label: "model-1",
            autoExpand: true,
            children: [
              NodeValidators.createForInstanceNode({
                instanceKeys: [x.category1],
                label: "matching category 1",
                autoExpand: false,
                children: [
                  NodeValidators.createForClassGroupingNode({
                    label: "Physical Object",
                    children: [NodeValidators.createForInstanceNode({ label: /^element-1/, children: false })],
                  }),
                ],
              }),
            ],
          }),
          NodeValidators.createForInstanceNode({
            instanceKeys: [x.model2],
            label: "model-2",
            autoExpand: true,
            children: [
              NodeValidators.createForInstanceNode({
                instanceKeys: [x.category3],
                label: "matching category 3",
                autoExpand: false,
                children: [
                  NodeValidators.createForClassGroupingNode({
                    label: "Physical Object",
                    children: [NodeValidators.createForInstanceNode({ label: /^element-3/, children: false })],
                  }),
                ],
              }),
            ],
          }),
        ],
      ),
      TreeFilteringTestCaseDefinition.create(
        "root Element nodes",
        async (builder) => {
          const rootSubject: InstanceKey = { className: CLASS_NAME_Subject, id: IModel.rootSubjectId };
          const model1 = insertPhysicalModelWithPartition({ builder, codeValue: `model-1`, partitionParentId: rootSubject.id });
          const model2 = insertPhysicalModelWithPartition({ builder, codeValue: `model-2`, partitionParentId: rootSubject.id });

          const category1 = insertSpatialCategory({ builder, codeValue: "category-1" });
          const category2 = insertSpatialCategory({ builder, codeValue: "category-2" });

          const element11 = insertPhysicalElement({ builder, userLabel: `matching element 11`, modelId: model1.id, categoryId: category1.id });
          const element12 = insertPhysicalElement({ builder, userLabel: `element 12`, modelId: model1.id, categoryId: category1.id });

          const element21 = insertPhysicalElement({ builder, userLabel: `element 21`, modelId: model2.id, categoryId: category2.id });
          const element22 = insertPhysicalElement({ builder, userLabel: `matching element 22`, modelId: model2.id, categoryId: category2.id });

          return { rootSubject, model1, model2, category1, category2, element11, element12, element21, element22 };
        },
        (x) => [
          [adjustedModelKey(x.model1), x.category1, adjustedElementKey(x.element11)],
          [adjustedModelKey(x.model2), x.category2, adjustedElementKey(x.element22)],
        ],
        (x) => [x.element11, x.element22],
        (_x) => "matching",
        (_x) => [
          NodeValidators.createForInstanceNode({
            label: "model-1",
            autoExpand: true,
            children: [
              NodeValidators.createForInstanceNode({
                label: "category-1",
                autoExpand: true,
                children: [
                  NodeValidators.createForClassGroupingNode({
                    label: "Physical Object",
                    autoExpand: true,
                    children: [NodeValidators.createForInstanceNode({ label: /^matching element 11/, autoExpand: false, children: false })],
                  }),
                ],
              }),
            ],
          }),
          NodeValidators.createForInstanceNode({
            label: "model-2",
            autoExpand: true,
            children: [
              NodeValidators.createForInstanceNode({
                label: "category-2",
                autoExpand: true,
                children: [
                  NodeValidators.createForClassGroupingNode({
                    label: "Physical Object",
                    autoExpand: true,
                    children: [NodeValidators.createForInstanceNode({ label: /^matching element 22/, autoExpand: false, children: false })],
                  }),
                ],
              }),
            ],
          }),
        ],
      ),
      TreeFilteringTestCaseDefinition.create(
        "category and element nodes",
        async (builder) => {
          const rootSubject: InstanceKey = { className: CLASS_NAME_Subject, id: IModel.rootSubjectId };
          const model1 = insertPhysicalModelWithPartition({ builder, codeValue: `model-1`, partitionParentId: rootSubject.id });
          const model2 = insertPhysicalModelWithPartition({ builder, codeValue: `model-2`, partitionParentId: rootSubject.id });

          const category1 = insertSpatialCategory({ builder, codeValue: "matching category-1" });
          const category2 = insertSpatialCategory({ builder, codeValue: "category-2" });

          const element11 = insertPhysicalElement({ builder, userLabel: `matching element 11`, modelId: model1.id, categoryId: category1.id });
          const element12 = insertPhysicalElement({ builder, userLabel: `element 12`, modelId: model1.id, categoryId: category1.id });

          const element21 = insertPhysicalElement({ builder, userLabel: `element 21`, modelId: model2.id, categoryId: category2.id });
          const element22 = insertPhysicalElement({ builder, userLabel: `element 22`, modelId: model2.id, categoryId: category2.id });

          return { rootSubject, model1, model2, category1, category2, element11, element12, element21, element22 };
        },
        (x) => [
          [adjustedModelKey(x.model1), x.category1],
          [adjustedModelKey(x.model1), x.category1, adjustedElementKey(x.element11)],
        ],
        (x) => [x.category1, x.element11],
        (_x) => "matching",
        (_x) => [
          NodeValidators.createForInstanceNode({
            label: "model-1",
            autoExpand: true,
            children: [
              NodeValidators.createForInstanceNode({
                label: "matching category-1",
                autoExpand: true,
                children: [
                  NodeValidators.createForClassGroupingNode({
                    label: "Physical Object",
                    autoExpand: true,
                    children: [
                      NodeValidators.createForInstanceNode({ label: /^element 12/, autoExpand: false, children: false }),
                      NodeValidators.createForInstanceNode({ label: /^matching element 11/, autoExpand: false, children: false }),
                    ],
                  }),
                ],
              }),
            ],
          }),
        ],
      ),
      TreeFilteringTestCaseDefinition.create(
        "child Element nodes",
        async (builder) => {
          const rootSubject: InstanceKey = { className: CLASS_NAME_Subject, id: IModel.rootSubjectId };
          const model = insertPhysicalModelWithPartition({ builder, codeValue: `model-x`, partitionParentId: rootSubject.id });
          const category = insertSpatialCategory({ builder, codeValue: "category-x" });
          const rootElement = insertPhysicalElement({ builder, userLabel: `root element 0`, modelId: model.id, categoryId: category.id });
          const childElement1 = insertPhysicalElement({
            builder,
            userLabel: `matching element 1`,
            modelId: model.id,
            categoryId: category.id,
            parentId: rootElement.id,
          });
          const childElement2 = insertPhysicalElement({
            builder,
            userLabel: `element 2`,
            modelId: model.id,
            categoryId: category.id,
            parentId: rootElement.id,
          });
          const childElement3 = insertPhysicalElement({
            builder,
            userLabel: `matching element 3`,
            modelId: model.id,
            categoryId: category.id,
            parentId: rootElement.id,
          });
          return { rootSubject, model, category, rootElement, childElement1, childElement2, childElement3 };
        },
        (x) => [
          [adjustedModelKey(x.model), x.category, adjustedElementKey(x.rootElement), adjustedElementKey(x.childElement1)],
          [adjustedModelKey(x.model), x.category, adjustedElementKey(x.rootElement), adjustedElementKey(x.childElement3)],
        ],
        (x) => [x.childElement1, x.childElement3],
        (_x) => "matching",
        (x) => [
          NodeValidators.createForInstanceNode({
            instanceKeys: [x.model],
            label: "model-x",
            autoExpand: true,
            children: [
              NodeValidators.createForInstanceNode({
                instanceKeys: [x.category],
                label: "category-x",
                autoExpand: true,
                children: [
                  NodeValidators.createForClassGroupingNode({
                    label: "Physical Object",
                    autoExpand: true,
                    children: [
                      NodeValidators.createForInstanceNode({
                        instanceKeys: [x.rootElement],
                        label: /^root element/,
                        autoExpand: true,
                        children: [
                          NodeValidators.createForClassGroupingNode({
                            label: "Physical Object",
                            autoExpand: true,
                            children: [
                              NodeValidators.createForInstanceNode({
                                instanceKeys: [x.childElement1],
                                label: /^matching element 1/,
                                autoExpand: false,
                                children: false,
                              }),
                              NodeValidators.createForInstanceNode({
                                instanceKeys: [x.childElement3],
                                label: /^matching element 3/,
                                autoExpand: false,
                                children: false,
                              }),
                            ],
                          }),
                        ],
                      }),
                    ],
                  }),
                ],
              }),
            ],
          }),
        ],
      ),
      TreeFilteringTestCaseDefinition.create(
        "child Element nodes when custom element specification class is used",
        async (builder, testSchema) => {
          const rootSubject: InstanceKey = { className: CLASS_NAME_Subject, id: IModel.rootSubjectId };
          const model = insertPhysicalModelWithPartition({ builder, codeValue: `model-x`, partitionParentId: rootSubject.id });
          const category = insertSpatialCategory({ builder, codeValue: "category-x" });
          const rootElement1 = insertPhysicalElement({
            builder,
            userLabel: `matching element 1`,
            classFullName: testSchema.items.SubModelablePhysicalObject.fullName,
            modelId: model.id,
            categoryId: category.id,
          });
          const rootElement2 = insertPhysicalElement({
            builder,
            userLabel: `element 2`,
            modelId: model.id,
            categoryId: category.id,
          });
          const rootElement3 = insertPhysicalElement({
            builder,
            userLabel: `matching element 3`,
            classFullName: testSchema.items.SubModelablePhysicalObject.fullName,
            modelId: model.id,
            categoryId: category.id,
          });
          return { rootSubject, model, category, rootElement1, rootElement2, rootElement3 };
        },
        (x) => [
          [adjustedModelKey(x.model), x.category, { ...x.rootElement1, className: "TestSchema.SubModelablePhysicalObject" }],
          [adjustedModelKey(x.model), x.category, { ...x.rootElement3, className: "TestSchema.SubModelablePhysicalObject" }],
        ],
        (x) => [x.rootElement1, x.rootElement3],
        (_x) => "matching",
        (x) => [
          NodeValidators.createForInstanceNode({
            instanceKeys: [x.model],
            label: "model-x",
            autoExpand: true,
            children: [
              NodeValidators.createForInstanceNode({
                instanceKeys: [x.category],
                label: "category-x",
                autoExpand: true,
                children: [
                  NodeValidators.createForClassGroupingNode({
                    label: "Test Physical Object",
                    autoExpand: true,
                    children: [
                      NodeValidators.createForInstanceNode({
                        instanceKeys: [x.rootElement1],
                        label: /^matching element 1/,
                        autoExpand: false,
                        children: false,
                      }),
                      NodeValidators.createForInstanceNode({
                        instanceKeys: [x.rootElement3],
                        label: /^matching element 3/,
                        autoExpand: false,
                        children: false,
                      }),
                    ],
                  }),
                ],
              }),
            ],
          }),
        ],
        (x) => ({ elementClassSpecification: x.rootElement1.className }),
      ),
      TreeFilteringTestCaseDefinition.create(
        "sub-modeled Element nodes",
        async (builder, testSchema) => {
          const rootSubject: InstanceKey = { className: CLASS_NAME_Subject, id: IModel.rootSubjectId };
          const model = insertPhysicalModelWithPartition({ builder, codeValue: `model`, partitionParentId: rootSubject.id });
          const category = insertSpatialCategory({ builder, codeValue: "category" });
          const rootElement = insertPhysicalElement({
            builder,
            classFullName: testSchema.items.SubModelablePhysicalObject.fullName,
            userLabel: `root element`,
            modelId: model.id,
            categoryId: category.id,
          });
          const subModel = insertPhysicalSubModel({ builder, modeledElementId: rootElement.id });
          const subModeledElement1 = insertPhysicalElement({ builder, userLabel: `matching element 1`, modelId: subModel.id, categoryId: category.id });
          const subModeledElement2 = insertPhysicalElement({ builder, userLabel: `element 2`, modelId: subModel.id, categoryId: category.id });
          const subModeledElement3 = insertPhysicalElement({ builder, userLabel: `matching element 3`, modelId: subModel.id, categoryId: category.id });
          return { rootSubject, model, category, rootElement, subModel, subModeledElement1, subModeledElement2, subModeledElement3 };
        },
        (x) => [
          [
            adjustedModelKey(x.model),
            x.category,
            adjustedElementKey(x.rootElement),
            adjustedModelKey(x.subModel),
            x.category,
            adjustedElementKey(x.subModeledElement1),
          ],
          [
            adjustedModelKey(x.model),
            x.category,
            adjustedElementKey(x.rootElement),
            adjustedModelKey(x.subModel),
            x.category,
            adjustedElementKey(x.subModeledElement3),
          ],
        ],
        (x) => [x.subModeledElement1, x.subModeledElement3],
        (_x) => "matching",
        (x) => [
          NodeValidators.createForInstanceNode({
            instanceKeys: [x.model],
            label: "model",
            autoExpand: true,
            children: [
              NodeValidators.createForInstanceNode({
                instanceKeys: [x.category],
                label: "category",
                autoExpand: true,
                children: [
                  NodeValidators.createForClassGroupingNode({
                    label: "Test Physical Object",
                    autoExpand: true,
                    children: [
                      NodeValidators.createForInstanceNode({
                        instanceKeys: [x.rootElement],
                        label: /^root element/,
                        autoExpand: true,
                        children: [
                          NodeValidators.createForInstanceNode({
                            instanceKeys: [x.category],
                            label: "category",
                            autoExpand: true,
                            children: [
                              NodeValidators.createForClassGroupingNode({
                                label: "Physical Object",
                                autoExpand: true,
                                children: [
                                  NodeValidators.createForInstanceNode({
                                    instanceKeys: [x.subModeledElement1],
                                    label: /^matching element 1/,
                                    autoExpand: false,
                                    children: false,
                                  }),
                                  NodeValidators.createForInstanceNode({
                                    instanceKeys: [x.subModeledElement3],
                                    label: /^matching element 3/,
                                    autoExpand: false,
                                    children: false,
                                  }),
                                ],
                              }),
                            ],
                          }),
                        ],
                      }),
                    ],
                  }),
                ],
              }),
            ],
          }),
        ],
      ),
      TreeFilteringTestCaseDefinition.create(
        "Element node through hidden ancestors",
        async (builder) => {
          const rootSubject: InstanceKey = { className: CLASS_NAME_Subject, id: IModel.rootSubjectId };
          const hiddenChildSubject = insertSubject({
            builder,
            codeValue: `hidden-subject`,
            parentId: rootSubject.id,
            jsonProperties: { Subject: { Job: { Bridge: "Test" } } },
          });
          const partition = insertPhysicalPartition({
            builder,
            codeValue: `hidden-model`,
            parentId: hiddenChildSubject.id,
            jsonProperties: { PhysicalPartition: { Model: { Content: true } } },
          });
          const model = insertPhysicalSubModel({ builder, modeledElementId: partition.id });
          const category = insertSpatialCategory({ builder, codeValue: "category" });
          const element1 = insertPhysicalElement({ builder, userLabel: `matching element 1`, modelId: model.id, categoryId: category.id });
          const element2 = insertPhysicalElement({ builder, userLabel: `element 2`, modelId: model.id, categoryId: category.id });
          return { rootSubject, model, category, element1, element2 };
        },
        (x) => [[adjustedModelKey(x.model), x.category, adjustedElementKey(x.element1)]],
        (x) => [x.element1],
        (_x) => "matching",
        (_x) => [
          NodeValidators.createForInstanceNode({
            label: "category",
            autoExpand: true,
            children: [
              NodeValidators.createForClassGroupingNode({
                label: "Physical Object",
                autoExpand: true,
                children: [NodeValidators.createForInstanceNode({ label: /^matching element 1/, autoExpand: false, children: false })],
              }),
            ],
          }),
        ],
      ),
    );

    describe("when expanding up to element class grouping nodes", () => {
      runTestCases(
        TreeFilteringTestCaseDefinition.create(
          "grouped root element",
          async (builder) => {
            const rootSubject: InstanceKey = { className: CLASS_NAME_Subject, id: IModel.rootSubjectId };
            const model1 = insertPhysicalModelWithPartition({ builder, codeValue: `model-1`, partitionParentId: rootSubject.id });
            const model2 = insertPhysicalModelWithPartition({ builder, codeValue: `model-2`, partitionParentId: rootSubject.id });
            const category = insertSpatialCategory({ builder, codeValue: "category-x" });
            insertPhysicalElement({ builder, userLabel: `element 1-1`, modelId: model1.id, categoryId: category.id });
            insertPhysicalElement({
              builder,
              userLabel: `element 1-2`,
              modelId: model1.id,
              categoryId: category.id,
            });
            const physicalElement21 = insertPhysicalElement({ builder, userLabel: `element 2-1`, modelId: model2.id, categoryId: category.id });
            const physicalElement22 = insertPhysicalElement({
              builder,
              userLabel: `element 2-2`,
              modelId: model2.id,
              categoryId: category.id,
            });
            const pathUntilTargetElement = [adjustedModelKey(model2), category];
            const groupingNode = createClassGroupingHierarchyNode({
              className: physicalElement21.className,
              modelId: model2.id,
              categoryId: category.id,
              elements: [physicalElement21.id, physicalElement22.id],
              parentKeys: pathUntilTargetElement.map((key) => ({ type: "instances", instanceKeys: [key] })),
            });
            return { rootSubject, model2, category, physicalElement21, physicalElement22, pathUntilTargetElement, groupingNode };
          },
          (x) =>
            x.groupingNode.groupedInstanceKeys.map((elementKey) => ({
              path: [...x.pathUntilTargetElement, adjustedElementKey(elementKey)],
              options: { autoExpand: { depthInHierarchy: x.groupingNode.parentKeys.length } },
            })),
          (x) => [
            {
              parent: { type: "category", ids: [x.category.id], modelIds: [x.model2.id] },
              groupingNode: x.groupingNode,
            },
          ],
          undefined,
          (x) => [
            NodeValidators.createForInstanceNode({
              instanceKeys: [x.model2],
              label: "model-2",
              autoExpand: true,
              children: [
                NodeValidators.createForInstanceNode({
                  instanceKeys: [x.category],
                  label: "category-x",
                  autoExpand: true,
                  children: [
                    NodeValidators.createForClassGroupingNode({
                      label: "Physical Object",
                      autoExpand: false,
                      children: [
                        NodeValidators.createForInstanceNode({ instanceKeys: [x.physicalElement21] }),
                        NodeValidators.createForInstanceNode({ instanceKeys: [x.physicalElement22] }),
                      ],
                    }),
                  ],
                }),
              ],
            }),
          ],
        ),
        TreeFilteringTestCaseDefinition.create(
          "grouped child element",
          async (builder, testSchema) => {
            const rootSubject: InstanceKey = { className: CLASS_NAME_Subject, id: IModel.rootSubjectId };
            const model = insertPhysicalModelWithPartition({ builder, codeValue: `model-x`, partitionParentId: rootSubject.id });
            const category = insertSpatialCategory({ builder, codeValue: "category-x" });
            const rootElement = insertPhysicalElement({ builder, userLabel: `root element`, modelId: model.id, categoryId: category.id });
            insertPhysicalElement({
              builder,
              userLabel: `element 1`,
              modelId: model.id,
              categoryId: category.id,
              parentId: rootElement.id,
            });
            insertPhysicalElement({
              builder,
              userLabel: `element 2`,
              modelId: model.id,
              categoryId: category.id,
              parentId: rootElement.id,
            });
            const testElement1 = insertPhysicalElement({
              builder,
              classFullName: testSchema.items.SubModelablePhysicalObject.fullName,
              userLabel: `test element 1`,
              modelId: model.id,
              categoryId: category.id,
              parentId: rootElement.id,
            });
            const testElement2 = insertPhysicalElement({
              builder,
              classFullName: testSchema.items.SubModelablePhysicalObject.fullName,
              userLabel: `test element 2`,
              modelId: model.id,
              categoryId: category.id,
              parentId: rootElement.id,
            });
            const pathUntilRootElement = [adjustedModelKey(model), category];
            const rootGroupingNode = createClassGroupingHierarchyNode({
              className: rootElement.className,
              modelId: model.id,
              categoryId: category.id,
              elements: [rootElement.id],
              parentKeys: getGroupingNodeParentKeys(pathUntilRootElement),
            });
            const pathUntilTargetElement = [...pathUntilRootElement, adjustedElementKey(rootElement)];
            const groupingNode = createClassGroupingHierarchyNode({
              className: rootElement.className,
              modelId: model.id,
              categoryId: category.id,
              elements: [rootElement.id],
              parentKeys: [adjustedModelKey(model), category].map((key) => ({ type: "instances", instanceKeys: [key] })),
            });
            const targetGroupingNode = createClassGroupingHierarchyNode({
              className: testElement1.className,
              modelId: model.id,
              categoryId: category.id,
              elements: [testElement1.id, testElement2.id],
<<<<<<< HEAD
              parentKeys: getGroupingNodeParentKeys([...pathUntilRootElement, rootGroupingNode.key, adjustedElementKey(rootElement)]),
=======
              parentKeys: [adjustedModelKey(model), category, groupingNode, adjustedElementKey(rootElement)].map((key) => {
                if ("key" in key) {
                  return key.key;
                }
                return { type: "instances", instanceKeys: [key] };
              }),
>>>>>>> e80e4af5
            });
            return { rootSubject, model, category, rootElement, testElement1, testElement2, pathUntilTargetElement, targetGroupingNode };
          },
          (x) =>
            x.targetGroupingNode.groupedInstanceKeys.map((elementKey) => ({
              path: [...x.pathUntilTargetElement, adjustedElementKey(elementKey)],
<<<<<<< HEAD
              options: { autoExpand: { depthInHierarchy: x.groupingNode.parentKeys.length } },
=======
              options: { autoExpand: { depthInHierarchy: x.targetGroupingNode.parentKeys.length } },
>>>>>>> e80e4af5
            })),
          (x) => [
            {
              parent: { type: "element", ids: [x.rootElement.id] },
              groupingNode: x.targetGroupingNode,
            },
          ],
          undefined,
          (x) => [
            NodeValidators.createForInstanceNode({
              instanceKeys: [x.model],
              label: "model-x",
              autoExpand: true,
              children: [
                NodeValidators.createForInstanceNode({
                  instanceKeys: [x.category],
                  label: "category-x",
                  autoExpand: true,
                  children: [
                    NodeValidators.createForClassGroupingNode({
                      label: "Physical Object",
                      autoExpand: true,
                      children: [
                        NodeValidators.createForInstanceNode({
                          instanceKeys: [x.rootElement],
                          label: /^root element/,
                          autoExpand: true,
                          children: [
                            NodeValidators.createForClassGroupingNode({
                              label: "Test Physical Object",
                              autoExpand: false,
                              children: [
                                NodeValidators.createForInstanceNode({
                                  instanceKeys: [x.testElement1],
                                  label: /^test element 1/,
                                }),
                                NodeValidators.createForInstanceNode({
                                  instanceKeys: [x.testElement2],
                                  label: /^test element 2/,
                                }),
                              ],
                            }),
                          ],
                        }),
                      ],
                    }),
                  ],
                }),
              ],
            }),
          ],
        ),
        TreeFilteringTestCaseDefinition.create(
          "grouped child elements of different classes",
          async (builder, testSchema) => {
            const rootSubject: InstanceKey = { className: CLASS_NAME_Subject, id: IModel.rootSubjectId };
            const model = insertPhysicalModelWithPartition({ builder, codeValue: `model-x`, partitionParentId: rootSubject.id });
            const category = insertSpatialCategory({ builder, codeValue: "category-x" });
            const rootElement = insertPhysicalElement({ builder, userLabel: `root element`, modelId: model.id, categoryId: category.id });
            const physicalElement1 = insertPhysicalElement({
              builder,
              userLabel: `element 1`,
              modelId: model.id,
              categoryId: category.id,
              parentId: rootElement.id,
            });
            const physicalElement2 = insertPhysicalElement({
              builder,
              userLabel: `element 2`,
              modelId: model.id,
              categoryId: category.id,
              parentId: rootElement.id,
            });
            const testElement1 = insertPhysicalElement({
              builder,
              classFullName: testSchema.items.SubModelablePhysicalObject.fullName,
              userLabel: `test element 1`,
              modelId: model.id,
              categoryId: category.id,
              parentId: rootElement.id,
            });
            const testElement2 = insertPhysicalElement({
              builder,
              classFullName: testSchema.items.SubModelablePhysicalObject.fullName,
              userLabel: `test element 2`,
              modelId: model.id,
              categoryId: category.id,
              parentId: rootElement.id,
            });

<<<<<<< HEAD
            const pathUntilRootElement = [adjustedModelKey(model), category];
            const rootGroupingNode = createClassGroupingHierarchyNode({
=======
            const pathUntilTargetElement = [adjustedModelKey(model), category, adjustedElementKey(rootElement)];
            const groupingNode = createClassGroupingHierarchyNode({
>>>>>>> e80e4af5
              className: rootElement.className,
              modelId: model.id,
              categoryId: category.id,
              elements: [rootElement.id],
<<<<<<< HEAD
              parentKeys: getGroupingNodeParentKeys(pathUntilRootElement),
            });

            const pathUntilTargetElement = [...pathUntilRootElement, adjustedElementKey(rootElement)];
=======
              parentKeys: [adjustedModelKey(model), category].map((key) => ({ type: "instances", instanceKeys: [key] })),
            });
>>>>>>> e80e4af5
            const physicalElementGroupingNode = createClassGroupingHierarchyNode({
              className: physicalElement1.className,
              modelId: model.id,
              categoryId: category.id,
              elements: [physicalElement1.id, physicalElement2.id],
<<<<<<< HEAD
              parentKeys: getGroupingNodeParentKeys([...pathUntilRootElement, rootGroupingNode.key, adjustedElementKey(rootElement)]),
=======
              parentKeys: [adjustedModelKey(model), category, groupingNode, adjustedElementKey(rootElement)].map((key) => {
                if ("key" in key) {
                  return key.key;
                }
                return { type: "instances", instanceKeys: [key] };
              }),
>>>>>>> e80e4af5
            });
            const testElementGroupingNode = createClassGroupingHierarchyNode({
              className: testElement1.className,
              modelId: model.id,
              categoryId: category.id,
              elements: [testElement1.id, testElement2.id],
<<<<<<< HEAD
              parentKeys: getGroupingNodeParentKeys([...pathUntilRootElement, rootGroupingNode.key, adjustedElementKey(rootElement)]),
=======
              parentKeys: [adjustedModelKey(model), category, groupingNode, adjustedElementKey(rootElement)].map((key) => {
                if ("key" in key) {
                  return key.key;
                }
                return { type: "instances", instanceKeys: [key] };
              }),
>>>>>>> e80e4af5
            });
            return {
              rootSubject,
              model,
              category,
              rootElement,
              physicalElement1,
              physicalElement2,
              testElement1,
              testElement2,
              pathUntilTargetElement,
              physicalElementGroupingNode,
              testElementGroupingNode,
            };
          },
          (x) => [
            ...x.physicalElementGroupingNode.groupedInstanceKeys.map((elementKey) => ({
              path: [...x.pathUntilTargetElement, adjustedElementKey(elementKey)],
              options: { autoExpand: { depthInHierarchy: x.physicalElementGroupingNode.parentKeys.length } },
            })),
            ...x.testElementGroupingNode.groupedInstanceKeys.map((elementKey) => ({
              path: [...x.pathUntilTargetElement, adjustedElementKey(elementKey)],
              options: { autoExpand: { depthInHierarchy: x.testElementGroupingNode.parentKeys.length } },
            })),
          ],
          (x) => [
            {
              parent: { type: "element", ids: [x.rootElement.id] },
              groupingNode: x.physicalElementGroupingNode,
            },
            {
              parent: { type: "element", ids: [x.rootElement.id] },
              groupingNode: x.testElementGroupingNode,
            },
          ],
          undefined,
          (x) => [
            NodeValidators.createForInstanceNode({
              instanceKeys: [x.model],
              label: "model-x",
              autoExpand: true,
              children: [
                NodeValidators.createForInstanceNode({
                  instanceKeys: [x.category],
                  label: "category-x",
                  autoExpand: true,
                  children: [
                    NodeValidators.createForClassGroupingNode({
                      label: "Physical Object",
                      autoExpand: true,
                      children: [
                        NodeValidators.createForInstanceNode({
                          instanceKeys: [x.rootElement],
                          label: /^root element/,
                          children: [
                            NodeValidators.createForClassGroupingNode({
                              label: "Physical Object",
                              autoExpand: false,
                              children: [
                                NodeValidators.createForInstanceNode({ instanceKeys: [x.physicalElement1] }),
                                NodeValidators.createForInstanceNode({ instanceKeys: [x.physicalElement2] }),
                              ],
                            }),
                            NodeValidators.createForClassGroupingNode({
                              label: "Test Physical Object",
                              autoExpand: false,
                              children: [
                                NodeValidators.createForInstanceNode({ instanceKeys: [x.testElement1] }),
                                NodeValidators.createForInstanceNode({ instanceKeys: [x.testElement2] }),
                              ],
                            }),
                          ],
                        }),
                      ],
                    }),
                  ],
                }),
              ],
            }),
          ],
        ),
        TreeFilteringTestCaseDefinition.create(
          "hierarchy of grouped elements",
          async (builder) => {
            const rootSubject: InstanceKey = { className: CLASS_NAME_Subject, id: IModel.rootSubjectId };
            const model = insertPhysicalModelWithPartition({ builder, codeValue: `model-x`, partitionParentId: rootSubject.id });
            const category = insertSpatialCategory({ builder, codeValue: "category-x" });
            const parentElement = insertPhysicalElement({ builder, userLabel: `parent element`, modelId: model.id, categoryId: category.id });
            const middleElement = insertPhysicalElement({
              builder,
              userLabel: `middle element`,
              modelId: model.id,
              categoryId: category.id,
              parentId: parentElement.id,
            });
            const childElement = insertPhysicalElement({
              builder,
              userLabel: `element 1`,
              modelId: model.id,
              categoryId: category.id,
              parentId: middleElement.id,
            });
            const pathUntilParentElement = [adjustedModelKey(model), category];
            const parentElementGroupingNode = createClassGroupingHierarchyNode({
              className: parentElement.className,
              modelId: model.id,
              categoryId: category.id,
              elements: [parentElement.id],
              parentKeys: getGroupingNodeParentKeys(pathUntilParentElement),
            });
            const middleElementGroupingNode = createClassGroupingHierarchyNode({
              className: middleElement.className,
              modelId: model.id,
              categoryId: category.id,
              elements: [middleElement.id],
<<<<<<< HEAD
              parentKeys: getGroupingNodeParentKeys([...pathUntilParentElement, parentElementGroupingNode.key, parentElement]),
=======
              parentKeys: [...pathUntilParentElement, parentElementGroupingNode, parentElement].map((key) => {
                if ("key" in key) {
                  return key.key;
                }
                return { type: "instances", instanceKeys: [key] };
              }),
>>>>>>> e80e4af5
            });
            const childElementGroupingNode = createClassGroupingHierarchyNode({
              className: childElement.className,
              modelId: model.id,
              categoryId: category.id,
              elements: [childElement.id],
<<<<<<< HEAD
              parentKeys: getGroupingNodeParentKeys([
                ...pathUntilParentElement,
                parentElementGroupingNode.key,
                parentElement,
                middleElementGroupingNode.key,
                middleElement,
              ]),
=======
              parentKeys: [...pathUntilParentElement, parentElementGroupingNode, parentElement, middleElementGroupingNode, middleElement].map((key) => {
                if ("key" in key) {
                  return key.key;
                }
                return { type: "instances", instanceKeys: [key] };
              }),
>>>>>>> e80e4af5
            });
            return {
              rootSubject,
              model,
              category,
              parentElement,
              middleElement,
              childElement,
              pathUntilParentElement,
              parentElementGroupingNode,
              middleElementGroupingNode,
              childElementGroupingNode,
            };
          },
          (x) => [
            {
              path: [...x.pathUntilParentElement, adjustedElementKey(x.parentElement)],
              options: { autoExpand: { depthInHierarchy: x.parentElementGroupingNode.parentKeys.length } },
            },
            {
              path: [...x.pathUntilParentElement, adjustedElementKey(x.parentElement), adjustedElementKey(x.middleElement)],
              options: { autoExpand: { depthInHierarchy: x.middleElementGroupingNode.parentKeys.length } },
            },
            {
              path: [...x.pathUntilParentElement, adjustedElementKey(x.parentElement), adjustedElementKey(x.middleElement), adjustedElementKey(x.childElement)],
              options: { autoExpand: { depthInHierarchy: x.childElementGroupingNode.parentKeys.length } },
            },
          ],
          (x) => [
            {
              parent: { type: "category", ids: [x.category.id], modelIds: [x.model.id] },
              groupingNode: x.parentElementGroupingNode,
            },
            {
              parent: { type: "element", ids: [x.parentElement.id] },
              groupingNode: x.middleElementGroupingNode,
            },
            {
              parent: { type: "element", ids: [x.middleElement.id] },
              groupingNode: x.childElementGroupingNode,
            },
          ],
          undefined,
          (x) => [
            NodeValidators.createForInstanceNode({
              instanceKeys: [x.model],
              label: "model-x",
              autoExpand: true,
              children: [
                NodeValidators.createForInstanceNode({
                  instanceKeys: [x.category],
                  label: "category-x",
                  autoExpand: true,
                  children: [
                    NodeValidators.createForClassGroupingNode({
                      label: "Physical Object",
                      autoExpand: true,
                      children: [
                        NodeValidators.createForInstanceNode({
                          instanceKeys: [x.parentElement],
                          label: /^parent element/,
                          autoExpand: true,
                          children: [
                            NodeValidators.createForClassGroupingNode({
                              label: "Physical Object",
                              autoExpand: true,
                              children: [
                                NodeValidators.createForInstanceNode({
                                  instanceKeys: [x.middleElement],
                                  label: /^middle element/,
                                  autoExpand: true,
                                  children: [
                                    NodeValidators.createForClassGroupingNode({
                                      label: "Physical Object",
                                      autoExpand: false,
                                      children: [NodeValidators.createForInstanceNode({ instanceKeys: [x.childElement] })],
                                    }),
                                  ],
                                }),
                              ],
                            }),
                          ],
                        }),
                      ],
                    }),
                  ],
                }),
              ],
            }),
          ],
        ),
        TreeFilteringTestCaseDefinition.create(
          "grouped element with auto expansion to the grouping node and to the element",
          async (builder) => {
            const rootSubject: InstanceKey = { className: CLASS_NAME_Subject, id: IModel.rootSubjectId };
            const model = insertPhysicalModelWithPartition({ builder, codeValue: `model-x`, partitionParentId: rootSubject.id });
            const category = insertSpatialCategory({ builder, codeValue: "category-x" });
            const element = insertPhysicalElement({ builder, userLabel: `parent element`, modelId: model.id, categoryId: category.id });
            const pathUntilTargetElement = [adjustedModelKey(model), category];
            const groupingNode = createClassGroupingHierarchyNode({
              className: element.className,
              modelId: model.id,
              categoryId: category.id,
              elements: [element.id],
              parentKeys: pathUntilTargetElement.map((key) => ({ type: "instances", instanceKeys: [key] })),
            });
            return { rootSubject, model, category, element, pathUntilTargetElement, groupingNode };
          },
          (x) => [
            [...x.pathUntilTargetElement, adjustedElementKey(x.element)],
            {
              path: [...x.pathUntilTargetElement, adjustedElementKey(x.element)],
              options: { autoExpand: { depthInHierarchy: x.groupingNode.parentKeys.length } },
            },
          ],
          (x) => [
            x.element,
            {
              parent: { type: "category", ids: [x.category.id], modelIds: [x.model.id] },
              groupingNode: x.groupingNode,
            },
          ],
          undefined,
          (x) => [
            NodeValidators.createForInstanceNode({
              instanceKeys: [x.model],
              label: "model-x",
              autoExpand: true,
              children: [
                NodeValidators.createForInstanceNode({
                  instanceKeys: [x.category],
                  label: "category-x",
                  autoExpand: true,
                  children: [
                    NodeValidators.createForClassGroupingNode({
                      label: "Physical Object",
                      autoExpand: true,
                      children: [
                        NodeValidators.createForInstanceNode({
                          instanceKeys: [x.element],
                        }),
                      ],
                    }),
                  ],
                }),
              ],
            }),
          ],
        ),
        TreeFilteringTestCaseDefinition.create(
          "grouped elements under different categories",
          async (builder) => {
            const rootSubject: InstanceKey = { className: CLASS_NAME_Subject, id: IModel.rootSubjectId };
            const model = insertPhysicalModelWithPartition({ builder, codeValue: `model-x`, partitionParentId: rootSubject.id });
            const category1 = insertSpatialCategory({ builder, codeValue: "category-1" });
            const category2 = insertSpatialCategory({ builder, codeValue: "category-2" });
            const element1 = insertPhysicalElement({ builder, modelId: model.id, categoryId: category1.id });
            const element2 = insertPhysicalElement({ builder, modelId: model.id, categoryId: category2.id });
            const groupingNode1 = createClassGroupingHierarchyNode({
              className: element1.className,
              modelId: model.id,
              categoryId: category1.id,
              elements: [element1.id],
              parentKeys: [model, category1].map((key) => ({ type: "instances", instanceKeys: [key] })),
            });
            const groupingNode2 = createClassGroupingHierarchyNode({
              className: element2.className,
              modelId: model.id,
              categoryId: category2.id,
              elements: [element2.id],
              parentKeys: [model, category2].map((key) => ({ type: "instances", instanceKeys: [key] })),
            });
            return {
              rootSubject,
              model,
              category1,
              category2,
              element1,
              element2,
              groupingNode1,
              groupingNode2,
            };
          },
          (x) => [
            {
              path: [adjustedModelKey(x.model), x.category1, adjustedElementKey(x.element1)],
              options: { autoExpand: { depthInHierarchy: x.groupingNode1.parentKeys.length } },
            },
            {
              path: [adjustedModelKey(x.model), x.category2, adjustedElementKey(x.element2)],
              options: { autoExpand: { depthInHierarchy: x.groupingNode2.parentKeys.length } },
            },
          ],
          (x) => [
            {
              parent: { type: "category", ids: [x.category1.id], modelIds: [x.model.id] },
              groupingNode: x.groupingNode1,
            },
            {
              parent: { type: "category", ids: [x.category2.id], modelIds: [x.model.id] },
              groupingNode: x.groupingNode2,
            },
          ],
          undefined,
          (x) => [
            NodeValidators.createForInstanceNode({
              instanceKeys: [x.model],
              label: "model-x",
              autoExpand: true,
              children: [
                NodeValidators.createForInstanceNode({
                  instanceKeys: [x.category1],
                  label: "category-1",
                  autoExpand: true,
                  children: [
                    NodeValidators.createForClassGroupingNode({
                      label: "Physical Object",
                      autoExpand: false,
                      children: [NodeValidators.createForInstanceNode({ instanceKeys: [x.element1] })],
                    }),
                  ],
                }),
                NodeValidators.createForInstanceNode({
                  instanceKeys: [x.category2],
                  label: "category-2",
                  autoExpand: true,
                  children: [
                    NodeValidators.createForClassGroupingNode({
                      label: "Physical Object",
                      autoExpand: false,
                      children: [NodeValidators.createForInstanceNode({ instanceKeys: [x.element2] })],
                    }),
                  ],
                }),
              ],
            }),
          ],
        ),
      );
    });
  });

  function runTestCases(...testCases: TreeFilteringTestCaseDefinition<any>[]) {
    testCases.forEach((testCase: TreeFilteringTestCaseDefinition<any>) => {
      (testCase.only ? describe.only : describe)(testCase.name, () => {
        let imodel: IModelConnection;
        let instanceKeyPaths!: HierarchyFilteringPath[];
        let targetItems!: Array<InstanceKey | ElementsGroupInfo>;
        let targetInstanceLabel: string | undefined;
        let expectedHierarchy!: ExpectedHierarchyDef[];

        let modelsTreeIdsCache: ModelsTreeIdsCache;
        let hierarchyProvider: ReturnType<typeof createModelsTreeProvider>;
        let hierarchyConfig: ModelsTreeHierarchyConfiguration;

        before(async function () {
          imodel = (
            await buildIModel(this, async (...args) => {
              const imodelSetupResult = await testCase.setupIModel(...args);
              instanceKeyPaths = testCase.getTargetInstancePaths(imodelSetupResult).sort(instanceKeyPathSorter);
              targetItems = testCase.getTargetItems(imodelSetupResult);
              targetInstanceLabel = testCase.getTargetInstanceLabel?.(imodelSetupResult);
              expectedHierarchy = testCase.getExpectedHierarchy(imodelSetupResult);
              hierarchyConfig = { ...defaultHierarchyConfiguration, hideRootSubject: true, ...testCase.getHierarchyConfig?.(imodelSetupResult) };
            })
          ).imodel;
        });

        beforeEach(() => {
          modelsTreeIdsCache = new ModelsTreeIdsCache(createIModelAccess(imodel), hierarchyConfig);
          hierarchyProvider = createModelsTreeProvider({ imodel, filteredNodePaths: instanceKeyPaths, hierarchyConfig });
        });

        afterEach(() => {
          modelsTreeIdsCache[Symbol.dispose]();
          hierarchyProvider.dispose();
        });

        after(async function () {
          await imodel.close();
        });

        it("filters hierarchy by instance key paths", async function () {
          await validateHierarchy({
            provider: hierarchyProvider,
            expect: expectedHierarchy,
          });
        });

        it("finds instance key paths by target instance key", async function () {
          const actualInstanceKeyPaths = (
            await ModelsTreeDefinition.createInstanceKeyPaths({
              imodelAccess: createIModelAccess(imodel),
              idsCache: modelsTreeIdsCache,
              targetItems,
              hierarchyConfig,
            })
          ).sort(instanceKeyPathSorter);
          expect(actualInstanceKeyPaths).to.deep.eq(instanceKeyPaths);
        });

        it("finds instance key paths by target instance label", async function () {
          if (targetInstanceLabel === undefined) {
            this.skip();
          }

          const actualInstanceKeyPaths = (
            await ModelsTreeDefinition.createInstanceKeyPaths({
              imodelAccess: createIModelAccess(imodel),
              idsCache: modelsTreeIdsCache,
              label: targetInstanceLabel,
              hierarchyConfig,
            })
          ).sort(instanceKeyPathSorter);
          expect(actualInstanceKeyPaths).to.deep.eq(instanceKeyPaths);
        });
      });
    });

    it("finds elements by base36 ECInstanceId suffix", async function () {
      await using buildIModelResult = await buildIModel(this, async (builder) => {
        const rootSubject: InstanceKey = { className: CLASS_NAME_Subject, id: IModel.rootSubjectId };
        const model = insertPhysicalModelWithPartition({ builder, codeValue: `model`, partitionParentId: rootSubject.id });
        const category = insertSpatialCategory({ builder, codeValue: "category" });
        const element = insertPhysicalElement({ builder, userLabel: `element 21`, modelId: model.id, categoryId: category.id });
        const elementBriefcaseId = Id64.getBriefcaseId(element.id).toString(36).toLocaleUpperCase();
        const elementLocalId = Id64.getLocalId(element.id).toString(36).toLocaleUpperCase();
        return {
          formattedECInstanceId: `[${elementBriefcaseId}-${elementLocalId}]`,
          expectedPaths: [[adjustedModelKey(model), category, { ...element, className: CLASS_NAME_GeometricElement3d }]].sort(instanceKeyPathSorter),
        };
      });
      const { imodel, expectedPaths, formattedECInstanceId } = buildIModelResult;
      const hierarchyConfig = { ...defaultHierarchyConfiguration, hideRootSubject: true };

      const imodelAccess = createIModelAccess(imodel);
      using idsCache = new ModelsTreeIdsCache(imodelAccess, hierarchyConfig);
      const actualInstanceKeyPaths = (
        await ModelsTreeDefinition.createInstanceKeyPaths({
          imodelAccess,
          idsCache,
          label: formattedECInstanceId,
          hierarchyConfig,
        })
      ).sort(instanceKeyPathSorter);
      expect(actualInstanceKeyPaths).to.deep.eq(expectedPaths);
    });

    it("filtering by label aborts when abort signal fires", async function () {
      await using buildIModelResult = await buildIModel(this, async (builder) => {
        const rootSubject: InstanceKey = { className: "BisCore.Subject", id: IModel.rootSubjectId };
        const model = insertPhysicalModelWithPartition({ builder, codeValue: `model`, partitionParentId: rootSubject.id });
        const category = insertSpatialCategory({ builder, codeValue: "category", userLabel: "Test" });
        insertPhysicalElement({ builder, modelId: model.id, categoryId: category.id });
        return { model, category };
      });
      const { imodel, ...ids } = buildIModelResult;
      const imodelAccess = createIModelAccess(imodel);
      const hierarchyConfig = { ...defaultHierarchyConfiguration, hideRootSubject: true };
      using idsCache = new ModelsTreeIdsCache(imodelAccess, hierarchyConfig);

      const abortController1 = new AbortController();
      const pathsPromiseAborted = ModelsTreeDefinition.createInstanceKeyPaths({
        imodelAccess,
        idsCache,
        label: "Test",
        hierarchyConfig,
        abortSignal: abortController1.signal,
      });
      abortController1.abort();
      expect(await pathsPromiseAborted).to.deep.eq([]);

      const abortController2 = new AbortController();
      const pathsPromise = ModelsTreeDefinition.createInstanceKeyPaths({
        imodelAccess,
        idsCache,
        label: "Test",
        hierarchyConfig,
        abortSignal: abortController2.signal,
      });
      expect(await pathsPromise).to.deep.eq([
        [
          { className: "BisCore.GeometricModel3d", id: ids.model.id },
          { className: "BisCore.SpatialCategory", id: ids.category.id },
        ],
      ]);
    });

    it("filtering by target items aborts when abort signal fires", async function () {
      await using buildIModelResult = await buildIModel(this, async (builder) => {
        const rootSubject: InstanceKey = { className: "BisCore.Subject", id: IModel.rootSubjectId };
        const model = insertPhysicalModelWithPartition({ builder, codeValue: `model`, partitionParentId: rootSubject.id });
        const category = insertSpatialCategory({ builder, codeValue: "category", userLabel: "Test" });
        insertPhysicalElement({ builder, modelId: model.id, categoryId: category.id });
        return { model, category };
      });
      const { imodel, ...ids } = buildIModelResult;
      const imodelAccess = createIModelAccess(imodel);
      const hierarchyConfig = { ...defaultHierarchyConfiguration, hideRootSubject: true };
      using idsCache = new ModelsTreeIdsCache(imodelAccess, hierarchyConfig);

      const abortController1 = new AbortController();
      const pathsPromiseAborted = ModelsTreeDefinition.createInstanceKeyPaths({
        imodelAccess,
        idsCache,
        targetItems: [{ className: "BisCore.SpatialCategory", id: ids.category.id }],
        hierarchyConfig,
        abortSignal: abortController1.signal,
      });
      abortController1.abort();
      expect(await pathsPromiseAborted).to.deep.eq([]);

      const abortController2 = new AbortController();
      const pathsPromise = ModelsTreeDefinition.createInstanceKeyPaths({
        imodelAccess,
        idsCache,
        targetItems: [{ className: "BisCore.SpatialCategory", id: ids.category.id }],
        hierarchyConfig,
        abortSignal: abortController2.signal,
      });
      expect(await pathsPromise).to.deep.eq([
        [
          { className: "BisCore.GeometricModel3d", id: ids.model.id },
          { className: "BisCore.SpatialCategory", id: ids.category.id },
        ],
      ]);
    });

    it("finds elements by label containing special SQLite characters", async function () {
      await using buildIModelResult = await buildIModel(this, async (builder) => {
        const rootSubject: InstanceKey = { className: CLASS_NAME_Subject, id: IModel.rootSubjectId };
        const model = insertPhysicalModelWithPartition({ builder, codeValue: `model`, partitionParentId: rootSubject.id });
        const category = insertSpatialCategory({ builder, codeValue: "category" });
        const element1 = insertPhysicalElement({ builder, userLabel: `elem_ent 1`, modelId: model.id, categoryId: category.id });
        const element2 = insertPhysicalElement({ builder, userLabel: `elem%ent 2`, modelId: model.id, categoryId: category.id });
        const element3 = insertPhysicalElement({ builder, userLabel: `elem\\ent 3`, modelId: model.id, categoryId: category.id });
        return {
          keys: {
            rootSubject,
            model,
            category,
            element1,
            element2,
            element3,
          },
        };
      });
      const { imodel, keys } = buildIModelResult;
      const hierarchyConfig = { ...defaultHierarchyConfiguration, hideRootSubject: true };

      const imodelAccess = createIModelAccess(imodel);
      using idsCache = new ModelsTreeIdsCache(imodelAccess, hierarchyConfig);

      expect(
        (
          await ModelsTreeDefinition.createInstanceKeyPaths({
            imodelAccess,
            idsCache,
            label: "_",
            hierarchyConfig,
          })
        ).sort(instanceKeyPathSorter),
      ).to.deep.eq([[adjustedModelKey(keys.model), keys.category, adjustedElementKey(keys.element1)]]);

      expect(
        (
          await ModelsTreeDefinition.createInstanceKeyPaths({
            imodelAccess,
            idsCache,
            label: "%",
            hierarchyConfig,
          })
        ).sort(instanceKeyPathSorter),
      ).to.deep.eq([[adjustedModelKey(keys.model), keys.category, adjustedElementKey(keys.element2)]]);

      expect(
        (
          await ModelsTreeDefinition.createInstanceKeyPaths({
            imodelAccess,
            idsCache,
            label: "\\",
            hierarchyConfig,
          })
        ).sort(instanceKeyPathSorter),
      ).to.deep.eq([[adjustedModelKey(keys.model), keys.category, adjustedElementKey(keys.element3)]]);
    });
  }
});

function insertModelWithElements(builder: TestIModelBuilder, modelNo: number, elementsCategoryId: Id64String, parentId?: Id64String) {
  const modelKey = insertPhysicalModelWithPartition({ builder, codeValue: `model-${modelNo}`, partitionParentId: parentId });
  insertPhysicalElement({ builder, userLabel: `element-${modelNo}`, modelId: modelKey.id, categoryId: elementsCategoryId });
  return modelKey;
}

function instanceKeyPathSorter(lhs: HierarchyFilteringPath, rhs: HierarchyFilteringPath) {
  const lhsPath = "path" in lhs ? lhs.path : lhs;
  const rhsPath = "path" in rhs ? rhs.path : rhs;
  if (lhsPath.length !== rhsPath.length) {
    return lhsPath.length - rhsPath.length;
  }
  for (let i = 0; i < lhsPath.length; ++i) {
    const lhsId = lhsPath[i];
    const rhsId = rhsPath[i];
    if (HierarchyNodeIdentifier.isInstanceNodeIdentifier(lhsId) && HierarchyNodeIdentifier.isInstanceNodeIdentifier(rhsId)) {
      const classNameCmp = lhsId.className.localeCompare(rhsId.className);
      if (0 !== classNameCmp) {
        return classNameCmp;
      }
      const idCmp = lhsId.id.localeCompare(rhsId.id);
      if (0 !== idCmp) {
        return idCmp;
      }
      continue;
    }
    if (HierarchyNodeIdentifier.isGenericNodeIdentifier(lhsId) && HierarchyNodeIdentifier.isGenericNodeIdentifier(rhsId)) {
      const keyCmp = lhsId.id.localeCompare(rhsId.id);
      if (0 !== keyCmp) {
        return keyCmp;
      }
      continue;
    }
    return HierarchyNodeIdentifier.isGenericNodeIdentifier(lhsId) ? -1 : 1;
  }
  return 0;
}

const adjustedModelKey = (source: InstanceKey) => ({ className: CLASS_NAME_GeometricModel3d, id: source.id });
const adjustedElementKey = (source: InstanceKey) => ({ className: CLASS_NAME_GeometricElement3d, id: source.id });<|MERGE_RESOLUTION|>--- conflicted
+++ resolved
@@ -1103,15 +1103,7 @@
               categoryId: category.id,
               parentId: rootElement.id,
             });
-            const pathUntilRootElement = [adjustedModelKey(model), category];
-            const rootGroupingNode = createClassGroupingHierarchyNode({
-              className: rootElement.className,
-              modelId: model.id,
-              categoryId: category.id,
-              elements: [rootElement.id],
-              parentKeys: getGroupingNodeParentKeys(pathUntilRootElement),
-            });
-            const pathUntilTargetElement = [...pathUntilRootElement, adjustedElementKey(rootElement)];
+            const pathUntilTargetElement = [adjustedModelKey(model), category, adjustedElementKey(rootElement)];
             const groupingNode = createClassGroupingHierarchyNode({
               className: rootElement.className,
               modelId: model.id,
@@ -1124,27 +1116,14 @@
               modelId: model.id,
               categoryId: category.id,
               elements: [testElement1.id, testElement2.id],
-<<<<<<< HEAD
-              parentKeys: getGroupingNodeParentKeys([...pathUntilRootElement, rootGroupingNode.key, adjustedElementKey(rootElement)]),
-=======
-              parentKeys: [adjustedModelKey(model), category, groupingNode, adjustedElementKey(rootElement)].map((key) => {
-                if ("key" in key) {
-                  return key.key;
-                }
-                return { type: "instances", instanceKeys: [key] };
-              }),
->>>>>>> e80e4af5
+              parentKeys: getGroupingNodeParentKeys([adjustedModelKey(model), category, groupingNode.key, adjustedElementKey(rootElement)]),
             });
             return { rootSubject, model, category, rootElement, testElement1, testElement2, pathUntilTargetElement, targetGroupingNode };
           },
           (x) =>
             x.targetGroupingNode.groupedInstanceKeys.map((elementKey) => ({
               path: [...x.pathUntilTargetElement, adjustedElementKey(elementKey)],
-<<<<<<< HEAD
-              options: { autoExpand: { depthInHierarchy: x.groupingNode.parentKeys.length } },
-=======
               options: { autoExpand: { depthInHierarchy: x.targetGroupingNode.parentKeys.length } },
->>>>>>> e80e4af5
             })),
           (x) => [
             {
@@ -1235,57 +1214,29 @@
               parentId: rootElement.id,
             });
 
-<<<<<<< HEAD
-            const pathUntilRootElement = [adjustedModelKey(model), category];
-            const rootGroupingNode = createClassGroupingHierarchyNode({
-=======
             const pathUntilTargetElement = [adjustedModelKey(model), category, adjustedElementKey(rootElement)];
             const groupingNode = createClassGroupingHierarchyNode({
->>>>>>> e80e4af5
               className: rootElement.className,
               modelId: model.id,
               categoryId: category.id,
               elements: [rootElement.id],
-<<<<<<< HEAD
-              parentKeys: getGroupingNodeParentKeys(pathUntilRootElement),
-            });
-
-            const pathUntilTargetElement = [...pathUntilRootElement, adjustedElementKey(rootElement)];
-=======
-              parentKeys: [adjustedModelKey(model), category].map((key) => ({ type: "instances", instanceKeys: [key] })),
-            });
->>>>>>> e80e4af5
+              parentKeys: getGroupingNodeParentKeys([adjustedModelKey(model), category]),
+            });
+
+
             const physicalElementGroupingNode = createClassGroupingHierarchyNode({
               className: physicalElement1.className,
               modelId: model.id,
               categoryId: category.id,
               elements: [physicalElement1.id, physicalElement2.id],
-<<<<<<< HEAD
-              parentKeys: getGroupingNodeParentKeys([...pathUntilRootElement, rootGroupingNode.key, adjustedElementKey(rootElement)]),
-=======
-              parentKeys: [adjustedModelKey(model), category, groupingNode, adjustedElementKey(rootElement)].map((key) => {
-                if ("key" in key) {
-                  return key.key;
-                }
-                return { type: "instances", instanceKeys: [key] };
-              }),
->>>>>>> e80e4af5
+              parentKeys: getGroupingNodeParentKeys([adjustedModelKey(model), category, groupingNode.key, adjustedElementKey(rootElement)]),
             });
             const testElementGroupingNode = createClassGroupingHierarchyNode({
               className: testElement1.className,
               modelId: model.id,
               categoryId: category.id,
               elements: [testElement1.id, testElement2.id],
-<<<<<<< HEAD
-              parentKeys: getGroupingNodeParentKeys([...pathUntilRootElement, rootGroupingNode.key, adjustedElementKey(rootElement)]),
-=======
-              parentKeys: [adjustedModelKey(model), category, groupingNode, adjustedElementKey(rootElement)].map((key) => {
-                if ("key" in key) {
-                  return key.key;
-                }
-                return { type: "instances", instanceKeys: [key] };
-              }),
->>>>>>> e80e4af5
+              parentKeys: getGroupingNodeParentKeys([adjustedModelKey(model), category, groupingNode.key, adjustedElementKey(rootElement)]),
             });
             return {
               rootSubject,
@@ -1401,23 +1352,13 @@
               modelId: model.id,
               categoryId: category.id,
               elements: [middleElement.id],
-<<<<<<< HEAD
               parentKeys: getGroupingNodeParentKeys([...pathUntilParentElement, parentElementGroupingNode.key, parentElement]),
-=======
-              parentKeys: [...pathUntilParentElement, parentElementGroupingNode, parentElement].map((key) => {
-                if ("key" in key) {
-                  return key.key;
-                }
-                return { type: "instances", instanceKeys: [key] };
-              }),
->>>>>>> e80e4af5
             });
             const childElementGroupingNode = createClassGroupingHierarchyNode({
               className: childElement.className,
               modelId: model.id,
               categoryId: category.id,
               elements: [childElement.id],
-<<<<<<< HEAD
               parentKeys: getGroupingNodeParentKeys([
                 ...pathUntilParentElement,
                 parentElementGroupingNode.key,
@@ -1425,14 +1366,6 @@
                 middleElementGroupingNode.key,
                 middleElement,
               ]),
-=======
-              parentKeys: [...pathUntilParentElement, parentElementGroupingNode, parentElement, middleElementGroupingNode, middleElement].map((key) => {
-                if ("key" in key) {
-                  return key.key;
-                }
-                return { type: "instances", instanceKeys: [key] };
-              }),
->>>>>>> e80e4af5
             });
             return {
               rootSubject,
