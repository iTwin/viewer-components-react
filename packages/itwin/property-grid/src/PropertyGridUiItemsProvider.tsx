/*---------------------------------------------------------------------------------------------
* Copyright (c) Bentley Systems, Incorporated. All rights reserved.
* See LICENSE.md in the project root for license terms and full copyright notice.
*--------------------------------------------------------------------------------------------*/

<<<<<<< HEAD
import "./PropertyGridUiItemsProvider.scss";
import { StagePanelLocation, StagePanelSection, StageUsage, WidgetState } from "@itwin/appui-react";
import { SvgInfoCircular } from "@itwin/itwinui-icons-react";
import { usePropertyGridTransientState } from "./hooks/UsePropertyGridTransientState";
import { PropertyGridComponent, PropertyGridComponentId } from "./PropertyGridComponent";
=======
import { useEffect } from "react";
import { StagePanelLocation, StagePanelSection, StageUsage, useSpecificWidgetDef, WidgetState } from "@itwin/appui-react";
import { Id64 } from "@itwin/core-bentley";
import { SvgInfoCircular } from "@itwin/itwinui-icons-react";
import { Key } from "@itwin/presentation-common";
import { Presentation } from "@itwin/presentation-frontend";
import { PropertyGridComponent } from "./PropertyGridComponent";
>>>>>>> 23b85453
import { PropertyGridManager } from "./PropertyGridManager";

import type { UiItemsProvider, Widget } from "@itwin/appui-react";
import type { PropertyGridComponentProps } from "./PropertyGridComponent";

/**
 * Id of the property grid widget created by `PropertyGridUiItemsProvider`.
 * @public
 */
export const PropertyGridWidgetId = "vcr:PropertyGridComponent";

/**
 * Props for creating `PropertyGridUiItemsProvider`.
 * @public
 */
export interface PropertyGridUiItemsProviderProps {
  /** The stage panel to place the widget in. Defaults to `StagePanelLocation.Right`. */
  defaultPanelLocation?: StagePanelLocation;
  /** The stage panel section to place the widget in. Defaults to `StagePanelSection.End`. */
  defaultPanelSection?: StagePanelSection;
  /** Widget priority in the stage panel. */
  defaultPanelWidgetPriority?: number;
  /** Props for configuring `PropertyGridComponent` shown in the widget. */
  propertyGridProps?: PropertyGridComponentProps;
}

/**
 * A `UiItemsProvider` implementation that provides a `PropertyGridComponent` into a stage panel.
 * @public
 */
export class PropertyGridUiItemsProvider implements UiItemsProvider {
  public readonly id = "PropertyGridUiItemsProvider";

  constructor(private _props: PropertyGridUiItemsProviderProps = {}) { }

  public provideWidgets(_stageId: string, stageUsage: string, location: StagePanelLocation, section?: StagePanelSection): ReadonlyArray<Widget> {
    const { defaultPanelLocation, defaultPanelSection, defaultPanelWidgetPriority, propertyGridProps } = this._props;

    const preferredLocation = defaultPanelLocation ?? StagePanelLocation.Right;
    const preferredPanelSection = defaultPanelSection ?? StagePanelSection.End;
    if (stageUsage !== StageUsage.General || location !== preferredLocation || section !== preferredPanelSection) {
      return [];
    }

    return [{
      id: PropertyGridWidgetId,
      label: PropertyGridManager.translate("widget-label"),
      content: <PropertyGridWidget {...propertyGridProps} />,
      defaultState: WidgetState.Hidden,
      icon: <SvgInfoCircular />,
      priority: defaultPanelWidgetPriority,
    }];
  }
}

<<<<<<< HEAD
function PropertyGridWidget(props: PropertyGridComponentProps) {
  const ref = usePropertyGridTransientState<HTMLDivElement>();

  return <div ref={ref} className="property-grid-widget">
    <PropertyGridComponent {...props} />
  </div>;
=======
/** Component that renders `PropertyGridComponent` an hides/shows widget based on `UnifiedSelection`. */
function PropertyGridWidget(props: PropertyGridComponentProps) {
  const widgetDef = useSpecificWidgetDef(PropertyGridWidgetId);

  useEffect(() => {
    if (!widgetDef) {
      return;
    }

    return Presentation.selection.selectionChange.addListener((args) => {
      const selection = Presentation.selection.getSelection(args.imodel);
      // show property grid widget if there are at least one node or valid instance selected.
      const show = selection.nodeKeysCount !== 0 || selection.some((key) => Key.isInstanceKey(key) && !Id64.isTransient(key.id));
      widgetDef.setWidgetState(show ? WidgetState.Open : WidgetState.Hidden);
    });
  }, [widgetDef]);

  return <PropertyGridComponent {...props} />;
>>>>>>> 23b85453
}<|MERGE_RESOLUTION|>--- conflicted
+++ resolved
@@ -3,21 +3,14 @@
 * See LICENSE.md in the project root for license terms and full copyright notice.
 *--------------------------------------------------------------------------------------------*/
 
-<<<<<<< HEAD
-import "./PropertyGridUiItemsProvider.scss";
-import { StagePanelLocation, StagePanelSection, StageUsage, WidgetState } from "@itwin/appui-react";
-import { SvgInfoCircular } from "@itwin/itwinui-icons-react";
-import { usePropertyGridTransientState } from "./hooks/UsePropertyGridTransientState";
-import { PropertyGridComponent, PropertyGridComponentId } from "./PropertyGridComponent";
-=======
 import { useEffect } from "react";
 import { StagePanelLocation, StagePanelSection, StageUsage, useSpecificWidgetDef, WidgetState } from "@itwin/appui-react";
 import { Id64 } from "@itwin/core-bentley";
 import { SvgInfoCircular } from "@itwin/itwinui-icons-react";
 import { Key } from "@itwin/presentation-common";
 import { Presentation } from "@itwin/presentation-frontend";
+import { usePropertyGridTransientState } from "./hooks/UsePropertyGridTransientState";
 import { PropertyGridComponent } from "./PropertyGridComponent";
->>>>>>> 23b85453
 import { PropertyGridManager } from "./PropertyGridManager";
 
 import type { UiItemsProvider, Widget } from "@itwin/appui-react";
@@ -73,16 +66,9 @@
   }
 }
 
-<<<<<<< HEAD
+/** Component that renders `PropertyGridComponent` an hides/shows widget based on `UnifiedSelection`. */
 function PropertyGridWidget(props: PropertyGridComponentProps) {
   const ref = usePropertyGridTransientState<HTMLDivElement>();
-
-  return <div ref={ref} className="property-grid-widget">
-    <PropertyGridComponent {...props} />
-  </div>;
-=======
-/** Component that renders `PropertyGridComponent` an hides/shows widget based on `UnifiedSelection`. */
-function PropertyGridWidget(props: PropertyGridComponentProps) {
   const widgetDef = useSpecificWidgetDef(PropertyGridWidgetId);
 
   useEffect(() => {
@@ -98,6 +84,7 @@
     });
   }, [widgetDef]);
 
-  return <PropertyGridComponent {...props} />;
->>>>>>> 23b85453
+  return <div ref={ref} className="property-grid-widget">
+    <PropertyGridComponent {...props} />
+  </div>;
 }