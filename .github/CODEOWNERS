# This CODEOWNERS file follows the format of Github's CODEOWNERS
#   Documentation for reference, https://help.github.com/en/github/creating-cloning-and-archiving-repositories/about-code-owners

# This is a comment.
# Each line is a file pattern followed by one or more owners.

# These owners will be the default owners for everything in
# the repo. Unless a later match takes precedence,
# @global-owner1 and @global-owner2 will be requested for
# review when someone opens a pull request.
*  @calebmshafer
/packages/imodel-select  @wilmaier
<<<<<<< HEAD
/packages/tree-widget  @JoeZman
=======
/packages/tree-widget  @JoeZman, @JValiunas, @michaalx
>>>>>>> f9d5fca0
<|MERGE_RESOLUTION|>--- conflicted
+++ resolved
@@ -10,8 +10,4 @@
 # review when someone opens a pull request.
 *  @calebmshafer
 /packages/imodel-select  @wilmaier
-<<<<<<< HEAD
-/packages/tree-widget  @JoeZman
-=======
-/packages/tree-widget  @JoeZman, @JValiunas, @michaalx
->>>>>>> f9d5fca0
+/packages/tree-widget  @JoeZman, @JValiunas, @michaalx