--- conflicted
+++ resolved
@@ -2328,12 +2328,7 @@
       using visibilityTestData = createVisibilityTestData({ imodel });
       const { handler, provider, viewport } = visibilityTestData;
       const elementToShow = ids.modelElements[0];
-<<<<<<< HEAD
       viewport.setAlwaysDrawn({ elementIds: new Set(ids.allElements) });
-      viewport.renderFrame();
-=======
-      viewport.setAlwaysDrawn(new Set(ids.allElements));
->>>>>>> 00864b5d
 
       await validateHierarchyVisibility({
         provider,
@@ -2375,13 +2370,7 @@
       using visibilityTestData = createVisibilityTestData({ imodel });
       const { handler, provider, viewport } = visibilityTestData;
       await handler.changeVisibility(createSubjectHierarchyNode("0x1"), true);
-<<<<<<< HEAD
       viewport.setAlwaysDrawn({ elementIds: new Set([ids.exclusiveElement]), exclusive: true });
-      viewport.renderFrame();
-=======
-      viewport.setAlwaysDrawn(new Set([ids.exclusiveElement]), true);
-
->>>>>>> 00864b5d
       await validateHierarchyVisibility({
         provider,
         handler,
@@ -2666,7 +2655,7 @@
         const { handler, viewport, ...props } = visibilityTestData;
         const parentCategoryNode = createCategoryHierarchyNode(modelId, parentCategoryId);
         await handler.changeVisibility(parentCategoryNode, true);
-        viewport.setAlwaysDrawn(new Set([...(viewport.alwaysDrawn ?? []), parentElementId]));
+        viewport.setAlwaysDrawn({ elementIds: new Set([...(viewport.alwaysDrawn ?? []), parentElementId]) });
         await validateHierarchyVisibility({
           ...props,
           handler,
@@ -2824,12 +2813,7 @@
           visibilityExpectations: VisibilityExpectations.all("hidden"),
         });
 
-<<<<<<< HEAD
         viewport.changeCategoryDisplay({ categoryIds: [firstCategoryId, secondCategoryId], display: true, enableAllSubCategories: true });
-        viewport.renderFrame();
-=======
-        viewport.changeCategoryDisplay([firstCategoryId, secondCategoryId], true, true);
->>>>>>> 00864b5d
 
         await validateHierarchyVisibility({
           handler,
@@ -2845,12 +2829,7 @@
         using visibilityTestData = createVisibilityTestData({ imodel });
         const { handler, provider, viewport } = visibilityTestData;
         await viewport.addViewedModels(modelId);
-<<<<<<< HEAD
         viewport.changeCategoryDisplay({ categoryIds: [firstCategoryId, secondCategoryId], display: true, enableAllSubCategories: true });
-        viewport.renderFrame();
-=======
-        viewport.changeCategoryDisplay([firstCategoryId, secondCategoryId], true, true);
->>>>>>> 00864b5d
 
         await validateHierarchyVisibility({
           handler,
@@ -2859,12 +2838,7 @@
           visibilityExpectations: VisibilityExpectations.all("visible"),
         });
 
-<<<<<<< HEAD
         viewport.changeCategoryDisplay({ categoryIds: [firstCategoryId, secondCategoryId], display: false });
-        viewport.renderFrame();
-=======
-        viewport.changeCategoryDisplay([firstCategoryId, secondCategoryId], false);
->>>>>>> 00864b5d
 
         await validateHierarchyVisibility({
           handler,
@@ -2897,12 +2871,7 @@
           },
         });
 
-<<<<<<< HEAD
         viewport.changeCategoryDisplay({ categoryIds: [firstCategoryId], display: false });
-        viewport.renderFrame();
-=======
-        viewport.changeCategoryDisplay([firstCategoryId], false);
->>>>>>> 00864b5d
 
         await validateHierarchyVisibility({
           handler,
@@ -2920,12 +2889,7 @@
         await viewport.addViewedModels(modelId);
         viewport.changeCategoryDisplay({ categoryIds: secondCategoryId, display: true, enableAllSubCategories: true });
         const elementId = elements1[0];
-<<<<<<< HEAD
         viewport.setAlwaysDrawn({ elementIds: new Set([elementId]) });
-        viewport.renderFrame();
-=======
-        viewport.setAlwaysDrawn(new Set([elementId]));
->>>>>>> 00864b5d
 
         await validateHierarchyVisibility({
           handler,
@@ -2940,13 +2904,7 @@
           },
         });
 
-<<<<<<< HEAD
         viewport.changeCategoryDisplay({ categoryIds: firstCategoryId, display: true, enableAllSubCategories: true });
-        viewport.renderFrame();
-=======
-        viewport.changeCategoryDisplay(firstCategoryId, true, true);
->>>>>>> 00864b5d
-
         await validateHierarchyVisibility({
           handler,
           provider,
@@ -2961,14 +2919,8 @@
         using visibilityTestData = createVisibilityTestData({ imodel });
         const { handler, provider, viewport } = visibilityTestData;
         await viewport.addViewedModels(modelId);
-<<<<<<< HEAD
         viewport.changeCategoryDisplay({ categoryIds: [firstCategoryId, secondCategoryId], display: true, enableAllSubCategories: true });
         viewport.setAlwaysDrawn({ elementIds: new Set(elements1) });
-        viewport.renderFrame();
-=======
-        viewport.changeCategoryDisplay([firstCategoryId, secondCategoryId], true, true);
-        viewport.setAlwaysDrawn(new Set(elements1));
->>>>>>> 00864b5d
 
         await validateHierarchyVisibility({
           handler,
@@ -2977,12 +2929,7 @@
           visibilityExpectations: VisibilityExpectations.all("visible"),
         });
 
-<<<<<<< HEAD
         viewport.changeCategoryDisplay({ categoryIds: firstCategoryId, display: false });
-        viewport.renderFrame();
-=======
-        viewport.changeCategoryDisplay(firstCategoryId, false);
->>>>>>> 00864b5d
 
         await validateHierarchyVisibility({
           handler,
@@ -3007,12 +2954,7 @@
           visibilityExpectations: VisibilityExpectations.all("hidden"),
         });
 
-<<<<<<< HEAD
         viewport.changeCategoryDisplay({ categoryIds: firstCategoryId, display: true, enableAllSubCategories: true });
-        viewport.renderFrame();
-=======
-        viewport.changeCategoryDisplay(firstCategoryId, true, true);
->>>>>>> 00864b5d
 
         await validateHierarchyVisibility({
           handler,
@@ -3249,8 +3191,8 @@
         const { imodel, ...ids } = buildIModelResult;
         using visibilityTestData = createVisibilityTestData({ imodel });
         const { handler, provider, viewport } = visibilityTestData;
-        viewport.changeModelDisplay(ids.model1, true);
-        viewport.setAlwaysDrawn(new Set([ids.element2]), true);
+        viewport.changeModelDisplay({ modelIds: ids.model1, display: true });
+        viewport.setAlwaysDrawn({ elementIds: new Set([ids.element2]), exclusive: true });
 
         await validateHierarchyVisibility({
           provider,
@@ -3296,8 +3238,8 @@
         const { imodel, ...ids } = buildIModelResult;
         using visibilityTestData = createVisibilityTestData({ imodel });
         const { handler, provider, viewport } = visibilityTestData;
-        viewport.changeModelDisplay(ids.model, true);
-        viewport.setAlwaysDrawn(new Set([ids.element2]), true);
+        viewport.changeModelDisplay({ modelIds: ids.model, display: true });
+        viewport.setAlwaysDrawn({ elementIds: new Set([ids.element2]), exclusive: true });
 
         await validateHierarchyVisibility({
           provider,
@@ -3348,8 +3290,9 @@
         const { imodel, ...ids } = buildIModelResult;
         using visibilityTestData = createVisibilityTestData({ imodel });
         const { handler, provider, viewport } = visibilityTestData;
-        viewport.changeModelDisplay(ids.model, true);
-        viewport.setAlwaysDrawn(new Set([ids.element2]), true);
+
+        viewport.changeModelDisplay({ modelIds: ids.model, display: true });
+        viewport.setAlwaysDrawn({ elementIds: new Set([ids.element2]), exclusive: true });
 
         await validateHierarchyVisibility({
           provider,
@@ -3396,8 +3339,9 @@
         const { imodel, ...ids } = buildIModelResult;
         using visibilityTestData = createVisibilityTestData({ imodel });
         const { handler, provider, viewport } = visibilityTestData;
-        viewport.changeModelDisplay(ids.model, true);
-        viewport.setAlwaysDrawn(new Set([ids.element2]), true);
+
+        viewport.changeModelDisplay({ modelIds: ids.model, display: true });
+        viewport.setAlwaysDrawn({ elementIds: new Set([ids.element2]), exclusive: true });
 
         await validateHierarchyVisibility({
           provider,
