--- conflicted
+++ resolved
@@ -6,7 +6,6 @@
 import { assert, expect } from "chai";
 import path from "path";
 import sinon from "sinon";
-<<<<<<< HEAD
 import { using } from "@itwin/core-bentley";
 import { Code, ColorDef, IModel, IModelReadRpcInterface, RenderMode, SnapshotIModelRpcInterface } from "@itwin/core-common";
 import { IModelApp, NoRenderApp, OffScreenViewport, PerModelCategoryVisibility, SpatialViewState, ViewRect } from "@itwin/core-frontend";
@@ -14,15 +13,6 @@
 import { ECSchemaRpcImpl } from "@itwin/ecschema-rpcinterface-impl";
 import { PresentationRpcInterface } from "@itwin/presentation-common";
 import { createECSqlQueryExecutor } from "@itwin/presentation-core-interop";
-=======
-import { assert, using } from "@itwin/core-bentley";
-import { Code, ColorDef, IModel, RenderMode } from "@itwin/core-common";
-import {
-  IModelApp, NoRenderApp, OffScreenViewport, PerModelCategoryVisibility, SnapshotConnection, SpatialViewState, ViewRect,
-} from "@itwin/core-frontend";
-import { SchemaContext, SchemaJsonLocater } from "@itwin/ecschema-metadata";
-import { createECSchemaProvider, createECSqlQueryExecutor } from "@itwin/presentation-core-interop";
->>>>>>> ebd84878
 import { createHierarchyProvider, createLimitingECSqlQueryExecutor, HierarchyNode } from "@itwin/presentation-hierarchies";
 import { InstanceKey } from "@itwin/presentation-shared";
 import {
@@ -33,13 +23,8 @@
 import { createVisibilityStatus } from "../../../../../components/trees/stateless/models-tree/internal/Tooltip";
 import { defaultHierarchyConfiguration, ModelsTreeDefinition } from "../../../../../components/trees/stateless/models-tree/ModelsTreeDefinition";
 import {
-<<<<<<< HEAD
   buildIModel, importSchema, insertPhysicalElement, insertPhysicalModelWithPartition, insertPhysicalPartition, insertPhysicalSubModel,
   insertSpatialCategory, insertSubject,
-=======
-  buildIModel, createLocalIModel, insertPhysicalElement, insertPhysicalModelWithPartition, insertPhysicalPartition, insertPhysicalSubModel,
-  insertSpatialCategory,
->>>>>>> ebd84878
 } from "../../../../IModelUtils";
 import { TestUtils } from "../../../../TestUtils";
 import { createFakeSinonViewport, createIModelAccess } from "../../../Common";
@@ -49,9 +34,9 @@
 } from "../../Common";
 import { validateHierarchyVisibility, VisibilityExpectations } from "./VisibilityValidation";
 
+import type { IModelConnection, Viewport } from "@itwin/core-frontend";
 import type { GeometricElement3dProps } from "@itwin/core-common";
 import type { HierarchyNodeIdentifiersPath, HierarchyProvider } from "@itwin/presentation-hierarchies";
-import type { IModelConnection, Viewport } from "@itwin/core-frontend";
 import type { Id64String } from "@itwin/core-bentley";
 import type {
   ModelsTreeVisibilityHandler,
@@ -2190,6 +2175,70 @@
       });
     });
 
+    describe("child element category is different than parent's", () => {
+      it("model visibility only takes into account parent element categories", async function () {
+        const { imodel, modelId, parentCategoryId } = await buildIModel(this, async (builder) => {
+          const parentCategory = insertSpatialCategory({ builder, codeValue: "parentCategory" });
+          const childCategory = insertSpatialCategory({ builder, codeValue: "childCategory" });
+          const model = insertPhysicalModelWithPartition({ builder, codeValue: "model" });
+
+          const parentElement = insertPhysicalElement({ builder, modelId: model.id, categoryId: parentCategory.id });
+          insertPhysicalElement({ builder, modelId: model.id, categoryId: childCategory.id, parentId: parentElement.id });
+          return { modelId: model.id, parentCategoryId: parentCategory.id };
+        });
+        const { handler, viewport, ...props } = createVisibilityTestData({ imodel });
+        const parentCategoryNode = createCategoryHierarchyNode(modelId, parentCategoryId);
+
+        await using(handler, async (_) => {
+          await handler.changeVisibility(parentCategoryNode, true);
+          viewport.renderFrame();
+          await validateHierarchyVisibility({
+            ...props,
+            handler,
+            viewport,
+            visibilityExpectations: VisibilityExpectations.all("visible"),
+          });
+        });
+      });
+
+      it("category visibility only takes into account element trees that start with those that have no parents", async function () {
+        const { imodel, modelId, categoryId, elementId } = await buildIModel(this, async (builder) => {
+          const category = insertSpatialCategory({ builder, codeValue: "parentCategory" });
+          const model = insertPhysicalModelWithPartition({ builder, codeValue: "model" });
+          const element = insertPhysicalElement({ builder, modelId: model.id, categoryId: category.id });
+
+          const unrelatedParentCategory = insertSpatialCategory({ builder, codeValue: "differentParentCategory" });
+          const unrelatedParentElement = insertPhysicalElement({ builder, modelId: model.id, categoryId: unrelatedParentCategory.id });
+          insertPhysicalElement({ builder, modelId: model.id, categoryId: category.id, parentId: unrelatedParentElement.id });
+
+          return { modelId: model.id, categoryId: category.id, elementId: element.id, unrelatedCategoryId: unrelatedParentCategory.id };
+        });
+        const { handler, viewport, ...testProps } = createVisibilityTestData({ imodel });
+        const elementNode = createElementHierarchyNode({ modelId, categoryId, elementId });
+
+        await using(handler, async (_) => {
+          await handler.changeVisibility(elementNode, true);
+          viewport.renderFrame();
+          await validateHierarchyVisibility({
+            ...testProps,
+            handler,
+            viewport,
+            visibilityExpectations: {
+              subject: () => "partial",
+              model: () => ({ tree: "partial", modelSelector: true }),
+              category: (props) => ({
+                tree: props.categoryId === categoryId ? "visible" : "hidden",
+                categorySelector: false,
+                perModelCategoryOverride: "none",
+              }),
+              groupingNode: ({ elementIds }) => (elementIds.includes(elementId) ? "visible" : "hidden"),
+              element: (props) => (props.elementId === elementId ? "visible" : "hidden"),
+            },
+          });
+        });
+      });
+    });
+
     describe("Custom Hierarchy configuration", () => {
       /**
        * Creates physical model that has one spatial category that contains contains 3 child elements
@@ -2396,68 +2445,6 @@
           });
         });
       });
-
-      describe("child element category is different than parent's", () => {
-        // TODO: these tests should be merged with the ones refactored by
-        // https://github.com/iTwin/viewer-components-react/pull/931
-
-        it("model visibility only takes into account parent element categories", async function () {
-          const { imodel, modelId, parentCategoryId } = await buildIModel(this, async (builder) => {
-            const parentCategory = insertSpatialCategory({ builder, codeValue: "parentCategory" });
-            const childCategory = insertSpatialCategory({ builder, codeValue: "childCategory" });
-            const model = insertPhysicalModelWithPartition({ builder, codeValue: "model" });
-
-            const parentElement = insertPhysicalElement({ builder, modelId: model.id, categoryId: parentCategory.id });
-            insertPhysicalElement({ builder, modelId: model.id, categoryId: childCategory.id, parentId: parentElement.id });
-            return { modelId: model.id, parentCategoryId: parentCategory.id };
-          });
-          const idsCache = createIdsCache(imodel);
-          viewport = OffScreenViewport.create({
-            view: createBlankViewState(imodel),
-            viewRect: new ViewRect(),
-          });
-          const visibilityHandler = createModelsTreeVisibilityHandler({ idsCache, viewport });
-          const modelNode = createModelHierarchyNode(modelId);
-          const parentCategoryNode = createCategoryHierarchyNode(modelId, parentCategoryId);
-
-          await using(visibilityHandler, async (_) => {
-            await visibilityHandler.changeVisibility(parentCategoryNode, true);
-            await expect(visibilityHandler.getVisibilityStatus(modelNode)).to.eventually.include({ state: "visible" });
-          });
-        });
-
-        it("category visibility only takes into account element trees that start with those that have no parents", async function () {
-          const { imodel, modelId, categoryId, elementId, unrelatedCategoryId } = await buildIModel(this, async (builder) => {
-            const category = insertSpatialCategory({ builder, codeValue: "parentCategory" });
-            const model = insertPhysicalModelWithPartition({ builder, codeValue: "model" });
-            const element = insertPhysicalElement({ builder, modelId: model.id, categoryId: category.id });
-
-            const unrelatedParentCategory = insertSpatialCategory({ builder, codeValue: "differentParentCategory" });
-            const unrelatedParentElement = insertPhysicalElement({ builder, modelId: model.id, categoryId: unrelatedParentCategory.id });
-            insertPhysicalElement({ builder, modelId: model.id, categoryId: category.id, parentId: unrelatedParentElement.id });
-
-            return { modelId: model.id, categoryId: category.id, elementId: element.id, unrelatedCategoryId: unrelatedParentCategory.id };
-          });
-          const idsCache = createIdsCache(imodel);
-          viewport = OffScreenViewport.create({
-            view: createBlankViewState(imodel),
-            viewRect: new ViewRect(),
-          });
-          const visibilityHandler = createModelsTreeVisibilityHandler({ idsCache, viewport });
-          const modelNode = createModelHierarchyNode(modelId);
-          const categoryNode = createCategoryHierarchyNode(modelId, categoryId);
-          const elementNode = createElementHierarchyNode({ modelId, categoryId, elementId });
-          const unrelatedCategoryNode = createCategoryHierarchyNode(modelId, unrelatedCategoryId);
-
-          await using(visibilityHandler, async (_) => {
-            await visibilityHandler.changeVisibility(elementNode, true);
-            viewport.renderFrame();
-            await expect(visibilityHandler.getVisibilityStatus(modelNode)).to.eventually.include({ state: "partial" });
-            await expect(visibilityHandler.getVisibilityStatus(categoryNode)).to.eventually.include({ state: "visible" });
-            await expect(visibilityHandler.getVisibilityStatus(unrelatedCategoryNode)).to.eventually.include({ state: "hidden" });
-          });
-        });
-      });
     });
 
     describe("filtered nodes", () => {
