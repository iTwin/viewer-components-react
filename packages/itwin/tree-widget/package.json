{
  "name": "@itwin/tree-widget-react",
  "version": "3.10.3",
  "description": "Tree Widget React",
  "keywords": [
    "Bentley",
    "iModel Tree Widget",
    "iTwin.js"
  ],
  "repository": {
    "type": "git",
    "url": "https://github.com/iTwin/viewer-components-react.git",
    "directory": "packages/itwin/tree-widget"
  },
  "license": "MIT",
  "author": {
    "name": "Bentley Systems, Inc.",
    "url": "http://www.bentley.com"
  },
  "type": "module",
  "main": "lib/cjs/tree-widget-react.js",
  "types": "lib/cjs/tree-widget-react",
  "module": "lib/esm/tree-widget-react.js",
  "exports": {
    ".": {
      "import": "./lib/esm/tree-widget-react.js",
      "require": "./lib/cjs/tree-widget-react.js"
    },
    "./internal": {
      "import": "./lib/esm/tree-widget-react-internal.js",
      "require": "./lib/cjs/tree-widget-react-internal.js"
    },
    "./package.json": "./package.json"
  },
  "scripts": {
    "build": "npm run -s dual-build && npm run -s copy:assets",
    "dual-build": "npm run -s build:cjs && npm run -s build:esm",
    "build:cjs": "node ../../../scripts/package-cjs.js ./lib/cjs && tsc 1>&2 -p tsconfig.cjs.json",
    "build:esm": "tsc 1>&2 -p tsconfig.esm.json",
    "copy:assets": "npm run -s copy:public && npm run -s copy:cjs && npm run -s copy:esm",
    "copy:public": "cpx \"./public/**/*\" ./lib/public",
    "copy:cjs": "cpx \"./src/**/*.{scss,json}\" ./lib/cjs",
    "copy:esm": "cpx \"./src/**/*.{scss,json}\" ./lib/esm",
    "cover": "c8 npm run test",
    "extract-api": "betools extract-api --entry=lib/esm/tree-widget-react --apiReportFolder=./api --apiReportTempFolder=./api/temp --apiSummaryFolder=./api --includeUnexportedApis",
    "check-internal": "node ../../../scripts/checkInternal.js --apiSummary ./api/tree-widget-react.api.md",
    "lint": "npm run lint:eslint && npm run lint:stylelint",
    "lint:eslint": "eslint -f visualstudio \"./src/**/*.{ts,tsx}\" 1>&2",
    "lint:stylelint": "stylelint \"./src/**/*.scss\"",
    "lint:fix": "npm run lint:eslint -- --fix && npm run lint:stylelint -- --fix",
    "pseudolocalize": "betools pseudolocalize --englishDir ./public/locales/en --out ./lib/public/locales/en-PSEUDO",
    "test:dev": "node --experimental-test-module-mocks --enable-source-maps --import ../../../node-hooks/ignore-styles/register.cjs ./node_modules/mocha/bin/mocha.js --config ./.mocharc.json",
    "test": "npm run test:dev -- --parallel --jobs=4",
    "test:e2e": "node ../../../scripts/run-e2e-with-docker.js tree-widget",
    "test:e2e:local": "node ../../../scripts/run-e2e-tests.js",
    "test:e2e:debug": "cross-env PWDEBUG=1 playwright test --ui",
    "clean": "rimraf lib",
    "rebuild": "npm run clean && npm run build",
    "update-extractions": "node ../../../scripts/updateExtractions.js --targets=./README.md",
    "check-extractions": "node ../../../scripts/updateExtractions.js --targets=./README.md --check"
  },
  "peerDependencies": {
    "@itwin/appui-abstract": "^4.0.0 || ^5.0.0",
    "@itwin/appui-react": "^4.10.0 || ^5.0.0",
    "@itwin/core-common": "^4.0.0 || ^5.0.0",
    "@itwin/components-react": "^4.10.0 || ^5.0.0",
    "@itwin/core-bentley": "^4.0.0 || ^5.0.0",
    "@itwin/core-frontend": "^4.0.0 || ^5.0.0",
    "@itwin/ecschema-metadata": "^4.0.0 || ^5.0.0",
    "@itwin/itwinui-react": "^3.11.0",
    "@itwin/presentation-common": "^4.0.0 || ^5.0.0",
    "@itwin/presentation-components": "^5.0.0",
    "@itwin/presentation-frontend": "^4.0.0 || ^5.0.0",
    "react": "^17.0.0 || ^18.0.0",
    "react-dom": "^17.0.0 || ^18.0.0"
  },
  "dependencies": {
    "@itwin/itwinui-icons-react": "^2.9.0",
    "@itwin/itwinui-illustrations-react": "^2.1.0",
    "@itwin/presentation-core-interop": "^1.3.2",
<<<<<<< HEAD
    "@itwin/presentation-hierarchies": "^1.6.0",
    "@itwin/presentation-hierarchies-react": "^1.7.0",
=======
    "@itwin/presentation-hierarchies": "^1.6.1",
    "@itwin/presentation-hierarchies-react": "^1.7.1",
>>>>>>> 716fac47
    "@itwin/presentation-shared": "^1.2.2",
    "@itwin/unified-selection": "^1.4.2",
    "classnames": "^2.5.1",
    "react-error-boundary": "^5.0.0",
    "rxjs": "^7.8.1"
  },
  "devDependencies": {
    "@itwin/appui-abstract": "^5.0.0",
    "@itwin/appui-react": "^5.10.0",
    "@itwin/build-tools": "^5.0.0",
    "@itwin/components-react": "^5.10.0",
    "@itwin/core-backend": "^5.0.0",
    "@itwin/core-bentley": "^5.0.0",
    "@itwin/core-common": "^5.0.0",
    "@itwin/core-frontend": "^5.0.0",
    "@itwin/core-geometry": "^5.0.0",
    "@itwin/core-i18n": "^5.0.0",
    "@itwin/core-markup": "^5.0.0",
    "@itwin/core-orbitgt": "^5.0.0",
    "@itwin/core-quantity": "^5.0.0",
    "@itwin/core-react": "^5.10.0",
    "@itwin/ecschema-metadata": "^5.0.0",
    "@itwin/ecschema-rpcinterface-common": "^5.0.0",
    "@itwin/ecschema-rpcinterface-impl": "^5.0.0",
    "@itwin/eslint-plugin": "^4.1.1",
    "@itwin/imodel-components-react": "^5.10.0",
    "@itwin/itwinui-react": "^3.16.5",
    "@itwin/oidc-signin-tool": "^5.0.0",
    "@itwin/presentation-backend": "^5.0.0",
    "@itwin/presentation-common": "^5.0.0",
    "@itwin/presentation-components": "^5.12.4",
    "@itwin/presentation-frontend": "^5.0.0",
    "@itwin/presentation-testing": "^5.4.5",
    "@itwin/webgl-compatibility": "^5.0.0",
    "@playwright/test": "^1.48.2",
    "@testing-library/dom": "^10.4.0",
    "@testing-library/react": "^16.2.0",
    "@testing-library/user-event": "^14.6.0",
    "@types/chai": "^4.3.16",
    "@types/chai-as-promised": "^8.0.1",
    "@types/chai-jest-snapshot": "^1.3.8",
    "@types/chai-subset": "^1.3.5",
    "@types/deep-equal": "^1.0.1",
    "@types/jsdom": "^21.1.6",
    "@types/mocha": "^10.0.10",
    "@types/node": "^22.13.9",
    "@types/react": "^18.0.34",
    "@types/react-dom": "^18.0.11",
    "@types/sinon": "^17.0.3",
    "@types/sinon-chai": "^3.2.12",
    "@typescript-eslint/eslint-plugin": "^7.16.1",
    "@typescript-eslint/parser": "^7.16.1",
    "c8": "^10.1.3",
    "chai": "^4.5.0",
    "chai-as-promised": "^8.0.1",
    "chai-jest-snapshot": "^2.0.0",
    "chai-subset": "^1.6.0",
    "cpx2": "^3.0.0",
    "cross-env": "^7.0.3",
    "deep-equal": "^1.0.0",
    "dotenv": "^16.3.1",
    "eslint": "^8.57.0",
    "eslint-config-prettier": "^9.1.0",
    "eslint-plugin-import": "^2.29.1",
    "eslint-plugin-react": "^7.34.4",
    "eslint-plugin-unused-imports": "^3.2.0",
    "fast-xml-parser": "^4.3.6",
    "global-jsdom": "^9.2.0",
    "http-server": "^14.1.1",
    "ignore-styles": "^5.0.1",
    "jsdom": "^23.1.0",
    "mocha": "^11.0.1",
    "postcss": "^8.4.32",
    "raf": "^3.4.0",
    "react": "^18.0.0",
    "react-dom": "^18.0.0",
    "react-redux": "^7.2.9",
    "redux": "^4.1.0",
    "rimraf": "^6.0.1",
    "sinon": "^19.0.2",
    "sinon-chai": "^3.7.0",
    "stylelint": "^15.11.0",
    "stylelint-config-standard-scss": "^11.1.0",
    "typemoq": "^2.1.0",
    "typescript": "~5.6.3"
  },
  "eslintConfig": {
    "extends": [
      ".eslintrc.js"
    ]
  }
}<|MERGE_RESOLUTION|>--- conflicted
+++ resolved
@@ -78,13 +78,8 @@
     "@itwin/itwinui-icons-react": "^2.9.0",
     "@itwin/itwinui-illustrations-react": "^2.1.0",
     "@itwin/presentation-core-interop": "^1.3.2",
-<<<<<<< HEAD
-    "@itwin/presentation-hierarchies": "^1.6.0",
-    "@itwin/presentation-hierarchies-react": "^1.7.0",
-=======
     "@itwin/presentation-hierarchies": "^1.6.1",
     "@itwin/presentation-hierarchies-react": "^1.7.1",
->>>>>>> 716fac47
     "@itwin/presentation-shared": "^1.2.2",
     "@itwin/unified-selection": "^1.4.2",
     "classnames": "^2.5.1",
