--- conflicted
+++ resolved
@@ -1,311 +1,192 @@
-/*---------------------------------------------------------------------------------------------
-* Copyright (c) Bentley Systems, Incorporated. All rights reserved.
-* See LICENSE.md in the project root for license terms and full copyright notice.
-*--------------------------------------------------------------------------------------------*/
-import React from "react";
-import "@testing-library/jest-dom";
-<<<<<<< HEAD
-import { fireEvent, render, screen, waitForElementToBeRemoved } from "@testing-library/react";
-import Templates from "../components/Templates";
-import * as moq from "typemoq";
-import type { EC3ConfigurationsClient } from "@itwin/insights-client";
-import faker from "@faker-js/faker";
-import { EC3Config } from "../components/EC3/EC3Config";
-import type { IModelConnection } from "@itwin/core-frontend";
-import { renderWithContext } from "./test-utils";
-import userEvent from "@testing-library/user-event";
-
-const activeIModelConnection = moq.Mock.ofType<IModelConnection>();
-=======
-import { render, screen, waitForElementToBeRemoved } from "@testing-library/react";
-import * as moq from "typemoq";
-import type { EC3ConfigurationsClient, Report, ReportsClient } from "@itwin/insights-client";
-import { EC3JobsClient, ODataClient } from "@itwin/insights-client";
-import faker from "@faker-js/faker";
-import { EC3Config } from "../components/EC3/EC3Config";
-import type { IModelConnection } from "@itwin/core-frontend";
-import { Templates } from "../components/Templates";
-import { ApiContext } from "../components/api/APIContext";
-
-const activeIModelConnection = moq.Mock.ofType<IModelConnection>();
-const reportsClient = moq.Mock.ofType<ReportsClient>();
->>>>>>> c6fc46bd
-const ec3ConfigurationsClient = moq.Mock.ofType<EC3ConfigurationsClient>();
-
-jest.mock("@itwin/appui-react", () => ({
-  ...jest.requireActual("@itwin/appui-react"),
-  useActiveIModelConnection: () => activeIModelConnection.object,
-}));
-
-<<<<<<< HEAD
-describe("Templates", () => {
-=======
-jest.mock("@itwin/insights-client", () => ({
-  ...jest.requireActual("@itwin/insights-client"),
-  ReportingClient: jest.fn().mockImplementation(() => reportsClient.object),
-}));
-
-describe("Templates view", () => {
-  const mockedReports: Report[] = Array.from(
-    { length: faker.datatype.number({ min: 3, max: 5 }) },
-    (_, index) => ({
-      id: `${faker.datatype.uuid()}`,
-      displayName: `mOcKRePoRT${index}`,
-      description: `mOcKRePoRTDeScRiPtIoN${index}`,
-      deleted: false,
-      _links: {
-        report: {
-          href: "",
-        },
-        project: {
-          href: "",
-        },
-      },
-    })
-  );
-
-  const configId = faker.datatype.uuid();
-  const reportId = mockedReports[0].id;
-
->>>>>>> c6fc46bd
-  const mockedConfigurations = Array.from(
-    { length: faker.datatype.number({ min: 3, max: 5 }) },
-    (_, index) => ({
-      displayName: `config_${index}`,
-      description: `config_decription_${index}`,
-      id: index.toString(),
-      labels: [],
-      createdOn: "",
-      createdBy: "",
-      modifiedBy: "",
-      modifiedOn: "",
-      _links: {
-        report: {
-          href: `base_path/reports/reportId`,
-        },
-      },
-    })
-  );
-
-  const iTwinId = faker.datatype.uuid();
-  const accessToken = faker.datatype.uuid();
-  const config = new EC3Config({ clientId: "", redirectUri: "" });
-  const getAccessTokenFn = async () => accessToken;
-
-  beforeAll(async () => {
-    activeIModelConnection.setup((x) => x.iTwinId).returns(() => iTwinId);
-<<<<<<< HEAD
-=======
-    reportsClient.setup(async (x) => x.getReports(accessToken, iTwinId)).returns(async () => mockedReports);
->>>>>>> c6fc46bd
-    ec3ConfigurationsClient.setup(async (x) => x.getConfigurations(accessToken, iTwinId)).returns(async () => mockedConfigurations);
-    ec3ConfigurationsClient.setup(async (x) => x.getConfiguration(accessToken, "0")).returns(async () => mockedConfigurations[0]);
-  });
-
-  it("Templates view should render successfully", () => {
-<<<<<<< HEAD
-    renderWithContext({
-      component: < Templates config={config} />,
-      ec3ConfigurationsClient: ec3ConfigurationsClient.object,
-      getAccessTokenFn: getAccessTokenFn
-    });
-=======
-    render(
-      <ApiContext.Provider value={{
-        reportsClient: reportsClient.object,
-        oDataClient: new ODataClient(),
-        ec3ConfigurationsClient: ec3ConfigurationsClient.object,
-        ec3JobsClient: new EC3JobsClient(),
-        getAccessTokenFn,
-      }}>
-        <Templates config={config} />
-      </ApiContext.Provider>
-    );
->>>>>>> c6fc46bd
-    expect(screen.getByTestId("ec3-templates")).toBeDefined();
-  });
-
-  it("Templates view should have mocked templates", async () => {
-<<<<<<< HEAD
-    renderWithContext({
-      component: < Templates config={config} />,
-      ec3ConfigurationsClient: ec3ConfigurationsClient.object,
-      getAccessTokenFn: getAccessTokenFn
-    });
-=======
-    render(
-      <ApiContext.Provider value={{
-        reportsClient: reportsClient.object,
-        oDataClient: new ODataClient(),
-        ec3ConfigurationsClient: ec3ConfigurationsClient.object,
-        ec3JobsClient: new EC3JobsClient(),
-        getAccessTokenFn,
-      }}>
-        <Templates config={config} />
-      </ApiContext.Provider>
-    );
->>>>>>> c6fc46bd
-    expect(screen.getByTestId("ec3-templates")).toBeDefined();
-    await waitForElementToBeRemoved(() => screen.getByTestId("ec3-loading"));
-    mockedConfigurations.forEach((c) =>
-      expect(screen.getByText(c.displayName)).toBeInTheDocument()
-    );
-  });
-
-  it("Templates view should have mocked templates", async () => {
-<<<<<<< HEAD
-    renderWithContext({
-      component: < Templates config={config} />,
-      ec3ConfigurationsClient: ec3ConfigurationsClient.object,
-      getAccessTokenFn: getAccessTokenFn
-    });
-=======
-    render(
-      <ApiContext.Provider value={{
-        reportsClient: reportsClient.object,
-        oDataClient: new ODataClient(),
-        ec3ConfigurationsClient: ec3ConfigurationsClient.object,
-        ec3JobsClient: new EC3JobsClient(),
-        getAccessTokenFn,
-      }}>
-        <Templates config={config} />
-      </ApiContext.Provider>
-    );
->>>>>>> c6fc46bd
-    expect(screen.getByTestId("ec3-templates")).toBeDefined();
-    await waitForElementToBeRemoved(() => screen.getByTestId("ec3-loading"));
-    mockedConfigurations.forEach((c) =>
-      expect(screen.getByText(c.displayName)).toBeInTheDocument()
-    );
-  });
-
-  it("Clicking on template should oper template menu", async () => {
-<<<<<<< HEAD
-    renderWithContext({
-      component: < Templates config={config} />,
-      ec3ConfigurationsClient: ec3ConfigurationsClient.object,
-      getAccessTokenFn: getAccessTokenFn
-    });
-=======
-    render(
-      <ApiContext.Provider value={{
-        reportsClient: reportsClient.object,
-        oDataClient: new ODataClient(),
-        ec3ConfigurationsClient: ec3ConfigurationsClient.object,
-        ec3JobsClient: new EC3JobsClient(),
-        getAccessTokenFn,
-      }}>
-        <Templates config={config} />
-      </ApiContext.Provider>
-    );
->>>>>>> c6fc46bd
-    expect(screen.getByTestId("ec3-templates")).toBeDefined();
-    await waitForElementToBeRemoved(() => screen.getByTestId("ec3-loading"));
-    const configuration = screen.getByText(mockedConfigurations[0].displayName);
-    configuration.click();
-    expect(screen.getByTestId("ec3-templateDetails")).toBeInTheDocument();
-  });
-
-  it("Clicking create button should open creating template menu", async () => {
-<<<<<<< HEAD
-    renderWithContext({
-      component: < Templates config={config} />,
-      ec3ConfigurationsClient: ec3ConfigurationsClient.object,
-      getAccessTokenFn: getAccessTokenFn
-    });
-=======
-    render(
-      <ApiContext.Provider value={{
-        reportsClient: reportsClient.object,
-        oDataClient: new ODataClient(),
-        ec3ConfigurationsClient: ec3ConfigurationsClient.object,
-        ec3JobsClient: new EC3JobsClient(),
-        getAccessTokenFn,
-      }}>
-        <Templates config={config} />
-      </ApiContext.Provider>
-    );
->>>>>>> c6fc46bd
-    expect(screen.getByTestId("ec3-templates")).toBeDefined();
-    const button = screen.getByText("Create Template");
-    button.click();
-    expect(screen.getByTestId("ec3-templateDetails")).toBeInTheDocument();
-  });
-
-  it("Clicking on tile should select it and enable export button", async () => {
-    renderWithContext({
-      component: < Templates config={config} />,
-      ec3ConfigurationsClient: ec3ConfigurationsClient.object,
-      getAccessTokenFn: getAccessTokenFn
-    });
-    expect(screen.getByTestId("ec3-templates")).toBeDefined();
-    await waitForElementToBeRemoved(() => screen.getByTestId("ec3-loading"));
-
-    const button = screen.getByTestId("ec3-export-button") as HTMLInputElement;
-    expect(button.disabled).toBe(true);
-
-    const configuration = screen.getAllByTestId("ec3-horizontal-tile")[0];
-    configuration.click();
-    expect(configuration.className).toBe("ec3w-horizontal-tile-container ec3w-horizontal-tile-container-selected");
-    expect(button.disabled).toBe(false);
-  });
-
-  it("Clicking again or on other tile should deselect", async () => {
-    renderWithContext({
-      component: < Templates config={config} />,
-      ec3ConfigurationsClient: ec3ConfigurationsClient.object,
-      getAccessTokenFn: getAccessTokenFn
-    });
-    expect(screen.getByTestId("ec3-templates")).toBeDefined();
-    await waitForElementToBeRemoved(() => screen.getByTestId("ec3-loading"));
-    const configurations = screen.getAllByTestId("ec3-horizontal-tile");
-    configurations[0].click();
-    expect(configurations[0].className).toBe("ec3w-horizontal-tile-container ec3w-horizontal-tile-container-selected");
-
-    configurations[1].click();
-    expect(configurations[0].className).toBe("ec3w-horizontal-tile-container");
-    expect(configurations[1].className).toBe("ec3w-horizontal-tile-container ec3w-horizontal-tile-container-selected");
-
-    configurations[1].click();
-    expect(configurations[1].className).toBe("ec3w-horizontal-tile-container");
-  });
-
-  it("Search option filters out configurations", async () => {
-    renderWithContext({
-      component: < Templates config={config} />,
-      ec3ConfigurationsClient: ec3ConfigurationsClient.object,
-      getAccessTokenFn: getAccessTokenFn
-    });
-    expect(screen.getByTestId("ec3-templates")).toBeDefined();
-    await waitForElementToBeRemoved(() => screen.getByTestId("ec3-loading"));
-
-    const container = screen.getByTestId("ec3-search-bar");
-    const button = container.querySelector(".iui-button") as HTMLInputElement;
-    button.click();
-
-    const input = container.querySelector(".iui-input") as HTMLInputElement;
-    fireEvent.change(input, { target: { value: 'config_0' } });
-
-    const configurations = screen.getAllByTestId("ec3-horizontal-tile");
-    expect(configurations.length).toBe(1);
-    expect(screen.getByText("config_0")).toBeInTheDocument();
-  });
-
-  it("Deleting report brings up delete modal", async () => {
-    renderWithContext({
-      component: < Templates config={config} />,
-      ec3ConfigurationsClient: ec3ConfigurationsClient.object,
-      getAccessTokenFn: getAccessTokenFn
-    });
-    expect(screen.getByTestId("ec3-templates")).toBeDefined();
-    await waitForElementToBeRemoved(() => screen.getByTestId("ec3-loading"));
-
-    const dropdown = screen.getAllByTestId("tile-action-button")[0]
-      .querySelector(".iui-button") as HTMLInputElement;
-    await userEvent.click(dropdown);
-    const button = screen.getByTestId("ec3-templates-delete-button");
-    await userEvent.click(button);
-
-    expect(screen.getByTestId("ec3-delete-modal")).toBeInTheDocument();
-  });
-});
+/*---------------------------------------------------------------------------------------------
+* Copyright (c) Bentley Systems, Incorporated. All rights reserved.
+* See LICENSE.md in the project root for license terms and full copyright notice.
+*--------------------------------------------------------------------------------------------*/
+import React from "react";
+import "@testing-library/jest-dom";
+import { fireEvent, render, screen, waitForElementToBeRemoved } from "@testing-library/react";
+import { Templates } from "../components/Templates";
+import * as moq from "typemoq";
+import type { EC3ConfigurationsClient } from "@itwin/insights-client";
+import faker from "@faker-js/faker";
+import { EC3Config } from "../components/EC3/EC3Config";
+import type { IModelConnection } from "@itwin/core-frontend";
+import { renderWithContext } from "./test-utils";
+import userEvent from "@testing-library/user-event";
+
+const activeIModelConnection = moq.Mock.ofType<IModelConnection>();
+const ec3ConfigurationsClient = moq.Mock.ofType<EC3ConfigurationsClient>();
+
+jest.mock("@itwin/appui-react", () => ({
+  ...jest.requireActual("@itwin/appui-react"),
+  useActiveIModelConnection: () => activeIModelConnection.object,
+}));
+
+describe("Templates", () => {
+  const mockedConfigurations = Array.from(
+    { length: faker.datatype.number({ min: 3, max: 5 }) },
+    (_, index) => ({
+      displayName: `config_${index}`,
+      description: `config_decription_${index}`,
+      id: index.toString(),
+      labels: [],
+      createdOn: "",
+      createdBy: "",
+      modifiedBy: "",
+      modifiedOn: "",
+      _links: {
+        report: {
+          href: `base_path/reports/reportId`,
+        },
+      },
+    })
+  );
+
+  const iTwinId = faker.datatype.uuid();
+  const accessToken = faker.datatype.uuid();
+  const config = new EC3Config({ clientId: "", redirectUri: "" });
+  const getAccessTokenFn = async () => accessToken;
+
+  beforeAll(async () => {
+    activeIModelConnection.setup((x) => x.iTwinId).returns(() => iTwinId);
+    ec3ConfigurationsClient.setup(async (x) => x.getConfigurations(accessToken, iTwinId)).returns(async () => mockedConfigurations);
+    ec3ConfigurationsClient.setup(async (x) => x.getConfiguration(accessToken, "0")).returns(async () => mockedConfigurations[0]);
+  });
+
+  it("Templates view should render successfully", () => {
+    renderWithContext({
+      component: < Templates config={config} />,
+      ec3ConfigurationsClient: ec3ConfigurationsClient.object,
+      getAccessTokenFn: getAccessTokenFn
+    });
+    expect(screen.getByTestId("ec3-templates")).toBeDefined();
+  });
+
+  it("Templates view should have mocked templates", async () => {
+    renderWithContext({
+      component: < Templates config={config} />,
+      ec3ConfigurationsClient: ec3ConfigurationsClient.object,
+      getAccessTokenFn: getAccessTokenFn
+    });
+    expect(screen.getByTestId("ec3-templates")).toBeDefined();
+    await waitForElementToBeRemoved(() => screen.getByTestId("ec3-loading"));
+    mockedConfigurations.forEach((c) =>
+      expect(screen.getByText(c.displayName)).toBeInTheDocument()
+    );
+  });
+
+  it("Templates view should have mocked templates", async () => {
+    renderWithContext({
+      component: < Templates config={config} />,
+      ec3ConfigurationsClient: ec3ConfigurationsClient.object,
+      getAccessTokenFn: getAccessTokenFn
+    });
+    expect(screen.getByTestId("ec3-templates")).toBeDefined();
+    await waitForElementToBeRemoved(() => screen.getByTestId("ec3-loading"));
+    mockedConfigurations.forEach((c) =>
+      expect(screen.getByText(c.displayName)).toBeInTheDocument()
+    );
+  });
+
+  it("Clicking on template should oper template menu", async () => {
+    renderWithContext({
+      component: < Templates config={config} />,
+      ec3ConfigurationsClient: ec3ConfigurationsClient.object,
+      getAccessTokenFn: getAccessTokenFn
+    });
+    expect(screen.getByTestId("ec3-templates")).toBeDefined();
+    await waitForElementToBeRemoved(() => screen.getByTestId("ec3-loading"));
+    const configuration = screen.getByText(mockedConfigurations[0].displayName);
+    configuration.click();
+    expect(screen.getByTestId("ec3-templateDetails")).toBeInTheDocument();
+  });
+
+  it("Clicking create button should open creating template menu", async () => {
+    renderWithContext({
+      component: < Templates config={config} />,
+      ec3ConfigurationsClient: ec3ConfigurationsClient.object,
+      getAccessTokenFn: getAccessTokenFn
+    });
+    expect(screen.getByTestId("ec3-templates")).toBeDefined();
+    const button = screen.getByText("Create Template");
+    button.click();
+    expect(screen.getByTestId("ec3-templateDetails")).toBeInTheDocument();
+  });
+
+  it("Clicking on tile should select it and enable export button", async () => {
+    renderWithContext({
+      component: < Templates config={config} />,
+      ec3ConfigurationsClient: ec3ConfigurationsClient.object,
+      getAccessTokenFn: getAccessTokenFn
+    });
+    expect(screen.getByTestId("ec3-templates")).toBeDefined();
+    await waitForElementToBeRemoved(() => screen.getByTestId("ec3-loading"));
+
+    const button = screen.getByTestId("ec3-export-button") as HTMLInputElement;
+    expect(button.disabled).toBe(true);
+
+    const configuration = screen.getAllByTestId("ec3-horizontal-tile")[0];
+    configuration.click();
+    expect(configuration.className).toBe("ec3w-horizontal-tile-container ec3w-horizontal-tile-container-selected");
+    expect(button.disabled).toBe(false);
+  });
+
+  it("Clicking again or on other tile should deselect", async () => {
+    renderWithContext({
+      component: < Templates config={config} />,
+      ec3ConfigurationsClient: ec3ConfigurationsClient.object,
+      getAccessTokenFn: getAccessTokenFn
+    });
+    expect(screen.getByTestId("ec3-templates")).toBeDefined();
+    await waitForElementToBeRemoved(() => screen.getByTestId("ec3-loading"));
+    const configurations = screen.getAllByTestId("ec3-horizontal-tile");
+    configurations[0].click();
+    expect(configurations[0].className).toBe("ec3w-horizontal-tile-container ec3w-horizontal-tile-container-selected");
+
+    configurations[1].click();
+    expect(configurations[0].className).toBe("ec3w-horizontal-tile-container");
+    expect(configurations[1].className).toBe("ec3w-horizontal-tile-container ec3w-horizontal-tile-container-selected");
+
+    configurations[1].click();
+    expect(configurations[1].className).toBe("ec3w-horizontal-tile-container");
+  });
+
+  it("Search option filters out configurations", async () => {
+    renderWithContext({
+      component: < Templates config={config} />,
+      ec3ConfigurationsClient: ec3ConfigurationsClient.object,
+      getAccessTokenFn: getAccessTokenFn
+    });
+    expect(screen.getByTestId("ec3-templates")).toBeDefined();
+    await waitForElementToBeRemoved(() => screen.getByTestId("ec3-loading"));
+
+    const container = screen.getByTestId("ec3-search-bar");
+    const button = container.querySelector(".iui-button") as HTMLInputElement;
+    button.click();
+
+    const input = container.querySelector(".iui-input") as HTMLInputElement;
+    fireEvent.change(input, { target: { value: 'config_0' } });
+
+    const configurations = screen.getAllByTestId("ec3-horizontal-tile");
+    expect(configurations.length).toBe(1);
+    expect(screen.getByText("config_0")).toBeInTheDocument();
+  });
+
+  it("Deleting report brings up delete modal", async () => {
+    renderWithContext({
+      component: < Templates config={config} />,
+      ec3ConfigurationsClient: ec3ConfigurationsClient.object,
+      getAccessTokenFn: getAccessTokenFn
+    });
+    expect(screen.getByTestId("ec3-templates")).toBeDefined();
+    await waitForElementToBeRemoved(() => screen.getByTestId("ec3-loading"));
+
+    const dropdown = screen.getAllByTestId("tile-action-button")[0]
+      .querySelector(".iui-button") as HTMLInputElement;
+    await userEvent.click(dropdown);
+    const button = screen.getByTestId("ec3-templates-delete-button");
+    await userEvent.click(button);
+
+    expect(screen.getByTestId("ec3-delete-modal")).toBeInTheDocument();
+  });
+});