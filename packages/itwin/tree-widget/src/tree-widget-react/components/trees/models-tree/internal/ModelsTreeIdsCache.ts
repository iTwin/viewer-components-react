/*---------------------------------------------------------------------------------------------
 * Copyright (c) Bentley Systems, Incorporated. All rights reserved.
 * See LICENSE.md in the project root for license terms and full copyright notice.
 *--------------------------------------------------------------------------------------------*/

import {
  bufferCount,
  bufferTime,
  defer,
  filter,
  forkJoin,
  from,
  map,
  mergeAll,
  mergeMap,
  reduce,
  ReplaySubject,
  shareReplay,
  Subject,
  take,
  toArray,
} from "rxjs";
import { assert, Guid, Id64 } from "@itwin/core-bentley";
import { IModel } from "@itwin/core-common";
import { pushToMap } from "../../common/Utils.js";
import { getOptimalBatchSize } from "../Utils.js";

import type { Observable, Subscription } from "rxjs";
import type { GuidString, Id64Arg, Id64Array, Id64Set, Id64String } from "@itwin/core-bentley";
import type { HierarchyNodeIdentifiersPath, LimitingECSqlQueryExecutor } from "@itwin/presentation-hierarchies";
import type { InstanceKey } from "@itwin/presentation-shared";
import type { ModelsTreeDefinition } from "../ModelsTreeDefinition.js";
import type { ChildrenTree } from "../Utils.js";

interface SubjectInfo {
  parentSubject: Id64String | undefined;
  hideInHierarchy: boolean;
  childSubjects: Id64Set;
  childModels: Id64Set;
}

interface ModelInfo {
  isModelPrivate: boolean;
  categories: Map<Id64String, { isRootElementCategory: boolean }>;
}

type ModelsTreeHierarchyConfiguration = ConstructorParameters<typeof ModelsTreeDefinition>[0]["hierarchyConfig"];
type ChildrenMap = Map<Id64String, { children: Id64Array | undefined }>;
type ChildrenLoadingMap = Map<Id64String, Promise<void>>;

/** @internal */
export class ModelsTreeIdsCache implements Disposable {
  readonly #categoryElementCounts: ModelCategoryElementsCountCache;
  #subjectInfos: Observable<Map<Id64String, SubjectInfo>> | undefined;
  #parentSubjectIds: Observable<Id64Array> | undefined; // the list should contain a subject id if its node should be shown as having children
  #modelInfos: Observable<Map<Id64String, ModelInfo>> | undefined;
  #modelWithCategoryModeledElements: Observable<Map<string, Id64Set>> | undefined;
  #modelKeyPaths: Map<Id64String, Observable<HierarchyNodeIdentifiersPath[]>>;
  #subjectKeyPaths: Map<Id64String, Observable<HierarchyNodeIdentifiersPath>>;
  #categoryKeyPaths: Map<Id64String, Observable<HierarchyNodeIdentifiersPath[]>>;
  #queryExecutor: LimitingECSqlQueryExecutor;
  #hierarchyConfig: ModelsTreeHierarchyConfiguration;
  #childrenMap: ChildrenMap;
  /** Stores element ids which have children query scheduled to execute. */
  #childrenLoadingMap: ChildrenLoadingMap;
  #componentId: GuidString;
  #componentName: string;

  constructor(queryExecutor: LimitingECSqlQueryExecutor, hierarchyConfig: ModelsTreeHierarchyConfiguration, componentId?: GuidString) {
    this.#hierarchyConfig = hierarchyConfig;
    this.#queryExecutor = queryExecutor;
    this.#categoryElementCounts = new ModelCategoryElementsCountCache((input) => this.queryCategoryElementCounts(input));
    this.#modelKeyPaths = new Map();
    this.#subjectKeyPaths = new Map();
    this.#categoryKeyPaths = new Map();
    this.#childrenMap = new Map();
    this.#childrenLoadingMap = new Map();
    this.#componentId = componentId ?? Guid.createValue();
    this.#componentName = "ModelsTreeIdsCache";
  }

  public [Symbol.dispose]() {
    this.#categoryElementCounts[Symbol.dispose]();
  }

  private querySubjects(): Observable<{ id: Id64String; parentId?: Id64String; targetPartitionId?: Id64String; hideInHierarchy: boolean }> {
    return defer(() => {
      const subjectsQuery = `
        SELECT
          s.ECInstanceId id,
          s.Parent.Id parentId,
          (
            SELECT m.ECInstanceId
            FROM bis.GeometricModel3d m
            WHERE m.ECInstanceId = HexToId(json_extract(s.JsonProperties, '$.Subject.Model.TargetPartition'))
              AND NOT m.IsPrivate
              AND EXISTS (SELECT 1 FROM ${this.#hierarchyConfig.elementClassSpecification} WHERE Model.Id = m.ECInstanceId)
          ) targetPartitionId,
          CASE
            WHEN (
              json_extract(s.JsonProperties, '$.Subject.Job.Bridge') IS NOT NULL
              OR json_extract(s.JsonProperties, '$.Subject.Model.Type') = 'Hierarchy'
            ) THEN 1
            ELSE 0
          END hideInHierarchy
        FROM bis.Subject s
      `;
      return this.#queryExecutor.createQueryReader(
        { ecsql: subjectsQuery },
        { rowFormat: "ECSqlPropertyNames", limit: "unbounded", restartToken: `${this.#componentName}/${this.#componentId}/subjects` },
      );
    }).pipe(
      map((row) => {
        return { id: row.id, parentId: row.parentId, targetPartitionId: row.targetPartitionId, hideInHierarchy: !!row.hideInHierarchy };
      }),
    );
  }

  private queryModels(): Observable<{ id: Id64String; parentId: Id64String }> {
    return defer(() => {
      const modelsQuery = `
      SELECT p.ECInstanceId id, p.Parent.Id parentId
        FROM bis.InformationPartitionElement p
        INNER JOIN bis.GeometricModel3d m ON m.ModeledElement.Id = p.ECInstanceId
        WHERE
          NOT m.IsPrivate
          ${this.#hierarchyConfig.showEmptyModels ? "" : `AND EXISTS (SELECT 1 FROM ${this.#hierarchyConfig.elementClassSpecification} WHERE Model.Id = m.ECInstanceId)`}
      `;
      return this.#queryExecutor.createQueryReader(
        { ecsql: modelsQuery },
        { rowFormat: "ECSqlPropertyNames", limit: "unbounded", restartToken: `${this.#componentName}/${this.#componentId}/models` },
      );
    }).pipe(
      map((row) => {
        return { id: row.id, parentId: row.parentId };
      }),
    );
  }

<<<<<<< HEAD
  private async *queryChildren({ elementIds }: { elementIds: Id64Array }): AsyncIterableIterator<{ id: Id64String; parentId: Id64String }> {
    const ctes = [
      `
        ElementChildren(id, parentId) AS (
          SELECT ECInstanceId id, Parent.Id parentId
          FROM ${this.#hierarchyConfig.elementClassSpecification}
          WHERE Parent.Id IN (${elementIds.join(", ")})

          UNION ALL

          SELECT c.ECInstanceId id, c.Parent.Id
          FROM ${this.#hierarchyConfig.elementClassSpecification} c
          JOIN ElementChildren p ON c.Parent.Id = p.id
        )
      `,
    ];
    const ecsql = `
      SELECT id, parentId
      FROM ElementChildren
    `;
    for await (const row of this.#queryExecutor.createQueryReader(
      { ecsql, ctes },
      { rowFormat: "ECSqlPropertyNames", limit: "unbounded", restartToken: `${this.#componentName}/${this.#componentId}/children/${Guid.createValue()}` },
    )) {
      yield { id: row.id, parentId: row.parentId };
    }
  }

  private getChildrenTreeFromMap({ elementIds }: { elementIds: Id64Arg }): ChildrenTree {
    const result: ChildrenTree = new Map();
    if (Id64.sizeOf(elementIds) === 0 || this.#childrenMap.size === 0) {
      return result;
    }
    for (const elementId of Id64.iterable(elementIds)) {
      const entry = this.#childrenMap.get(elementId);
      if (!entry?.children) {
        continue;
      }
      const elementChildrenTree: ChildrenTree = new Map();
      result.set(elementId, { children: elementChildrenTree });
      entry.children.forEach((childId) => {
        const childrenTreeOfChild = this.getChildrenTreeFromMap({ elementIds: childId });
        // Need to add children tree created from childId. This tree includes childId as root element
        // If child does not have children, children tree won't be created. Need to add childId with undefined children
        elementChildrenTree.set(childId, { children: childrenTreeOfChild.size > 0 ? childrenTreeOfChild : undefined });
      });
    }
    return result;
  }

  private getChildrenCountMap({ elementIds }: { elementIds: Id64Arg }): Map<Id64String, number> {
    const result = new Map<Id64String, number>();
    for (const elementId of Id64.iterable(elementIds)) {
      const entry = this.#childrenMap.get(elementId);
      if (entry?.children) {
        let totalChildrenCount = entry.children.length;
        this.getChildrenCountMap({ elementIds: entry.children }).forEach((childrenOfChildCount) => (totalChildrenCount += childrenOfChildCount));
        result.set(elementId, totalChildrenCount);
      }
    }
    return result;
  }

  /**
   * Populates #childrenLoadingMap with promises. When these promises resolve, they will populate #childrenMap with values and delete entries from #childrenLoadingMap.
   */
  private createChildrenLoadingMapEntries({ elementsToQuery }: { elementsToQuery: Id64Array }): { loadingMapEntries: Promise<void> } {
    const getElementsToQueryPromise = async (batchedElementsToQuery: Id64Array) => {
      for await (const { id, parentId } of this.queryChildren({ elementIds: batchedElementsToQuery })) {
        // Add parent to children map if not present
        let entry = this.#childrenMap.get(parentId);
        if (!entry) {
          entry = { children: [] };
          this.#childrenMap.set(parentId, entry);
        }
        if (!entry.children) {
          entry.children = [];
        }
        // Add child to parent's entry and add child to children map
        entry.children.push(id);
        if (!this.#childrenMap.has(id)) {
          this.#childrenMap.set(id, { children: undefined });
        }
      }

      elementsToQuery.forEach((elementId) => this.#childrenLoadingMap.delete(elementId));
      return;
    };
    const maximumBatchSize = 1000;
    const totalSize = elementsToQuery.length;
    const optimalBatchSize = getOptimalBatchSize({ totalSize, maximumBatchSize });
    const loadingMapEntries = new Array<Promise<void>>();
    // Don't want to slice if its not necessary
    if (totalSize <= maximumBatchSize) {
      loadingMapEntries.push(getElementsToQueryPromise(elementsToQuery));
    } else {
      for (let i = 0; i < elementsToQuery.length; i += optimalBatchSize) {
        loadingMapEntries.push(getElementsToQueryPromise(elementsToQuery.slice(i, i + optimalBatchSize)));
      }
    }

    elementsToQuery.forEach((elementId, index) => this.#childrenLoadingMap.set(elementId, loadingMapEntries[Math.floor(index / optimalBatchSize)]));
    return { loadingMapEntries: Promise.all(loadingMapEntries).then(() => {}) };
  }

  private async createChildrenMapEntries({ elementIds }: { elementIds: Id64Arg }): Promise<void[]> {
    const promises = new Array<Promise<void>>();
    const elementsToQuery = new Array<Id64String>();
    for (const elementId of Id64.iterable(elementIds)) {
      // check if children for this element is loaded already
      if (this.#childrenMap.has(elementId)) {
        continue;
      }
      // check if children for this element is being loaded already
      const loadingPromise = this.#childrenLoadingMap.get(elementId);
      if (loadingPromise) {
        promises.push(loadingPromise);
      } else {
        elementsToQuery.push(elementId);
      }
    }

    // Elements which are not yet scheduled to load we need to query children for
    if (elementsToQuery.length > 0) {
      promises.push(this.createChildrenLoadingMapEntries({ elementsToQuery }).loadingMapEntries);
    }
    return Promise.all(promises);
  }

  public async getChildrenTree({ elementIds }: { elementIds: Id64Arg }): Promise<ChildrenTree> {
    await this.createChildrenMapEntries({ elementIds });
    return this.getChildrenTreeFromMap({ elementIds });
  }

  public async getAllChildrenCount({ elementIds }: { elementIds: Id64Arg }): Promise<Map<Id64String, number>> {
    await this.createChildrenMapEntries({ elementIds });
    return this.getChildrenCountMap({ elementIds });
  }

  private async getSubjectInfos() {
    this.#subjectInfos ??= (async () => {
      const [subjectInfos, targetPartitionSubjects] = await Promise.all([
        (async () => {
          const result = new Map<Id64String, SubjectInfo>();
          for await (const subject of this.querySubjects()) {
            const subjectInfo: SubjectInfo = {
              parentSubject: subject.parentId,
              hideInHierarchy: subject.hideInHierarchy,
              childSubjects: new Set(),
              childModels: new Set(),
            };
            if (subject.targetPartitionId) {
              subjectInfo.childModels.add(subject.targetPartitionId);
            }
            result.set(subject.id, subjectInfo);
=======
  private getSubjectInfos() {
    this.#subjectInfos ??= forkJoin({
      subjectInfos: this.querySubjects().pipe(
        reduce((acc, subject) => {
          const subjectInfo: SubjectInfo = {
            parentSubject: subject.parentId,
            hideInHierarchy: subject.hideInHierarchy,
            childSubjects: new Set(),
            childModels: new Set(),
          };
          if (subject.targetPartitionId) {
            subjectInfo.childModels.add(subject.targetPartitionId);
>>>>>>> 5ca518d9
          }
          acc.set(subject.id, subjectInfo);
          return acc;
        }, new Map<Id64String, SubjectInfo>()),
        map((subjectInfos) => {
          for (const [subjectId, { parentSubject: parentSubjectId }] of subjectInfos.entries()) {
            if (parentSubjectId) {
              const parentSubjectInfo = subjectInfos.get(parentSubjectId);
              assert(!!parentSubjectInfo);
              parentSubjectInfo.childSubjects.add(subjectId);
            }
          }
          return subjectInfos;
        }),
      ),
      targetPartitionSubjects: this.queryModels().pipe(
        reduce((acc, model) => {
          pushToMap(acc, model.id, model.parentId);
          return acc;
        }, new Map<Id64String, Set<Id64String>>()),
      ),
    }).pipe(
      map(({ subjectInfos, targetPartitionSubjects }) => {
        for (const [partitionId, subjectIds] of targetPartitionSubjects) {
          subjectIds.forEach((subjectId) => {
            const subjectInfo = subjectInfos.get(subjectId);
            assert(!!subjectInfo);
            subjectInfo.childModels.add(partitionId);
          });
        }
        return subjectInfos;
      }),
      shareReplay(),
    );
    return this.#subjectInfos;
  }

  /** Returns ECInstanceIDs of Subjects that either have direct Model or at least one child Subject with a Model. */
  public getParentSubjectIds(): Observable<Id64Array> {
    this.#parentSubjectIds ??= this.getSubjectInfos().pipe(
      map((subjectInfos) => {
        const parentSubjectIds = new Set<Id64String>();
        subjectInfos.forEach((subjectInfo, subjectId) => {
          if (subjectInfo.childModels.size > 0) {
            parentSubjectIds.add(subjectId);
            let currParentId = subjectInfo.parentSubject;
            while (currParentId) {
              parentSubjectIds.add(currParentId);
              currParentId = subjectInfos.get(currParentId)?.parentSubject;
            }
          }
        });
        return [...parentSubjectIds];
      }),
      shareReplay(),
    );
    return this.#parentSubjectIds;
  }

  /**
   * Returns child subjects of the specified parent subjects as they're displayed in the hierarchy - taking into
   * account `hideInHierarchy` flag.
   */
  public getChildSubjectIds(parentSubjectIds: Id64Array): Observable<Id64Array> {
    return this.getSubjectInfos().pipe(
      map((subjectInfos) => {
        const childSubjectIds = new Array<Id64String>();
        parentSubjectIds.forEach((subjectId) => {
          forEachChildSubject(subjectInfos, subjectId, (childSubjectId, childSubjectInfo) => {
            if (!childSubjectInfo.hideInHierarchy) {
              childSubjectIds.push(childSubjectId);
              return "break";
            }
            return "continue";
          });
        });
        return childSubjectIds;
      }),
    );
  }

  /** Returns ECInstanceIDs of all Models under specific parent Subjects, including their child Subjects, etc. */
  public getSubjectModelIds(subjectIds: Id64Array): Observable<Id64Array> {
    return this.getSubjectInfos().pipe(
      map((subjectInfos) => {
        const subjectStack = [...subjectIds];
        const result = new Array<Id64String>();
        while (true) {
          const subjectId = subjectStack.pop();
          if (subjectId === undefined) {
            break;
          }
          const subjectInfo = subjectInfos.get(subjectId);
          if (!subjectInfo) {
            continue;
          }
          result.push(...subjectInfo.childModels);
          subjectStack.push(...subjectInfo.childSubjects);
        }
        return result;
      }),
    );
  }

  /** Returns ECInstanceIDs of Models under specific parent Subjects as they are displayed in the hierarchy. */
  public getChildSubjectModelIds(parentSubjectIds: Id64Array): Observable<Id64Array> {
    return this.getSubjectInfos().pipe(
      map((subjectInfos) => {
        const hiddenSubjectIds = new Array<Id64String>();
        parentSubjectIds.forEach((subjectId) => {
          forEachChildSubject(subjectInfos, subjectId, (childSubjectId, childSubjectInfo) => {
            if (childSubjectInfo.hideInHierarchy) {
              hiddenSubjectIds.push(childSubjectId);
              return "continue";
            }
            return "break";
          });
        });
        const modelIds = new Array<Id64String>();
        [...parentSubjectIds, ...hiddenSubjectIds].forEach((subjectId) => {
          const subjectInfo = subjectInfos.get(subjectId);
          subjectInfo && modelIds.push(...subjectInfo.childModels);
        });
        return modelIds;
      }),
    );
  }

  public createSubjectInstanceKeysPath(targetSubjectId: Id64String): Observable<HierarchyNodeIdentifiersPath> {
    let entry = this.#subjectKeyPaths.get(targetSubjectId);
    if (!entry) {
      entry = this.getSubjectInfos().pipe(
        map((subjectInfos) => {
          const result = new Array<InstanceKey>();
          let currParentId: Id64String | undefined = targetSubjectId;
          while (currParentId) {
            if (this.#hierarchyConfig.hideRootSubject && currParentId === IModel.rootSubjectId) {
              break;
            }
            const parentInfo = subjectInfos.get(currParentId);
            if (!parentInfo?.hideInHierarchy) {
              result.push({ className: "BisCore.Subject", id: currParentId });
            }
            currParentId = parentInfo?.parentSubject;
          }
          return result.reverse();
        }),
        shareReplay(),
      );
      this.#subjectKeyPaths.set(targetSubjectId, entry);
    }
    return entry;
  }

  private queryModelCategories(): Observable<{
    modelId: Id64String;
    categoryId: Id64String;
    isModelPrivate: boolean;
    isRootElementCategory: boolean;
  }> {
    return defer(() => {
      const query = `
        SELECT
          this.Model.Id modelId,
          this.Category.Id categoryId,
          m.IsPrivate isModelPrivate,
          MAX(IIF(this.Parent.Id IS NULL, 1, 0)) isRootElementCategory
        FROM BisCore.Model m
        JOIN ${this.#hierarchyConfig.elementClassSpecification} this ON m.ECInstanceId = this.Model.Id
        GROUP BY modelId, categoryId, isModelPrivate
      `;
      return this.#queryExecutor.createQueryReader(
        { ecsql: query },
        { rowFormat: "ECSqlPropertyNames", limit: "unbounded", restartToken: `${this.#componentName}/${this.#componentId}/model-categories` },
      );
    }).pipe(
      map((row) => {
        return { modelId: row.modelId, categoryId: row.categoryId, isModelPrivate: !!row.isModelPrivate, isRootElementCategory: !!row.isRootElementCategory };
      }),
    );
  }

  private queryModeledElements(): Observable<{ modelId: Id64String; categoryId: Id64String; modeledElementId: Id64String }> {
    return defer(() => {
      const query = `
        SELECT
          pe.ECInstanceId modeledElementId,
          pe.Category.Id categoryId,
          pe.Model.Id modelId
        FROM BisCore.Model m
        JOIN ${this.#hierarchyConfig.elementClassSpecification} pe ON pe.ECInstanceId = m.ModeledElement.Id
        WHERE
          m.IsPrivate = false
          AND m.ECInstanceId IN (SELECT Model.Id FROM ${this.#hierarchyConfig.elementClassSpecification})
      `;
      return this.#queryExecutor.createQueryReader(
        { ecsql: query },
        { rowFormat: "ECSqlPropertyNames", limit: "unbounded", restartToken: `${this.#componentName}/${this.#componentId}/modeled-elements` },
      );
    }).pipe(
      map((row) => {
        return { modelId: row.modelId, categoryId: row.categoryId, modeledElementId: row.modeledElementId };
      }),
    );
  }

  private getModelWithCategoryModeledElements() {
    this.#modelWithCategoryModeledElements ??= this.queryModeledElements().pipe(
      reduce((acc, { modelId, categoryId, modeledElementId }) => {
        const key = `${modelId}-${categoryId}`;
        const entry = acc.get(key);
        if (entry === undefined) {
          acc.set(key, new Set([modeledElementId]));
        } else {
          entry.add(modeledElementId);
        }
        return acc;
      }, new Map<Id64String, Id64Set>()),
      shareReplay(),
    );
    return this.#modelWithCategoryModeledElements;
  }

  private getModelInfos() {
    this.#modelInfos ??= this.queryModelCategories().pipe(
      reduce((acc, { modelId, categoryId, isModelPrivate, isRootElementCategory }) => {
        const entry = acc.get(modelId);
        if (entry) {
          entry.categories.set(categoryId, { isRootElementCategory });
          entry.isModelPrivate = isModelPrivate;
        } else {
          acc.set(modelId, { categories: new Map([[categoryId, { isRootElementCategory }]]), isModelPrivate });
        }
        return acc;
      }, new Map<Id64String, { categories: Map<Id64String, { isRootElementCategory: boolean }>; isModelPrivate: boolean }>()),
      shareReplay(),
    );
    return this.#modelInfos;
  }

  public getAllCategories(): Observable<Id64Set> {
    return this.getModelInfos().pipe(
      mergeMap((modelInfos) => modelInfos.values()),
      mergeMap(({ categories }) => categories.keys()),
      reduce((acc, categoryId) => {
        acc.add(categoryId);
        return acc;
      }, new Set<Id64String>()),
    );
  }

  public getModelCategories(modelId: Id64String): Observable<Id64Array> {
    return this.getModelInfos().pipe(
      mergeMap((modelInfos) => modelInfos.get(modelId)?.categories.keys() ?? []),
      toArray(),
    );
  }

  public hasSubModel(elementId: Id64String): Observable<boolean> {
    return this.getModelInfos().pipe(
      map((modelInfos) => {
        const modeledElementInfo = modelInfos.get(elementId);
        if (!modeledElementInfo) {
          return false;
        }
        return !modeledElementInfo.isModelPrivate;
      }),
    );
  }

  public getCategoriesModeledElements(modelId: Id64String, categoryIds: Id64Arg): Observable<Id64Array> {
    return this.getModelWithCategoryModeledElements().pipe(
      mergeMap((modelWithCategoryModeledElements) =>
        from(Id64.iterable(categoryIds)).pipe(
          reduce((acc, categoryId) => {
            const entry = modelWithCategoryModeledElements.get(`${modelId}-${categoryId}`);
            if (entry !== undefined) {
              acc.push(...entry);
            }
            return acc;
          }, new Array<Id64String>()),
        ),
      ),
    );
  }

  public createModelInstanceKeyPaths(modelId: Id64String): Observable<HierarchyNodeIdentifiersPath[]> {
    let entry = this.#modelKeyPaths.get(modelId);
    if (!entry) {
      entry = this.getSubjectInfos().pipe(
        mergeMap((subjectInfos) => subjectInfos.entries()),
        filter(([_, subjectInfo]) => subjectInfo.childModels.has(modelId)),
        mergeMap(([modelSubjectId]) =>
          this.createSubjectInstanceKeysPath(modelSubjectId).pipe(map((path) => [...path, { className: "BisCore.GeometricModel3d", id: modelId }])),
        ),
        toArray(),
        shareReplay(),
      );

      this.#modelKeyPaths.set(modelId, entry);
    }
    return entry;
  }

  private queryCategoryElementCounts(
    input: Array<{ modelId: Id64String; categoryId: Id64String }>,
  ): Observable<Array<{ modelId: Id64String; categoryId: Id64String; elementsCount: number }>> {
    return from(input).pipe(
      reduce((acc, { modelId, categoryId }) => {
        const entry = acc.get(modelId);
        if (!entry) {
          acc.set(modelId, new Set([categoryId]));
        } else {
          entry.add(categoryId);
        }
        return acc;
      }, new Map<Id64String, Id64Set>()),
      mergeMap((modelCategoryMap) => modelCategoryMap.entries()),
      map(([modelId, categoryIds]) => `Model.Id = ${modelId} AND Category.Id IN (${[...categoryIds].join(", ")})`),
      // we may have thousands of where clauses here, and sending a single query with all of them could take a
      // long time - instead, split it into smaller chunks
      bufferCount(100),
      mergeMap((whereClauses) =>
        defer(() =>
          this.#queryExecutor.createQueryReader(
            {
              ctes: [
                `
                    CategoryElements(id, modelId, categoryId) AS (
                      SELECT ECInstanceId, Model.Id, Category.Id
                      FROM ${this.#hierarchyConfig.elementClassSpecification}
                      WHERE
                        Parent.Id IS NULL
                        AND (
                          ${whereClauses.join(" OR ")}
                        )

                      UNION ALL

                      SELECT c.ECInstanceId, p.modelId, p.categoryId
                      FROM ${this.#hierarchyConfig.elementClassSpecification} c
                      JOIN CategoryElements p ON c.Parent.Id = p.id
                    )
                  `,
              ],
              ecsql: `
                  SELECT modelId, categoryId, COUNT(id) elementsCount
                  FROM CategoryElements
                  GROUP BY modelId, categoryId
                `,
            },
            {
              rowFormat: "ECSqlPropertyNames",
              limit: "unbounded",
              restartToken: `${this.#componentName}/${this.#componentId}/category-element-counts/${Guid.createValue()}`,
            },
          ),
        ),
      ),
      reduce(
        ({ acc, createKey }, row) => {
          acc.set(createKey({ modelId: row.modelId, categoryId: row.categoryId }), {
            modelId: row.modelId,
            categoryId: row.categoryId,
            elementsCount: row.elementsCount,
          });
          return { acc, createKey };
        },
        {
          acc: new Map<string, { modelId: Id64String; categoryId: Id64String; elementsCount: number }>(),
          createKey: (keyProps: { modelId: Id64String; categoryId: Id64String }) => `${keyProps.modelId}-${keyProps.categoryId}`,
        },
      ),
      mergeMap(({ acc: result, createKey }) => {
        input.forEach(({ modelId, categoryId }) => {
          if (!result.has(createKey({ modelId, categoryId }))) {
            result.set(createKey({ modelId, categoryId }), { categoryId, modelId, elementsCount: 0 });
          }
        });

        return from(result.values());
      }),
      toArray(),
    );
  }

  public getCategoryElementsCount(modelId: Id64String, categoryId: Id64String): Observable<number> {
    return this.#categoryElementCounts.getCategoryElementsCount(modelId, categoryId);
  }

  public createCategoryInstanceKeyPaths(categoryId: Id64String): Observable<HierarchyNodeIdentifiersPath[]> {
    let entry = this.#categoryKeyPaths.get(categoryId);
    if (!entry) {
      entry = this.getModelInfos().pipe(
        mergeMap((modelInfos) => modelInfos.entries()),
        filter(([_, modelInfo]) => !!modelInfo.categories.get(categoryId)?.isRootElementCategory),
        mergeMap(([categoryModelId]) => this.createModelInstanceKeyPaths(categoryModelId)),
        mergeMap((modelPaths) => modelPaths),
        reduce((acc, modelPath) => {
          acc.push([...modelPath, { className: "BisCore.SpatialCategory", id: categoryId }]);
          return acc;
        }, new Array<HierarchyNodeIdentifiersPath>()),
        shareReplay(),
      );
      this.#categoryKeyPaths.set(categoryId, entry);
    }
    return entry;
  }
}

function forEachChildSubject(
  subjectInfos: Map<Id64String, SubjectInfo>,
  parentSubject: Id64String | SubjectInfo,
  cb: (childSubjectId: Id64String, childSubjectInfo: SubjectInfo) => "break" | "continue",
) {
  const parentSubjectInfo = typeof parentSubject === "string" ? subjectInfos.get(parentSubject) : parentSubject;
  parentSubjectInfo &&
    parentSubjectInfo.childSubjects.forEach((childSubjectId) => {
      const childSubjectInfo = subjectInfos.get(childSubjectId)!;
      if (cb(childSubjectId, childSubjectInfo) === "break") {
        return;
      }
      forEachChildSubject(subjectInfos, childSubjectInfo, cb);
    });
}

class ModelCategoryElementsCountCache {
  #cache = new Map<string, Subject<number>>();
  #requestsStream = new Subject<{ modelId: Id64String; categoryId: Id64String }>();
  #subscription: Subscription;
  public constructor(
    loader: (
      input: Array<{ modelId: Id64String; categoryId: Id64String }>,
    ) => Observable<Array<{ modelId: Id64String; categoryId: Id64String; elementsCount: number }>>,
  ) {
    this.#subscription = this.#requestsStream
      .pipe(
        bufferTime(20),
        filter((requests) => requests.length > 0),
        mergeMap((requests) => loader(requests)),
        mergeAll(),
      )
      .subscribe({
        next: ({ modelId, categoryId, elementsCount }) => {
          const subject = this.#cache.get(`${modelId}${categoryId}`);
          assert(!!subject);
          subject.next(elementsCount);
        },
      });
  }

  public [Symbol.dispose]() {
    this.#subscription.unsubscribe();
  }

  public getCategoryElementsCount(modelId: Id64String, categoryId: Id64String): Observable<number> {
    const cacheKey = `${modelId}${categoryId}`;
    let result = this.#cache.get(cacheKey);
    if (result !== undefined) {
      return from(result).pipe(take(1));
    }

    result = new ReplaySubject(1);
    this.#cache.set(cacheKey, result);
    this.#requestsStream.next({ modelId, categoryId });
    return from(result).pipe(take(1));
  }
}<|MERGE_RESOLUTION|>--- conflicted
+++ resolved
@@ -6,8 +6,11 @@
 import {
   bufferCount,
   bufferTime,
+  defaultIfEmpty,
   defer,
+  EMPTY,
   filter,
+  firstValueFrom,
   forkJoin,
   from,
   map,
@@ -18,6 +21,7 @@
   shareReplay,
   Subject,
   take,
+  tap,
   toArray,
 } from "rxjs";
 import { assert, Guid, Id64 } from "@itwin/core-bentley";
@@ -137,33 +141,40 @@
     );
   }
 
-<<<<<<< HEAD
-  private async *queryChildren({ elementIds }: { elementIds: Id64Array }): AsyncIterableIterator<{ id: Id64String; parentId: Id64String }> {
-    const ctes = [
-      `
-        ElementChildren(id, parentId) AS (
-          SELECT ECInstanceId id, Parent.Id parentId
-          FROM ${this.#hierarchyConfig.elementClassSpecification}
-          WHERE Parent.Id IN (${elementIds.join(", ")})
-
-          UNION ALL
-
-          SELECT c.ECInstanceId id, c.Parent.Id
-          FROM ${this.#hierarchyConfig.elementClassSpecification} c
-          JOIN ElementChildren p ON c.Parent.Id = p.id
-        )
-      `,
-    ];
-    const ecsql = `
-      SELECT id, parentId
-      FROM ElementChildren
-    `;
-    for await (const row of this.#queryExecutor.createQueryReader(
-      { ecsql, ctes },
-      { rowFormat: "ECSqlPropertyNames", limit: "unbounded", restartToken: `${this.#componentName}/${this.#componentId}/children/${Guid.createValue()}` },
-    )) {
-      yield { id: row.id, parentId: row.parentId };
-    }
+  private queryChildren({ elementIds }: { elementIds: Id64Array }): Observable<{ id: Id64String; parentId: Id64String }> {
+    if (elementIds.length === 0) {
+      return EMPTY;
+    }
+
+    return defer(() => {
+      const ctes = [
+        `
+          ElementChildren(id, parentId) AS (
+            SELECT ECInstanceId id, Parent.Id parentId
+            FROM ${this.#hierarchyConfig.elementClassSpecification}
+            WHERE Parent.Id IN (${elementIds.join(", ")})
+
+            UNION ALL
+
+            SELECT c.ECInstanceId id, c.Parent.Id
+            FROM ${this.#hierarchyConfig.elementClassSpecification} c
+            JOIN ElementChildren p ON c.Parent.Id = p.id
+          )
+        `,
+      ];
+      const ecsql = `
+        SELECT id, parentId
+        FROM ElementChildren
+      `;
+      return this.#queryExecutor.createQueryReader(
+        { ecsql, ctes },
+        { rowFormat: "ECSqlPropertyNames", limit: "unbounded", restartToken: `${this.#componentName}/${this.#componentId}/children/${Guid.createValue()}` },
+      )
+    }).pipe(
+      map((row) => {
+        return { id: row.id, parentId: row.parentId };
+      }),
+    )
   }
 
   private getChildrenTreeFromMap({ elementIds }: { elementIds: Id64Arg }): ChildrenTree {
@@ -205,27 +216,29 @@
    * Populates #childrenLoadingMap with promises. When these promises resolve, they will populate #childrenMap with values and delete entries from #childrenLoadingMap.
    */
   private createChildrenLoadingMapEntries({ elementsToQuery }: { elementsToQuery: Id64Array }): { loadingMapEntries: Promise<void> } {
-    const getElementsToQueryPromise = async (batchedElementsToQuery: Id64Array) => {
-      for await (const { id, parentId } of this.queryChildren({ elementIds: batchedElementsToQuery })) {
-        // Add parent to children map if not present
-        let entry = this.#childrenMap.get(parentId);
-        if (!entry) {
-          entry = { children: [] };
-          this.#childrenMap.set(parentId, entry);
-        }
-        if (!entry.children) {
-          entry.children = [];
-        }
-        // Add child to parent's entry and add child to children map
-        entry.children.push(id);
-        if (!this.#childrenMap.has(id)) {
-          this.#childrenMap.set(id, { children: undefined });
-        }
-      }
-
-      elementsToQuery.forEach((elementId) => this.#childrenLoadingMap.delete(elementId));
-      return;
-    };
+    const getElementsToQueryPromise = async (batchedElementsToQuery: Id64Array) => firstValueFrom(
+      this.queryChildren({ elementIds: batchedElementsToQuery }).pipe(
+        // Want to have void at the end instead of void[], so using reduce
+        reduce((acc, { parentId, id }) => {
+          let entry = this.#childrenMap.get(parentId);
+          if (!entry) {
+            entry = { children: [] };
+            this.#childrenMap.set(parentId, entry);
+          }
+          if (!entry.children) {
+            entry.children = [];
+          }
+          // Add child to parent's entry and add child to children map
+          entry.children.push(id);
+          if (!this.#childrenMap.has(id)) {
+            this.#childrenMap.set(id, { children: undefined });
+          }
+          return acc;
+        }, (() => {})()),
+        tap({ complete: () => batchedElementsToQuery.forEach((elementId) => this.#childrenLoadingMap.delete(elementId))}),
+        defaultIfEmpty((() => {})())
+      )
+    );
     const maximumBatchSize = 1000;
     const totalSize = elementsToQuery.length;
     const optimalBatchSize = getOptimalBatchSize({ totalSize, maximumBatchSize });
@@ -243,57 +256,39 @@
     return { loadingMapEntries: Promise.all(loadingMapEntries).then(() => {}) };
   }
 
-  private async createChildrenMapEntries({ elementIds }: { elementIds: Id64Arg }): Promise<void[]> {
-    const promises = new Array<Promise<void>>();
-    const elementsToQuery = new Array<Id64String>();
-    for (const elementId of Id64.iterable(elementIds)) {
-      // check if children for this element is loaded already
-      if (this.#childrenMap.has(elementId)) {
-        continue;
-      }
-      // check if children for this element is being loaded already
-      const loadingPromise = this.#childrenLoadingMap.get(elementId);
-      if (loadingPromise) {
-        promises.push(loadingPromise);
-      } else {
-        elementsToQuery.push(elementId);
-      }
-    }
-
-    // Elements which are not yet scheduled to load we need to query children for
-    if (elementsToQuery.length > 0) {
-      promises.push(this.createChildrenLoadingMapEntries({ elementsToQuery }).loadingMapEntries);
-    }
-    return Promise.all(promises);
-  }
-
-  public async getChildrenTree({ elementIds }: { elementIds: Id64Arg }): Promise<ChildrenTree> {
-    await this.createChildrenMapEntries({ elementIds });
-    return this.getChildrenTreeFromMap({ elementIds });
-  }
-
-  public async getAllChildrenCount({ elementIds }: { elementIds: Id64Arg }): Promise<Map<Id64String, number>> {
-    await this.createChildrenMapEntries({ elementIds });
-    return this.getChildrenCountMap({ elementIds });
-  }
-
-  private async getSubjectInfos() {
-    this.#subjectInfos ??= (async () => {
-      const [subjectInfos, targetPartitionSubjects] = await Promise.all([
-        (async () => {
-          const result = new Map<Id64String, SubjectInfo>();
-          for await (const subject of this.querySubjects()) {
-            const subjectInfo: SubjectInfo = {
-              parentSubject: subject.parentId,
-              hideInHierarchy: subject.hideInHierarchy,
-              childSubjects: new Set(),
-              childModels: new Set(),
-            };
-            if (subject.targetPartitionId) {
-              subjectInfo.childModels.add(subject.targetPartitionId);
-            }
-            result.set(subject.id, subjectInfo);
-=======
+  private createChildrenMapEntries({ elementIds }: { elementIds: Id64Arg }): Observable<void[]> {
+    return from(Id64.iterable(elementIds)).pipe(
+      reduce((acc, elementId) => {
+        if (this.#childrenMap.has(elementId)) {
+          return acc;
+        }
+        const loadingPromise = this.#childrenLoadingMap.get(elementId);
+        if (loadingPromise) {
+          acc.existingPromises.push(loadingPromise);
+        } else {
+          acc.elementsToQuery.push(elementId);
+        }
+        return acc;
+      }, { existingPromises: new Array<Promise<void>>(), elementsToQuery: new Array<Id64String>() }),
+      mergeMap(async ({ elementsToQuery, existingPromises }) => {
+        existingPromises.push(this.createChildrenLoadingMapEntries({ elementsToQuery }).loadingMapEntries);
+        return Promise.all(existingPromises);
+      }),
+    )
+  }
+
+  public getChildrenTree({ elementIds }: { elementIds: Id64Arg }): Observable<ChildrenTree> {
+    return this.createChildrenMapEntries({ elementIds }).pipe(
+      map(() => this.getChildrenTreeFromMap({ elementIds }))
+    )
+  }
+
+  public getAllChildrenCount({ elementIds }: { elementIds: Id64Arg }): Observable<Map<Id64String, number>> {
+    return this.createChildrenMapEntries({ elementIds }).pipe(
+      map(() => this.getChildrenCountMap({ elementIds }))
+    )
+  }
+
   private getSubjectInfos() {
     this.#subjectInfos ??= forkJoin({
       subjectInfos: this.querySubjects().pipe(
@@ -306,7 +301,6 @@
           };
           if (subject.targetPartitionId) {
             subjectInfo.childModels.add(subject.targetPartitionId);
->>>>>>> 5ca518d9
           }
           acc.set(subject.id, subjectInfo);
           return acc;
