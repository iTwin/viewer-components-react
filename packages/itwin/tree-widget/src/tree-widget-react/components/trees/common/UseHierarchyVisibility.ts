--- conflicted
+++ resolved
@@ -56,20 +56,12 @@
   visibilityHandlerFactory: () => HierarchyVisibilityHandler;
 }
 
-<<<<<<< HEAD
 /** @internal */
 export function useHierarchyVisibility({ visibilityHandlerFactory }: UseHierarchyVisibilityProps): VisibilityContext & { triggerRefresh: () => void } {
   const visibilityStatusMap = useRef(new Map<string, { node: PresentationHierarchyNode; status: TreeItemVisibilityButtonState; needsRefresh: boolean }>());
   const [state, setState] = useState<VisibilityContext & { triggerRefresh: () => void }>({
-    getVisibilityButtonState: () => ({ state: "visible", isDisabled: true }),
+    getVisibilityButtonState: () => ({ isLoading: true }),
     onVisibilityButtonClick: () => {},
-=======
-export function useHierarchyVisibility({ visibilityHandlerFactory }: UseHierarchyVisibilityProps): TreeCheckboxProps & { triggerRefresh: () => void } {
-  const visibilityStatusMap = useRef(new Map<string, { node: PresentationHierarchyNode; status: VisibilityStatus; needsRefresh: boolean }>());
-  const [state, setState] = useState<TreeCheckboxProps & { triggerRefresh: () => void }>({
-    getCheckboxState: () => ({ isLoading: true }),
-    onCheckboxClicked: () => {},
->>>>>>> e0bd80a5
     triggerRefresh: () => {},
   });
   const { onFeatureUsed } = useTelemetryContext();
@@ -137,13 +129,11 @@
       if (!entry) {
         return;
       }
-<<<<<<< HEAD
-      entry.status.state = visibilityState;
-      entry.status.tooltip = createTooltip("determining");
-=======
-      entry.status.state = checked ? "visible" : "hidden";
-      delete entry.status.tooltip;
->>>>>>> e0bd80a5
+      entry.status = {
+        ...entry.status,
+        state: visibilityState,
+        tooltip: createTooltip("determining"),
+      };
       triggerCheckboxUpdate();
     };
 
@@ -179,28 +169,14 @@
     const entry = map.current.get(node.id);
     if (entry === undefined) {
       calculateVisibility(node);
-<<<<<<< HEAD
-      return { state: "visible", isDisabled: true, tooltip: createTooltip("determining") };
-=======
       return { isLoading: true };
->>>>>>> e0bd80a5
     }
 
     if (entry.needsRefresh) {
       calculateVisibility(node);
     }
 
-    const status = entry.status;
-    return {
-<<<<<<< HEAD
-      state: status.state,
-      tooltip: status.tooltip,
-      isDisabled: status.isDisabled,
-=======
-      ...status,
-      state: status.state === "visible" ? "on" : status.state === "hidden" ? "off" : "partial",
->>>>>>> e0bd80a5
-    };
+    return entry.status;
   };
 }
 
