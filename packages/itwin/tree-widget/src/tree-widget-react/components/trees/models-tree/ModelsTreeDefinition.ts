/*---------------------------------------------------------------------------------------------
 * Copyright (c) Bentley Systems, Incorporated. All rights reserved.
 * See LICENSE.md in the project root for license terms and full copyright notice.
 *--------------------------------------------------------------------------------------------*/

import {
  bufferCount,
  defaultIfEmpty,
  defer,
  firstValueFrom,
  forkJoin,
  from,
  fromEvent,
  identity,
  lastValueFrom,
  map,
  merge,
  mergeAll,
  mergeMap,
  reduce,
  switchMap,
  takeUntil,
  toArray,
} from "rxjs";
import { Guid } from "@itwin/core-bentley";
import { IModel } from "@itwin/core-common";
import {
  createNodesQueryClauseFactory,
  createPredicateBasedHierarchyDefinition,
  HierarchyFilteringPath,
  HierarchyNodeKey,
  NodeSelectClauseColumnNames,
  ProcessedHierarchyNode,
} from "@itwin/presentation-hierarchies";
import { createBisInstanceLabelSelectClauseFactory, ECSql } from "@itwin/presentation-shared";
<<<<<<< HEAD
import {
  CLASS_NAME_Element,
  CLASS_NAME_GeometricElement3d,
  CLASS_NAME_GeometricModel3d,
  CLASS_NAME_InformationPartitionElement,
  CLASS_NAME_ISubModeledElement,
  CLASS_NAME_Model,
  CLASS_NAME_SpatialCategory,
  CLASS_NAME_Subject,
} from "../common/internal/ClassNameDefinitions.js";
import { collect } from "../common/internal/Rxjs.js";
import { createIdsSelector, parseIdsSelectorResult, releaseMainThreadOnItemsCount } from "../common/internal/Utils.js";
import { FilterLimitExceededError } from "../common/TreeErrors.js";
=======
import { getOptimalBatchSize, releaseMainThreadOnItemsCount } from "../common/internal/Utils.js";
import { collect } from "../common/Rxjs.js";
import { FilterLimitExceededError } from "../common/TreeErrors.js";
import { createIdsSelector, parseIdsSelectorResult } from "../common/Utils.js";
>>>>>>> 1f783ae7

import type { Observable } from "rxjs";
import type { GuidString, Id64String } from "@itwin/core-bentley";
import type {
  ClassGroupingNodeKey,
  DefineHierarchyLevelProps,
  DefineInstanceNodeChildHierarchyLevelProps,
  GroupingHierarchyNode,
  HierarchyDefinition,
  HierarchyLevelDefinition,
  HierarchyNodesDefinition,
  LimitingECSqlQueryExecutor,
  NodesQueryClauseFactory,
} from "@itwin/presentation-hierarchies";
import type {
  ECClassHierarchyInspector,
  ECSchemaProvider,
  ECSqlBinding,
  ECSqlQueryDef,
  ECSqlQueryRow,
  IInstanceLabelSelectClauseFactory,
  InstanceKey,
} from "@itwin/presentation-shared";
import type { NormalizedHierarchyFilteringPath } from "../common/Utils.js";
import type { ModelsTreeIdsCache } from "./internal/ModelsTreeIdsCache.js";
import type { ElementId } from "../common/internal/Types.js";

/** @beta */
export type ClassGroupingHierarchyNode = GroupingHierarchyNode & { key: ClassGroupingNodeKey };

const MAX_FILTERING_INSTANCE_KEY_COUNT = 100;

/**
 * Defines hierarchy configuration supported by `ModelsTree`.
 * @beta
 */
export interface ModelsTreeHierarchyConfiguration {
  /** Should element nodes be grouped by class. Defaults to `enable`. */
  elementClassGrouping: "enable" | "enableWithCounts" | "disable";
  /** Full class name of a `GeometricElement3d` sub-class that should be used to load element nodes. Defaults to `BisCore.GeometricElement3d`. */
  elementClassSpecification: string;
  /** Should models without elements be shown. Defaults to `false`. */
  showEmptyModels: boolean;
  /** Should the root Subject node be hidden. Defaults to `false`. */
  hideRootSubject: boolean;
  /** Should hierarchy level be filterable. Defaults to `enable` */
  hierarchyLevelFiltering: "enable" | "disable";
}

/** @internal */
export const defaultHierarchyConfiguration: ModelsTreeHierarchyConfiguration = {
  elementClassGrouping: "enable",
  elementClassSpecification: CLASS_NAME_GeometricElement3d,
  showEmptyModels: false,
  hideRootSubject: false,
  hierarchyLevelFiltering: "enable",
};

interface ModelsTreeDefinitionProps {
  imodelAccess: ECSchemaProvider & ECClassHierarchyInspector & LimitingECSqlQueryExecutor;
  idsCache: ModelsTreeIdsCache;
  hierarchyConfig: ModelsTreeHierarchyConfiguration;
  componentId?: GuidString;
}

/** @beta */
export interface ElementsGroupInfo {
  parent:
    | {
        ids: Id64String[];
        type: "element";
      }
    | {
        ids: Id64String[];
        modelIds: Id64String[];
        type: "category";
      };
  groupingNode: ClassGroupingHierarchyNode;
}

interface ModelsTreeInstanceKeyPathsBaseProps {
  imodelAccess: ECClassHierarchyInspector & LimitingECSqlQueryExecutor;
  idsCache: ModelsTreeIdsCache;
  hierarchyConfig: ModelsTreeHierarchyConfiguration;
  limit?: number | "unbounded";
  abortSignal?: AbortSignal;
  componentId?: string;
}

type ModelsTreeInstanceKeyPathsFromTargetItemsProps = {
  targetItems: Array<InstanceKey | ElementsGroupInfo>;
} & ModelsTreeInstanceKeyPathsBaseProps;

type ModelsTreeInstanceKeyPathsFromInstanceLabelProps = {
  label: string;
} & ModelsTreeInstanceKeyPathsBaseProps;

/** @internal */
export type ModelsTreeInstanceKeyPathsProps = ModelsTreeInstanceKeyPathsFromTargetItemsProps | ModelsTreeInstanceKeyPathsFromInstanceLabelProps;

// eslint-disable-next-line @typescript-eslint/no-redeclare
export namespace ModelsTreeInstanceKeyPathsProps {
  export function isLabelProps(props: ModelsTreeInstanceKeyPathsProps): props is ModelsTreeInstanceKeyPathsFromInstanceLabelProps {
    return !!(props as ModelsTreeInstanceKeyPathsFromInstanceLabelProps).label;
  }
}

/** @internal */
export class ModelsTreeDefinition implements HierarchyDefinition {
  #impl: HierarchyDefinition;
  #idsCache: ModelsTreeIdsCache;
  #hierarchyConfig: ModelsTreeHierarchyConfiguration;
  #selectQueryFactory: NodesQueryClauseFactory;
  #nodeLabelSelectClauseFactory: IInstanceLabelSelectClauseFactory;
  #queryExecutor: LimitingECSqlQueryExecutor;
  #isSupported?: Promise<boolean>;
  static #componentName = "ModelsTreeDefinition";
  #componentId: GuidString;

  public constructor(props: ModelsTreeDefinitionProps) {
    this.#impl = createPredicateBasedHierarchyDefinition({
      classHierarchyInspector: props.imodelAccess,
      hierarchy: {
        rootNodes: async (requestProps) =>
          this.createSubjectChildrenQuery({ ...requestProps, parentNodeInstanceIds: this.#hierarchyConfig.hideRootSubject ? [IModel.rootSubjectId] : [] }),
        childNodes: [
          {
            parentInstancesNodePredicate: CLASS_NAME_Subject,
            definitions: async (requestProps: DefineInstanceNodeChildHierarchyLevelProps) => this.createSubjectChildrenQuery(requestProps),
          },
          {
            parentInstancesNodePredicate: CLASS_NAME_ISubModeledElement,
            definitions: async (requestProps: DefineInstanceNodeChildHierarchyLevelProps) => this.createISubModeledElementChildrenQuery(requestProps),
          },
          {
            parentInstancesNodePredicate: CLASS_NAME_GeometricModel3d,
            definitions: async (requestProps: DefineInstanceNodeChildHierarchyLevelProps) => this.createGeometricModel3dChildrenQuery(requestProps),
          },
          {
            parentInstancesNodePredicate: CLASS_NAME_SpatialCategory,
            definitions: async (requestProps: DefineInstanceNodeChildHierarchyLevelProps) => this.createSpatialCategoryChildrenQuery(requestProps),
          },
          {
            parentInstancesNodePredicate: CLASS_NAME_GeometricElement3d,
            definitions: async (requestProps: DefineInstanceNodeChildHierarchyLevelProps) => this.createGeometricElement3dChildrenQuery(requestProps),
          },
        ],
      },
    });
    this.#componentId = props.componentId ?? Guid.createValue();
    this.#idsCache = props.idsCache;
    this.#queryExecutor = props.imodelAccess;
    this.#hierarchyConfig = props.hierarchyConfig;
    this.#nodeLabelSelectClauseFactory = createBisInstanceLabelSelectClauseFactory({ classHierarchyInspector: props.imodelAccess });
    this.#selectQueryFactory = createNodesQueryClauseFactory({
      imodelAccess: props.imodelAccess,
      instanceLabelSelectClauseFactory: this.#nodeLabelSelectClauseFactory,
    });
  }

  public async postProcessNode(node: ProcessedHierarchyNode): Promise<ProcessedHierarchyNode> {
    if (ProcessedHierarchyNode.isGroupingNode(node)) {
      let childrenCount = 0;
      let hasDirectNonFilteredTargets = false;
      let hasFilterTargetAncestor = false;
      const filterTargets = new Map<Id64String, { childrenCount: number }>();
      node.children.forEach((child) => {
        if (child.extendedData?.childrenCount) {
          childrenCount += child.extendedData.childrenCount;
        }
        if (child.filtering) {
          if (child.filtering.hasFilterTargetAncestor) {
            hasFilterTargetAncestor = true;
            return;
          }
          if ((!child.filtering.filteredChildrenIdentifierPaths?.length || child.filtering.isFilterTarget) && HierarchyNodeKey.isInstances(child.key)) {
            child.key.instanceKeys.forEach((key) => filterTargets.set(key.id, { childrenCount: child.extendedData?.childrenCount ?? 0 }));
          }
          if (!child.filtering.isFilterTarget) {
            hasDirectNonFilteredTargets = true;
          }
        }
      });
      return {
        ...node,
        ...(hasFilterTargetAncestor
          ? {
              filtering: {
                ...(node.filtering ?? {}),
                hasFilterTargetAncestor,
              },
            }
          : {}),
        label: this.#hierarchyConfig.elementClassGrouping === "enableWithCounts" ? `${node.label} (${node.children.length})` : node.label,
        extendedData: {
          ...node.extendedData,
          modelId: node.children[0].extendedData?.modelId,
          categoryId: node.children[0].extendedData?.categoryId,
          childrenCount,
          ...(hasDirectNonFilteredTargets ? { hasDirectNonFilteredTargets } : {}),
          ...(filterTargets.size > 0 && !hasFilterTargetAncestor ? { filterTargets } : {}),
          // `imageId` is assigned to instance nodes at query time, but grouping ones need to
          // be handled during post-processing
          imageId: "icon-ec-class",
        },
      };
    }
    return node;
  }

  public async defineHierarchyLevel(props: DefineHierarchyLevelProps) {
    if (this.#isSupported === undefined) {
      this.#isSupported = this.isSupported();
    }

    if ((await this.#isSupported) === false) {
      return [];
    }

    return this.#impl.defineHierarchyLevel(props);
  }

  private async createSubjectChildrenQuery({
    parentNodeInstanceIds: parentSubjectIds,
    instanceFilter,
  }: Pick<DefineInstanceNodeChildHierarchyLevelProps, "parentNodeInstanceIds" | "instanceFilter">): Promise<HierarchyLevelDefinition> {
    const [subjectFilterClauses, modelFilterClauses] = await Promise.all([
      this.#selectQueryFactory.createFilterClauses({
        filter: instanceFilter,
        contentClass: { fullName: CLASS_NAME_Subject, alias: "this" },
      }),
      this.#selectQueryFactory.createFilterClauses({
        filter: instanceFilter,
        contentClass: { fullName: CLASS_NAME_GeometricModel3d, alias: "this" },
      }),
    ]);
    const { childSubjectIds, childModelIds } = parentSubjectIds.length
      ? await firstValueFrom(
          forkJoin({
            childSubjectIds: this.#idsCache.getChildSubjectIds(parentSubjectIds),
            childModelIds: this.#idsCache.getChildSubjectModelIds(parentSubjectIds),
          }),
        )
      : { childSubjectIds: [IModel.rootSubjectId], childModelIds: [] };
    const defs = new Array<HierarchyNodesDefinition>();
    childSubjectIds.length &&
      defs.push({
        fullClassName: CLASS_NAME_Subject,
        query: {
          ecsql: `
            SELECT
              ${await this.#selectQueryFactory.createSelectClause({
                ecClassId: { selector: "this.ECClassId" },
                ecInstanceId: { selector: "this.ECInstanceId" },
                nodeLabel: {
                  selector: await this.#nodeLabelSelectClauseFactory.createSelectClause({
                    classAlias: "this",
                    className: CLASS_NAME_Subject,
                  }),
                },
                hideIfNoChildren: true,
                hasChildren: { selector: `InVirtualSet(?, this.ECInstanceId)` },
                grouping: { byLabel: { action: "merge", groupId: "subject" } },
                extendedData: {
                  imageId: { selector: `IIF(this.ECInstanceId = ${IModel.rootSubjectId}, 'icon-imodel-hollow-2', 'icon-folder')` },
                  isSubject: true,
                },
                autoExpand: { selector: `IIF(this.ECInstanceId = ${IModel.rootSubjectId}, true, false)` },
                supportsFiltering: this.supportsFiltering(),
              })}
            FROM ${subjectFilterClauses.from} this
            ${subjectFilterClauses.joins}
            WHERE
              this.ECInstanceId IN (${childSubjectIds.map(() => "?").join(",")})
              ${subjectFilterClauses.where ? `AND ${subjectFilterClauses.where}` : ""}
          `,
          bindings: [
            { type: "idset", value: await firstValueFrom(this.#idsCache.getParentSubjectIds()) },
            ...childSubjectIds.map((id): ECSqlBinding => ({ type: "id", value: id })),
          ],
        },
      });
    childModelIds.length &&
      defs.push({
        fullClassName: CLASS_NAME_GeometricModel3d,
        query: {
          ecsql: `
            SELECT model.ECInstanceId AS ECInstanceId, model.*
            FROM (
              SELECT
                ${await this.#selectQueryFactory.createSelectClause({
                  ecClassId: { selector: "m.ECClassId" },
                  ecInstanceId: { selector: "m.ECInstanceId" },
                  nodeLabel: {
                    selector: await this.#nodeLabelSelectClauseFactory.createSelectClause({
                      classAlias: "partition",
                      className: CLASS_NAME_InformationPartitionElement,
                    }),
                  },
                  hideNodeInHierarchy: {
                    selector: `
                      CASE
                        WHEN (
                          json_extract([partition].JsonProperties, '$.PhysicalPartition.Model.Content') IS NOT NULL
                          OR json_extract([partition].JsonProperties, '$.GraphicalPartition3d.Model.Content') IS NOT NULL
                        ) THEN 1
                        ELSE 0
                      END
                    `,
                  },
                  hasChildren: this.#hierarchyConfig.showEmptyModels
                    ? {
                        selector: `
                          IFNULL((
                            SELECT 1
                            FROM ${this.#hierarchyConfig.elementClassSpecification} e
                            WHERE e.Model.Id = m.ECInstanceId
                            LIMIT 1
                          ), 0)
                        `,
                      }
                    : true,
                  extendedData: {
                    imageId: "icon-model",
                    isModel: true,
                  },
                  supportsFiltering: this.supportsFiltering(),
                })}
              FROM ${CLASS_NAME_GeometricModel3d} m
              JOIN ${CLASS_NAME_InformationPartitionElement} [partition] ON [partition].ECInstanceId = m.ModeledElement.Id
              WHERE
                m.ECInstanceId IN (${childModelIds.map(() => "?").join(",")})
            ) model
            JOIN ${modelFilterClauses.from} this ON this.ECInstanceId = model.ECInstanceId
            ${modelFilterClauses.joins}
            ${modelFilterClauses.where ? `AND (model.${NodeSelectClauseColumnNames.HideNodeInHierarchy} OR ${modelFilterClauses.where})` : ""}
          `,
          bindings: childModelIds.map((id): ECSqlBinding => ({ type: "id", value: id })),
        },
      });
    return defs;
  }

  private async createISubModeledElementChildrenQuery({
    parentNodeInstanceIds: elementIds,
  }: DefineInstanceNodeChildHierarchyLevelProps): Promise<HierarchyLevelDefinition> {
    // note: we do not apply hierarchy level filtering on this hierarchy level, because it's always
    // hidden - the filter will get applied on the child hierarchy levels
    return [
      {
        fullClassName: CLASS_NAME_GeometricModel3d,
        query: {
          ecsql: `
            SELECT
              ${await this.#selectQueryFactory.createSelectClause({
                ecClassId: { selector: "this.ECClassId" },
                ecInstanceId: { selector: "this.ECInstanceId" },
                nodeLabel: "", // doesn't matter - the node is always hidden
                hideNodeInHierarchy: true,
              })}
            FROM ${CLASS_NAME_GeometricModel3d} this
            WHERE
              this.ModeledElement.Id IN (${elementIds.map(() => "?").join(",")})
              AND NOT this.IsPrivate
              AND this.ECInstanceId IN (SELECT Model.Id FROM ${this.#hierarchyConfig.elementClassSpecification})
          `,
          bindings: [...elementIds.map((id): ECSqlBinding => ({ type: "id", value: id }))],
        },
      },
    ];
  }

  private async createGeometricModel3dChildrenQuery({
    parentNodeInstanceIds: modelIds,
    instanceFilter,
  }: DefineInstanceNodeChildHierarchyLevelProps): Promise<HierarchyLevelDefinition> {
    const instanceFilterClauses = await this.#selectQueryFactory.createFilterClauses({
      filter: instanceFilter,
      contentClass: { fullName: CLASS_NAME_SpatialCategory, alias: "this" },
    });
    return [
      {
        fullClassName: CLASS_NAME_SpatialCategory,
        query: {
          ecsql: `
            SELECT
              ${await this.#selectQueryFactory.createSelectClause({
                ecClassId: { selector: "this.ECClassId" },
                ecInstanceId: { selector: "this.ECInstanceId" },
                nodeLabel: {
                  selector: await this.#nodeLabelSelectClauseFactory.createSelectClause({
                    classAlias: "this",
                    className: CLASS_NAME_SpatialCategory,
                  }),
                },
                grouping: { byLabel: { action: "merge", groupId: "category" } },
                hasChildren: true,
                extendedData: {
                  imageId: "icon-layers",
                  isCategory: true,
                  modelIds: { selector: createIdsSelector(modelIds) },
                },
                supportsFiltering: this.supportsFiltering(),
              })}
            FROM ${instanceFilterClauses.from} this
            ${instanceFilterClauses.joins}
            WHERE
              EXISTS (
                SELECT 1
                FROM ${this.#hierarchyConfig.elementClassSpecification} element
                WHERE
                  element.Model.Id IN (${modelIds.map(() => "?").join(",")})
                  AND element.Category.Id = +this.ECInstanceId
                  AND element.Parent.Id IS NULL
              )
              ${instanceFilterClauses.where ? `AND ${instanceFilterClauses.where}` : ""}
          `,
          bindings: modelIds.map((id) => ({ type: "id", value: id })),
        },
      },
    ];
  }

  private getElementChildrenCountCtes(props: { whereClauseFn: (parentAlias: string) => string }): {
    elementChildrenCountCte: Array<string>;
    elementChildrenCountCteName: string;
  } {
    return {
      elementChildrenCountCte: [
        `
        ElementWithParent(id, initialElementId) AS (
          SELECT
            e.ECInstanceId,
            e.ECInstanceId
          FROM ${this.#hierarchyConfig.elementClassSpecification} e
          WHERE ${props.whereClauseFn("e")}

          UNION ALL

          SELECT
            c.ECInstanceId,
            p.initialElementId
          FROM ${this.#hierarchyConfig.elementClassSpecification} c
          JOIN ElementWithParent p ON p.id = c.Parent.Id
        )
        `,
        `
        ElementWithChildrenCount(elementId, childrenCount) AS (
          SELECT initialElementId, COUNT(id) - 1
          FROM ElementWithParent
          GROUP BY initialElementId
        )
        `,
      ],
      elementChildrenCountCteName: `ElementWithChildrenCount`,
    };
  }

  private async createSpatialCategoryChildrenQuery({
    parentNodeInstanceIds: categoryIds,
    parentNode,
    instanceFilter,
  }: DefineInstanceNodeChildHierarchyLevelProps): Promise<HierarchyLevelDefinition> {
    const modelIds = parseIdsSelectorResult(parentNode.extendedData?.modelIds);
    if (modelIds.length === 0) {
      throw new Error(`Invalid category node "${parentNode.label}" - missing model information.`);
    }
    const instanceFilterClauses = await this.#selectQueryFactory.createFilterClauses({
      filter: instanceFilter,
      contentClass: { fullName: this.#hierarchyConfig.elementClassSpecification, alias: "this" },
    });
    const modeledElements = await firstValueFrom(
      from(modelIds).pipe(
        mergeMap((modelId) => this.#idsCache.getCategoriesModeledElements(modelId, categoryIds)),
        reduce((acc, foundModeledElements) => {
          return acc.concat(foundModeledElements);
        }, new Array<ElementId>()),
      ),
    );
    const childrenCountWhereClause = (parentAlias: string) => `
      ${parentAlias}.Category.Id IN (${categoryIds.map(() => "?").join(",")})
      AND ${parentAlias}.Model.Id IN (${modelIds.map(() => "?").join(",")})
      AND ${parentAlias}.Parent.Id IS NULL
    `;
    const { elementChildrenCountCte, elementChildrenCountCteName } = this.getElementChildrenCountCtes({ whereClauseFn: childrenCountWhereClause });
    const bindings = new Array<ECSqlBinding>();
    categoryIds.forEach((id) => bindings.push({ type: "id", value: id }));
    modelIds.map((id) => bindings.push({ type: "id", value: id }));
    return [
      {
        fullClassName: this.#hierarchyConfig.elementClassSpecification,
        query: {
          ctes: elementChildrenCountCte,
          ecsql: `
            SELECT
              ${await this.#selectQueryFactory.createSelectClause({
                ecClassId: { selector: "this.ECClassId" },
                ecInstanceId: { selector: "this.ECInstanceId" },
                nodeLabel: {
                  selector: await this.#nodeLabelSelectClauseFactory.createSelectClause({
                    classAlias: "this",
                    className: this.#hierarchyConfig.elementClassSpecification,
                  }),
                },
                grouping: {
                  byClass: this.#hierarchyConfig.elementClassGrouping !== "disable",
                },
                hasChildren: {
                  selector: `
                    IIF(
                      ${modeledElements.length ? `this.ECInstanceId IN (${modeledElements.join(",")})` : `FALSE`},
                      1,
                      IFNULL((
                        SELECT 1
                        FROM ${this.#hierarchyConfig.elementClassSpecification} ce
                        WHERE ce.Parent.Id = this.ECInstanceId
                        LIMIT 1
                      ), 0)
                    )
                  `,
                },
                extendedData: {
                  modelId: { selector: "IdToHex(this.Model.Id)" },
                  categoryId: { selector: "IdToHex(this.Category.Id)" },
                  imageId: "icon-item",
                  childrenCount: { selector: "c.ChildrenCount" },
                },
                supportsFiltering: this.supportsFiltering(),
              })}
            FROM ${instanceFilterClauses.from} this
            JOIN ${elementChildrenCountCteName} c ON c.elementId = this.ECInstanceId
            ${instanceFilterClauses.joins}
            ${instanceFilterClauses.where ? `WHERE ${instanceFilterClauses.where}` : ""}
          `,
          bindings,
        },
      },
    ];
  }

  private async createGeometricElement3dChildrenQuery({
    parentNodeInstanceIds: elementIds,
    instanceFilter,
  }: DefineInstanceNodeChildHierarchyLevelProps): Promise<HierarchyLevelDefinition> {
    const instanceFilterClauses = await this.#selectQueryFactory.createFilterClauses({
      filter: instanceFilter,
      contentClass: { fullName: this.#hierarchyConfig.elementClassSpecification, alias: "this" },
    });

    const childrenCountWhereClause = (parentAlias: string) => `
      ${parentAlias}.Parent.Id IN (${elementIds.map(() => "?").join(",")})
    `;
    const { elementChildrenCountCte, elementChildrenCountCteName } = this.getElementChildrenCountCtes({ whereClauseFn: childrenCountWhereClause });
    const bindings = new Array<ECSqlBinding>();
    elementIds.map((id) => bindings.push({ type: "id", value: id }));
    return [
      {
        fullClassName: this.#hierarchyConfig.elementClassSpecification,
        query: {
          ctes: elementChildrenCountCte,
          ecsql: `
            SELECT
              ${await this.#selectQueryFactory.createSelectClause({
                ecClassId: { selector: "this.ECClassId" },
                ecInstanceId: { selector: "this.ECInstanceId" },
                nodeLabel: {
                  selector: await this.#nodeLabelSelectClauseFactory.createSelectClause({
                    classAlias: "this",
                    className: this.#hierarchyConfig.elementClassSpecification,
                  }),
                },
                grouping: {
                  byClass: this.#hierarchyConfig.elementClassGrouping !== "disable",
                },
                hasChildren: {
                  selector: `
                    IFNULL((
                      SELECT 1
<<<<<<< HEAD
                      FROM ${this._hierarchyConfig.elementClassSpecification} ce
                      JOIN ${CLASS_NAME_Model} m ON ce.Model.Id = m.ECInstanceId
=======
                      FROM ${this.#hierarchyConfig.elementClassSpecification} ce
                      JOIN BisCore.Model m ON ce.Model.Id = m.ECInstanceId
>>>>>>> 1f783ae7
                      WHERE ce.Parent.Id = this.ECInstanceId OR (ce.Model.Id = this.ECInstanceId AND m.IsPrivate = false)
                      LIMIT 1
                    ), 0)
                  `,
                },
                extendedData: {
                  modelId: { selector: "IdToHex(this.Model.Id)" },
                  categoryId: { selector: "IdToHex(this.Category.Id)" },
                  imageId: "icon-item",
                  childrenCount: { selector: "c.ChildrenCount" },
                },
                supportsFiltering: this.supportsFiltering(),
              })}
            FROM ${instanceFilterClauses.from} this
            JOIN ${elementChildrenCountCteName} c ON c.elementId = this.ECInstanceId
            ${instanceFilterClauses.joins}
            ${instanceFilterClauses.where ? `WHERE ${instanceFilterClauses.where}` : ""}
          `,
          bindings,
        },
      },
    ];
  }

  public static async createInstanceKeyPaths(props: ModelsTreeInstanceKeyPathsProps): Promise<NormalizedHierarchyFilteringPath[]> {
    return lastValueFrom(
      defer(() => {
        const componentInfo = { componentId: props.componentId ?? Guid.createValue(), componentName: this.#componentName };
        if (ModelsTreeInstanceKeyPathsProps.isLabelProps(props)) {
          const labelsFactory = createBisInstanceLabelSelectClauseFactory({ classHierarchyInspector: props.imodelAccess });
          return createInstanceKeyPathsFromInstanceLabelObs({
            ...props,
            ...componentInfo,
            labelsFactory,
          });
        }
        return createInstanceKeyPathsFromTargetItemsObs({ ...props, ...componentInfo });
      }).pipe(props.abortSignal ? takeUntil(fromEvent(props.abortSignal, "abort")) : identity, defaultIfEmpty([])),
    );
  }

  private supportsFiltering() {
    return this.#hierarchyConfig.hierarchyLevelFiltering === "enable";
  }

  private async isSupported() {
    const [schemaName, className] = this.#hierarchyConfig.elementClassSpecification.split(/[\.:]/);
    if (!schemaName || !className) {
      throw new Error(
        `Provided class specification ${this.#hierarchyConfig.elementClassSpecification} should be in format {SchemaName}:{ClassName} or {SchemaName}.{ClassName}`,
      );
    }

    const query: ECSqlQueryDef = {
      ecsql: `
        SELECT 1
        FROM ECDbMeta.ECSchemaDef s
        JOIN ECDbMeta.ECClassDef c ON c.Schema.Id = s.ECInstanceId
        WHERE s.Name = ? AND c.Name = ? AND c.ECInstanceId IS (BisCore.GeometricElement3d)
      `,
      bindings: [
        { type: "string", value: schemaName },
        { type: "string", value: className },
      ],
    };

    for await (const _row of this.#queryExecutor.createQueryReader(query, {
      restartToken: `${ModelsTreeDefinition.#componentName}/${this.#componentId}/is-class-supported`,
    })) {
      return true;
    }
    return false;
  }
}

function createGeometricElementInstanceKeyPaths(props: {
  imodelAccess: ECClassHierarchyInspector & LimitingECSqlQueryExecutor;
  idsCache: ModelsTreeIdsCache;
  hierarchyConfig: ModelsTreeHierarchyConfiguration;
  targetItems: Array<Id64String | ElementsGroupInfo>;
  componentId: GuidString;
  componentName: string;
  chunkIndex: number;
}): Observable<NormalizedHierarchyFilteringPath> {
  const { targetItems, chunkIndex, componentId, componentName, hierarchyConfig, idsCache, imodelAccess } = props;
  const elementIds = targetItems.filter((info): info is Id64String => typeof info === "string");
  const groupInfos = targetItems.filter((info): info is ElementsGroupInfo => typeof info !== "string");
  const separator = ";";

  return defer(() => {
    const targetElementsInfoQuery =
      elementIds.length > 0
        ? `
          SELECT e.ECInstanceId, e.ECClassId, e.Parent.Id, e.Model.Id, e.Category.Id, -1
          FROM ${hierarchyConfig.elementClassSpecification} e
           WHERE e.ECInstanceId IN (${elementIds.join(",")})
            `
        : undefined;

    const targetGroupingNodesElementInfoQueries = groupInfos.map(
      ({ parent, groupingNode }, index) => `
        SELECT e.ECInstanceId, e.ECClassId, e.Parent.Id, e.Model.Id, e.Category.Id, ${index}
        FROM ${hierarchyConfig.elementClassSpecification} e
        WHERE
          e.ECClassId IS (${groupingNode.key.className})
          AND ${parent.type === "element" ? `e.Parent.Id IN (${parent.ids.join(",")})` : `e.Parent.Id IS NULL AND e.Category.Id IN (${parent.ids.join(",")}) AND e.Model.Id IN (${parent.modelIds.join(",")})`}
        `,
    );

    const ctes = [
      `InstanceElementsWithClassGroupingNodes(ECInstanceId, ECClassId, ParentId, ModelId, CategoryId, GroupingNodeIndex) AS (
        ${[...(targetElementsInfoQuery ? [targetElementsInfoQuery] : []), ...targetGroupingNodesElementInfoQueries].join(" UNION ALL ")}
      )`,
      `ModelsCategoriesElementsHierarchy(ECInstanceId, ParentId, ModelId, GroupingNodeIndex, Path) AS (
        SELECT
          e.ECInstanceId,
          e.ParentId,
          e.ModelId,
          e.GroupingNodeIndex,
          IIF(e.ParentId IS NULL,
            'm${separator}' || CAST(IdToHex([m].[ECInstanceId]) AS TEXT) || '${separator}c${separator}' || CAST(IdToHex([c].[ECInstanceId]) AS TEXT) || '${separator}e${separator}' || CAST(IdToHex([e].[ECInstanceId]) AS TEXT),
            'e${separator}' || CAST(IdToHex([e].[ECInstanceId]) AS TEXT)
          )

        FROM InstanceElementsWithClassGroupingNodes e
         LEFT JOIN ${CLASS_NAME_GeometricModel3d} m ON (e.ParentId IS NULL AND m.ECInstanceId = e.ModelId)
         LEFT JOIN ${CLASS_NAME_SpatialCategory} c ON (e.ParentId IS NULL AND c.ECInstanceId = e.CategoryId)

        UNION ALL

        SELECT
          pe.ECInstanceId,
          pe.Parent.Id,
          pe.Model.Id,
          ce.GroupingNodeIndex,
          IIF(pe.Parent.Id IS NULL,
            'm${separator}' || CAST(IdToHex([m].[ECInstanceId]) AS TEXT) || '${separator}c${separator}' || CAST(IdToHex([c].[ECInstanceId]) AS TEXT) || '${separator}e${separator}' || CAST(IdToHex([pe].[ECInstanceId]) AS TEXT) || '${separator}' || ce.Path,
            'e${separator}' || CAST(IdToHex([pe].[ECInstanceId]) AS TEXT) || '${separator}' || ce.Path
          )
        FROM ModelsCategoriesElementsHierarchy ce
        JOIN ${hierarchyConfig.elementClassSpecification} pe ON (pe.ECInstanceId = ce.ParentId OR pe.ECInstanceId = ce.ModelId AND ce.ParentId IS NULL)
        LEFT JOIN ${CLASS_NAME_GeometricModel3d} m ON (pe.Parent.Id IS NULL AND m.ECInstanceId = pe.Model.Id)
        LEFT JOIN ${CLASS_NAME_SpatialCategory} c ON (pe.Parent.Id IS NULL AND c.ECInstanceId = pe.Category.Id)
      )`,
    ];
    const ecsql = `
      SELECT mce.ModelId, mce.Path, mce.GroupingNodeIndex
      FROM ModelsCategoriesElementsHierarchy mce
      WHERE mce.ParentId IS NULL
    `;

    return imodelAccess.createQueryReader(
      { ctes, ecsql },
      { rowFormat: "Indexes", limit: "unbounded", restartToken: `${componentName}/${componentId}/geometric-element-paths/${chunkIndex}` },
    );
  }).pipe(
    releaseMainThreadOnItemsCount(300),
    map((row) => parseQueryRow(row, groupInfos, separator, hierarchyConfig.elementClassSpecification)),
    mergeMap(({ modelId, elementHierarchyPath, groupingNode }) =>
      from(idsCache.createModelInstanceKeyPaths(modelId)).pipe(
        mergeAll(),
        map((modelPath) => {
          // We don't want to modify the original path, we create a copy that we can modify
          const newModelPath = [...modelPath];
          newModelPath.pop(); // model is already included in the element hierarchy path
          const path = [...newModelPath, ...elementHierarchyPath];
          if (!groupingNode) {
            return { path };
          }
          return {
            path,
            options: {
              autoExpand: {
                depthInHierarchy: groupingNode.parentKeys.length,
              },
            },
          };
        }),
      ),
    ),
  );
}

function parseQueryRow(row: ECSqlQueryRow, groupInfos: ElementsGroupInfo[], separator: string, elementClassName: string) {
  const rowElements: string[] = row[1].split(separator);
  const path = new Array<InstanceKey>();
  for (let i = 0; i < rowElements.length; i += 2) {
    switch (rowElements[i]) {
      case "e":
        path.push({ className: elementClassName, id: rowElements[i + 1] });
        break;
      case "c":
        path.push({ className: CLASS_NAME_SpatialCategory, id: rowElements[i + 1] });
        break;
      case "m":
        path.push({ className: CLASS_NAME_GeometricModel3d, id: rowElements[i + 1] });
        break;
    }
  }
  return {
    modelId: row[0],
    elementHierarchyPath: path,
    groupingNode: row[2] === -1 ? undefined : groupInfos[row[2]].groupingNode,
  };
}

function createInstanceKeyPathsFromTargetItemsObs({
  targetItems,
  imodelAccess,
  hierarchyConfig,
  idsCache,
  limit,
  componentId,
  componentName,
}: Omit<ModelsTreeInstanceKeyPathsFromTargetItemsProps, "abortSignal" | "componentId"> & { componentId: GuidString; componentName: string }): Observable<
  NormalizedHierarchyFilteringPath[]
> {
  if (limit !== "unbounded" && targetItems.length > (limit ?? MAX_FILTERING_INSTANCE_KEY_COUNT)) {
    throw new FilterLimitExceededError(limit ?? MAX_FILTERING_INSTANCE_KEY_COUNT);
  }

  return from(targetItems).pipe(
    releaseMainThreadOnItemsCount(2000),
    mergeMap(async (key): Promise<{ key: Id64String; type: number } | { key: ElementsGroupInfo; type: 0 }> => {
      if ("parent" in key) {
        return { key, type: 0 };
      }

      if (await imodelAccess.classDerivesFrom(key.className, CLASS_NAME_Subject)) {
        return { key: key.id, type: 1 };
      }

      if (await imodelAccess.classDerivesFrom(key.className, CLASS_NAME_Model)) {
        return { key: key.id, type: 2 };
      }

      if (await imodelAccess.classDerivesFrom(key.className, CLASS_NAME_SpatialCategory)) {
        return { key: key.id, type: 3 };
      }

      return { key: key.id, type: 0 };
    }, 2),
    reduce(
      (acc, value) => {
        if (value.type === 1) {
          acc.subjectIds.push(value.key);
          return acc;
        }
        if (value.type === 2) {
          acc.modelIds.push(value.key);
          return acc;
        }
        if (value.type === 3) {
          acc.categoryIds.push(value.key);
          return acc;
        }
        acc.elementIds.push(value.key);
        return acc;
      },
      {
        modelIds: new Array<Id64String>(),
        categoryIds: new Array<Id64String>(),
        subjectIds: new Array<Id64String>(),
        elementIds: new Array<Id64String | ElementsGroupInfo>(),
      },
    ),
    switchMap(async (ids) => {
      const elementsLength = ids.elementIds.length;
      return collect(
        merge(
          from(ids.subjectIds).pipe(mergeMap((id) => from(idsCache.createSubjectInstanceKeysPath(id)).pipe(map(HierarchyFilteringPath.normalize)))),
          from(ids.modelIds).pipe(mergeMap((id) => from(idsCache.createModelInstanceKeyPaths(id)).pipe(mergeAll(), map(HierarchyFilteringPath.normalize)))),
          from(ids.categoryIds).pipe(
            mergeMap((id) => from(idsCache.createCategoryInstanceKeyPaths(id)).pipe(mergeAll(), map(HierarchyFilteringPath.normalize))),
          ),
<<<<<<< HEAD
          from(ids.elementIds).pipe(
            bufferCount(Math.ceil(elementsLength / Math.ceil(elementsLength / 5000))),
=======
          from(ids.elements).pipe(
            bufferCount(getOptimalBatchSize({ totalSize: elementsLength, maximumBatchSize: 5000 })),
>>>>>>> 1f783ae7
            releaseMainThreadOnItemsCount(1),
            mergeMap(
              (block, chunkIndex) =>
                createGeometricElementInstanceKeyPaths({
                  imodelAccess,
                  idsCache,
                  hierarchyConfig,
                  targetItems: block,
                  componentId,
                  componentName,
                  chunkIndex,
                }),
              10,
            ),
          ),
        ),
      );
    }),
  );
}

function createInstanceKeyPathsFromInstanceLabelObs(
  props: Omit<ModelsTreeInstanceKeyPathsFromInstanceLabelProps, "abortSignal" | "componentId"> & {
    labelsFactory: IInstanceLabelSelectClauseFactory;
    componentId: GuidString;
    componentName: string;
  },
) {
  const { labelsFactory, hierarchyConfig, label, imodelAccess, limit } = props;
  return defer(async () => {
    const elementLabelSelectClause = await labelsFactory.createSelectClause({
      classAlias: "e",
      className: CLASS_NAME_Element,
      selectorsConcatenator: ECSql.createConcatenatedValueStringSelector,
    });
    const ecsql = `
        SELECT *
        FROM (
          SELECT
            ec_classname(e.ECClassId, 's.c'),
            e.ECInstanceId,
            ${elementLabelSelectClause} Label
          FROM ${CLASS_NAME_Element} e
          WHERE e.ECClassId IS (${CLASS_NAME_Subject}, ${CLASS_NAME_SpatialCategory}, ${hierarchyConfig.elementClassSpecification})

          UNION ALL

          SELECT
            ec_classname(m.ECClassId, 's.c'),
            m.ECInstanceId,
            ${elementLabelSelectClause} Label
          FROM ${CLASS_NAME_GeometricModel3d} m
          JOIN ${CLASS_NAME_Element} e ON e.ECInstanceId = m.ModeledElement.Id
          WHERE NOT m.IsPrivate
            ${hierarchyConfig.showEmptyModels ? "" : `AND EXISTS (SELECT 1 FROM ${hierarchyConfig.elementClassSpecification} WHERE Model.Id = m.ECInstanceId)`}
            AND json_extract(e.JsonProperties, '$.PhysicalPartition.Model.Content') IS NULL
            AND json_extract(e.JsonProperties, '$.GraphicalPartition3d.Model.Content') IS NULL
        )
        WHERE Label LIKE '%' || ? || '%' ESCAPE '\\'
        LIMIT ${MAX_FILTERING_INSTANCE_KEY_COUNT + 1}
      `;
    const bindings: ECSqlBinding[] = [{ type: "string", value: label.replace(/[%_\\]/g, "\\$&") }];
    return { ecsql, bindings };
  }).pipe(
    mergeMap((queryProps) => {
      return imodelAccess.createQueryReader(queryProps, {
        rowFormat: "Indexes",
        restartToken: `${props.componentName}/${props.componentId}/filter-by-label`,
        limit,
      });
    }),
    map((row) => ({ className: row[0], id: row[1] })),
    toArray(),
    mergeMap((targetKeys) => createInstanceKeyPathsFromTargetItemsObs({ ...props, targetItems: targetKeys })),
  );
}<|MERGE_RESOLUTION|>--- conflicted
+++ resolved
@@ -28,12 +28,10 @@
   createNodesQueryClauseFactory,
   createPredicateBasedHierarchyDefinition,
   HierarchyFilteringPath,
-  HierarchyNodeKey,
   NodeSelectClauseColumnNames,
   ProcessedHierarchyNode,
 } from "@itwin/presentation-hierarchies";
 import { createBisInstanceLabelSelectClauseFactory, ECSql } from "@itwin/presentation-shared";
-<<<<<<< HEAD
 import {
   CLASS_NAME_Element,
   CLASS_NAME_GeometricElement3d,
@@ -45,14 +43,8 @@
   CLASS_NAME_Subject,
 } from "../common/internal/ClassNameDefinitions.js";
 import { collect } from "../common/internal/Rxjs.js";
-import { createIdsSelector, parseIdsSelectorResult, releaseMainThreadOnItemsCount } from "../common/internal/Utils.js";
+import { createIdsSelector, getOptimalBatchSize, parseIdsSelectorResult, releaseMainThreadOnItemsCount } from "../common/internal/Utils.js";
 import { FilterLimitExceededError } from "../common/TreeErrors.js";
-=======
-import { getOptimalBatchSize, releaseMainThreadOnItemsCount } from "../common/internal/Utils.js";
-import { collect } from "../common/Rxjs.js";
-import { FilterLimitExceededError } from "../common/TreeErrors.js";
-import { createIdsSelector, parseIdsSelectorResult } from "../common/Utils.js";
->>>>>>> 1f783ae7
 
 import type { Observable } from "rxjs";
 import type { GuidString, Id64String } from "@itwin/core-bentley";
@@ -76,9 +68,9 @@
   IInstanceLabelSelectClauseFactory,
   InstanceKey,
 } from "@itwin/presentation-shared";
+import type { ElementId } from "../common/internal/Types.js";
 import type { NormalizedHierarchyFilteringPath } from "../common/Utils.js";
 import type { ModelsTreeIdsCache } from "./internal/ModelsTreeIdsCache.js";
-import type { ElementId } from "../common/internal/Types.js";
 
 /** @beta */
 export type ClassGroupingHierarchyNode = GroupingHierarchyNode & { key: ClassGroupingNodeKey };
@@ -215,27 +207,20 @@
 
   public async postProcessNode(node: ProcessedHierarchyNode): Promise<ProcessedHierarchyNode> {
     if (ProcessedHierarchyNode.isGroupingNode(node)) {
-      let childrenCount = 0;
       let hasDirectNonFilteredTargets = false;
       let hasFilterTargetAncestor = false;
-      const filterTargets = new Map<Id64String, { childrenCount: number }>();
-      node.children.forEach((child) => {
-        if (child.extendedData?.childrenCount) {
-          childrenCount += child.extendedData.childrenCount;
-        }
+      for (const child of node.children) {
         if (child.filtering) {
           if (child.filtering.hasFilterTargetAncestor) {
             hasFilterTargetAncestor = true;
-            return;
-          }
-          if ((!child.filtering.filteredChildrenIdentifierPaths?.length || child.filtering.isFilterTarget) && HierarchyNodeKey.isInstances(child.key)) {
-            child.key.instanceKeys.forEach((key) => filterTargets.set(key.id, { childrenCount: child.extendedData?.childrenCount ?? 0 }));
+            break;
           }
           if (!child.filtering.isFilterTarget) {
             hasDirectNonFilteredTargets = true;
+            break;
           }
         }
-      });
+      }
       return {
         ...node,
         ...(hasFilterTargetAncestor
@@ -249,11 +234,9 @@
         label: this.#hierarchyConfig.elementClassGrouping === "enableWithCounts" ? `${node.label} (${node.children.length})` : node.label,
         extendedData: {
           ...node.extendedData,
-          modelId: node.children[0].extendedData?.modelId,
-          categoryId: node.children[0].extendedData?.categoryId,
-          childrenCount,
+          // add `modelId` and `categoryId` from the first grouped element
+          ...node.children[0].extendedData,
           ...(hasDirectNonFilteredTargets ? { hasDirectNonFilteredTargets } : {}),
-          ...(filterTargets.size > 0 && !hasFilterTargetAncestor ? { filterTargets } : {}),
           // `imageId` is assigned to instance nodes at query time, but grouping ones need to
           // be handled during post-processing
           imageId: "icon-ec-class",
@@ -476,41 +459,6 @@
     ];
   }
 
-  private getElementChildrenCountCtes(props: { whereClauseFn: (parentAlias: string) => string }): {
-    elementChildrenCountCte: Array<string>;
-    elementChildrenCountCteName: string;
-  } {
-    return {
-      elementChildrenCountCte: [
-        `
-        ElementWithParent(id, initialElementId) AS (
-          SELECT
-            e.ECInstanceId,
-            e.ECInstanceId
-          FROM ${this.#hierarchyConfig.elementClassSpecification} e
-          WHERE ${props.whereClauseFn("e")}
-
-          UNION ALL
-
-          SELECT
-            c.ECInstanceId,
-            p.initialElementId
-          FROM ${this.#hierarchyConfig.elementClassSpecification} c
-          JOIN ElementWithParent p ON p.id = c.Parent.Id
-        )
-        `,
-        `
-        ElementWithChildrenCount(elementId, childrenCount) AS (
-          SELECT initialElementId, COUNT(id) - 1
-          FROM ElementWithParent
-          GROUP BY initialElementId
-        )
-        `,
-      ],
-      elementChildrenCountCteName: `ElementWithChildrenCount`,
-    };
-  }
-
   private async createSpatialCategoryChildrenQuery({
     parentNodeInstanceIds: categoryIds,
     parentNode,
@@ -532,20 +480,10 @@
         }, new Array<ElementId>()),
       ),
     );
-    const childrenCountWhereClause = (parentAlias: string) => `
-      ${parentAlias}.Category.Id IN (${categoryIds.map(() => "?").join(",")})
-      AND ${parentAlias}.Model.Id IN (${modelIds.map(() => "?").join(",")})
-      AND ${parentAlias}.Parent.Id IS NULL
-    `;
-    const { elementChildrenCountCte, elementChildrenCountCteName } = this.getElementChildrenCountCtes({ whereClauseFn: childrenCountWhereClause });
-    const bindings = new Array<ECSqlBinding>();
-    categoryIds.forEach((id) => bindings.push({ type: "id", value: id }));
-    modelIds.map((id) => bindings.push({ type: "id", value: id }));
     return [
       {
         fullClassName: this.#hierarchyConfig.elementClassSpecification,
         query: {
-          ctes: elementChildrenCountCte,
           ecsql: `
             SELECT
               ${await this.#selectQueryFactory.createSelectClause({
@@ -578,16 +516,18 @@
                   modelId: { selector: "IdToHex(this.Model.Id)" },
                   categoryId: { selector: "IdToHex(this.Category.Id)" },
                   imageId: "icon-item",
-                  childrenCount: { selector: "c.ChildrenCount" },
                 },
                 supportsFiltering: this.supportsFiltering(),
               })}
             FROM ${instanceFilterClauses.from} this
-            JOIN ${elementChildrenCountCteName} c ON c.elementId = this.ECInstanceId
             ${instanceFilterClauses.joins}
-            ${instanceFilterClauses.where ? `WHERE ${instanceFilterClauses.where}` : ""}
+            WHERE
+              this.Category.Id IN (${categoryIds.map(() => "?").join(",")})
+              AND this.Model.Id IN (${modelIds.map(() => "?").join(",")})
+              AND this.Parent.Id IS NULL
+              ${instanceFilterClauses.where ? `AND ${instanceFilterClauses.where}` : ""}
           `,
-          bindings,
+          bindings: [...categoryIds.map((id) => ({ type: "id", value: id })), ...modelIds.map((id) => ({ type: "id", value: id }))] as ECSqlBinding[],
         },
       },
     ];
@@ -601,18 +541,10 @@
       filter: instanceFilter,
       contentClass: { fullName: this.#hierarchyConfig.elementClassSpecification, alias: "this" },
     });
-
-    const childrenCountWhereClause = (parentAlias: string) => `
-      ${parentAlias}.Parent.Id IN (${elementIds.map(() => "?").join(",")})
-    `;
-    const { elementChildrenCountCte, elementChildrenCountCteName } = this.getElementChildrenCountCtes({ whereClauseFn: childrenCountWhereClause });
-    const bindings = new Array<ECSqlBinding>();
-    elementIds.map((id) => bindings.push({ type: "id", value: id }));
     return [
       {
         fullClassName: this.#hierarchyConfig.elementClassSpecification,
         query: {
-          ctes: elementChildrenCountCte,
           ecsql: `
             SELECT
               ${await this.#selectQueryFactory.createSelectClause({
@@ -631,13 +563,8 @@
                   selector: `
                     IFNULL((
                       SELECT 1
-<<<<<<< HEAD
-                      FROM ${this._hierarchyConfig.elementClassSpecification} ce
+                      FROM ${this.#hierarchyConfig.elementClassSpecification} ce
                       JOIN ${CLASS_NAME_Model} m ON ce.Model.Id = m.ECInstanceId
-=======
-                      FROM ${this.#hierarchyConfig.elementClassSpecification} ce
-                      JOIN BisCore.Model m ON ce.Model.Id = m.ECInstanceId
->>>>>>> 1f783ae7
                       WHERE ce.Parent.Id = this.ECInstanceId OR (ce.Model.Id = this.ECInstanceId AND m.IsPrivate = false)
                       LIMIT 1
                     ), 0)
@@ -647,16 +574,16 @@
                   modelId: { selector: "IdToHex(this.Model.Id)" },
                   categoryId: { selector: "IdToHex(this.Category.Id)" },
                   imageId: "icon-item",
-                  childrenCount: { selector: "c.ChildrenCount" },
                 },
                 supportsFiltering: this.supportsFiltering(),
               })}
             FROM ${instanceFilterClauses.from} this
-            JOIN ${elementChildrenCountCteName} c ON c.elementId = this.ECInstanceId
             ${instanceFilterClauses.joins}
-            ${instanceFilterClauses.where ? `WHERE ${instanceFilterClauses.where}` : ""}
+            WHERE
+              this.Parent.Id IN (${elementIds.map(() => "?").join(",")})
+              ${instanceFilterClauses.where ? `AND ${instanceFilterClauses.where}` : ""}
           `,
-          bindings,
+          bindings: elementIds.map((id) => ({ type: "id", value: id })),
         },
       },
     ];
@@ -668,11 +595,7 @@
         const componentInfo = { componentId: props.componentId ?? Guid.createValue(), componentName: this.#componentName };
         if (ModelsTreeInstanceKeyPathsProps.isLabelProps(props)) {
           const labelsFactory = createBisInstanceLabelSelectClauseFactory({ classHierarchyInspector: props.imodelAccess });
-          return createInstanceKeyPathsFromInstanceLabelObs({
-            ...props,
-            ...componentInfo,
-            labelsFactory,
-          });
+          return createInstanceKeyPathsFromInstanceLabelObs({ ...props, ...componentInfo, labelsFactory });
         }
         return createInstanceKeyPathsFromTargetItemsObs({ ...props, ...componentInfo });
       }).pipe(props.abortSignal ? takeUntil(fromEvent(props.abortSignal, "abort")) : identity, defaultIfEmpty([])),
@@ -797,7 +720,7 @@
     releaseMainThreadOnItemsCount(300),
     map((row) => parseQueryRow(row, groupInfos, separator, hierarchyConfig.elementClassSpecification)),
     mergeMap(({ modelId, elementHierarchyPath, groupingNode }) =>
-      from(idsCache.createModelInstanceKeyPaths(modelId)).pipe(
+      idsCache.createModelInstanceKeyPaths(modelId).pipe(
         mergeAll(),
         map((modelPath) => {
           // We don't want to modify the original path, we create a copy that we can modify
@@ -908,18 +831,11 @@
       const elementsLength = ids.elementIds.length;
       return collect(
         merge(
-          from(ids.subjectIds).pipe(mergeMap((id) => from(idsCache.createSubjectInstanceKeysPath(id)).pipe(map(HierarchyFilteringPath.normalize)))),
-          from(ids.modelIds).pipe(mergeMap((id) => from(idsCache.createModelInstanceKeyPaths(id)).pipe(mergeAll(), map(HierarchyFilteringPath.normalize)))),
-          from(ids.categoryIds).pipe(
-            mergeMap((id) => from(idsCache.createCategoryInstanceKeyPaths(id)).pipe(mergeAll(), map(HierarchyFilteringPath.normalize))),
-          ),
-<<<<<<< HEAD
+          from(ids.subjectIds).pipe(mergeMap((id) => idsCache.createSubjectInstanceKeysPath(id).pipe(map(HierarchyFilteringPath.normalize)))),
+          from(ids.modelIds).pipe(mergeMap((id) => idsCache.createModelInstanceKeyPaths(id).pipe(mergeAll(), map(HierarchyFilteringPath.normalize)))),
+          from(ids.categoryIds).pipe(mergeMap((id) => idsCache.createCategoryInstanceKeyPaths(id).pipe(mergeAll(), map(HierarchyFilteringPath.normalize)))),
           from(ids.elementIds).pipe(
-            bufferCount(Math.ceil(elementsLength / Math.ceil(elementsLength / 5000))),
-=======
-          from(ids.elements).pipe(
             bufferCount(getOptimalBatchSize({ totalSize: elementsLength, maximumBatchSize: 5000 })),
->>>>>>> 1f783ae7
             releaseMainThreadOnItemsCount(1),
             mergeMap(
               (block, chunkIndex) =>
