--- conflicted
+++ resolved
@@ -15,13 +15,11 @@
   name: "@itwin/measure-tools-react",
   dir: "measure-tools"
 }, {
-<<<<<<< HEAD
   name: "@itwin/breakdown-trees-react",
   dir: "breakdown-trees"
-=======
+}, {
   name: "@itwin/map-layers",
   dir: "map-layers"
->>>>>>> fcd5c212
 }
 ]
 
