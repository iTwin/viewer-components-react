--- conflicted
+++ resolved
@@ -691,8 +691,7 @@
             path,
             options: {
               autoExpand: {
-                key: groupingNode.key,
-                depth: groupingNode.parentKeys.length,
+                depthInHierarchy: groupingNode.parentKeys.length,
               },
             },
           };
@@ -736,85 +735,22 @@
     throw new FilterLimitExceededError(limit ?? MAX_FILTERING_INSTANCE_KEY_COUNT);
   }
 
-<<<<<<< HEAD
-  return lastValueFrom(
-    from(targetItems).pipe(
-      releaseMainThreadOnItemsCount(2000),
-      mergeMap(async (key): Promise<{ key: Id64String; type: number } | { key: ElementsGroupInfo; type: 0 }> => {
-        if ("parent" in key) {
-          return { key, type: 0 };
-        }
-
-        if (await imodelAccess.classDerivesFrom(key.className, CLASS_NAME_Subject)) {
-          return { key: key.id, type: 1 };
-        }
-
-        if (await imodelAccess.classDerivesFrom(key.className, CLASS_NAME_Model)) {
-          return { key: key.id, type: 2 };
-        }
-
-        if (await imodelAccess.classDerivesFrom(key.className, CLASS_NAME_SpatialCategory)) {
-          return { key: key.id, type: 3 };
-        }
-
-        return { key: key.id, type: 0 };
-      }, 2),
-      reduce(
-        (acc, value) => {
-          if (value.type === 1) {
-            acc.subjectIds.push(value.key);
-            return acc;
-          }
-          if (value.type === 2) {
-            acc.modelIds.push(value.key);
-            return acc;
-          }
-          if (value.type === 3) {
-            acc.categoryIds.push(value.key);
-            return acc;
-          }
-          acc.elementIds.push(value.key);
-          return acc;
-        },
-        {
-          modelIds: new Array<Id64String>(),
-          categoryIds: new Array<Id64String>(),
-          subjectIds: new Array<Id64String>(),
-          elementIds: new Array<Id64String | ElementsGroupInfo>(),
-        },
-      ),
-      switchMap(async (ids) => {
-        const elementsLength = ids.elementIds.length;
-        return collect(
-          merge(
-            from(ids.subjectIds).pipe(mergeMap((id) => from(idsCache.createSubjectInstanceKeysPath(id)))),
-            from(ids.modelIds).pipe(mergeMap((id) => from(idsCache.createModelInstanceKeyPaths(id)).pipe(mergeAll()))),
-            from(ids.categoryIds).pipe(mergeMap((id) => from(idsCache.createCategoryInstanceKeyPaths(id)).pipe(mergeAll()))),
-            from(ids.elementIds).pipe(
-              bufferCount(Math.ceil(elementsLength / Math.ceil(elementsLength / 5000))),
-              releaseMainThreadOnItemsCount(1),
-              mergeMap((block) => createGeometricElementInstanceKeyPaths(imodelAccess, idsCache, hierarchyConfig, block), 10),
-            ),
-          ),
-        );
-      }),
-=======
   return from(targetItems).pipe(
     releaseMainThreadOnItemsCount(2000),
-    mergeMap(async (key): Promise<{ key: string; type: number } | { key: ElementsGroupInfo; type: 0 }> => {
+    mergeMap(async (key): Promise<{ key: Id64String; type: number } | { key: ElementsGroupInfo; type: 0 }> => {
       if ("parent" in key) {
         return { key, type: 0 };
       }
 
-      if (await imodelAccess.classDerivesFrom(key.className, "BisCore.Subject")) {
+      if (await imodelAccess.classDerivesFrom(key.className, CLASS_NAME_Subject)) {
         return { key: key.id, type: 1 };
       }
 
-      if (await imodelAccess.classDerivesFrom(key.className, "BisCore.Model")) {
+      if (await imodelAccess.classDerivesFrom(key.className, CLASS_NAME_Model)) {
         return { key: key.id, type: 2 };
       }
 
-      if (await imodelAccess.classDerivesFrom(key.className, "BisCore.SpatialCategory")) {
+      if (await imodelAccess.classDerivesFrom(key.className, CLASS_NAME_SpatialCategory)) {
         return { key: key.id, type: 3 };
       }
 
@@ -823,36 +759,35 @@
     reduce(
       (acc, value) => {
         if (value.type === 1) {
-          acc.subjects.push(value.key);
+          acc.subjectIds.push(value.key);
           return acc;
         }
         if (value.type === 2) {
-          acc.models.push(value.key);
+          acc.modelIds.push(value.key);
           return acc;
         }
         if (value.type === 3) {
-          acc.categories.push(value.key);
+          acc.categoryIds.push(value.key);
           return acc;
         }
-        acc.elements.push(value.key);
+        acc.elementIds.push(value.key);
         return acc;
       },
       {
-        models: new Array<Id64String>(),
-        categories: new Array<Id64String>(),
-        subjects: new Array<Id64String>(),
-        elements: new Array<Id64String | ElementsGroupInfo>(),
+        modelIds: new Array<Id64String>(),
+        categoryIds: new Array<Id64String>(),
+        subjectIds: new Array<Id64String>(),
+        elementIds: new Array<Id64String | ElementsGroupInfo>(),
       },
->>>>>>> 0b54955d
     ),
     switchMap(async (ids) => {
-      const elementsLength = ids.elements.length;
+      const elementsLength = ids.elementIds.length;
       return collect(
         merge(
-          from(ids.subjects).pipe(mergeMap((id) => from(idsCache.createSubjectInstanceKeysPath(id)))),
-          from(ids.models).pipe(mergeMap((id) => from(idsCache.createModelInstanceKeyPaths(id)).pipe(mergeAll()))),
-          from(ids.categories).pipe(mergeMap((id) => from(idsCache.createCategoryInstanceKeyPaths(id)).pipe(mergeAll()))),
-          from(ids.elements).pipe(
+          from(ids.subjectIds).pipe(mergeMap((id) => from(idsCache.createSubjectInstanceKeysPath(id)))),
+          from(ids.modelIds).pipe(mergeMap((id) => from(idsCache.createModelInstanceKeyPaths(id)).pipe(mergeAll()))),
+          from(ids.categoryIds).pipe(mergeMap((id) => from(idsCache.createCategoryInstanceKeyPaths(id)).pipe(mergeAll()))),
+          from(ids.elementIds).pipe(
             bufferCount(Math.ceil(elementsLength / Math.ceil(elementsLength / 5000))),
             releaseMainThreadOnItemsCount(1),
             mergeMap((block) => createGeometricElementInstanceKeyPaths(imodelAccess, idsCache, hierarchyConfig, block), 10),
@@ -866,39 +801,22 @@
 function createInstanceKeyPathsFromInstanceLabelObs(
   props: Omit<ModelsTreeInstanceKeyPathsFromInstanceLabelProps, "abortSignal"> & { labelsFactory: IInstanceLabelSelectClauseFactory },
 ) {
-<<<<<<< HEAD
-  const elementLabelSelectClause = await props.labelsFactory.createSelectClause({
-    classAlias: "e",
-    className: CLASS_NAME_Element,
-    selectorsConcatenator: ECSql.createConcatenatedValueStringSelector,
-  });
-  const targetsReader = props.imodelAccess.createQueryReader(
-    {
-      ecsql: `
-=======
   const { labelsFactory, hierarchyConfig, label, imodelAccess, limit } = props;
   return defer(async () => {
     const elementLabelSelectClause = await labelsFactory.createSelectClause({
       classAlias: "e",
-      className: "BisCore.Element",
-      // eslint-disable-next-line @typescript-eslint/unbound-method
+      className: CLASS_NAME_Element,
       selectorsConcatenator: ECSql.createConcatenatedValueStringSelector,
     });
     const ecsql = `
->>>>>>> 0b54955d
         SELECT *
         FROM (
           SELECT
             ec_classname(e.ECClassId, 's.c'),
             e.ECInstanceId,
             ${elementLabelSelectClause} Label
-<<<<<<< HEAD
           FROM ${CLASS_NAME_Element} e
-          WHERE e.ECClassId IS (${CLASS_NAME_Subject}, ${CLASS_NAME_SpatialCategory}, ${props.hierarchyConfig.elementClassSpecification})
-=======
-          FROM BisCore.Element e
-          WHERE e.ECClassId IS (BisCore.Subject, BisCore.SpatialCategory, ${hierarchyConfig.elementClassSpecification})
->>>>>>> 0b54955d
+          WHERE e.ECClassId IS (${CLASS_NAME_Subject}, ${CLASS_NAME_SpatialCategory}, ${hierarchyConfig.elementClassSpecification})
 
           UNION ALL
 
