--- conflicted
+++ resolved
@@ -68,11 +68,7 @@
       iModelId,
       mappingId
     );
-<<<<<<< HEAD
-    setGroups(groups.sort((a, b) => a.groupName?.localeCompare(b.groupName ?? "") ?? 1));
-=======
     setGroups(groups.sort((a, b) => a.groupName.localeCompare(b.groupName)));
->>>>>>> c8909848
   } catch (error: any) {
     handleError(error.status);
   } finally {
@@ -162,7 +158,6 @@
         ) : groups.length === 0 ? (
           <EmptyMessage message="No Groups available." />
         ) : (
-<<<<<<< HEAD
           <div className="gmw-group-list">
             {groups.map((g) => (
               <GroupItem
@@ -179,139 +174,6 @@
                 setShowDeleteModal={setShowDeleteModal}
               />
             ))}
-=======
-          <div className='gmw-group-list'>
-            {groups
-              .map((g) => (
-                <HorizontalTile
-                  key={g.id}
-                  title={g.groupName ? g.groupName : "Untitled"}
-                  subText={g.description}
-                  actionGroup={
-                    <div className='gmw-actions'>
-                      {iModelConnection && <>
-                        {showGroupColor && (
-                          <IconButton
-                            styleType='borderless'
-                            className='gmw-group-view-icon'
-                          >
-                            <div
-                              className="gmw-color-legend"
-                              style={{
-                                backgroundColor: getGroupColor(groups.findIndex((group) => g.id === group.id)),
-                              }}
-                            />
-                          </IconButton>
-                        )}
-                        {g.id && hiddenGroupsIds.includes(g.id) ? (
-                          <IconButton
-                            disabled={isLoadingQuery}
-                            styleType='borderless'
-                            className='gmw-group-view-icon'
-                            onClick={async () => {
-                              await showGroup(g);
-                              setHiddenGroupsIds(
-                                hiddenGroupsIds.filter((id) => g.id !== id),
-                              );
-                            }}
-                          >
-                            <SvgVisibilityHide />
-                          </IconButton>
-                        ) : (
-                          <IconButton
-                            disabled={isLoadingQuery}
-                            styleType='borderless'
-                            className='gmw-group-view-icon'
-                            onClick={async () => {
-                              await hideGroupsWrapper([g]);
-                              setHiddenGroupsIds(
-                                hiddenGroupsIds.concat(g.id ? [g.id] : []),
-                              );
-                            }}
-                          >
-                            <SvgVisibilityShow />
-                          </IconButton>
-                        )}
-                      </>}
-                      <DropdownMenu
-                        className='gmw-custom-ui-dropdown'
-                        disabled={isLoadingQuery}
-                        menuItems={(close: () => void) =>
-                          [...(groupUIs.length > 0 && onClickGroupModify ?
-                            [<MenuItem
-                              key={0}
-                              icon={<SvgEdit />}
-                              disabled={isLoadingQuery}
-                              data-testid="gmw-context-menu-item"
-                              subMenuItems={
-                                groupUIs.map((p, index) => (
-                                  <MenuItem
-                                    key={index}
-                                    className='gmw-menu-item'
-                                    data-testid={`gmw-edit-${index}`}
-                                    onClick={async () => { await onModify(g, p.name); close(); }}
-                                    icon={p.icon}
-                                  >
-                                    {p.displayLabel}
-                                  </MenuItem>
-                                ))
-                              }
-                            >
-                              Edit
-                            </MenuItem>] : []),
-                          ...contextUIs.map((p) => {
-                            return <MenuItem
-                              key={p.name}
-                              onClick={async () => {
-                                showGroupColor && await showGroup(g);
-                                if (p.uiComponent && onClickRenderContextCustomUI) {
-                                  onClickRenderContextCustomUI(p.uiComponent, g);
-                                }
-                                if (p.onClick) {
-                                  p.onClick(g, mapping, iModelId);
-                                }
-                                close();
-                              }}
-                              icon={p.icon}
-                              data-testid="gmw-context-menu-item"
-                            >
-                              {p.displayLabel}
-                            </MenuItem>;
-                          }),
-                          <MenuItem
-                            key={2}
-                            onClick={() => {
-                              setShowDeleteModal(g);
-                              close();
-                            }}
-                            icon={<SvgDelete />}
-                            data-testid="gmw-context-menu-item"
-                          >
-                            Remove
-                          </MenuItem>,
-                          ]
-                        }
-                      >
-                        <IconButton
-                          disabled={isLoadingQuery}
-                          styleType='borderless'
-                          data-testid="gmw-more-button"
-                        >
-                          <SvgMore />
-                        </IconButton>
-                      </DropdownMenu>
-                    </div>
-                  }
-                  onClickTitle={
-                    onClickGroupTitle && !isLoadingQuery ?
-                      async () => {
-                        await colorGroup(g);
-                        onClickGroupTitle(g);
-                      } : undefined
-                  }
-                />
-              ))}
->>>>>>> c8909848
           </div>
         )}
       </Surface>
