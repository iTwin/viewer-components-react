/*---------------------------------------------------------------------------------------------
 * Copyright (c) Bentley Systems, Incorporated. All rights reserved.
 * See LICENSE.md in the project root for license terms and full copyright notice.
 *--------------------------------------------------------------------------------------------*/

import { expect } from "chai";
import { SnapshotDb } from "@itwin/core-backend";
import { PerModelCategoryVisibility } from "@itwin/core-frontend";
import { createIModelHierarchyProvider } from "@itwin/presentation-hierarchies";
import {
  createModelsTreeVisibilityHandler,
  defaultModelsTreeHierarchyConfiguration,
  ModelsTreeDefinition,
  ModelsTreeIdsCache,
} from "@itwin/tree-widget-react/internal";
import { Datasets } from "../util/Datasets.js";
import { run, TestIModelConnection } from "../util/TestUtilities.js";
import { StatelessHierarchyProvider } from "./StatelessHierarchyProvider.js";
import {
  createCategoryHierarchyNode,
  createElementHierarchyNode,
  createModelHierarchyNode,
  createTestDataForInitialDisplay,
  createViewport,
  getVisibilityTargets,
  setupInitialDisplayState,
  validateHierarchyVisibility,
} from "./VisibilityUtilities.js";

import type { TreeWidgetTestingViewport } from "./VisibilityUtilities.js";
import type { Id64String } from "@itwin/core-bentley";
import type { HierarchyProvider } from "@itwin/presentation-hierarchies";
import type { ECSqlQueryDef, InstanceKey } from "@itwin/presentation-shared";
import type { HierarchyVisibilityHandler } from "@itwin/tree-widget-react";
import type { IModelAccess } from "./StatelessHierarchyProvider.js";

describe("models tree", () => {
  run<{ iModel: SnapshotDb; imodelAccess: IModelAccess; targetItems: Array<InstanceKey> }>({
    testName: "creates initial filtered view for 50k target items",
    setup: async () => {
      const iModel = SnapshotDb.openFile(Datasets.getIModelPath("50k 3D elements"));
      const imodelAccess = StatelessHierarchyProvider.createIModelAccess(iModel, "unbounded");
      const targetItems = new Array<InstanceKey>();
      const query: ECSqlQueryDef = {
        ecsql: `SELECT CAST(IdToHex(ECInstanceId) AS TEXT) AS ECInstanceId FROM bis.GeometricElement3d`,
      };
      for await (const row of imodelAccess.createQueryReader(query, { limit: "unbounded" })) {
        targetItems.push({ id: row.ECInstanceId, className: "Generic:PhysicalObject" });
      }
      return { iModel, imodelAccess, targetItems };
    },
    cleanup: (props) => props.iModel.close(),
    test: async ({ imodelAccess, targetItems }) => {
      using idsCache = new ModelsTreeIdsCache(imodelAccess, defaultModelsTreeHierarchyConfiguration);
      const filtering = {
        paths: await ModelsTreeDefinition.createInstanceKeyPaths({
          imodelAccess,
          limit: "unbounded",
          targetItems,
          idsCache,
          hierarchyConfig: defaultModelsTreeHierarchyConfiguration,
        }),
      };
      expect(filtering.paths.length).to.eq(50000);
      using provider = new StatelessHierarchyProvider({
        imodelAccess,
        getHierarchyFactory: () => new ModelsTreeDefinition({ imodelAccess, idsCache, hierarchyConfig: defaultModelsTreeHierarchyConfiguration }),
        filtering,
      });
      const result = await provider.loadHierarchy({ shouldExpand: (node) => node.children && !!node.autoExpand });
      expect(result).to.eq(2);
    },
  });

  run<{
    iModel: SnapshotDb;
    idsCache: ModelsTreeIdsCache;
    imodelAccess: IModelAccess;
    viewport: TreeWidgetTestingViewport;
    handler: HierarchyVisibilityHandler & Disposable;
    provider: HierarchyProvider & Disposable;
    elementsModel: Id64String;
  }>({
    testName: "validates categories visibility for imodel with 50k categories",
    setup: async () => {
      const { iModelConnection, iModel } = TestIModelConnection.openFile(Datasets.getIModelPath("50k categories"));
      const imodelAccess = StatelessHierarchyProvider.createIModelAccess(iModel, "unbounded");
      const visibilityTargets = await getVisibilityTargets(imodelAccess);
      const testData = createTestDataForInitialDisplay({ visibilityTargets, visible: false });

      const viewport = await createViewport({
        iModelConnection,
        testData,
      });
      setupInitialDisplayState({
        viewport,
        ...testData,
      });
      const idsCache = new ModelsTreeIdsCache(imodelAccess, defaultModelsTreeHierarchyConfiguration);
      const handler = createModelsTreeVisibilityHandler({ idsCache, viewport, imodelAccess });
      const provider = createIModelHierarchyProvider({
        hierarchyDefinition: new ModelsTreeDefinition({ idsCache, imodelAccess, hierarchyConfig: defaultModelsTreeHierarchyConfiguration }),
        imodelAccess,
      });
      await validateHierarchyVisibility({
        ignoreChildren: (node) => !!node.extendedData?.isCategory,
        provider,
        handler,
        viewport,
        expectations: "all-hidden",
      });
      const elementsModel = iModel.elements.getElementProps(visibilityTargets.elements[0]).model;
      return { iModel, imodelAccess, viewport, provider, handler, elementsModel, idsCache };
    },
    cleanup: async (props) => {
      props.iModel.close();
      props.viewport[Symbol.dispose]();
      props.handler[Symbol.dispose]();
      props.provider[Symbol.dispose]();
      props.idsCache[Symbol.dispose]();
    },
    test: async ({ viewport, handler, provider, elementsModel }) => {
      // Add one element to always draw set to trigger additional queries
<<<<<<< HEAD
      viewport.setAlwaysDrawn({ elementIds: new Set([elementsModel]) });
      await handler.changeVisibility(createModelHierarchyNode(elementsModel), true);
=======
      viewport.setAlwaysDrawn(new Set([elementsModel]));
>>>>>>> 00864b5d
      viewport.renderFrame();
      await handler.changeVisibility(createModelHierarchyNode(elementsModel), true);
      await validateHierarchyVisibility({
        ignoreChildren: (node) => !!node.extendedData?.isCategory,
        provider,
        handler,
        viewport,
        expectations: "all-visible",
      });
    },
  });

  run<{
    iModel: SnapshotDb;
    idsCache: ModelsTreeIdsCache;
    imodelAccess: IModelAccess;
    viewport: TreeWidgetTestingViewport;
    handler: HierarchyVisibilityHandler & Disposable;
    provider: HierarchyProvider & Disposable;
    elementsModel: Id64String;
  }>({
    testName: "changing model visibility changes visibility for 50k elements",
    setup: async () => {
      const { iModelConnection, iModel } = TestIModelConnection.openFile(Datasets.getIModelPath("50k 3D elements"));
      const imodelAccess = StatelessHierarchyProvider.createIModelAccess(iModel, "unbounded");
      const visibilityTargets = await getVisibilityTargets(imodelAccess);
      const testData = createTestDataForInitialDisplay({ visibilityTargets, visible: false });

      const viewport = await createViewport({
        iModelConnection,
        testData,
      });
      setupInitialDisplayState({
        viewport,
        ...testData,
      });
      const idsCache = new ModelsTreeIdsCache(imodelAccess, defaultModelsTreeHierarchyConfiguration);
      const handler = createModelsTreeVisibilityHandler({ idsCache, viewport, imodelAccess });
      const provider = createIModelHierarchyProvider({
        hierarchyDefinition: new ModelsTreeDefinition({ idsCache, imodelAccess, hierarchyConfig: defaultModelsTreeHierarchyConfiguration }),
        imodelAccess,
      });
      await validateHierarchyVisibility({
        provider,
        handler,
        viewport,
        expectations: "all-hidden",
      });
      const elementsModel = iModel.elements.getElementProps(visibilityTargets.elements[0]).model;
      return { iModel, imodelAccess, viewport, provider, handler, elementsModel, idsCache };
    },
    cleanup: async (props) => {
      props.iModel.close();
      props.viewport[Symbol.dispose]();
      props.handler[Symbol.dispose]();
      props.provider[Symbol.dispose]();
      props.idsCache[Symbol.dispose]();
    },
    test: async ({ viewport, handler, provider, elementsModel }) => {
      await handler.changeVisibility(createModelHierarchyNode(elementsModel), true);
      await validateHierarchyVisibility({
        provider,
        handler,
        viewport,
        expectations: "all-visible",
      });
    },
  });

  run<{
    iModel: SnapshotDb;
    idsCache: ModelsTreeIdsCache;
    imodelAccess: IModelAccess;
    viewport: TreeWidgetTestingViewport;
    handler: HierarchyVisibilityHandler & Disposable;
    provider: HierarchyProvider & Disposable;
    elementsCategory: Id64String;
    elementsModel: Id64String;
  }>({
    testName: "changing category visibility changes visibility for 50k elements",
    setup: async () => {
      const { iModelConnection, iModel } = TestIModelConnection.openFile(Datasets.getIModelPath("50k 3D elements"));
      const imodelAccess = StatelessHierarchyProvider.createIModelAccess(iModel, "unbounded");
      const visibilityTargets = await getVisibilityTargets(imodelAccess);
      const testData = createTestDataForInitialDisplay({ visibilityTargets, visible: true });

      const viewport = await createViewport({
        iModelConnection,
        testData,
      });
      setupInitialDisplayState({
        viewport,
        ...testData,
      });
      const idsCache = new ModelsTreeIdsCache(imodelAccess, defaultModelsTreeHierarchyConfiguration);
      const handler = createModelsTreeVisibilityHandler({ idsCache, viewport, imodelAccess });
      const provider = createIModelHierarchyProvider({
        hierarchyDefinition: new ModelsTreeDefinition({ idsCache, imodelAccess, hierarchyConfig: defaultModelsTreeHierarchyConfiguration }),
        imodelAccess,
      });
      await validateHierarchyVisibility({
        provider,
        handler,
        viewport,
        expectations: "all-visible",
      });
      const elementsModel = iModel.elements.getElementProps(visibilityTargets.elements[0]).model;
      expect(visibilityTargets.categories.length).to.be.eq(1);
      const elementsCategory = visibilityTargets.categories[0];
      return { iModel, imodelAccess, viewport, provider, handler, elementsCategory, elementsModel, idsCache };
    },
    cleanup: async (props) => {
      props.iModel.close();
      props.viewport[Symbol.dispose]();
      props.handler[Symbol.dispose]();
      props.provider[Symbol.dispose]();
      props.idsCache[Symbol.dispose]();
    },
    test: async ({ viewport, handler, provider, elementsCategory, elementsModel }) => {
      await handler.changeVisibility(createCategoryHierarchyNode(elementsCategory, true, elementsModel), false);
      await validateHierarchyVisibility({
        provider,
        handler,
        viewport,
        expectations: "all-hidden",
      });
    },
  });

  run<{
    iModel: SnapshotDb;
    idsCache: ModelsTreeIdsCache;
    imodelAccess: IModelAccess;
    viewport: TreeWidgetTestingViewport;
    handler: HierarchyVisibilityHandler & Disposable;
    provider: HierarchyProvider & Disposable;
    elementsCategory: Id64String;
    elementsModel: Id64String;
  }>({
    testName: "changing per-model-category override changes visibility for 50k elements",
    setup: async () => {
      const { iModelConnection, iModel } = TestIModelConnection.openFile(Datasets.getIModelPath("50k 3D elements"));
      const imodelAccess = StatelessHierarchyProvider.createIModelAccess(iModel, "unbounded");
      const visibilityTargets = await getVisibilityTargets(imodelAccess);
      const testData = createTestDataForInitialDisplay({ visibilityTargets, visible: false });

      const viewport = await createViewport({
        iModelConnection,
        testData,
      });
      setupInitialDisplayState({
        viewport,
        ...testData,
      });
      const idsCache = new ModelsTreeIdsCache(imodelAccess, defaultModelsTreeHierarchyConfiguration);
      const handler = createModelsTreeVisibilityHandler({ idsCache, viewport, imodelAccess });
      const provider = createIModelHierarchyProvider({
        hierarchyDefinition: new ModelsTreeDefinition({ idsCache, imodelAccess, hierarchyConfig: defaultModelsTreeHierarchyConfiguration }),
        imodelAccess,
      });

      const elementsModel = iModel.elements.getElementProps(visibilityTargets.elements[0]).model;
      expect(visibilityTargets.categories.length).to.be.eq(1);
      const elementsCategory = visibilityTargets.categories[0];

      await handler.changeVisibility(createModelHierarchyNode(elementsModel), true);
      await validateHierarchyVisibility({
        provider,
        handler,
        viewport,
        expectations: "all-visible",
      });
      return { iModel, imodelAccess, viewport, provider, handler, elementsCategory, elementsModel, idsCache };
    },
    cleanup: async (props) => {
      props.iModel.close();
      props.viewport[Symbol.dispose]();
      props.handler[Symbol.dispose]();
      props.provider[Symbol.dispose]();
      props.idsCache[Symbol.dispose]();
    },
    test: async ({ viewport, handler, provider, elementsCategory, elementsModel }) => {
      viewport.setPerModelCategoryOverride({ modelIds: elementsModel, categoryIds: elementsCategory, override: PerModelCategoryVisibility.Override.Hide });
      await validateHierarchyVisibility({
        provider,
        handler,
        viewport,
        expectations: "all-hidden",
      });
    },
  });

  run<{
    iModel: SnapshotDb;
    idsCache: ModelsTreeIdsCache;
    imodelAccess: IModelAccess;
    viewport: TreeWidgetTestingViewport;
    handler: HierarchyVisibilityHandler & Disposable;
    provider: HierarchyProvider & Disposable;
    node: { modelId: Id64String; categoryId: Id64String; elementId: Id64String; subjectId: Id64String };
  }>({
    testName: "changing element visibility changes only parent nodes visibility with 50k elements",
    setup: async () => {
      const { iModelConnection, iModel } = TestIModelConnection.openFile(Datasets.getIModelPath("50k 3D elements"));
      const imodelAccess = StatelessHierarchyProvider.createIModelAccess(iModel, "unbounded");
      const visibilityTargets = await getVisibilityTargets(imodelAccess);
      const testData = createTestDataForInitialDisplay({ visibilityTargets, visible: false });

      const viewport = await createViewport({
        iModelConnection,
        testData,
      });
      setupInitialDisplayState({
        viewport,
        ...testData,
      });
      const idsCache = new ModelsTreeIdsCache(imodelAccess, defaultModelsTreeHierarchyConfiguration);
      const handler = createModelsTreeVisibilityHandler({ idsCache, viewport, imodelAccess });
      const provider = createIModelHierarchyProvider({
        hierarchyDefinition: new ModelsTreeDefinition({ idsCache, imodelAccess, hierarchyConfig: defaultModelsTreeHierarchyConfiguration }),
        imodelAccess,
      });

      const elementsModel = iModel.elements.getElementProps(visibilityTargets.elements[0]).model;
      expect(visibilityTargets.categories.length).to.be.eq(1);
      const elementsCategory = visibilityTargets.categories[0];
      const node = { modelId: elementsModel, elementId: visibilityTargets.elements[0], categoryId: elementsCategory, subjectId: "0x1" };
      await validateHierarchyVisibility({
        provider,
        handler,
        viewport,
        expectations: "all-hidden",
      });

      return { iModel, imodelAccess, viewport, provider, handler, node, idsCache };
    },
    cleanup: async (props) => {
      props.iModel.close();
      props.viewport[Symbol.dispose]();
      props.handler[Symbol.dispose]();
      props.provider[Symbol.dispose]();
      props.idsCache[Symbol.dispose]();
    },
    test: async ({ viewport, handler, provider, node }) => {
      await handler.changeVisibility(createElementHierarchyNode(node), true);
      await validateHierarchyVisibility({
        provider,
        handler,
        viewport,
        expectations: {
          default: "all-hidden",
          instances: {
            [node.modelId]: "partial",
            [node.subjectId]: "partial",
            [node.categoryId]: "partial",
            [node.elementId]: "visible",
          },
        },
      });
    },
  });
});<|MERGE_RESOLUTION|>--- conflicted
+++ resolved
@@ -121,12 +121,7 @@
     },
     test: async ({ viewport, handler, provider, elementsModel }) => {
       // Add one element to always draw set to trigger additional queries
-<<<<<<< HEAD
-      viewport.setAlwaysDrawn({ elementIds: new Set([elementsModel]) });
-      await handler.changeVisibility(createModelHierarchyNode(elementsModel), true);
-=======
       viewport.setAlwaysDrawn(new Set([elementsModel]));
->>>>>>> 00864b5d
       viewport.renderFrame();
       await handler.changeVisibility(createModelHierarchyNode(elementsModel), true);
       await validateHierarchyVisibility({
