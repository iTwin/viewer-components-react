--- conflicted
+++ resolved
@@ -5,10 +5,7 @@
 
 import { defer, from, map, merge, mergeAll, mergeMap } from "rxjs";
 import {
-  createNodesQueryClauseFactory,
-  createPredicateBasedHierarchyDefinition,
-  NodeSelectClauseColumnNames,
-  ProcessedHierarchyNode,
+  createNodesQueryClauseFactory, createPredicateBasedHierarchyDefinition, NodeSelectClauseColumnNames, ProcessedHierarchyNode,
 } from "@itwin/presentation-hierarchies";
 import { createBisInstanceLabelSelectClauseFactory, ECSql } from "@itwin/presentation-shared";
 import { collect } from "../common/Rxjs";
@@ -638,11 +635,7 @@
         FROM ${hierarchyConfig.elementClassSpecification} e
         WHERE
           e.ECClassId IS (${groupingNode.key.className})
-<<<<<<< HEAD
           AND ${parent.type === "element" ? `e.Parent.Id IN (${parent.ids.join(",")})` : `e.Parent.Id IS NULL AND e.Category.Id IN (${parent.ids.join(",")}) AND e.Model.Id IN (${parent.modelIds.join(",")})`}
-=======
-          AND ${parent.type === "element" ? bind("e.Parent.Id", parent.ids) : `e.Parent.Id IS NULL AND ${bind("e.Category.Id", parent.ids)} AND ${bind("e.Model.Id", parent.modelIds)}`}
->>>>>>> 318241bd
         `,
     );
 
