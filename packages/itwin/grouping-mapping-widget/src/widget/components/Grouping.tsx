--- conflicted
+++ resolved
@@ -23,11 +23,7 @@
   SvgEdit,
   SvgList,
   SvgMore,
-<<<<<<< HEAD
-  SvgRectangle,
   SvgSearch,
-=======
->>>>>>> ae8d1dd6
   SvgVisibilityHide,
   SvgVisibilityShow,
 } from "@itwin/itwinui-icons-react";
@@ -363,12 +359,8 @@
       return (
         <GroupAction
           iModelId={iModelId}
-<<<<<<< HEAD
-          mappingId={mapping.id ?? ""}
+          mappingId={mapping.id}
           queryGenerationType={queryGenerationType}
-=======
-          mappingId={mapping.id}
->>>>>>> ae8d1dd6
           goBack={async () => {
             setGroupsView(GroupsView.GROUPS);
             await refresh();
@@ -410,26 +402,11 @@
               await goBack();
             }}
           />
-<<<<<<< HEAD
 
           <Surface className='gmw-groups-container'>
             <div className='gmw-toolbar'>
               <DropdownMenu
                 className='gmw-ui-provider-dropdown'
-=======
-          <Surface className="gmw-groups-container">
-            <div className="gmw-toolbar">
-              <Button
-                className="add-load-button"
-                startIcon={
-                  isLoadingQuery ? (
-                    <ProgressRadial size="small" indeterminate />
-                  ) : (
-                    <SvgAdd />
-                  )
-                }
-                styleType="high-visibility"
->>>>>>> ae8d1dd6
                 disabled={isLoadingQuery}
                 menuItems={() =>
                   uiProviders.length > 0
@@ -520,7 +497,6 @@
             ) : groups.length === 0 ? (
               <EmptyMessage message='No Groups available.' />
             ) : (
-<<<<<<< HEAD
               <div className='gmw-group-list'>
                 {groups
                   .sort(
@@ -539,74 +515,16 @@
                               styleType='borderless'
                               className='gmw-group-view-icon'
                             >
-                              <SvgRectangle
-                                stroke-width='100'
-                                stroke={getGroupColor(
-                                  groups.findIndex(
-                                    (group) => g.id === group.id,
-                                  ),
-                                )}
+                              <div
+                                className="gmw-color-legend"
+                                style={{
+                                  backgroundColor: getGroupColor(groups.findIndex((group) => g.id === group.id)),
+                                }}
                               />
                             </IconButton>
                           )}
                           {g.id && hiddenGroupsIds.includes(g.id) ? (
                             <IconButton
-=======
-              <div className="gmw-group-list">
-                {
-                  groups
-                    .sort((a, b) => a.groupName.localeCompare(b.groupName) ?? 1)
-                    .map((g) => (
-                      <HorizontalTile
-                        key={g.id}
-                        title={g.groupName ? g.groupName : "Untitled"}
-                        subText={g.description}
-                        actionGroup={
-                          <div className="gmw-actions">
-                            {showGroupColor && (
-                              <IconButton
-                                styleType="borderless"
-                                className="gmw-group-view-icon"
-                              >
-                                <div
-                                  className="gmw-color-legend"
-                                  style={{
-                                    backgroundColor: getGroupColor(groups.findIndex((group) => g.id === group.id)),
-                                  }}
-                                />
-                              </IconButton>
-                            )}
-                            {g.id && hiddenGroupsIds.includes(g.id) ? (
-                              <IconButton
-                                disabled={isLoadingQuery}
-                                styleType="borderless"
-                                className="gmw-group-view-icon"
-                                onClick={async () => {
-                                  await showGroup(g);
-                                  setHiddenGroupsIds(
-                                    hiddenGroupsIds.filter((id) => g.id !== id),
-                                  );
-                                }}
-                              >
-                                <SvgVisibilityHide />
-                              </IconButton>
-                            ) : (
-                              <IconButton
-                                disabled={isLoadingQuery}
-                                styleType="borderless"
-                                className="gmw-group-view-icon"
-                                onClick={async () => {
-                                  await hideGroups([g]);
-                                  setHiddenGroupsIds(
-                                    hiddenGroupsIds.concat(g.id ? [g.id] : []),
-                                  );
-                                }}
-                              >
-                                <SvgVisibilityShow />
-                              </IconButton>
-                            )}
-                            <DropdownMenu
->>>>>>> ae8d1dd6
                               disabled={isLoadingQuery}
                               styleType='borderless'
                               className='gmw-group-view-icon'
