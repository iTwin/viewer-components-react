/*---------------------------------------------------------------------------------------------
 * Copyright (c) Bentley Systems, Incorporated. All rights reserved.
 * See LICENSE.md in the project root for license terms and full copyright notice.
 *--------------------------------------------------------------------------------------------*/

import { expect } from "chai";
import { SnapshotDb } from "@itwin/core-backend";
import { assert } from "@itwin/core-bentley";
import { createIModelHierarchyProvider } from "@itwin/presentation-hierarchies";
<<<<<<< HEAD
import { CategoriesTreeDefinition, CategoriesTreeIdsCache, createCategoriesTreeVisibilityHandler } from "@itwin/tree-widget-react/internal";
=======
import {
  CategoriesTreeDefinition,
  CategoriesTreeIdsCache,
  CategoriesVisibilityHandler,
  defaultCategoriesTreeHierarchyConfiguration,
} from "@itwin/tree-widget-react/internal";
>>>>>>> 1f783ae7
import { Datasets } from "../util/Datasets.js";
import { run, TestIModelConnection } from "../util/TestUtilities.js";
import { StatelessHierarchyProvider } from "./StatelessHierarchyProvider.js";
import {
  collectNodes,
  createDefinitionContainerHierarchyNode,
  createTestDataForInitialDisplay,
  createViewport,
  getVisibilityTargets,
  setupInitialDisplayState,
  validateHierarchyVisibility,
} from "./VisibilityUtilities.js";

import type { TreeWidgetTestingViewport } from "./VisibilityUtilities.js";
import type { Id64String } from "@itwin/core-bentley";
<<<<<<< HEAD
import type { HierarchyProvider } from "@itwin/presentation-hierarchies";
=======
import type { IModelConnection, Viewport } from "@itwin/core-frontend";
import type { HierarchyNode, HierarchyProvider } from "@itwin/presentation-hierarchies";
>>>>>>> 1f783ae7
import type { HierarchyVisibilityHandler } from "@itwin/tree-widget-react";
import type { IModelAccess } from "./StatelessHierarchyProvider.js";

describe("categories tree", () => {
  run<{ iModel: SnapshotDb; imodelAccess: IModelAccess }>({
    testName: "creates initial filtered view for 50k items",
    setup: async () => {
      const iModel = SnapshotDb.openFile(Datasets.getIModelPath("50k subcategories"));
      const imodelAccess = StatelessHierarchyProvider.createIModelAccess(iModel, "unbounded");
      return { iModel, imodelAccess };
    },
    cleanup: (props) => props.iModel.close(),
    test: async ({ imodelAccess }) => {
      const hierarchyConfig = {
        hideSubCategories: false,
        showElements: false,
      };
      using idsCache = new CategoriesTreeIdsCache(imodelAccess, "3d");
      const filtering = {
        paths: await CategoriesTreeDefinition.createInstanceKeyPaths({
          imodelAccess,
          limit: "unbounded",
          label: "sc",
          viewType: "3d",
          idsCache,
<<<<<<< HEAD
          hierarchyConfig,
=======
          hierarchyConfig: defaultCategoriesTreeHierarchyConfiguration,
>>>>>>> 1f783ae7
        }),
      };
      expect(filtering.paths.length).to.eq(50000);
      using provider = new StatelessHierarchyProvider({
        imodelAccess,
<<<<<<< HEAD
        getHierarchyFactory: () => new CategoriesTreeDefinition({ imodelAccess, idsCache, viewType: "3d", hierarchyConfig }),
=======
        getHierarchyFactory: () =>
          new CategoriesTreeDefinition({ imodelAccess, idsCache, viewType: "3d", hierarchyConfig: defaultCategoriesTreeHierarchyConfiguration }),
>>>>>>> 1f783ae7
        filtering,
      });
      const result = await provider.loadHierarchy({ shouldExpand: () => false });
      expect(result).to.eq(1);
    },
  });

  run<{
    iModel: SnapshotDb;
    imodelAccess: IModelAccess;
    viewport: TreeWidgetTestingViewport;
    idsCache: CategoriesTreeIdsCache;
    handler: HierarchyVisibilityHandler & Disposable;
    provider: HierarchyProvider & Disposable;
    definitionContainer: Id64String;
    iModelConnection: IModelConnection;
    hierarchyNodes: HierarchyNode[];
  }>({
    testName: "changing definition container visibility changes visibility for 50k subCategories",
    setup: async () => {
      const { iModelConnection, iModel } = TestIModelConnection.openFile(Datasets.getIModelPath("50k subcategories"));
      const imodelAccess = StatelessHierarchyProvider.createIModelAccess(iModel, "unbounded");
      const visibilityTargets = await getVisibilityTargets(imodelAccess);
      const testData = createTestDataForInitialDisplay({ visibilityTargets, visible: false });

      const viewport = await createViewport({
        iModelConnection,
        testData,
      });
      setupInitialDisplayState({
        viewport,
        ...testData,
      });
      const hierarchyConfig = {
        hideSubCategories: false,
        showElements: false,
      };
      const idsCache = new CategoriesTreeIdsCache(imodelAccess, "3d");
<<<<<<< HEAD
      const handler = createCategoriesTreeVisibilityHandler({ imodelAccess, idsCache, viewport });
      const provider = createIModelHierarchyProvider({
        hierarchyDefinition: new CategoriesTreeDefinition({ idsCache, imodelAccess, viewType: "3d", hierarchyConfig }),
=======
      const handler = new CategoriesVisibilityHandler({ idsCache, viewport, hierarchyConfig: defaultCategoriesTreeHierarchyConfiguration });
      const provider = createIModelHierarchyProvider({
        hierarchyDefinition: new CategoriesTreeDefinition({
          idsCache,
          imodelAccess,
          viewType: "3d",
          hierarchyConfig: defaultCategoriesTreeHierarchyConfiguration,
        }),
>>>>>>> 1f783ae7
        imodelAccess,
      });
      const hierarchyNodes = await collectNodes({ provider });
      await validateHierarchyVisibility({
        hierarchyNodes,
        handler,
        viewport,
        expectations: "all-hidden",
      });
<<<<<<< HEAD
      expect(visibilityTargets.categories.length).to.be.eq(1);
      return { iModel, imodelAccess, idsCache, viewport, provider, handler, category: visibilityTargets.categories[0] };
=======

      expect(visibilityTargets.definitionContainers.length).to.be.eq(1);
      return {
        iModel,
        imodelAccess,
        viewport,
        provider,
        handler,
        definitionContainer: visibilityTargets.definitionContainers[0],
        iModelConnection,
        hierarchyNodes,
      };
>>>>>>> 1f783ae7
    },
    cleanup: async (props) => {
      props.iModel.close();
      props.viewport[Symbol.dispose]();
      props.handler[Symbol.dispose]();
      props.provider[Symbol.dispose]();
<<<<<<< HEAD
      props.idsCache[Symbol.dispose]();
=======
      if (!props.iModelConnection.isClosed) {
        await props.iModelConnection.close();
      }
>>>>>>> 1f783ae7
    },
    test: async ({ viewport, handler, hierarchyNodes, definitionContainer }) => {
      await handler.changeVisibility(createDefinitionContainerHierarchyNode(definitionContainer), true);
      await validateHierarchyVisibility({
        hierarchyNodes,
        handler,
        viewport,
        expectations: "all-visible",
      });
    },
  });

  run<{
    iModel: SnapshotDb;
    imodelAccess: IModelAccess;
    idsCache: CategoriesTreeIdsCache;
    viewport: TreeWidgetTestingViewport;
    handler: HierarchyVisibilityHandler & Disposable;
    provider: HierarchyProvider & Disposable;
    rootDefinitionContainer: Id64String;
<<<<<<< HEAD
=======
    iModelConnection: IModelConnection;
    hierarchyNodes: HierarchyNode[];
>>>>>>> 1f783ae7
  }>({
    testName: "changing definition container visibility changes visibility for 50k categories",
    setup: async () => {
      const { iModelConnection, iModel } = TestIModelConnection.openFile(Datasets.getIModelPath("50k categories"));
      const imodelAccess = StatelessHierarchyProvider.createIModelAccess(iModel, "unbounded");
      const visibilityTargets = await getVisibilityTargets(imodelAccess);
      const testData = createTestDataForInitialDisplay({ visibilityTargets, visible: false });

      const viewport = await createViewport({
        iModelConnection,
        testData,
      });
      setupInitialDisplayState({
        viewport,
        ...testData,
      });
      const hierarchyConfig = {
        hideSubCategories: false,
        showElements: false,
      };
      const idsCache = new CategoriesTreeIdsCache(imodelAccess, "3d");
<<<<<<< HEAD
      const handler = createCategoriesTreeVisibilityHandler({ imodelAccess, idsCache, viewport });
      const provider = createIModelHierarchyProvider({
        hierarchyDefinition: new CategoriesTreeDefinition({ idsCache, imodelAccess, viewType: "3d", hierarchyConfig }),
=======
      const handler = new CategoriesVisibilityHandler({ idsCache, viewport, hierarchyConfig: defaultCategoriesTreeHierarchyConfiguration });
      const provider = createIModelHierarchyProvider({
        hierarchyDefinition: new CategoriesTreeDefinition({
          idsCache,
          imodelAccess,
          viewType: "3d",
          hierarchyConfig: defaultCategoriesTreeHierarchyConfiguration,
        }),
>>>>>>> 1f783ae7
        imodelAccess,
        queryCacheSize: Number.MAX_SAFE_INTEGER,
      });
      const hierarchyNodes = await collectNodes({ provider });
      await validateHierarchyVisibility({
        hierarchyNodes,
        handler,
        viewport,
        expectations: "all-hidden",
      });
      const categoriesDefinitionContainers = new Set<Id64String>();
      visibilityTargets.categories.forEach((categoryId) => {
        categoriesDefinitionContainers.add(iModel.elements.getElementProps(categoryId).model);
      });
      const rootDefinitionContainer = visibilityTargets.definitionContainers.find(
        (definitionContainerId) => !categoriesDefinitionContainers.has(definitionContainerId),
      );
      expect(rootDefinitionContainer).to.not.be.undefined;
      assert(rootDefinitionContainer !== undefined);
<<<<<<< HEAD
      return { iModel, imodelAccess, viewport, idsCache, provider, handler, rootDefinitionContainer };
=======
      return { iModel, imodelAccess, viewport, idsCache, provider, handler, rootDefinitionContainer, iModelConnection, hierarchyNodes };
>>>>>>> 1f783ae7
    },
    cleanup: async (props) => {
      props.iModel.close();
      props.viewport[Symbol.dispose]();
      props.handler[Symbol.dispose]();
      props.provider[Symbol.dispose]();
<<<<<<< HEAD
      props.idsCache[Symbol.dispose]();
    },
    test: async ({ viewport, handler, provider, rootDefinitionContainer }) => {
=======
      if (!props.iModelConnection.isClosed) {
        await props.iModelConnection.close();
      }
    },
    test: async ({ viewport, handler, hierarchyNodes, rootDefinitionContainer }) => {
>>>>>>> 1f783ae7
      await handler.changeVisibility(createDefinitionContainerHierarchyNode(rootDefinitionContainer), true);
      await validateHierarchyVisibility({
        hierarchyNodes,
        handler,
        viewport,
        expectations: "all-visible",
      });
    },
  });
});<|MERGE_RESOLUTION|>--- conflicted
+++ resolved
@@ -7,16 +7,12 @@
 import { SnapshotDb } from "@itwin/core-backend";
 import { assert } from "@itwin/core-bentley";
 import { createIModelHierarchyProvider } from "@itwin/presentation-hierarchies";
-<<<<<<< HEAD
-import { CategoriesTreeDefinition, CategoriesTreeIdsCache, createCategoriesTreeVisibilityHandler } from "@itwin/tree-widget-react/internal";
-=======
 import {
   CategoriesTreeDefinition,
   CategoriesTreeIdsCache,
-  CategoriesVisibilityHandler,
+  createCategoriesTreeVisibilityHandler,
   defaultCategoriesTreeHierarchyConfiguration,
 } from "@itwin/tree-widget-react/internal";
->>>>>>> 1f783ae7
 import { Datasets } from "../util/Datasets.js";
 import { run, TestIModelConnection } from "../util/TestUtilities.js";
 import { StatelessHierarchyProvider } from "./StatelessHierarchyProvider.js";
@@ -30,16 +26,12 @@
   validateHierarchyVisibility,
 } from "./VisibilityUtilities.js";
 
-import type { TreeWidgetTestingViewport } from "./VisibilityUtilities.js";
 import type { Id64String } from "@itwin/core-bentley";
-<<<<<<< HEAD
-import type { HierarchyProvider } from "@itwin/presentation-hierarchies";
-=======
-import type { IModelConnection, Viewport } from "@itwin/core-frontend";
+import type { IModelConnection } from "@itwin/core-frontend";
 import type { HierarchyNode, HierarchyProvider } from "@itwin/presentation-hierarchies";
->>>>>>> 1f783ae7
 import type { HierarchyVisibilityHandler } from "@itwin/tree-widget-react";
 import type { IModelAccess } from "./StatelessHierarchyProvider.js";
+import type { TreeWidgetTestingViewport } from "./VisibilityUtilities.js";
 
 describe("categories tree", () => {
   run<{ iModel: SnapshotDb; imodelAccess: IModelAccess }>({
@@ -51,10 +43,6 @@
     },
     cleanup: (props) => props.iModel.close(),
     test: async ({ imodelAccess }) => {
-      const hierarchyConfig = {
-        hideSubCategories: false,
-        showElements: false,
-      };
       using idsCache = new CategoriesTreeIdsCache(imodelAccess, "3d");
       const filtering = {
         paths: await CategoriesTreeDefinition.createInstanceKeyPaths({
@@ -63,22 +51,14 @@
           label: "sc",
           viewType: "3d",
           idsCache,
-<<<<<<< HEAD
-          hierarchyConfig,
-=======
           hierarchyConfig: defaultCategoriesTreeHierarchyConfiguration,
->>>>>>> 1f783ae7
         }),
       };
       expect(filtering.paths.length).to.eq(50000);
       using provider = new StatelessHierarchyProvider({
         imodelAccess,
-<<<<<<< HEAD
-        getHierarchyFactory: () => new CategoriesTreeDefinition({ imodelAccess, idsCache, viewType: "3d", hierarchyConfig }),
-=======
         getHierarchyFactory: () =>
           new CategoriesTreeDefinition({ imodelAccess, idsCache, viewType: "3d", hierarchyConfig: defaultCategoriesTreeHierarchyConfiguration }),
->>>>>>> 1f783ae7
         filtering,
       });
       const result = await provider.loadHierarchy({ shouldExpand: () => false });
@@ -112,17 +92,8 @@
         viewport,
         ...testData,
       });
-      const hierarchyConfig = {
-        hideSubCategories: false,
-        showElements: false,
-      };
       const idsCache = new CategoriesTreeIdsCache(imodelAccess, "3d");
-<<<<<<< HEAD
-      const handler = createCategoriesTreeVisibilityHandler({ imodelAccess, idsCache, viewport });
-      const provider = createIModelHierarchyProvider({
-        hierarchyDefinition: new CategoriesTreeDefinition({ idsCache, imodelAccess, viewType: "3d", hierarchyConfig }),
-=======
-      const handler = new CategoriesVisibilityHandler({ idsCache, viewport, hierarchyConfig: defaultCategoriesTreeHierarchyConfiguration });
+      const handler = createCategoriesTreeVisibilityHandler({ imodelAccess, idsCache, viewport, hierarchyConfig: defaultCategoriesTreeHierarchyConfiguration });
       const provider = createIModelHierarchyProvider({
         hierarchyDefinition: new CategoriesTreeDefinition({
           idsCache,
@@ -130,7 +101,6 @@
           viewType: "3d",
           hierarchyConfig: defaultCategoriesTreeHierarchyConfiguration,
         }),
->>>>>>> 1f783ae7
         imodelAccess,
       });
       const hierarchyNodes = await collectNodes({ provider });
@@ -140,10 +110,6 @@
         viewport,
         expectations: "all-hidden",
       });
-<<<<<<< HEAD
-      expect(visibilityTargets.categories.length).to.be.eq(1);
-      return { iModel, imodelAccess, idsCache, viewport, provider, handler, category: visibilityTargets.categories[0] };
-=======
 
       expect(visibilityTargets.definitionContainers.length).to.be.eq(1);
       return {
@@ -151,25 +117,22 @@
         imodelAccess,
         viewport,
         provider,
+        idsCache,
         handler,
         definitionContainer: visibilityTargets.definitionContainers[0],
         iModelConnection,
         hierarchyNodes,
       };
->>>>>>> 1f783ae7
     },
     cleanup: async (props) => {
       props.iModel.close();
       props.viewport[Symbol.dispose]();
       props.handler[Symbol.dispose]();
       props.provider[Symbol.dispose]();
-<<<<<<< HEAD
       props.idsCache[Symbol.dispose]();
-=======
       if (!props.iModelConnection.isClosed) {
         await props.iModelConnection.close();
       }
->>>>>>> 1f783ae7
     },
     test: async ({ viewport, handler, hierarchyNodes, definitionContainer }) => {
       await handler.changeVisibility(createDefinitionContainerHierarchyNode(definitionContainer), true);
@@ -190,11 +153,8 @@
     handler: HierarchyVisibilityHandler & Disposable;
     provider: HierarchyProvider & Disposable;
     rootDefinitionContainer: Id64String;
-<<<<<<< HEAD
-=======
     iModelConnection: IModelConnection;
     hierarchyNodes: HierarchyNode[];
->>>>>>> 1f783ae7
   }>({
     testName: "changing definition container visibility changes visibility for 50k categories",
     setup: async () => {
@@ -211,17 +171,8 @@
         viewport,
         ...testData,
       });
-      const hierarchyConfig = {
-        hideSubCategories: false,
-        showElements: false,
-      };
       const idsCache = new CategoriesTreeIdsCache(imodelAccess, "3d");
-<<<<<<< HEAD
-      const handler = createCategoriesTreeVisibilityHandler({ imodelAccess, idsCache, viewport });
-      const provider = createIModelHierarchyProvider({
-        hierarchyDefinition: new CategoriesTreeDefinition({ idsCache, imodelAccess, viewType: "3d", hierarchyConfig }),
-=======
-      const handler = new CategoriesVisibilityHandler({ idsCache, viewport, hierarchyConfig: defaultCategoriesTreeHierarchyConfiguration });
+      const handler = createCategoriesTreeVisibilityHandler({ imodelAccess, idsCache, viewport, hierarchyConfig: defaultCategoriesTreeHierarchyConfiguration });
       const provider = createIModelHierarchyProvider({
         hierarchyDefinition: new CategoriesTreeDefinition({
           idsCache,
@@ -229,9 +180,7 @@
           viewType: "3d",
           hierarchyConfig: defaultCategoriesTreeHierarchyConfiguration,
         }),
->>>>>>> 1f783ae7
-        imodelAccess,
-        queryCacheSize: Number.MAX_SAFE_INTEGER,
+        imodelAccess,
       });
       const hierarchyNodes = await collectNodes({ provider });
       await validateHierarchyVisibility({
@@ -249,28 +198,19 @@
       );
       expect(rootDefinitionContainer).to.not.be.undefined;
       assert(rootDefinitionContainer !== undefined);
-<<<<<<< HEAD
-      return { iModel, imodelAccess, viewport, idsCache, provider, handler, rootDefinitionContainer };
-=======
       return { iModel, imodelAccess, viewport, idsCache, provider, handler, rootDefinitionContainer, iModelConnection, hierarchyNodes };
->>>>>>> 1f783ae7
     },
     cleanup: async (props) => {
       props.iModel.close();
       props.viewport[Symbol.dispose]();
       props.handler[Symbol.dispose]();
       props.provider[Symbol.dispose]();
-<<<<<<< HEAD
       props.idsCache[Symbol.dispose]();
-    },
-    test: async ({ viewport, handler, provider, rootDefinitionContainer }) => {
-=======
       if (!props.iModelConnection.isClosed) {
         await props.iModelConnection.close();
       }
     },
     test: async ({ viewport, handler, hierarchyNodes, rootDefinitionContainer }) => {
->>>>>>> 1f783ae7
       await handler.changeVisibility(createDefinitionContainerHierarchyNode(rootDefinitionContainer), true);
       await validateHierarchyVisibility({
         hierarchyNodes,
