--- conflicted
+++ resolved
@@ -49,18 +49,9 @@
   overrideElementsById,
   zoomToElements,
 } from "./viewerUtils";
-<<<<<<< HEAD
-import { fetchIdsFromQuery, handleError, WidgetHeader } from "./utils";
-import GroupAction from "./GroupAction";
-import type { Group, Mapping } from "@itwin/insights-client";
-import type { Api } from "./GroupingMapping";
-import { ApiContext, MappingClientContext } from "./GroupingMapping";
-import type { IMappingClient } from "../IMappingClient";
-=======
 import {
   EmptyMessage,
   fetchIdsFromQuery,
-  getReportingClient,
   handleError,
   LoadingOverlay,
   WidgetHeader,
@@ -68,10 +59,10 @@
 import GroupAction from "./GroupAction";
 import type { Group, Mapping } from "@itwin/insights-client";
 import type { Api } from "./GroupingMapping";
-import { ApiContext } from "./GroupingMapping";
+import { ApiContext, MappingClientContext } from "./GroupingMapping";
 import { FeatureOverrideType } from "@itwin/core-common";
 import { GroupTile } from "./GroupTile";
->>>>>>> dd286331
+import type { IMappingClient } from "../IMappingClient";
 
 export type GroupType = CreateTypeFromInterface<Group>;
 
@@ -95,23 +86,15 @@
   mappingId: string,
   setIsLoading: React.Dispatch<React.SetStateAction<boolean>>,
   apiContext: Api,
-<<<<<<< HEAD
-  mappingClient: IMappingClient
-) => {
-  try {
-    setIsLoading(true);
-    const groups = await mappingClient.getGroups(apiContext.accessToken, iModelId, mappingId);
-=======
+  mappingClient: IMappingClient,
 ): Promise<Group[] | undefined> => {
   try {
     setIsLoading(true);
-    const reportingClientApi = getReportingClient(apiContext.prefix);
-    const groups = await reportingClientApi.getGroups(
+    const groups = await mappingClient.getGroups(
       apiContext.accessToken,
       iModelId,
       mappingId,
     );
->>>>>>> dd286331
     setGroups(groups);
     return groups;
   } catch (error: any) {
@@ -140,25 +123,15 @@
   const [showGroupColor, setShowGroupColor] = useState<boolean>(false);
 
   useEffect(() => {
-<<<<<<< HEAD
-    void fetchGroups(setGroups, iModelId, mapping.id ?? "", setIsLoading, apiContext, mappingClient);
-  }, [apiContext, mappingClient, iModelId, mapping.id, setIsLoading]);
-
-  const refresh = useCallback(async () => {
-    setGroupsView(GroupsView.GROUPS);
-    setSelectedGroup(undefined);
-    setGroups([]);
-    await fetchGroups(setGroups, iModelId, mapping.id ?? "", setIsLoading, apiContext, mappingClient);
-  }, [apiContext, mappingClient, iModelId, mapping.id, setGroups]);
-=======
     void fetchGroups(
       setGroups,
       iModelId,
       mapping.id ?? "",
       setIsLoading,
       apiContext,
+      mappingClient,
     );
-  }, [apiContext, iModelId, mapping.id, setIsLoading]);
+  }, [apiContext, mappingClient, iModelId, mapping.id, setIsLoading]);
 
   const getGroupColor = function (index: number) {
     return `hsl(${index * goldenAngle + 60}, 100%, 50%)`;
@@ -310,7 +283,6 @@
     },
     [groups, hiddenGroupsIds, hideGroups, iModelConnection, hilitedElements],
   );
->>>>>>> dd286331
 
   const addGroup = () => {
     clearEmphasizedElements();
@@ -346,6 +318,7 @@
       mapping.id ?? "",
       setIsLoading,
       apiContext,
+      mappingClient,
     );
     if (groups) {
       if (showGroupColor) {
@@ -356,6 +329,7 @@
     }
   }, [
     apiContext,
+    mappingClient,
     iModelId,
     mapping.id,
     setGroups,
