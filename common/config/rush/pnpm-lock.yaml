lockfileVersion: 5.3

importers:

  .:
    specifiers: {}

  ../../packages/itwin/breakdown-trees:
    specifiers:
      '@itwin/appui-abstract': ^3.0.0
      '@itwin/appui-layout-react': ^3.0.0
      '@itwin/appui-react': ^3.0.0
      '@itwin/build-tools': ^3.0.0
      '@itwin/components-react': ^3.0.0
      '@itwin/core-bentley': ^3.0.0
      '@itwin/core-common': ^3.0.0
      '@itwin/core-frontend': ^3.0.0
      '@itwin/core-geometry': ^3.0.0
      '@itwin/core-i18n': ^3.0.0
      '@itwin/core-react': ^3.0.0
      '@itwin/eslint-plugin': ^3.0.0
      '@itwin/measure-tools-react': workspace:*
      '@itwin/presentation-common': ^3.0.0
      '@itwin/presentation-components': ^3.0.0
      '@itwin/presentation-frontend': ^3.0.0
      '@testing-library/react': ^11.2.6
      '@types/chai': 4.2.11
      '@types/chai-as-promised': ^7.1.2
      '@types/chai-jest-snapshot': ^1.3.4
      '@types/chai-spies': ^1.0.0
      '@types/enzyme': 3.10.5
      '@types/faker': ^4.1.0
      '@types/i18next': ^8.4.2
      '@types/mocha': ^8.2.2
      '@types/mock-require': ^2.0.0
      '@types/react': ^17.0.19
      '@types/react-dom': ^17.0.9
      '@types/react-redux': ^7.1.9
      '@types/sinon': ^7.5.1
      '@typescript-eslint/eslint-plugin': ^5.3.1
      '@wojtekmaj/enzyme-adapter-react-17': ^0.6.3
      chai: ^4.2.0
      chai-as-promised: ^7.1.1
      chai-jest-snapshot: ^2.0.0
      chai-spies: 1.0.0
      classnames: ^2.3.1
      cpx: ^1.5.0
      enzyme: ^3.11.0
      enzyme-to-json: 3.4.4
      eslint: ^7.11.0
      faker: ^4.1.0
      i18next: ^10.2.2
      jsdom: ^13.2.0
      jsdom-global: 3.0.2
      mocha: ^8.3.2
      mock-local-storage: ^1.1.8
      mock-require: ^3.0.3
      nyc: ^15.1.0
      react: ^17.0.0
      react-dom: ^17.0.0
      react-redux: ^7.2.0
      redux: ^4.0.4
      rimraf: ^3.0.2
      sinon: ^7.5.0
      sinon-chai: ^3.2.0
      typemoq: ^2.1.0
      typescript: ^4.4.0
      xmlhttprequest: ^1.8.0
    dependencies:
      classnames: 2.3.1
      i18next: 10.6.0
    devDependencies:
      '@itwin/appui-abstract': 3.0.1_@itwin+core-bentley@3.0.1
      '@itwin/appui-layout-react': 3.0.1_959ac798b9c759f217261c55723bcbf9
      '@itwin/appui-react': 3.0.1_0b8c78b6cff40a69ba7ce09b258a67d9
      '@itwin/build-tools': 3.0.1
      '@itwin/components-react': 3.0.1_959ac798b9c759f217261c55723bcbf9
      '@itwin/core-bentley': 3.0.1
      '@itwin/core-common': 3.0.1_8348fc39da4a58995e0bd15bfbf5a92d
      '@itwin/core-frontend': 3.0.1_f02aef416d17bd9f5714c3366fbb20c3
      '@itwin/core-geometry': 3.0.1
      '@itwin/core-i18n': 3.0.1_@itwin+core-bentley@3.0.1
      '@itwin/core-react': 3.0.1_7ebaeb022621eed4d3d32d51b7178fd9
      '@itwin/eslint-plugin': 3.0.1_eslint@7.32.0+typescript@4.6.2
      '@itwin/measure-tools-react': link:../measure-tools
      '@itwin/presentation-common': 3.0.1_c6612e7a92bdd7028133cb21a267e4b9
      '@itwin/presentation-components': 3.0.1_fa9d4e8a253832b58d466316f70820ab
      '@itwin/presentation-frontend': 3.0.1_c3ebe16af729046be4927e63ea57e2ac
      '@testing-library/react': 11.2.7_react-dom@17.0.2+react@17.0.2
      '@types/chai': 4.2.11
      '@types/chai-as-promised': 7.1.5
      '@types/chai-jest-snapshot': 1.3.6
      '@types/chai-spies': 1.0.3
      '@types/enzyme': 3.10.5
      '@types/faker': 4.1.12
      '@types/i18next': 8.4.6
      '@types/mocha': 8.2.3
      '@types/mock-require': 2.0.1
      '@types/react': 17.0.39
      '@types/react-dom': 17.0.13
      '@types/react-redux': 7.1.23
      '@types/sinon': 7.5.2
      '@typescript-eslint/eslint-plugin': 5.13.0_eslint@7.32.0+typescript@4.6.2
      '@wojtekmaj/enzyme-adapter-react-17': 0.6.6_fae758709a8810ba97b4c03852dde4d0
      chai: 4.3.6
      chai-as-promised: 7.1.1_chai@4.3.6
      chai-jest-snapshot: 2.0.0_chai@4.3.6
      chai-spies: 1.0.0_chai@4.3.6
      cpx: 1.5.0
      enzyme: 3.11.0
      enzyme-to-json: 3.4.4_enzyme@3.11.0
      eslint: 7.32.0
      faker: 4.1.0
      jsdom: 13.2.0
      jsdom-global: 3.0.2_jsdom@13.2.0
      mocha: 8.4.0
      mock-local-storage: 1.1.20
      mock-require: 3.0.3
      nyc: 15.1.0
      react: 17.0.2
      react-dom: 17.0.2_react@17.0.2
      react-redux: 7.2.6_react-dom@17.0.2+react@17.0.2
      redux: 4.1.2
      rimraf: 3.0.2
      sinon: 7.5.0
      sinon-chai: 3.7.0_chai@4.3.6+sinon@7.5.0
      typemoq: 2.1.0
      typescript: 4.6.2
      xmlhttprequest: 1.8.0

  ../../packages/itwin/geo-tools:
    specifiers:
      '@itwin/appui-abstract': ^3.0.0
      '@itwin/appui-layout-react': ^3.0.0
      '@itwin/appui-react': ^3.0.0
      '@itwin/build-tools': ^3.0.0
      '@itwin/components-react': ^3.0.0
      '@itwin/core-bentley': ^3.0.0
      '@itwin/core-common': ^3.0.0
      '@itwin/core-frontend': ^3.0.0
      '@itwin/core-geometry': ^3.0.0
      '@itwin/core-i18n': ^3.0.0
      '@itwin/core-markup': ^3.0.0
      '@itwin/core-orbitgt': ^3.0.0
      '@itwin/core-quantity': ^3.0.0
      '@itwin/core-react': ^3.0.0
      '@itwin/eslint-plugin': ^3.0.0
      '@itwin/imodel-components-react': ^3.0.0
      '@itwin/itwinui-icons-react': ^1.8.0
      '@itwin/presentation-common': ^3.0.0
      '@itwin/presentation-frontend': ^3.0.0
      '@itwin/webgl-compatibility': ^3.0.0
      '@testing-library/react': ^8.0.1
      '@testing-library/react-hooks': ^3.2.1
      '@types/chai': ^4.1.4
      '@types/enzyme': 3.9.3
      '@types/i18next': ^8.4.2
      '@types/mocha': ^8.2.2
      '@types/node': 10.14.1
      '@types/react': ^17.0.19
      '@types/react-autosuggest': 10.1.2
      '@types/react-dom': ^17.0.9
      '@types/sinon': ^9.0.0
      '@types/sinon-chai': ^3.2.0
      '@wojtekmaj/enzyme-adapter-react-17': ^0.6.3
      chai: ^4.1.2
      chai-as-promised: ^7
      chai-jest-snapshot: ^2.0.0
      chai-spies: 1.0.0
      cpx2: ^3.0.0
      enzyme: ^3.4.0
      enzyme-to-json: ^3.3.4
      eslint: ^7.11.0
      i18next: ^10.2.2
      ignore-styles: ^5.0.1
      jsdom: ^11.12.0
      jsdom-global: 3.0.2
      mocha: ^8.3.2
      nyc: ^14.0.0
      raf: ^3.4.0
      react: ^17.0.2
      react-autosuggest: ^10.1.0
      react-dom: ^17.0.2
      react-redux: ^7.2.6
      react-test-renderer: ^17.0.2
      rimraf: ^3.0.2
      sinon: ^9.0.2
      sinon-chai: ^3.2.0
      source-map-support: ^0.5.6
      ts-node: ^7.0.1
      ts-sinon: ^2.0.1
      typescript: ~4.4.0
      xmlhttprequest: ^1.8.0
    dependencies:
      '@itwin/itwinui-icons-react': 1.8.0_react-dom@17.0.2+react@17.0.2
      i18next: 10.6.0
      react-autosuggest: 10.1.0_react@17.0.2
    devDependencies:
      '@itwin/appui-abstract': 3.0.1_@itwin+core-bentley@3.0.1
      '@itwin/appui-layout-react': 3.0.1_959ac798b9c759f217261c55723bcbf9
      '@itwin/appui-react': 3.0.1_5fd3bfc48286d58b2361cea6ab7f7bdf
      '@itwin/build-tools': 3.0.1
      '@itwin/components-react': 3.0.1_959ac798b9c759f217261c55723bcbf9
      '@itwin/core-bentley': 3.0.1
      '@itwin/core-common': 3.0.1_8348fc39da4a58995e0bd15bfbf5a92d
      '@itwin/core-frontend': 3.0.1_55e42eb697c24a3ea1051186921ada4e
      '@itwin/core-geometry': 3.0.1
      '@itwin/core-i18n': 3.0.1_@itwin+core-bentley@3.0.1
      '@itwin/core-markup': 3.0.1_34c860dab26edfc3fc3a4505ea0f9efd
      '@itwin/core-orbitgt': 3.0.1
      '@itwin/core-quantity': 3.0.1_@itwin+core-bentley@3.0.1
      '@itwin/core-react': 3.0.1_7ebaeb022621eed4d3d32d51b7178fd9
      '@itwin/eslint-plugin': 3.0.1_eslint@7.32.0+typescript@4.4.4
      '@itwin/imodel-components-react': 3.0.1_49b893d648f385438276daf2f82ca23d
      '@itwin/presentation-common': 3.0.1_8ba7e952cb5247f5e1780f96e3cfcd40
      '@itwin/presentation-frontend': 3.0.1_0bf96e578ada226bff4ba03f91b5a7ca
      '@itwin/webgl-compatibility': 3.0.1
      '@testing-library/react': 8.0.9_react-dom@17.0.2+react@17.0.2
      '@testing-library/react-hooks': 3.7.0_509016fd322278d497c1e58f6164ce1d
      '@types/chai': 4.3.0
      '@types/enzyme': 3.9.3
      '@types/i18next': 8.4.6
      '@types/mocha': 8.2.3
      '@types/node': 10.14.1
      '@types/react': 17.0.39
      '@types/react-autosuggest': 10.1.2
      '@types/react-dom': 17.0.13
      '@types/sinon': 9.0.11
      '@types/sinon-chai': 3.2.8
      '@wojtekmaj/enzyme-adapter-react-17': 0.6.6_fae758709a8810ba97b4c03852dde4d0
      chai: 4.3.6
      chai-as-promised: 7.1.1_chai@4.3.6
      chai-jest-snapshot: 2.0.0_chai@4.3.6
      chai-spies: 1.0.0_chai@4.3.6
      cpx2: 3.0.2
      enzyme: 3.11.0
      enzyme-to-json: 3.6.2_enzyme@3.11.0
      eslint: 7.32.0
      ignore-styles: 5.0.1
      jsdom: 11.12.0
      jsdom-global: 3.0.2_jsdom@11.12.0
      mocha: 8.4.0
      nyc: 14.1.1
      raf: 3.4.1
      react: 17.0.2
      react-dom: 17.0.2_react@17.0.2
      react-redux: 7.2.6_react-dom@17.0.2+react@17.0.2
      react-test-renderer: 17.0.2_react@17.0.2
      rimraf: 3.0.2
      sinon: 9.2.4
      sinon-chai: 3.7.0_chai@4.3.6+sinon@9.2.4
      source-map-support: 0.5.21
      ts-node: 7.0.1
      ts-sinon: 2.0.2
      typescript: 4.4.4
      xmlhttprequest: 1.8.0

  ../../packages/itwin/grouping-mapping-widget:
    specifiers:
      '@itwin/appui-abstract': ^3.0.0
      '@itwin/appui-layout-react': ^3.0.0
      '@itwin/appui-react': ^3.0.0
      '@itwin/build-tools': ^3.0.0
      '@itwin/components-react': ^3.0.0
      '@itwin/core-bentley': ^3.0.0
      '@itwin/core-common': ^3.0.0
      '@itwin/core-frontend': ^3.0.0
      '@itwin/core-geometry': ^3.0.0
      '@itwin/core-i18n': ^3.0.0
      '@itwin/core-markup': ^3.0.0
      '@itwin/core-orbitgt': ^3.0.0
      '@itwin/core-quantity': ^3.0.0
      '@itwin/core-react': ^3.0.0
      '@itwin/eslint-plugin': ^3.0.0
      '@itwin/imodel-browser-react': ^0.12.1
      '@itwin/itwinui-css': ^0.44.1
      '@itwin/itwinui-icons-react': ^1.7.0
      '@itwin/itwinui-react': ^1.29.2
      '@itwin/presentation-common': ^3.0.0
      '@itwin/presentation-components': ^3.0.0
      '@itwin/presentation-frontend': ^3.0.0
      '@itwin/webgl-compatibility': ^3.0.0
      '@types/i18next': ^8.4.2
      '@types/node': ^14.14.20
      '@types/react': ^17.0.19
      '@types/react-dom': ^17.0.9
      '@types/react-redux': ^7.0.1
      '@types/react-table': ^7.7.0
      '@typescript-eslint/eslint-plugin': ^5.3.1
      '@typescript-eslint/parser': ^5.10.1
      classnames: ^2.3.1
      cpx2: ^3.0.0
      cross-fetch: ^3.1.4
      eslint: ^7.32.0
      eslint-plugin-node: ^11.1.0
      eslint-plugin-react: ^7.25.1
      eslint-plugin-react-hooks: ^4.2.0
      immer: ^9.0.7
      react: ^17.0.2
      react-dom: ^17.0.2
      react-redux: ^7.2.0
      react-table: ^7.7.0
      rimraf: ^3.0.2
      simple-react-validator: ^1.6.1
      typescript: ~4.3.0
    dependencies:
      '@itwin/imodel-browser-react': 0.12.2_react-dom@17.0.2+react@17.0.2
      '@itwin/itwinui-icons-react': 1.8.0_react-dom@17.0.2+react@17.0.2
      '@itwin/itwinui-react': 1.32.0_react-dom@17.0.2+react@17.0.2
      classnames: 2.3.1
      cross-fetch: 3.1.5
      immer: 9.0.12
      simple-react-validator: 1.6.1
    devDependencies:
      '@itwin/appui-abstract': 3.0.1_@itwin+core-bentley@3.0.1
      '@itwin/appui-layout-react': 3.0.1_959ac798b9c759f217261c55723bcbf9
      '@itwin/appui-react': 3.0.1_726e62e7d80a44c80d6b2899f07cc1d6
      '@itwin/build-tools': 3.0.1
      '@itwin/components-react': 3.0.1_959ac798b9c759f217261c55723bcbf9
      '@itwin/core-bentley': 3.0.1
      '@itwin/core-common': 3.0.1_8348fc39da4a58995e0bd15bfbf5a92d
      '@itwin/core-frontend': 3.0.1_55e42eb697c24a3ea1051186921ada4e
      '@itwin/core-geometry': 3.0.1
      '@itwin/core-i18n': 3.0.1_@itwin+core-bentley@3.0.1
      '@itwin/core-markup': 3.0.1_34c860dab26edfc3fc3a4505ea0f9efd
      '@itwin/core-orbitgt': 3.0.1
      '@itwin/core-quantity': 3.0.1_@itwin+core-bentley@3.0.1
      '@itwin/core-react': 3.0.1_7ebaeb022621eed4d3d32d51b7178fd9
      '@itwin/eslint-plugin': 3.0.1_eslint@7.32.0+typescript@4.3.5
      '@itwin/itwinui-css': 0.44.2
      '@itwin/presentation-common': 3.0.1_8ba7e952cb5247f5e1780f96e3cfcd40
      '@itwin/presentation-components': 3.0.1_fa9d4e8a253832b58d466316f70820ab
      '@itwin/presentation-frontend': 3.0.1_0bf96e578ada226bff4ba03f91b5a7ca
      '@itwin/webgl-compatibility': 3.0.1
      '@types/i18next': 8.4.6
      '@types/node': 14.18.12
      '@types/react': 17.0.39
      '@types/react-dom': 17.0.13
      '@types/react-redux': 7.1.23
      '@types/react-table': 7.7.9
      '@typescript-eslint/eslint-plugin': 5.13.0_a029a1efb206f96cab96e246bb448755
      '@typescript-eslint/parser': 5.13.0_eslint@7.32.0+typescript@4.3.5
      cpx2: 3.0.2
      eslint: 7.32.0
      eslint-plugin-node: 11.1.0_eslint@7.32.0
      eslint-plugin-react: 7.29.2_eslint@7.32.0
      eslint-plugin-react-hooks: 4.3.0_eslint@7.32.0
      react: 17.0.2
      react-dom: 17.0.2_react@17.0.2
      react-redux: 7.2.6_react-dom@17.0.2+react@17.0.2
      react-table: 7.7.0_react@17.0.2
      rimraf: 3.0.2
      typescript: 4.3.5

  ../../packages/itwin/imodel-react-hooks:
    specifiers:
      '@itwin/build-tools': ^3.0.0
      '@itwin/core-bentley': ^3.0.0
      '@itwin/core-common': ^3.0.0
      '@itwin/core-frontend': ^3.0.0
      '@itwin/core-geometry': ^3.0.0
      '@itwin/eslint-plugin': ^3.0.0
      '@testing-library/react': ^9.1.4
      '@types/jest': ^24.9.0
      '@types/react': ^17.0.19
      '@types/react-dom': ^17.0.9
      '@types/testing-library__react': ^9.1.3
      '@typescript-eslint/eslint-plugin': ^5.3.1
      babel-jest: ^24.9.0
      eslint: ^7.11.0
      jest: ^26.1.0
      react: ^17.0.2
      react-dom: ^17.0.2
      react-test-renderer: ^16.13.0
      rimraf: ^3.0.2
      ts-jest: ^26.1.1
      typescript: ~4.4.0
    devDependencies:
      '@itwin/build-tools': 3.0.1
      '@itwin/core-bentley': 3.0.1
      '@itwin/core-common': 3.0.1_8348fc39da4a58995e0bd15bfbf5a92d
      '@itwin/core-frontend': 3.0.1_4e27436bcb95d0ac81e378239d5d64f6
      '@itwin/core-geometry': 3.0.1
      '@itwin/eslint-plugin': 3.0.1_eslint@7.32.0+typescript@4.4.4
      '@testing-library/react': 9.5.0_react-dom@17.0.2+react@17.0.2
      '@types/jest': 24.9.1
      '@types/react': 17.0.39
      '@types/react-dom': 17.0.13
      '@types/testing-library__react': 9.1.3
      '@typescript-eslint/eslint-plugin': 5.13.0_eslint@7.32.0+typescript@4.4.4
      babel-jest: 24.9.0
      eslint: 7.32.0
      jest: 26.6.3
      react: 17.0.2
      react-dom: 17.0.2_react@17.0.2
      react-test-renderer: 16.14.0_react@17.0.2
      rimraf: 3.0.2
      ts-jest: 26.5.6_jest@26.6.3+typescript@4.4.4
      typescript: 4.4.4

  ../../packages/itwin/measure-tools:
    specifiers:
      '@bentley/icons-generic-webfont': ^1.0.29
      '@itwin/appui-abstract': ^3.0.0
      '@itwin/appui-layout-react': ^3.0.0
      '@itwin/appui-react': ^3.0.0
      '@itwin/build-tools': ^3.0.0
      '@itwin/certa': ^3.0.0
      '@itwin/components-react': ^3.0.0
      '@itwin/core-bentley': ^3.0.0
      '@itwin/core-common': ^3.0.0
      '@itwin/core-frontend': ^3.0.0
      '@itwin/core-geometry': ^3.0.0
      '@itwin/core-markup': ^3.0.0
      '@itwin/core-orbitgt': ^3.0.0
      '@itwin/core-quantity': ^3.0.0
      '@itwin/core-react': ^3.0.0
      '@itwin/core-telemetry': ^3.0.0
      '@itwin/eslint-plugin': ^3.0.0
      '@itwin/imodel-components-react': ^3.0.0
      '@itwin/webgl-compatibility': ^3.0.0
      '@types/chai': ^4.2.0
      '@types/chai-as-promised': ^7.1.1
      '@types/mocha': ^8.2.2
      '@types/react': ^17.0.0
      '@types/react-dom': ^17.0.0
      '@typescript-eslint/eslint-plugin': ^5.3.1
      chai: ^4.2.0
      chai-as-promised: ^7.1.1
      cpx2: ^3.0.0
      eslint: ^7.11.0
      glob: ^7.1.2
      madge: 4.0.2
      mocha: ^8.3.2
      null-loader: 3.0.0
      nyc: ^15.1.0
      react: ^17.0.0
      react-dom: ^17.0.0
      react-redux: ^7.2.2
      rimraf: ^3.0.2
      source-map-loader: ^1.0.0
      typescript: ^4.4.0
      url-loader: 2.1.0
      webpack: 4.44.2
      webpack-cli: ^3.3.8
    dependencies:
      '@bentley/icons-generic-webfont': 1.0.34
    devDependencies:
      '@itwin/appui-abstract': 3.0.1_@itwin+core-bentley@3.0.1
      '@itwin/appui-layout-react': 3.0.1_959ac798b9c759f217261c55723bcbf9
      '@itwin/appui-react': 3.0.1_fbe56d2aeef3b97db34e5aed5747edf5
      '@itwin/build-tools': 3.0.1
      '@itwin/certa': 3.0.1
      '@itwin/components-react': 3.0.1_959ac798b9c759f217261c55723bcbf9
      '@itwin/core-bentley': 3.0.1
      '@itwin/core-common': 3.0.1_8348fc39da4a58995e0bd15bfbf5a92d
      '@itwin/core-frontend': 3.0.1_55e42eb697c24a3ea1051186921ada4e
      '@itwin/core-geometry': 3.0.1
      '@itwin/core-markup': 3.0.1_34c860dab26edfc3fc3a4505ea0f9efd
      '@itwin/core-orbitgt': 3.0.1
      '@itwin/core-quantity': 3.0.1_@itwin+core-bentley@3.0.1
      '@itwin/core-react': 3.0.1_7ebaeb022621eed4d3d32d51b7178fd9
      '@itwin/core-telemetry': 3.0.1_@itwin+core-geometry@3.0.1
      '@itwin/eslint-plugin': 3.0.1_eslint@7.32.0+typescript@4.6.2
      '@itwin/imodel-components-react': 3.0.1_49b893d648f385438276daf2f82ca23d
      '@itwin/webgl-compatibility': 3.0.1
      '@types/chai': 4.3.0
      '@types/chai-as-promised': 7.1.5
      '@types/mocha': 8.2.3
      '@types/react': 17.0.39
      '@types/react-dom': 17.0.13
      '@typescript-eslint/eslint-plugin': 5.13.0_eslint@7.32.0+typescript@4.6.2
      chai: 4.3.6
      chai-as-promised: 7.1.1_chai@4.3.6
      cpx2: 3.0.2
      eslint: 7.32.0
      glob: 7.2.0
      madge: 4.0.2
      mocha: 8.4.0
      null-loader: 3.0.0_webpack@4.44.2
      nyc: 15.1.0
      react: 17.0.2
      react-dom: 17.0.2_react@17.0.2
      react-redux: 7.2.6_react-dom@17.0.2+react@17.0.2
      rimraf: 3.0.2
      source-map-loader: 1.1.3_webpack@4.44.2
      typescript: 4.6.2
      url-loader: 2.1.0_webpack@4.44.2
      webpack: 4.44.2_webpack-cli@3.3.12
      webpack-cli: 3.3.12_webpack@4.44.2

  ../../packages/itwin/property-grid:
    specifiers:
      '@itwin/appui-abstract': ^3.0.0
      '@itwin/appui-layout-react': ^3.0.0
      '@itwin/appui-react': ^3.0.0
      '@itwin/build-tools': ^3.0.0
      '@itwin/components-react': ^3.0.0
      '@itwin/core-bentley': ^3.0.0
      '@itwin/core-common': ^3.0.0
      '@itwin/core-frontend': ^3.0.0
      '@itwin/core-geometry': ^3.0.0
      '@itwin/core-i18n': ^3.0.0
      '@itwin/core-markup': ^3.0.0
      '@itwin/core-orbitgt': ^3.0.0
      '@itwin/core-quantity': ^3.0.0
      '@itwin/core-react': ^3.0.0
      '@itwin/eslint-plugin': ^3.0.0
      '@itwin/presentation-common': ^3.0.0
      '@itwin/presentation-components': ^3.0.0
      '@itwin/presentation-frontend': ^3.0.0
      '@itwin/webgl-compatibility': ^3.0.0
      '@types/i18next': ^8.4.2
      '@types/react': ^17.0.19
      '@types/react-dom': ^17.0.9
      '@types/react-redux': ^7.0.1
      '@typescript-eslint/eslint-plugin': ^5.3.1
      classnames: ^2.3.1
      cpx2: ^3.0.0
      eslint: ^7.11.0
      i18next: ^10.2.2
      react: ^17.0.2
      react-dom: ^17.0.2
      react-redux: ^7.2.0
      redux: ^4.0.3
      rimraf: ^3.0.2
      typescript: ~4.3.0
    dependencies:
      classnames: 2.3.1
      i18next: 10.6.0
      redux: 4.1.2
    devDependencies:
      '@itwin/appui-abstract': 3.0.1_@itwin+core-bentley@3.0.1
      '@itwin/appui-layout-react': 3.0.1_959ac798b9c759f217261c55723bcbf9
      '@itwin/appui-react': 3.0.1_a9ec752ccc697906dbc921e098e30d50
      '@itwin/build-tools': 3.0.1
      '@itwin/components-react': 3.0.1_959ac798b9c759f217261c55723bcbf9
      '@itwin/core-bentley': 3.0.1
      '@itwin/core-common': 3.0.1_8348fc39da4a58995e0bd15bfbf5a92d
      '@itwin/core-frontend': 3.0.1_55e42eb697c24a3ea1051186921ada4e
      '@itwin/core-geometry': 3.0.1
      '@itwin/core-i18n': 3.0.1_@itwin+core-bentley@3.0.1
      '@itwin/core-markup': 3.0.1_34c860dab26edfc3fc3a4505ea0f9efd
      '@itwin/core-orbitgt': 3.0.1
      '@itwin/core-quantity': 3.0.1_@itwin+core-bentley@3.0.1
      '@itwin/core-react': 3.0.1_7ebaeb022621eed4d3d32d51b7178fd9
      '@itwin/eslint-plugin': 3.0.1_eslint@7.32.0+typescript@4.3.5
      '@itwin/presentation-common': 3.0.1_8ba7e952cb5247f5e1780f96e3cfcd40
      '@itwin/presentation-components': 3.0.1_fa9d4e8a253832b58d466316f70820ab
      '@itwin/presentation-frontend': 3.0.1_0bf96e578ada226bff4ba03f91b5a7ca
      '@itwin/webgl-compatibility': 3.0.1
      '@types/i18next': 8.4.6
      '@types/react': 17.0.39
      '@types/react-dom': 17.0.13
      '@types/react-redux': 7.1.23
      '@typescript-eslint/eslint-plugin': 5.13.0_eslint@7.32.0+typescript@4.3.5
      cpx2: 3.0.2
      eslint: 7.32.0
      react: 17.0.2
      react-dom: 17.0.2_react@17.0.2
      react-redux: 7.2.6_react-dom@17.0.2+react@17.0.2
      rimraf: 3.0.2
      typescript: 4.3.5

  ../../packages/itwin/tree-widget:
    specifiers:
      '@itwin/appui-abstract': ^3.0.0
      '@itwin/appui-layout-react': ^3.0.0
      '@itwin/appui-react': ^3.0.0
      '@itwin/build-tools': ^3.0.0
      '@itwin/components-react': ^3.0.0
      '@itwin/core-bentley': ^3.0.0
      '@itwin/core-common': ^3.0.0
      '@itwin/core-frontend': ^3.0.0
      '@itwin/core-geometry': ^3.0.0
      '@itwin/core-i18n': ^3.0.0
      '@itwin/core-quantity': ^3.0.0
      '@itwin/core-react': ^3.0.0
      '@itwin/eslint-plugin': ^3.0.0
      '@itwin/presentation-common': ^3.0.0
      '@itwin/presentation-components': ^3.0.0
      '@itwin/presentation-frontend': ^3.0.0
      '@itwin/webgl-compatibility': ^3.0.0
      '@types/i18next': ^8.4.2
      '@types/react': ^17.0.19
      '@types/react-dom': ^17.0.9
      '@types/react-redux': ^7.0.1
      '@typescript-eslint/eslint-plugin': ^5.3.1
      classnames: ^2.3.1
      cpx2: ^3.0.0
      eslint: ^7.11.0
      i18next: ^10.2.2
      react: ^17.0.2
      react-dom: ^17.0.2
      react-redux: ^7.2.0
      redux: ^4.0.3
      rimraf: ^3.0.2
      typescript: ~4.3.0
    dependencies:
      classnames: 2.3.1
      i18next: 10.6.0
      react-redux: 7.2.6_react-dom@17.0.2+react@17.0.2
      redux: 4.1.2
    devDependencies:
      '@itwin/appui-abstract': 3.0.1_@itwin+core-bentley@3.0.1
      '@itwin/appui-layout-react': 3.0.1_959ac798b9c759f217261c55723bcbf9
      '@itwin/appui-react': 3.0.1_e7b8859403aecf0e18ad3e1b775ae7c0
      '@itwin/build-tools': 3.0.1
      '@itwin/components-react': 3.0.1_959ac798b9c759f217261c55723bcbf9
      '@itwin/core-bentley': 3.0.1
      '@itwin/core-common': 3.0.1_8348fc39da4a58995e0bd15bfbf5a92d
      '@itwin/core-frontend': 3.0.1_3c8706e99e9bd43b32f857a8c31dc3a0
      '@itwin/core-geometry': 3.0.1
      '@itwin/core-i18n': 3.0.1_@itwin+core-bentley@3.0.1
      '@itwin/core-quantity': 3.0.1_@itwin+core-bentley@3.0.1
      '@itwin/core-react': 3.0.1_7ebaeb022621eed4d3d32d51b7178fd9
      '@itwin/eslint-plugin': 3.0.1_eslint@7.32.0+typescript@4.3.5
      '@itwin/presentation-common': 3.0.1_8ba7e952cb5247f5e1780f96e3cfcd40
      '@itwin/presentation-components': 3.0.1_fa9d4e8a253832b58d466316f70820ab
      '@itwin/presentation-frontend': 3.0.1_0bf96e578ada226bff4ba03f91b5a7ca
      '@itwin/webgl-compatibility': 3.0.1
      '@types/i18next': 8.4.6
      '@types/react': 17.0.39
      '@types/react-dom': 17.0.13
      '@types/react-redux': 7.1.23
      '@typescript-eslint/eslint-plugin': 5.13.0_eslint@7.32.0+typescript@4.3.5
      cpx2: 3.0.2
      eslint: 7.32.0
      react: 17.0.2
      react-dom: 17.0.2_react@17.0.2
      rimraf: 3.0.2
      typescript: 4.3.5

packages:

  /@ampproject/remapping/2.1.2:
    resolution: {integrity: sha512-hoyByceqwKirw7w3Z7gnIIZC3Wx3J484Y3L/cMpXFbr7d9ZQj2mODrirNzcJa+SM3UlpWXYvKV4RlRpFXlWgXg==}
    engines: {node: '>=6.0.0'}
    dependencies:
      '@jridgewell/trace-mapping': 0.3.4
    dev: true

  /@babel/code-frame/7.12.11:
    resolution: {integrity: sha512-Zt1yodBx1UcyiePMSkWnU4hPqhwq7hGi2nFL1LeA3EUl+q2LQx16MISgJ0+z7dnmgvP9QtIleuETGOiOH1RcIw==}
    dependencies:
      '@babel/highlight': 7.16.10
    dev: true

  /@babel/code-frame/7.16.7:
    resolution: {integrity: sha512-iAXqUn8IIeBTNd72xsFlgaXHkMBMt6y4HJp1tIaK465CWLT/fG1aqB7ykr95gHHmlBdGbFeWWfyB4NJJ0nmeIg==}
    engines: {node: '>=6.9.0'}
    dependencies:
      '@babel/highlight': 7.16.10
    dev: true

  /@babel/compat-data/7.17.0:
    resolution: {integrity: sha512-392byTlpGWXMv4FbyWw3sAZ/FrW/DrwqLGXpy0mbyNe9Taqv1mg9yON5/o0cnr8XYCkFTZbC1eV+c+LAROgrng==}
    engines: {node: '>=6.9.0'}
    dev: true

  /@babel/core/7.17.5:
    resolution: {integrity: sha512-/BBMw4EvjmyquN5O+t5eh0+YqB3XXJkYD2cjKpYtWOfFy4lQ4UozNSmxAcWT8r2XtZs0ewG+zrfsqeR15i1ajA==}
    engines: {node: '>=6.9.0'}
    dependencies:
      '@ampproject/remapping': 2.1.2
      '@babel/code-frame': 7.16.7
      '@babel/generator': 7.17.3
      '@babel/helper-compilation-targets': 7.16.7_@babel+core@7.17.5
      '@babel/helper-module-transforms': 7.17.6
      '@babel/helpers': 7.17.2
      '@babel/parser': 7.17.3
      '@babel/template': 7.16.7
      '@babel/traverse': 7.17.3
      '@babel/types': 7.17.0
      convert-source-map: 1.8.0
      debug: 4.3.3
      gensync: 1.0.0-beta.2
      json5: 2.2.0
      semver: 6.3.0
    transitivePeerDependencies:
      - supports-color
    dev: true

  /@babel/generator/7.17.3:
    resolution: {integrity: sha512-+R6Dctil/MgUsZsZAkYgK+ADNSZzJRRy0TvY65T71z/CR854xHQ1EweBYXdfT+HNeN7w0cSJJEzgxZMv40pxsg==}
    engines: {node: '>=6.9.0'}
    dependencies:
      '@babel/types': 7.17.0
      jsesc: 2.5.2
      source-map: 0.5.7
    dev: true

  /@babel/helper-compilation-targets/7.16.7_@babel+core@7.17.5:
    resolution: {integrity: sha512-mGojBwIWcwGD6rfqgRXVlVYmPAv7eOpIemUG3dGnDdCY4Pae70ROij3XmfrH6Fa1h1aiDylpglbZyktfzyo/hA==}
    engines: {node: '>=6.9.0'}
    peerDependencies:
      '@babel/core': ^7.0.0
    dependencies:
      '@babel/compat-data': 7.17.0
      '@babel/core': 7.17.5
      '@babel/helper-validator-option': 7.16.7
      browserslist: 4.19.3
      semver: 6.3.0
    dev: true

  /@babel/helper-environment-visitor/7.16.7:
    resolution: {integrity: sha512-SLLb0AAn6PkUeAfKJCCOl9e1R53pQlGAfc4y4XuMRZfqeMYLE0dM1LMhqbGAlGQY0lfw5/ohoYWAe9V1yibRag==}
    engines: {node: '>=6.9.0'}
    dependencies:
      '@babel/types': 7.17.0
    dev: true

  /@babel/helper-function-name/7.16.7:
    resolution: {integrity: sha512-QfDfEnIUyyBSR3HtrtGECuZ6DAyCkYFp7GHl75vFtTnn6pjKeK0T1DB5lLkFvBea8MdaiUABx3osbgLyInoejA==}
    engines: {node: '>=6.9.0'}
    dependencies:
      '@babel/helper-get-function-arity': 7.16.7
      '@babel/template': 7.16.7
      '@babel/types': 7.17.0
    dev: true

  /@babel/helper-get-function-arity/7.16.7:
    resolution: {integrity: sha512-flc+RLSOBXzNzVhcLu6ujeHUrD6tANAOU5ojrRx/as+tbzf8+stUCj7+IfRRoAbEZqj/ahXEMsjhOhgeZsrnTw==}
    engines: {node: '>=6.9.0'}
    dependencies:
      '@babel/types': 7.17.0
    dev: true

  /@babel/helper-hoist-variables/7.16.7:
    resolution: {integrity: sha512-m04d/0Op34H5v7pbZw6pSKP7weA6lsMvfiIAMeIvkY/R4xQtBSMFEigu9QTZ2qB/9l22vsxtM8a+Q8CzD255fg==}
    engines: {node: '>=6.9.0'}
    dependencies:
      '@babel/types': 7.17.0
    dev: true

  /@babel/helper-module-imports/7.16.7:
    resolution: {integrity: sha512-LVtS6TqjJHFc+nYeITRo6VLXve70xmq7wPhWTqDJusJEgGmkAACWwMiTNrvfoQo6hEhFwAIixNkvB0jPXDL8Wg==}
    engines: {node: '>=6.9.0'}
    dependencies:
      '@babel/types': 7.17.0
    dev: true

  /@babel/helper-module-transforms/7.17.6:
    resolution: {integrity: sha512-2ULmRdqoOMpdvkbT8jONrZML/XALfzxlb052bldftkicAUy8AxSCkD5trDPQcwHNmolcl7wP6ehNqMlyUw6AaA==}
    engines: {node: '>=6.9.0'}
    dependencies:
      '@babel/helper-environment-visitor': 7.16.7
      '@babel/helper-module-imports': 7.16.7
      '@babel/helper-simple-access': 7.16.7
      '@babel/helper-split-export-declaration': 7.16.7
      '@babel/helper-validator-identifier': 7.16.7
      '@babel/template': 7.16.7
      '@babel/traverse': 7.17.3
      '@babel/types': 7.17.0
    transitivePeerDependencies:
      - supports-color
    dev: true

  /@babel/helper-plugin-utils/7.16.7:
    resolution: {integrity: sha512-Qg3Nk7ZxpgMrsox6HreY1ZNKdBq7K72tDSliA6dCl5f007jR4ne8iD5UzuNnCJH2xBf2BEEVGr+/OL6Gdp7RxA==}
    engines: {node: '>=6.9.0'}
    dev: true

  /@babel/helper-simple-access/7.16.7:
    resolution: {integrity: sha512-ZIzHVyoeLMvXMN/vok/a4LWRy8G2v205mNP0XOuf9XRLyX5/u9CnVulUtDgUTama3lT+bf/UqucuZjqiGuTS1g==}
    engines: {node: '>=6.9.0'}
    dependencies:
      '@babel/types': 7.17.0
    dev: true

  /@babel/helper-split-export-declaration/7.16.7:
    resolution: {integrity: sha512-xbWoy/PFoxSWazIToT9Sif+jJTlrMcndIsaOKvTA6u7QEo7ilkRZpjew18/W3c7nm8fXdUDXh02VXTbZ0pGDNw==}
    engines: {node: '>=6.9.0'}
    dependencies:
      '@babel/types': 7.17.0
    dev: true

  /@babel/helper-validator-identifier/7.16.7:
    resolution: {integrity: sha512-hsEnFemeiW4D08A5gUAZxLBTXpZ39P+a+DGDsHw1yxqyQ/jzFEnxf5uTEGp+3bzAbNOxU1paTgYS4ECU/IgfDw==}
    engines: {node: '>=6.9.0'}
    dev: true

  /@babel/helper-validator-option/7.16.7:
    resolution: {integrity: sha512-TRtenOuRUVo9oIQGPC5G9DgK4743cdxvtOw0weQNpZXaS16SCBi5MNjZF8vba3ETURjZpTbVn7Vvcf2eAwFozQ==}
    engines: {node: '>=6.9.0'}
    dev: true

  /@babel/helpers/7.17.2:
    resolution: {integrity: sha512-0Qu7RLR1dILozr/6M0xgj+DFPmi6Bnulgm9M8BVa9ZCWxDqlSnqt3cf8IDPB5m45sVXUZ0kuQAgUrdSFFH79fQ==}
    engines: {node: '>=6.9.0'}
    dependencies:
      '@babel/template': 7.16.7
      '@babel/traverse': 7.17.3
      '@babel/types': 7.17.0
    transitivePeerDependencies:
      - supports-color
    dev: true

  /@babel/highlight/7.16.10:
    resolution: {integrity: sha512-5FnTQLSLswEj6IkgVw5KusNUUFY9ZGqe/TRFnP/BKYHYgfh7tc+C7mwiy95/yNP7Dh9x580Vv8r7u7ZfTBFxdw==}
    engines: {node: '>=6.9.0'}
    dependencies:
      '@babel/helper-validator-identifier': 7.16.7
      chalk: 2.4.2
      js-tokens: 4.0.0
    dev: true

  /@babel/parser/7.17.3:
    resolution: {integrity: sha512-7yJPvPV+ESz2IUTPbOL+YkIGyCqOyNIzdguKQuJGnH7bg1WTIifuM21YqokFt/THWh1AkCRn9IgoykTRCBVpzA==}
    engines: {node: '>=6.0.0'}
    hasBin: true
    dev: true

  /@babel/plugin-syntax-async-generators/7.8.4_@babel+core@7.17.5:
    resolution: {integrity: sha512-tycmZxkGfZaxhMRbXlPXuVFpdWlXpir2W4AMhSJgRKzk/eDlIXOhb2LHWoLpDF7TEHylV5zNhykX6KAgHJmTNw==}
    peerDependencies:
      '@babel/core': ^7.0.0-0
    dependencies:
      '@babel/core': 7.17.5
      '@babel/helper-plugin-utils': 7.16.7
    dev: true

  /@babel/plugin-syntax-bigint/7.8.3_@babel+core@7.17.5:
    resolution: {integrity: sha512-wnTnFlG+YxQm3vDxpGE57Pj0srRU4sHE/mDkt1qv2YJJSeUAec2ma4WLUnUPeKjyrfntVwe/N6dCXpU+zL3Npg==}
    peerDependencies:
      '@babel/core': ^7.0.0-0
    dependencies:
      '@babel/core': 7.17.5
      '@babel/helper-plugin-utils': 7.16.7
    dev: true

  /@babel/plugin-syntax-class-properties/7.12.13_@babel+core@7.17.5:
    resolution: {integrity: sha512-fm4idjKla0YahUNgFNLCB0qySdsoPiZP3iQE3rky0mBUtMZ23yDJ9SJdg6dXTSDnulOVqiF3Hgr9nbXvXTQZYA==}
    peerDependencies:
      '@babel/core': ^7.0.0-0
    dependencies:
      '@babel/core': 7.17.5
      '@babel/helper-plugin-utils': 7.16.7
    dev: true

  /@babel/plugin-syntax-import-meta/7.10.4_@babel+core@7.17.5:
    resolution: {integrity: sha512-Yqfm+XDx0+Prh3VSeEQCPU81yC+JWZ2pDPFSS4ZdpfZhp4MkFMaDC1UqseovEKwSUpnIL7+vK+Clp7bfh0iD7g==}
    peerDependencies:
      '@babel/core': ^7.0.0-0
    dependencies:
      '@babel/core': 7.17.5
      '@babel/helper-plugin-utils': 7.16.7
    dev: true

  /@babel/plugin-syntax-json-strings/7.8.3_@babel+core@7.17.5:
    resolution: {integrity: sha512-lY6kdGpWHvjoe2vk4WrAapEuBR69EMxZl+RoGRhrFGNYVK8mOPAW8VfbT/ZgrFbXlDNiiaxQnAtgVCZ6jv30EA==}
    peerDependencies:
      '@babel/core': ^7.0.0-0
    dependencies:
      '@babel/core': 7.17.5
      '@babel/helper-plugin-utils': 7.16.7
    dev: true

  /@babel/plugin-syntax-logical-assignment-operators/7.10.4_@babel+core@7.17.5:
    resolution: {integrity: sha512-d8waShlpFDinQ5MtvGU9xDAOzKH47+FFoney2baFIoMr952hKOLp1HR7VszoZvOsV/4+RRszNY7D17ba0te0ig==}
    peerDependencies:
      '@babel/core': ^7.0.0-0
    dependencies:
      '@babel/core': 7.17.5
      '@babel/helper-plugin-utils': 7.16.7
    dev: true

  /@babel/plugin-syntax-nullish-coalescing-operator/7.8.3_@babel+core@7.17.5:
    resolution: {integrity: sha512-aSff4zPII1u2QD7y+F8oDsz19ew4IGEJg9SVW+bqwpwtfFleiQDMdzA/R+UlWDzfnHFCxxleFT0PMIrR36XLNQ==}
    peerDependencies:
      '@babel/core': ^7.0.0-0
    dependencies:
      '@babel/core': 7.17.5
      '@babel/helper-plugin-utils': 7.16.7
    dev: true

  /@babel/plugin-syntax-numeric-separator/7.10.4_@babel+core@7.17.5:
    resolution: {integrity: sha512-9H6YdfkcK/uOnY/K7/aA2xpzaAgkQn37yzWUMRK7OaPOqOpGS1+n0H5hxT9AUw9EsSjPW8SVyMJwYRtWs3X3ug==}
    peerDependencies:
      '@babel/core': ^7.0.0-0
    dependencies:
      '@babel/core': 7.17.5
      '@babel/helper-plugin-utils': 7.16.7
    dev: true

  /@babel/plugin-syntax-object-rest-spread/7.8.3:
    resolution: {integrity: sha512-XoqMijGZb9y3y2XskN+P1wUGiVwWZ5JmoDRwx5+3GmEplNyVM2s2Dg8ILFQm8rWM48orGy5YpI5Bl8U1y7ydlA==}
    peerDependencies:
      '@babel/core': ^7.0.0-0
    dependencies:
      '@babel/helper-plugin-utils': 7.16.7
    dev: true

  /@babel/plugin-syntax-object-rest-spread/7.8.3_@babel+core@7.17.5:
    resolution: {integrity: sha512-XoqMijGZb9y3y2XskN+P1wUGiVwWZ5JmoDRwx5+3GmEplNyVM2s2Dg8ILFQm8rWM48orGy5YpI5Bl8U1y7ydlA==}
    peerDependencies:
      '@babel/core': ^7.0.0-0
    dependencies:
      '@babel/core': 7.17.5
      '@babel/helper-plugin-utils': 7.16.7
    dev: true

  /@babel/plugin-syntax-optional-catch-binding/7.8.3_@babel+core@7.17.5:
    resolution: {integrity: sha512-6VPD0Pc1lpTqw0aKoeRTMiB+kWhAoT24PA+ksWSBrFtl5SIRVpZlwN3NNPQjehA2E/91FV3RjLWoVTglWcSV3Q==}
    peerDependencies:
      '@babel/core': ^7.0.0-0
    dependencies:
      '@babel/core': 7.17.5
      '@babel/helper-plugin-utils': 7.16.7
    dev: true

  /@babel/plugin-syntax-optional-chaining/7.8.3_@babel+core@7.17.5:
    resolution: {integrity: sha512-KoK9ErH1MBlCPxV0VANkXW2/dw4vlbGDrFgz8bmUsBGYkFRcbRwMh6cIJubdPrkxRwuGdtCk0v/wPTKbQgBjkg==}
    peerDependencies:
      '@babel/core': ^7.0.0-0
    dependencies:
      '@babel/core': 7.17.5
      '@babel/helper-plugin-utils': 7.16.7
    dev: true

  /@babel/plugin-syntax-top-level-await/7.14.5_@babel+core@7.17.5:
    resolution: {integrity: sha512-hx++upLv5U1rgYfwe1xBQUhRmU41NEvpUvrp8jkrSCdvGSnM5/qdRMtylJ6PG5OFkBaHkbTAKTnd3/YyESRHFw==}
    engines: {node: '>=6.9.0'}
    peerDependencies:
      '@babel/core': ^7.0.0-0
    dependencies:
      '@babel/core': 7.17.5
      '@babel/helper-plugin-utils': 7.16.7
    dev: true

  /@babel/runtime-corejs3/7.17.2:
    resolution: {integrity: sha512-NcKtr2epxfIrNM4VOmPKO46TvDMCBhgi2CrSHaEarrz+Plk2K5r9QemmOFTGpZaoKnWoGH5MO+CzeRsih/Fcgg==}
    engines: {node: '>=6.9.0'}
    dependencies:
      core-js-pure: 3.21.1
      regenerator-runtime: 0.13.9
    dev: true

  /@babel/runtime/7.17.2:
    resolution: {integrity: sha512-hzeyJyMA1YGdJTuWU0e/j4wKXrU4OMFvY2MSlaI9B7VQb0r5cxTE3EAIS2Q7Tn2RIcDkRvTA/v2JsAEhxe99uw==}
    engines: {node: '>=6.9.0'}
    dependencies:
      regenerator-runtime: 0.13.9

  /@babel/template/7.16.7:
    resolution: {integrity: sha512-I8j/x8kHUrbYRTUxXrrMbfCa7jxkE7tZre39x3kjr9hvI82cK1FfqLygotcWN5kdPGWcLdWMHpSBavse5tWw3w==}
    engines: {node: '>=6.9.0'}
    dependencies:
      '@babel/code-frame': 7.16.7
      '@babel/parser': 7.17.3
      '@babel/types': 7.17.0
    dev: true

  /@babel/traverse/7.17.3:
    resolution: {integrity: sha512-5irClVky7TxRWIRtxlh2WPUUOLhcPN06AGgaQSB8AEwuyEBgJVuJ5imdHm5zxk8w0QS5T+tDfnDxAlhWjpb7cw==}
    engines: {node: '>=6.9.0'}
    dependencies:
      '@babel/code-frame': 7.16.7
      '@babel/generator': 7.17.3
      '@babel/helper-environment-visitor': 7.16.7
      '@babel/helper-function-name': 7.16.7
      '@babel/helper-hoist-variables': 7.16.7
      '@babel/helper-split-export-declaration': 7.16.7
      '@babel/parser': 7.17.3
      '@babel/types': 7.17.0
      debug: 4.3.3
      globals: 11.12.0
    transitivePeerDependencies:
      - supports-color
    dev: true

  /@babel/types/7.17.0:
    resolution: {integrity: sha512-TmKSNO4D5rzhL5bjWFcVHHLETzfQ/AmbKpKPOSjlP0WoHZ6L911fgoOKY4Alp/emzG4cHJdyN49zpgkbXFEHHw==}
    engines: {node: '>=6.9.0'}
    dependencies:
      '@babel/helper-validator-identifier': 7.16.7
      to-fast-properties: 2.0.0
    dev: true

  /@bcoe/v8-coverage/0.2.3:
    resolution: {integrity: sha512-0hYQ8SB4Db5zvZB4axdMHGwEaQjkZzFjQiN9LVYvIFB2nSUHW9tYpxWriPrWDASIxiaXax83REcLxuSdnGPZtw==}
    dev: true

  /@bentley/icons-generic-webfont/1.0.34:
    resolution: {integrity: sha512-5zZgs+himE2vjf39CVlDXMHCFAwSfcoORqJBk3Vji8QVCF8AIX4IX2DO6HlsIAM7szxMNqhz1kd07Xfppro6MA==}

  /@bentley/icons-generic/1.0.34:
    resolution: {integrity: sha512-IIs1wDcY2oZ8tJ3EZRw0U51M+0ZL3MvwoDYYmhUXaa9/UZqpFoOyLBGaxjirQteWXqTIMm3mFvmC+Nbn1ok4Iw==}
    dev: true

  /@cnakazawa/watch/1.0.4:
    resolution: {integrity: sha512-v9kIhKwjeZThiWrLmj0y17CWoyddASLj9O2yvbZkbvw/N3rWOYy9zkV66ursAoVr0mV15bL8g0c4QZUE6cdDoQ==}
    engines: {node: '>=0.1.95'}
    hasBin: true
    dependencies:
      exec-sh: 0.3.6
      minimist: 1.2.5
    dev: true

  /@emotion/cache/10.0.29:
    resolution: {integrity: sha512-fU2VtSVlHiF27empSbxi1O2JFdNWZO+2NFHfwO0pxgTep6Xa3uGb+3pVKfLww2l/IBGLNEZl5Xf/++A4wAYDYQ==}
    dependencies:
      '@emotion/sheet': 0.9.4
      '@emotion/stylis': 0.8.5
      '@emotion/utils': 0.11.3
      '@emotion/weak-memoize': 0.2.5
    dev: true

  /@emotion/core/10.3.1_react@17.0.2:
    resolution: {integrity: sha512-447aUEjPIm0MnE6QYIaFz9VQOHSXf4Iu6EWOIqq11EAPqinkSZmfymPTmlOE3QjLv846lH4JVZBUOtwGbuQoww==}
    peerDependencies:
      react: '>=16.3.0'
    dependencies:
      '@babel/runtime': 7.17.2
      '@emotion/cache': 10.0.29
      '@emotion/css': 10.0.27
      '@emotion/serialize': 0.11.16
      '@emotion/sheet': 0.9.4
      '@emotion/utils': 0.11.3
      react: 17.0.2
    dev: true

  /@emotion/css/10.0.27:
    resolution: {integrity: sha512-6wZjsvYeBhyZQYNrGoR5yPMYbMBNEnanDrqmsqS1mzDm1cOTu12shvl2j4QHNS36UaTE0USIJawCH9C8oW34Zw==}
    dependencies:
      '@emotion/serialize': 0.11.16
      '@emotion/utils': 0.11.3
      babel-plugin-emotion: 10.2.2
    dev: true

  /@emotion/hash/0.8.0:
    resolution: {integrity: sha512-kBJtf7PH6aWwZ6fka3zQ0p6SBYzx4fl1LoZXE2RrnYST9Xljm7WfKJrU4g/Xr3Beg72MLrp1AWNUmuYJTL7Cow==}
    dev: true

  /@emotion/memoize/0.7.4:
    resolution: {integrity: sha512-Ja/Vfqe3HpuzRsG1oBtWTHk2PGZ7GR+2Vz5iYGelAw8dx32K0y7PjVuxK6z1nMpZOqAFsRUPCkK1YjJ56qJlgw==}
    dev: true

  /@emotion/serialize/0.11.16:
    resolution: {integrity: sha512-G3J4o8by0VRrO+PFeSc3js2myYNOXVJ3Ya+RGVxnshRYgsvErfAOglKAiy1Eo1vhzxqtUvjCyS5gtewzkmvSSg==}
    dependencies:
      '@emotion/hash': 0.8.0
      '@emotion/memoize': 0.7.4
      '@emotion/unitless': 0.7.5
      '@emotion/utils': 0.11.3
      csstype: 2.6.19
    dev: true

  /@emotion/sheet/0.9.4:
    resolution: {integrity: sha512-zM9PFmgVSqBw4zL101Q0HrBVTGmpAxFZH/pYx/cjJT5advXguvcgjHFTCaIO3enL/xr89vK2bh0Mfyj9aa0ANA==}
    dev: true

  /@emotion/stylis/0.8.5:
    resolution: {integrity: sha512-h6KtPihKFn3T9fuIrwvXXUOwlx3rfUvfZIcP5a6rh8Y7zjE3O06hT5Ss4S/YI1AYhuZ1kjaE/5EaOOI2NqSylQ==}
    dev: true

  /@emotion/unitless/0.7.5:
    resolution: {integrity: sha512-OWORNpfjMsSSUBVrRBVGECkhWcULOAJz9ZW8uK9qgxD+87M7jHRcvh/A96XXNhXTLmKcoYSQtBEX7lHMO7YRwg==}
    dev: true

  /@emotion/utils/0.11.3:
    resolution: {integrity: sha512-0o4l6pZC+hI88+bzuaX/6BgOvQVhbt2PfmxauVaYOGgbsAw14wdKyvMCZXnsnsHys94iadcF+RG/wZyx6+ZZBw==}
    dev: true

  /@emotion/weak-memoize/0.2.5:
    resolution: {integrity: sha512-6U71C2Wp7r5XtFtQzYrW5iKFT67OixrSxjI4MptCHzdSVlgabczzqLe0ZSgnub/5Kp4hSbpDB1tMytZY9pwxxA==}
    dev: true

  /@es-joy/jsdoccomment/0.8.0:
    resolution: {integrity: sha512-Xd3GzYsL2sz2pcdtYt5Q0Wz1ol/o9Nt2UQL4nFPDcaEomvPmwjJsbjkKx1SKhl2h3TgwazNBLdcNr2m0UiGiFA==}
    engines: {node: '>=10.0.0'}
    dependencies:
      comment-parser: 1.1.5
      esquery: 1.4.0
      jsdoc-type-pratt-parser: 1.0.4
    dev: true

  /@eslint/eslintrc/0.4.3:
    resolution: {integrity: sha512-J6KFFz5QCYUJq3pf0mjEcCJVERbzv71PUIDczuh9JkwGEzced6CO5ADLHB1rbf/+oPBtoPfMYNOpGDzCANlbXw==}
    engines: {node: ^10.12.0 || >=12.0.0}
    dependencies:
      ajv: 6.12.6
      debug: 4.3.3
      espree: 7.3.1
      globals: 13.12.1
      ignore: 4.0.6
      import-fresh: 3.3.0
      js-yaml: 3.14.1
      minimatch: 3.1.2
      strip-json-comments: 3.1.1
    transitivePeerDependencies:
      - supports-color
    dev: true

  /@humanwhocodes/config-array/0.5.0:
    resolution: {integrity: sha512-FagtKFz74XrTl7y6HCzQpwDfXP0yhxe9lHLD1UZxjvZIcbyRz8zTFF/yYNfSfzU414eDwZ1SrO0Qvtyf+wFMQg==}
    engines: {node: '>=10.10.0'}
    dependencies:
      '@humanwhocodes/object-schema': 1.2.1
      debug: 4.3.3
      minimatch: 3.1.2
    transitivePeerDependencies:
      - supports-color
    dev: true

  /@humanwhocodes/object-schema/1.2.1:
    resolution: {integrity: sha512-ZnQMnLV4e7hDlUvw8H+U8ASL02SS2Gn6+9Ac3wGGLIe7+je2AeAOxPY+izIPJDfFDb7eDjev0Us8MO1iFRN8hA==}
    dev: true

  /@istanbuljs/load-nyc-config/1.1.0:
    resolution: {integrity: sha512-VjeHSlIzpv/NyD3N0YuHfXOPDIixcA1q2ZV98wsMqcYlPmv2n3Yb2lYP9XMElnaFVXg5A7YLTeLu6V84uQDjmQ==}
    engines: {node: '>=8'}
    dependencies:
      camelcase: 5.3.1
      find-up: 4.1.0
      get-package-type: 0.1.0
      js-yaml: 3.14.1
      resolve-from: 5.0.0
    dev: true

  /@istanbuljs/schema/0.1.3:
    resolution: {integrity: sha512-ZXRY4jNvVgSVQ8DL3LTcakaAtXwTVUxE81hslsyD2AtoXW/wVob10HkOJ1X/pAlcI7D+2YoZKg5do8G/w6RYgA==}
    engines: {node: '>=8'}
    dev: true

  /@itwin/appui-abstract/3.0.1_@itwin+core-bentley@3.0.1:
    resolution: {integrity: sha512-pbg+sMVv6hQ2NJj9QMk0YAdKk6R8MzVX44Oi7s59px3HySVc1fAT6QvJ7cPfzr2nNXjTH913VepbqsSvDyCZ7A==}
    peerDependencies:
      '@itwin/core-bentley': ^3.0.1
    dependencies:
      '@bentley/icons-generic-webfont': 1.0.34
      '@itwin/core-bentley': 3.0.1
    dev: true

  /@itwin/appui-layout-react/3.0.1_959ac798b9c759f217261c55723bcbf9:
    resolution: {integrity: sha512-jAYFtE1KoEI/kUhwEquvNZbBI3kzwZm9Hp6FdoquMeQ5tdRjtxYN2WvSbX/JSUXUkssSKqe8509USta2Z/F4qg==}
    peerDependencies:
      '@itwin/appui-abstract': ^3.0.1
      '@itwin/core-bentley': ^3.0.1
      '@itwin/core-react': ^3.0.1
      react: ^17.0.0
      react-dom: ^17.0.0
    dependencies:
      '@itwin/appui-abstract': 3.0.1_@itwin+core-bentley@3.0.1
      '@itwin/core-bentley': 3.0.1
      '@itwin/core-react': 3.0.1_7ebaeb022621eed4d3d32d51b7178fd9
      '@itwin/itwinui-css': 0.37.2
      '@itwin/itwinui-react': 1.28.0_react-dom@17.0.2+react@17.0.2
      classnames: 2.3.1
      immer: 9.0.6
      react: 17.0.2
      react-dom: 17.0.2_react@17.0.2
      uuid: 7.0.3
    dev: true

  /@itwin/appui-react/3.0.1_0b8c78b6cff40a69ba7ce09b258a67d9:
    resolution: {integrity: sha512-U2daXqiqm5UiSp6YdLO1j98vKFhdIPKi0kBgrpWrpTpnD9vUC1vXhr62i2C/C4h2rI3XULvOh1oOfqspt/eWXA==}
    peerDependencies:
      '@itwin/appui-abstract': ^3.0.1
      '@itwin/appui-layout-react': ^3.0.1
      '@itwin/components-react': ^3.0.1
      '@itwin/core-bentley': ^3.0.1
      '@itwin/core-common': ^3.0.1
      '@itwin/core-frontend': ^3.0.1
      '@itwin/core-geometry': ^3.0.1
      '@itwin/core-markup': ^3.0.1
      '@itwin/core-quantity': ^3.0.1
      '@itwin/core-react': ^3.0.1
      '@itwin/imodel-components-react': ^3.0.1
      '@itwin/presentation-common': ^3.0.1
      '@itwin/presentation-frontend': ^3.0.1
      react: ^17.0.0
      react-dom: ^17.0.0
      react-redux: ^7.2.2
      redux: ^4.1.0
    dependencies:
      '@bentley/icons-generic': 1.0.34
      '@bentley/icons-generic-webfont': 1.0.34
      '@itwin/appui-abstract': 3.0.1_@itwin+core-bentley@3.0.1
      '@itwin/appui-layout-react': 3.0.1_959ac798b9c759f217261c55723bcbf9
      '@itwin/components-react': 3.0.1_959ac798b9c759f217261c55723bcbf9
      '@itwin/core-bentley': 3.0.1
      '@itwin/core-common': 3.0.1_8348fc39da4a58995e0bd15bfbf5a92d
      '@itwin/core-frontend': 3.0.1_f02aef416d17bd9f5714c3366fbb20c3
      '@itwin/core-geometry': 3.0.1
      '@itwin/core-react': 3.0.1_7ebaeb022621eed4d3d32d51b7178fd9
      '@itwin/core-telemetry': 3.0.1_@itwin+core-geometry@3.0.1
      '@itwin/itwinui-css': 0.37.2
      '@itwin/itwinui-react': 1.28.0_react-dom@17.0.2+react@17.0.2
      '@itwin/presentation-common': 3.0.1_c6612e7a92bdd7028133cb21a267e4b9
      '@itwin/presentation-components': 3.0.1_fa9d4e8a253832b58d466316f70820ab
      '@itwin/presentation-frontend': 3.0.1_c3ebe16af729046be4927e63ea57e2ac
      classnames: 2.3.1
      immer: 9.0.6
      lodash: 4.17.21
      react: 17.0.2
      react-dnd: 11.1.3_react-dom@17.0.2+react@17.0.2
      react-dnd-html5-backend: 11.1.3
      react-dom: 17.0.2_react@17.0.2
      react-redux: 7.2.6_react-dom@17.0.2+react@17.0.2
      redux: 4.1.2
      rxjs: 6.6.7
    dev: true

  /@itwin/appui-react/3.0.1_5fd3bfc48286d58b2361cea6ab7f7bdf:
    resolution: {integrity: sha512-U2daXqiqm5UiSp6YdLO1j98vKFhdIPKi0kBgrpWrpTpnD9vUC1vXhr62i2C/C4h2rI3XULvOh1oOfqspt/eWXA==}
    peerDependencies:
      '@itwin/appui-abstract': ^3.0.1
      '@itwin/appui-layout-react': ^3.0.1
      '@itwin/components-react': ^3.0.1
      '@itwin/core-bentley': ^3.0.1
      '@itwin/core-common': ^3.0.1
      '@itwin/core-frontend': ^3.0.1
      '@itwin/core-geometry': ^3.0.1
      '@itwin/core-markup': ^3.0.1
      '@itwin/core-quantity': ^3.0.1
      '@itwin/core-react': ^3.0.1
      '@itwin/imodel-components-react': ^3.0.1
      '@itwin/presentation-common': ^3.0.1
      '@itwin/presentation-frontend': ^3.0.1
      react: ^17.0.0
      react-dom: ^17.0.0
      react-redux: ^7.2.2
      redux: ^4.1.0
    dependencies:
      '@bentley/icons-generic': 1.0.34
      '@bentley/icons-generic-webfont': 1.0.34
      '@itwin/appui-abstract': 3.0.1_@itwin+core-bentley@3.0.1
      '@itwin/appui-layout-react': 3.0.1_959ac798b9c759f217261c55723bcbf9
      '@itwin/components-react': 3.0.1_959ac798b9c759f217261c55723bcbf9
      '@itwin/core-bentley': 3.0.1
      '@itwin/core-common': 3.0.1_8348fc39da4a58995e0bd15bfbf5a92d
      '@itwin/core-frontend': 3.0.1_55e42eb697c24a3ea1051186921ada4e
      '@itwin/core-geometry': 3.0.1
      '@itwin/core-markup': 3.0.1_34c860dab26edfc3fc3a4505ea0f9efd
      '@itwin/core-quantity': 3.0.1_@itwin+core-bentley@3.0.1
      '@itwin/core-react': 3.0.1_7ebaeb022621eed4d3d32d51b7178fd9
      '@itwin/core-telemetry': 3.0.1_@itwin+core-geometry@3.0.1
      '@itwin/imodel-components-react': 3.0.1_49b893d648f385438276daf2f82ca23d
      '@itwin/itwinui-css': 0.37.2
      '@itwin/itwinui-react': 1.28.0_react-dom@17.0.2+react@17.0.2
      '@itwin/presentation-common': 3.0.1_8ba7e952cb5247f5e1780f96e3cfcd40
      '@itwin/presentation-components': 3.0.1_3f6caa41190e54b2b9f316e5fb5e52fe
      '@itwin/presentation-frontend': 3.0.1_0bf96e578ada226bff4ba03f91b5a7ca
      classnames: 2.3.1
      immer: 9.0.6
      lodash: 4.17.21
      react: 17.0.2
      react-dnd: 11.1.3_react-dom@17.0.2+react@17.0.2
      react-dnd-html5-backend: 11.1.3
      react-dom: 17.0.2_react@17.0.2
      react-redux: 7.2.6_react-dom@17.0.2+react@17.0.2
      rxjs: 6.6.7
    dev: true

  /@itwin/appui-react/3.0.1_726e62e7d80a44c80d6b2899f07cc1d6:
    resolution: {integrity: sha512-U2daXqiqm5UiSp6YdLO1j98vKFhdIPKi0kBgrpWrpTpnD9vUC1vXhr62i2C/C4h2rI3XULvOh1oOfqspt/eWXA==}
    peerDependencies:
      '@itwin/appui-abstract': ^3.0.1
      '@itwin/appui-layout-react': ^3.0.1
      '@itwin/components-react': ^3.0.1
      '@itwin/core-bentley': ^3.0.1
      '@itwin/core-common': ^3.0.1
      '@itwin/core-frontend': ^3.0.1
      '@itwin/core-geometry': ^3.0.1
      '@itwin/core-markup': ^3.0.1
      '@itwin/core-quantity': ^3.0.1
      '@itwin/core-react': ^3.0.1
      '@itwin/imodel-components-react': ^3.0.1
      '@itwin/presentation-common': ^3.0.1
      '@itwin/presentation-frontend': ^3.0.1
      react: ^17.0.0
      react-dom: ^17.0.0
      react-redux: ^7.2.2
      redux: ^4.1.0
    dependencies:
      '@bentley/icons-generic': 1.0.34
      '@bentley/icons-generic-webfont': 1.0.34
      '@itwin/appui-abstract': 3.0.1_@itwin+core-bentley@3.0.1
      '@itwin/appui-layout-react': 3.0.1_959ac798b9c759f217261c55723bcbf9
      '@itwin/components-react': 3.0.1_959ac798b9c759f217261c55723bcbf9
      '@itwin/core-bentley': 3.0.1
      '@itwin/core-common': 3.0.1_8348fc39da4a58995e0bd15bfbf5a92d
      '@itwin/core-frontend': 3.0.1_55e42eb697c24a3ea1051186921ada4e
      '@itwin/core-geometry': 3.0.1
      '@itwin/core-markup': 3.0.1_34c860dab26edfc3fc3a4505ea0f9efd
      '@itwin/core-quantity': 3.0.1_@itwin+core-bentley@3.0.1
      '@itwin/core-react': 3.0.1_7ebaeb022621eed4d3d32d51b7178fd9
      '@itwin/core-telemetry': 3.0.1_@itwin+core-geometry@3.0.1
      '@itwin/itwinui-css': 0.37.2
      '@itwin/itwinui-react': 1.28.0_react-dom@17.0.2+react@17.0.2
      '@itwin/presentation-common': 3.0.1_8ba7e952cb5247f5e1780f96e3cfcd40
      '@itwin/presentation-components': 3.0.1_fa9d4e8a253832b58d466316f70820ab
      '@itwin/presentation-frontend': 3.0.1_0bf96e578ada226bff4ba03f91b5a7ca
      classnames: 2.3.1
      immer: 9.0.6
      lodash: 4.17.21
      react: 17.0.2
      react-dnd: 11.1.3_react-dom@17.0.2+react@17.0.2
      react-dnd-html5-backend: 11.1.3
      react-dom: 17.0.2_react@17.0.2
      react-redux: 7.2.6_react-dom@17.0.2+react@17.0.2
      rxjs: 6.6.7
    dev: true

  /@itwin/appui-react/3.0.1_a9ec752ccc697906dbc921e098e30d50:
    resolution: {integrity: sha512-U2daXqiqm5UiSp6YdLO1j98vKFhdIPKi0kBgrpWrpTpnD9vUC1vXhr62i2C/C4h2rI3XULvOh1oOfqspt/eWXA==}
    peerDependencies:
      '@itwin/appui-abstract': ^3.0.1
      '@itwin/appui-layout-react': ^3.0.1
      '@itwin/components-react': ^3.0.1
      '@itwin/core-bentley': ^3.0.1
      '@itwin/core-common': ^3.0.1
      '@itwin/core-frontend': ^3.0.1
      '@itwin/core-geometry': ^3.0.1
      '@itwin/core-markup': ^3.0.1
      '@itwin/core-quantity': ^3.0.1
      '@itwin/core-react': ^3.0.1
      '@itwin/imodel-components-react': ^3.0.1
      '@itwin/presentation-common': ^3.0.1
      '@itwin/presentation-frontend': ^3.0.1
      react: ^17.0.0
      react-dom: ^17.0.0
      react-redux: ^7.2.2
      redux: ^4.1.0
    dependencies:
      '@bentley/icons-generic': 1.0.34
      '@bentley/icons-generic-webfont': 1.0.34
      '@itwin/appui-abstract': 3.0.1_@itwin+core-bentley@3.0.1
      '@itwin/appui-layout-react': 3.0.1_959ac798b9c759f217261c55723bcbf9
      '@itwin/components-react': 3.0.1_959ac798b9c759f217261c55723bcbf9
      '@itwin/core-bentley': 3.0.1
      '@itwin/core-common': 3.0.1_8348fc39da4a58995e0bd15bfbf5a92d
      '@itwin/core-frontend': 3.0.1_55e42eb697c24a3ea1051186921ada4e
      '@itwin/core-geometry': 3.0.1
      '@itwin/core-markup': 3.0.1_34c860dab26edfc3fc3a4505ea0f9efd
      '@itwin/core-quantity': 3.0.1_@itwin+core-bentley@3.0.1
      '@itwin/core-react': 3.0.1_7ebaeb022621eed4d3d32d51b7178fd9
      '@itwin/core-telemetry': 3.0.1_@itwin+core-geometry@3.0.1
      '@itwin/itwinui-css': 0.37.2
      '@itwin/itwinui-react': 1.28.0_react-dom@17.0.2+react@17.0.2
      '@itwin/presentation-common': 3.0.1_8ba7e952cb5247f5e1780f96e3cfcd40
      '@itwin/presentation-components': 3.0.1_fa9d4e8a253832b58d466316f70820ab
      '@itwin/presentation-frontend': 3.0.1_0bf96e578ada226bff4ba03f91b5a7ca
      classnames: 2.3.1
      immer: 9.0.6
      lodash: 4.17.21
      react: 17.0.2
      react-dnd: 11.1.3_react-dom@17.0.2+react@17.0.2
      react-dnd-html5-backend: 11.1.3
      react-dom: 17.0.2_react@17.0.2
      react-redux: 7.2.6_react-dom@17.0.2+react@17.0.2
      redux: 4.1.2
      rxjs: 6.6.7
    dev: true

  /@itwin/appui-react/3.0.1_e7b8859403aecf0e18ad3e1b775ae7c0:
    resolution: {integrity: sha512-U2daXqiqm5UiSp6YdLO1j98vKFhdIPKi0kBgrpWrpTpnD9vUC1vXhr62i2C/C4h2rI3XULvOh1oOfqspt/eWXA==}
    peerDependencies:
      '@itwin/appui-abstract': ^3.0.1
      '@itwin/appui-layout-react': ^3.0.1
      '@itwin/components-react': ^3.0.1
      '@itwin/core-bentley': ^3.0.1
      '@itwin/core-common': ^3.0.1
      '@itwin/core-frontend': ^3.0.1
      '@itwin/core-geometry': ^3.0.1
      '@itwin/core-markup': ^3.0.1
      '@itwin/core-quantity': ^3.0.1
      '@itwin/core-react': ^3.0.1
      '@itwin/imodel-components-react': ^3.0.1
      '@itwin/presentation-common': ^3.0.1
      '@itwin/presentation-frontend': ^3.0.1
      react: ^17.0.0
      react-dom: ^17.0.0
      react-redux: ^7.2.2
      redux: ^4.1.0
    dependencies:
      '@bentley/icons-generic': 1.0.34
      '@bentley/icons-generic-webfont': 1.0.34
      '@itwin/appui-abstract': 3.0.1_@itwin+core-bentley@3.0.1
      '@itwin/appui-layout-react': 3.0.1_959ac798b9c759f217261c55723bcbf9
      '@itwin/components-react': 3.0.1_959ac798b9c759f217261c55723bcbf9
      '@itwin/core-bentley': 3.0.1
      '@itwin/core-common': 3.0.1_8348fc39da4a58995e0bd15bfbf5a92d
      '@itwin/core-frontend': 3.0.1_3c8706e99e9bd43b32f857a8c31dc3a0
      '@itwin/core-geometry': 3.0.1
      '@itwin/core-quantity': 3.0.1_@itwin+core-bentley@3.0.1
      '@itwin/core-react': 3.0.1_7ebaeb022621eed4d3d32d51b7178fd9
      '@itwin/core-telemetry': 3.0.1_@itwin+core-geometry@3.0.1
      '@itwin/itwinui-css': 0.37.2
      '@itwin/itwinui-react': 1.28.0_react-dom@17.0.2+react@17.0.2
      '@itwin/presentation-common': 3.0.1_8ba7e952cb5247f5e1780f96e3cfcd40
      '@itwin/presentation-components': 3.0.1_fa9d4e8a253832b58d466316f70820ab
      '@itwin/presentation-frontend': 3.0.1_0bf96e578ada226bff4ba03f91b5a7ca
      classnames: 2.3.1
      immer: 9.0.6
      lodash: 4.17.21
      react: 17.0.2
      react-dnd: 11.1.3_react-dom@17.0.2+react@17.0.2
      react-dnd-html5-backend: 11.1.3
      react-dom: 17.0.2_react@17.0.2
      react-redux: 7.2.6_react-dom@17.0.2+react@17.0.2
      redux: 4.1.2
      rxjs: 6.6.7
    dev: true

  /@itwin/appui-react/3.0.1_fbe56d2aeef3b97db34e5aed5747edf5:
    resolution: {integrity: sha512-U2daXqiqm5UiSp6YdLO1j98vKFhdIPKi0kBgrpWrpTpnD9vUC1vXhr62i2C/C4h2rI3XULvOh1oOfqspt/eWXA==}
    peerDependencies:
      '@itwin/appui-abstract': ^3.0.1
      '@itwin/appui-layout-react': ^3.0.1
      '@itwin/components-react': ^3.0.1
      '@itwin/core-bentley': ^3.0.1
      '@itwin/core-common': ^3.0.1
      '@itwin/core-frontend': ^3.0.1
      '@itwin/core-geometry': ^3.0.1
      '@itwin/core-markup': ^3.0.1
      '@itwin/core-quantity': ^3.0.1
      '@itwin/core-react': ^3.0.1
      '@itwin/imodel-components-react': ^3.0.1
      '@itwin/presentation-common': ^3.0.1
      '@itwin/presentation-frontend': ^3.0.1
      react: ^17.0.0
      react-dom: ^17.0.0
      react-redux: ^7.2.2
      redux: ^4.1.0
    dependencies:
      '@bentley/icons-generic': 1.0.34
      '@bentley/icons-generic-webfont': 1.0.34
      '@itwin/appui-abstract': 3.0.1_@itwin+core-bentley@3.0.1
      '@itwin/appui-layout-react': 3.0.1_959ac798b9c759f217261c55723bcbf9
      '@itwin/components-react': 3.0.1_959ac798b9c759f217261c55723bcbf9
      '@itwin/core-bentley': 3.0.1
      '@itwin/core-common': 3.0.1_8348fc39da4a58995e0bd15bfbf5a92d
      '@itwin/core-frontend': 3.0.1_55e42eb697c24a3ea1051186921ada4e
      '@itwin/core-geometry': 3.0.1
      '@itwin/core-markup': 3.0.1_34c860dab26edfc3fc3a4505ea0f9efd
      '@itwin/core-quantity': 3.0.1_@itwin+core-bentley@3.0.1
      '@itwin/core-react': 3.0.1_7ebaeb022621eed4d3d32d51b7178fd9
      '@itwin/core-telemetry': 3.0.1_@itwin+core-geometry@3.0.1
      '@itwin/imodel-components-react': 3.0.1_49b893d648f385438276daf2f82ca23d
      '@itwin/itwinui-css': 0.37.2
      '@itwin/itwinui-react': 1.28.0_react-dom@17.0.2+react@17.0.2
      '@itwin/presentation-components': 3.0.1_0367072f979298e732375bba8709b47a
      classnames: 2.3.1
      immer: 9.0.6
      lodash: 4.17.21
      react: 17.0.2
      react-dnd: 11.1.3_react-dom@17.0.2+react@17.0.2
      react-dnd-html5-backend: 11.1.3
      react-dom: 17.0.2_react@17.0.2
      react-redux: 7.2.6_react-dom@17.0.2+react@17.0.2
      rxjs: 6.6.7
    dev: true

  /@itwin/build-tools/3.0.1:
    resolution: {integrity: sha512-jfksrfbNkxkwrYOPJ9WZvjNNdbLGzdXlTLSTt3mwue8X2yzoAHkfQ1XBPy/G0HiHRD7SvK85YcecS4dICCuRqw==}
    hasBin: true
    dependencies:
      '@microsoft/api-extractor': 7.7.3
      chalk: 3.0.0
      cpx2: 3.0.2
      cross-spawn: 7.0.3
      fs-extra: 8.1.0
      glob: 7.2.0
      mocha: 8.4.0
      mocha-junit-reporter: 1.23.3_mocha@8.4.0
      recursive-readdir: 2.2.2
      rimraf: 3.0.2
      tree-kill: 1.2.2
      typedoc: 0.22.12_typescript@4.4.4
      typedoc-plugin-merge-modules: 3.1.0_typedoc@0.22.12
      typescript: 4.4.4
      wtfnode: 0.9.1
      yargs: 16.2.0
    transitivePeerDependencies:
      - supports-color
    dev: true

  /@itwin/certa/3.0.1:
    resolution: {integrity: sha512-OIUzFaQn99B4ahPOFLFO3eP5dEWZPt7pldXAY1aSd6ockEwLURblXzfxaH+h4lM/h7Psqvo9a8//iNAzIz4TiA==}
    hasBin: true
    peerDependencies:
      electron: ^14.0.0
    peerDependenciesMeta:
      electron:
        optional: true
    dependencies:
      detect-port: 1.3.0
      express: 4.17.3
      jsonc-parser: 2.0.3
      lodash: 4.17.21
      mocha: 8.4.0
      puppeteer: 5.3.1
      source-map-support: 0.5.21
      uuid: 7.0.3
      yargs: 16.2.0
    transitivePeerDependencies:
      - bufferutil
      - supports-color
      - utf-8-validate
    dev: true

  /@itwin/components-react/3.0.1_959ac798b9c759f217261c55723bcbf9:
    resolution: {integrity: sha512-iC1SVuIWgUGxRl139PcYkptsd6am32lRhpkl/2/h0ZgcuuEvNHa06RKz7VlQRSTyAFG3kPFR7PnXRl/cjU5VzQ==}
    peerDependencies:
      '@itwin/appui-abstract': ^3.0.1
      '@itwin/core-bentley': ^3.0.1
      '@itwin/core-react': ^3.0.1
      react: ^17.0.0
      react-dom: ^17.0.0
    dependencies:
      '@bentley/icons-generic-webfont': 1.0.34
      '@itwin/appui-abstract': 3.0.1_@itwin+core-bentley@3.0.1
      '@itwin/core-bentley': 3.0.1
      '@itwin/core-react': 3.0.1_7ebaeb022621eed4d3d32d51b7178fd9
      '@itwin/itwinui-css': 0.37.2
      '@itwin/itwinui-react': 1.28.0_react-dom@17.0.2+react@17.0.2
      '@types/shortid': 0.0.29
      callable-instance2: 1.0.0
      classnames: 2.3.1
      eventemitter2: 5.0.1
      immer: 9.0.6
      immutable: 3.8.2
      inspire-tree: 5.0.2
      linkify-it: 2.2.0
      lodash: 4.17.21
      react: 17.0.2
      react-data-grid: 6.0.1_react-dom@17.0.2+react@17.0.2
      react-dnd: 11.1.3_react-dom@17.0.2+react@17.0.2
      react-dnd-html5-backend: 11.1.3
      react-dom: 17.0.2_react@17.0.2
      react-highlight-words: 0.17.0_react@17.0.2
      react-select: 3.2.0_react-dom@17.0.2+react@17.0.2
      react-window: 1.8.6_react-dom@17.0.2+react@17.0.2
      rxjs: 6.6.7
      shortid: 2.2.16
      ts-key-enum: 2.0.11
    dev: true

  /@itwin/core-bentley/3.0.1:
    resolution: {integrity: sha512-vUTdTiKFDf5vA/aHnIbHbE2MQYw1BXL+aPEEnBAjvAtS44L2bsDSRKXiiRmcrcWPWNBlIGm/Z5aut2uyFOeMog==}
    dev: true

  /@itwin/core-common/3.0.1_8348fc39da4a58995e0bd15bfbf5a92d:
    resolution: {integrity: sha512-7GS4fLsxkh9DqwMTliDhz9uLvqGPBgvBjz9NQ9DPYsAXZ71nrRR/PDu/cAXppJ/Ws293cd2UiWVP0gdTw3AZjg==}
    peerDependencies:
      '@itwin/core-bentley': ^3.0.1
      '@itwin/core-geometry': ^3.0.1
    dependencies:
      '@itwin/core-bentley': 3.0.1
      '@itwin/core-geometry': 3.0.1
      '@ungap/url-search-params': 0.1.4
      flatbuffers: 1.12.0
      js-base64: 3.7.2
      semver: 5.7.1
    dev: true

  /@itwin/core-frontend/3.0.1_3c8706e99e9bd43b32f857a8c31dc3a0:
    resolution: {integrity: sha512-aOwF0bZFrvLISPziDMCdGBeDjtocQgQJEuYgeDSDy36iuLeQ36GXh0aNjEBjpcvgyJ1z4TlPjeCQJKa1WsposQ==}
    peerDependencies:
      '@itwin/appui-abstract': ^3.0.1
      '@itwin/core-bentley': ^3.0.1
      '@itwin/core-common': ^3.0.1
      '@itwin/core-geometry': ^3.0.1
      '@itwin/core-orbitgt': ^3.0.1
      '@itwin/core-quantity': ^3.0.1
      '@itwin/webgl-compatibility': ^3.0.1
    dependencies:
      '@itwin/appui-abstract': 3.0.1_@itwin+core-bentley@3.0.1
      '@itwin/core-bentley': 3.0.1
      '@itwin/core-common': 3.0.1_8348fc39da4a58995e0bd15bfbf5a92d
      '@itwin/core-geometry': 3.0.1
      '@itwin/core-i18n': 3.0.1_@itwin+core-bentley@3.0.1
      '@itwin/core-quantity': 3.0.1_@itwin+core-bentley@3.0.1
      '@itwin/core-telemetry': 3.0.1_@itwin+core-geometry@3.0.1
      '@itwin/webgl-compatibility': 3.0.1
      deep-assign: 2.0.0
      fuse.js: 3.6.1
      lodash: 4.17.21
      qs: 6.10.3
      semver: 5.7.1
      superagent: 7.1.1
      wms-capabilities: 0.4.0
      xml-js: 1.6.11
    transitivePeerDependencies:
      - encoding
      - supports-color
    dev: true

  /@itwin/core-frontend/3.0.1_4e27436bcb95d0ac81e378239d5d64f6:
    resolution: {integrity: sha512-aOwF0bZFrvLISPziDMCdGBeDjtocQgQJEuYgeDSDy36iuLeQ36GXh0aNjEBjpcvgyJ1z4TlPjeCQJKa1WsposQ==}
    peerDependencies:
      '@itwin/appui-abstract': ^3.0.1
      '@itwin/core-bentley': ^3.0.1
      '@itwin/core-common': ^3.0.1
      '@itwin/core-geometry': ^3.0.1
      '@itwin/core-orbitgt': ^3.0.1
      '@itwin/core-quantity': ^3.0.1
      '@itwin/webgl-compatibility': ^3.0.1
    dependencies:
      '@itwin/core-bentley': 3.0.1
      '@itwin/core-common': 3.0.1_8348fc39da4a58995e0bd15bfbf5a92d
      '@itwin/core-geometry': 3.0.1
      '@itwin/core-i18n': 3.0.1_@itwin+core-bentley@3.0.1
      '@itwin/core-telemetry': 3.0.1_@itwin+core-geometry@3.0.1
      deep-assign: 2.0.0
      fuse.js: 3.6.1
      lodash: 4.17.21
      qs: 6.10.3
      semver: 5.7.1
      superagent: 7.1.1
      wms-capabilities: 0.4.0
      xml-js: 1.6.11
    transitivePeerDependencies:
      - encoding
      - supports-color
    dev: true

  /@itwin/core-frontend/3.0.1_55e42eb697c24a3ea1051186921ada4e:
    resolution: {integrity: sha512-aOwF0bZFrvLISPziDMCdGBeDjtocQgQJEuYgeDSDy36iuLeQ36GXh0aNjEBjpcvgyJ1z4TlPjeCQJKa1WsposQ==}
    peerDependencies:
      '@itwin/appui-abstract': ^3.0.1
      '@itwin/core-bentley': ^3.0.1
      '@itwin/core-common': ^3.0.1
      '@itwin/core-geometry': ^3.0.1
      '@itwin/core-orbitgt': ^3.0.1
      '@itwin/core-quantity': ^3.0.1
      '@itwin/webgl-compatibility': ^3.0.1
    dependencies:
      '@itwin/appui-abstract': 3.0.1_@itwin+core-bentley@3.0.1
      '@itwin/core-bentley': 3.0.1
      '@itwin/core-common': 3.0.1_8348fc39da4a58995e0bd15bfbf5a92d
      '@itwin/core-geometry': 3.0.1
      '@itwin/core-i18n': 3.0.1_@itwin+core-bentley@3.0.1
      '@itwin/core-orbitgt': 3.0.1
      '@itwin/core-quantity': 3.0.1_@itwin+core-bentley@3.0.1
      '@itwin/core-telemetry': 3.0.1_@itwin+core-geometry@3.0.1
      '@itwin/webgl-compatibility': 3.0.1
      deep-assign: 2.0.0
      fuse.js: 3.6.1
      lodash: 4.17.21
      qs: 6.10.3
      semver: 5.7.1
      superagent: 7.1.1
      wms-capabilities: 0.4.0
      xml-js: 1.6.11
    transitivePeerDependencies:
      - encoding
      - supports-color
    dev: true

  /@itwin/core-frontend/3.0.1_f02aef416d17bd9f5714c3366fbb20c3:
    resolution: {integrity: sha512-aOwF0bZFrvLISPziDMCdGBeDjtocQgQJEuYgeDSDy36iuLeQ36GXh0aNjEBjpcvgyJ1z4TlPjeCQJKa1WsposQ==}
    peerDependencies:
      '@itwin/appui-abstract': ^3.0.1
      '@itwin/core-bentley': ^3.0.1
      '@itwin/core-common': ^3.0.1
      '@itwin/core-geometry': ^3.0.1
      '@itwin/core-orbitgt': ^3.0.1
      '@itwin/core-quantity': ^3.0.1
      '@itwin/webgl-compatibility': ^3.0.1
    dependencies:
      '@itwin/appui-abstract': 3.0.1_@itwin+core-bentley@3.0.1
      '@itwin/core-bentley': 3.0.1
      '@itwin/core-common': 3.0.1_8348fc39da4a58995e0bd15bfbf5a92d
      '@itwin/core-geometry': 3.0.1
      '@itwin/core-i18n': 3.0.1_@itwin+core-bentley@3.0.1
      '@itwin/core-telemetry': 3.0.1_@itwin+core-geometry@3.0.1
      deep-assign: 2.0.0
      fuse.js: 3.6.1
      lodash: 4.17.21
      qs: 6.10.3
      semver: 5.7.1
      superagent: 7.1.1
      wms-capabilities: 0.4.0
      xml-js: 1.6.11
    transitivePeerDependencies:
      - encoding
      - supports-color
    dev: true

  /@itwin/core-geometry/3.0.1:
    resolution: {integrity: sha512-O1RoPUtw7X8eRXaMRvjUrtEMdBHpGTrgWXfcrd/nGjNSqdmUy2ETYScgGI+ecwSml79xoa+CtNrUF4+4hBbS6w==}
    dependencies:
      '@itwin/core-bentley': 3.0.1
      flatbuffers: 1.12.0
    dev: true

  /@itwin/core-i18n/3.0.1_@itwin+core-bentley@3.0.1:
    resolution: {integrity: sha512-U/2hy3CVBbgFmOeexp8TpClISAyMAGkd6llHcgmlTvMghItDGba0gKgXwNnUBDB+1ldk07s4XBRStH5nh2DOEA==}
    peerDependencies:
      '@itwin/core-bentley': ^3.0.1
    dependencies:
      '@itwin/core-bentley': 3.0.1
      i18next: 21.6.12
      i18next-browser-languagedetector: 6.1.3
      i18next-http-backend: 1.3.2
      i18next-xhr-backend: 3.2.2
    transitivePeerDependencies:
      - encoding
    dev: true

  /@itwin/core-markup/3.0.1_34c860dab26edfc3fc3a4505ea0f9efd:
    resolution: {integrity: sha512-mf/DtqQBe074wS9iF3OYjFJ2aOc+Lf83svdje5XykDOt22zuIGzsHM2mik94+3LLjvGXyLN905GdwDVzDBbC0w==}
    peerDependencies:
      '@itwin/core-bentley': ^3.0.1
      '@itwin/core-common': ^3.0.1
      '@itwin/core-frontend': ^3.0.1
      '@itwin/core-geometry': ^3.0.1
    dependencies:
      '@itwin/core-bentley': 3.0.1
      '@itwin/core-common': 3.0.1_8348fc39da4a58995e0bd15bfbf5a92d
      '@itwin/core-frontend': 3.0.1_55e42eb697c24a3ea1051186921ada4e
      '@itwin/core-geometry': 3.0.1
      '@svgdotjs/svg.js': 3.0.13
    dev: true

  /@itwin/core-orbitgt/3.0.1:
    resolution: {integrity: sha512-Gt2wk8MgO1jXhLcXyiZOHfByYaOYb0+w8DoQuX3BSGh0+nED3+Gdh8MhU2mCbX/7hYJw3XZo5lD2yT5V4RRp0w==}
    dev: true

  /@itwin/core-quantity/3.0.1_@itwin+core-bentley@3.0.1:
    resolution: {integrity: sha512-3YSvoXzy/J4EygJgdsCuOnsntr/ajCzA0646qGwUTYfRtGWYSjKiULegoKnEbKZJbdhU7lalVvkTVevIYkBJsQ==}
    peerDependencies:
      '@itwin/core-bentley': ^3.0.1
    dependencies:
      '@itwin/core-bentley': 3.0.1
    dev: true

  /@itwin/core-react/3.0.1_7ebaeb022621eed4d3d32d51b7178fd9:
    resolution: {integrity: sha512-bw566SW3ZD2izVpfPragvOQXvpH6nT3MGOrvxDo7MQxD1OpBPjCFygZd503Zruj0s5edy3+jDCncO6qLVMF+dA==}
    peerDependencies:
      '@itwin/appui-abstract': ^3.0.1
      '@itwin/core-bentley': ^3.0.1
      react: ^17.0.0
      react-dom: ^17.0.0
    dependencies:
      '@bentley/icons-generic-webfont': 1.0.34
      '@itwin/appui-abstract': 3.0.1_@itwin+core-bentley@3.0.1
      '@itwin/core-bentley': 3.0.1
      '@itwin/itwinui-css': 0.37.2
      '@itwin/itwinui-react': 1.28.0_react-dom@17.0.2+react@17.0.2
      classnames: 2.3.1
      dompurify: 2.3.6
      lodash: 4.17.21
      react: 17.0.2
      react-autosuggest: 10.1.0_react@17.0.2
      react-dom: 17.0.2_react@17.0.2
      react-select: 3.2.0_react-dom@17.0.2+react@17.0.2
      resize-observer-polyfill: 1.5.1
    dev: true

  /@itwin/core-telemetry/3.0.1_@itwin+core-geometry@3.0.1:
    resolution: {integrity: sha512-cLWyGC3GbF8Xhh9SbiNKXEUQ3mP/42iBo8naWrkg9syJKGCo+u2z8l4iM9iNfY2aUY56YIYxf8ZlfF36Jst2UQ==}
    dependencies:
      '@itwin/core-bentley': 3.0.1
      '@itwin/core-common': 3.0.1_8348fc39da4a58995e0bd15bfbf5a92d
    transitivePeerDependencies:
      - '@itwin/core-geometry'
    dev: true

  /@itwin/eslint-plugin/3.0.1_eslint@7.32.0+typescript@4.3.5:
    resolution: {integrity: sha512-/tTJctnGdV0s+vnEbk7bcF43xQHs1q++yWmAkUiB8CltWUkRZd1sS1Xf9WqMHcVRcD/+A3svgA3EkJzwetgVRA==}
    hasBin: true
    peerDependencies:
      eslint: ^7.0.0
      typescript: ^3.7.0 || ^4.0.0
    dependencies:
      '@typescript-eslint/eslint-plugin': 4.31.2_1ff229bad5b3f782209b865beb048324
      '@typescript-eslint/parser': 4.31.2_eslint@7.32.0+typescript@4.3.5
      eslint: 7.32.0
      eslint-import-resolver-node: 0.3.4
      eslint-import-resolver-typescript: 2.4.0_ee2ddb12623c985c36290f985ad5559c
      eslint-plugin-deprecation: 1.2.1_eslint@7.32.0+typescript@4.3.5
      eslint-plugin-import: 2.23.4_eslint@7.32.0
      eslint-plugin-jam3: 0.2.3
      eslint-plugin-jsdoc: 35.1.3_eslint@7.32.0
      eslint-plugin-jsx-a11y: 6.4.1_eslint@7.32.0
      eslint-plugin-prefer-arrow: 1.2.3_eslint@7.32.0
      eslint-plugin-react: 7.24.0_eslint@7.32.0
      eslint-plugin-react-hooks: 4.2.0_eslint@7.32.0
      require-dir: 1.2.0
      typescript: 4.3.5
    transitivePeerDependencies:
      - supports-color
    dev: true

  /@itwin/eslint-plugin/3.0.1_eslint@7.32.0+typescript@4.4.4:
    resolution: {integrity: sha512-/tTJctnGdV0s+vnEbk7bcF43xQHs1q++yWmAkUiB8CltWUkRZd1sS1Xf9WqMHcVRcD/+A3svgA3EkJzwetgVRA==}
    hasBin: true
    peerDependencies:
      eslint: ^7.0.0
      typescript: ^3.7.0 || ^4.0.0
    dependencies:
      '@typescript-eslint/eslint-plugin': 4.31.2_8f0416aa8ec58a469909c5c0f73069bc
      '@typescript-eslint/parser': 4.31.2_eslint@7.32.0+typescript@4.4.4
      eslint: 7.32.0
      eslint-import-resolver-node: 0.3.4
      eslint-import-resolver-typescript: 2.4.0_ee2ddb12623c985c36290f985ad5559c
      eslint-plugin-deprecation: 1.2.1_eslint@7.32.0+typescript@4.4.4
      eslint-plugin-import: 2.23.4_eslint@7.32.0
      eslint-plugin-jam3: 0.2.3
      eslint-plugin-jsdoc: 35.1.3_eslint@7.32.0
      eslint-plugin-jsx-a11y: 6.4.1_eslint@7.32.0
      eslint-plugin-prefer-arrow: 1.2.3_eslint@7.32.0
      eslint-plugin-react: 7.24.0_eslint@7.32.0
      eslint-plugin-react-hooks: 4.2.0_eslint@7.32.0
      require-dir: 1.2.0
      typescript: 4.4.4
    transitivePeerDependencies:
      - supports-color
    dev: true

  /@itwin/eslint-plugin/3.0.1_eslint@7.32.0+typescript@4.6.2:
    resolution: {integrity: sha512-/tTJctnGdV0s+vnEbk7bcF43xQHs1q++yWmAkUiB8CltWUkRZd1sS1Xf9WqMHcVRcD/+A3svgA3EkJzwetgVRA==}
    hasBin: true
    peerDependencies:
      eslint: ^7.0.0
      typescript: ^3.7.0 || ^4.0.0
    dependencies:
      '@typescript-eslint/eslint-plugin': 4.31.2_9a4c09a46102d9d1bffde59fe804b1d4
      '@typescript-eslint/parser': 4.31.2_eslint@7.32.0+typescript@4.6.2
      eslint: 7.32.0
      eslint-import-resolver-node: 0.3.4
      eslint-import-resolver-typescript: 2.4.0_ee2ddb12623c985c36290f985ad5559c
      eslint-plugin-deprecation: 1.2.1_eslint@7.32.0+typescript@4.6.2
      eslint-plugin-import: 2.23.4_eslint@7.32.0
      eslint-plugin-jam3: 0.2.3
      eslint-plugin-jsdoc: 35.1.3_eslint@7.32.0
      eslint-plugin-jsx-a11y: 6.4.1_eslint@7.32.0
      eslint-plugin-prefer-arrow: 1.2.3_eslint@7.32.0
      eslint-plugin-react: 7.24.0_eslint@7.32.0
      eslint-plugin-react-hooks: 4.2.0_eslint@7.32.0
      require-dir: 1.2.0
      typescript: 4.6.2
    transitivePeerDependencies:
      - supports-color
    dev: true

  /@itwin/imodel-browser-react/0.12.2_react-dom@17.0.2+react@17.0.2:
    resolution: {integrity: sha512-iHdwpBsHPQHbl58k2z85UAUoKrF4qbXBsYHVMVZL0lQUeZSA20j3HsBGt++uxlUBT87j7OKXfHtFv4Wwuhj0wA==}
    peerDependencies:
      react: ^16.13.0 || ^17.0.2
      react-dom: ^16.13.0 || ^17.0.2
    dependencies:
      '@itwin/itwinui-icons-react': 1.8.0_react-dom@17.0.2+react@17.0.2
      '@itwin/itwinui-react': 1.32.0_react-dom@17.0.2+react@17.0.2
      classnames: 2.3.1
      react: 17.0.2
      react-dom: 17.0.2_react@17.0.2
      react-intersection-observer: 8.33.1_react@17.0.2
    dev: false

  /@itwin/imodel-components-react/3.0.1_49b893d648f385438276daf2f82ca23d:
    resolution: {integrity: sha512-nbNE+L9snteIHkCzwLXGSvQgzWFca8YBIOnrCtn4gTXklHUggMv5SEy687Tw2s8Bz3ad7dFX768+UjGnuNHLSw==}
    peerDependencies:
      '@itwin/appui-abstract': ^3.0.1
      '@itwin/components-react': ^3.0.1
      '@itwin/core-bentley': ^3.0.1
      '@itwin/core-common': ^3.0.1
      '@itwin/core-frontend': ^3.0.1
      '@itwin/core-geometry': ^3.0.1
      '@itwin/core-quantity': ^3.0.1
      '@itwin/core-react': ^3.0.1
      react: ^17.0.0
      react-dom: ^17.0.0
    dependencies:
      '@bentley/icons-generic-webfont': 1.0.34
      '@itwin/appui-abstract': 3.0.1_@itwin+core-bentley@3.0.1
      '@itwin/components-react': 3.0.1_959ac798b9c759f217261c55723bcbf9
      '@itwin/core-bentley': 3.0.1
      '@itwin/core-common': 3.0.1_8348fc39da4a58995e0bd15bfbf5a92d
      '@itwin/core-frontend': 3.0.1_55e42eb697c24a3ea1051186921ada4e
      '@itwin/core-geometry': 3.0.1
      '@itwin/core-quantity': 3.0.1_@itwin+core-bentley@3.0.1
      '@itwin/core-react': 3.0.1_7ebaeb022621eed4d3d32d51b7178fd9
      '@itwin/itwinui-css': 0.37.2
      '@itwin/itwinui-react': 1.28.0_react-dom@17.0.2+react@17.0.2
      callable-instance2: 1.0.0
      classnames: 2.3.1
      eventemitter2: 5.0.1
      immer: 9.0.6
      immutable: 3.8.2
      react: 17.0.2
      react-dom: 17.0.2_react@17.0.2
      ts-key-enum: 2.0.11
    dev: true

  /@itwin/itwinui-css/0.37.2:
    resolution: {integrity: sha512-QZTP/pHxnx/sFFpb4/DXSSBEEfcOFsG26bhe0ZzXn2IXZ3ZiJYJfhqHdmDStyb0c3S+drDDPdkaq1q/MS+G7+g==}
    dev: true

  /@itwin/itwinui-css/0.43.0:
    resolution: {integrity: sha512-L35i6HKtBsf7ecZxJdeFMANerQ4Oyty90u9N439ewy0S5vsDxHYSCshFqFy9EdkigyHeFmAnJDZX3GxeARmPGw==}
    dev: true

  /@itwin/itwinui-css/0.44.2:
    resolution: {integrity: sha512-n+ju00BaRaLZe8LqjEcl5i0Um8oKliyTagyz5SHi6IGqQKZilMs1feLsfyqWzNbDYaI4M4Bn4SBWJBFgXtDOjg==}
    dev: true

  /@itwin/itwinui-css/0.48.2:
    resolution: {integrity: sha512-/+0VoBF71e2a8ThzDyoVLUoFvGNSGJ2L4NNV0CLpaEUiI1cnGuVo8+k5sAsexqfqfi6EgSv93MVWzkxFSZHk/Q==}
    dev: false

  /@itwin/itwinui-icons-react/1.8.0_react-dom@17.0.2+react@17.0.2:
    resolution: {integrity: sha512-/16NPEPGvqOAwcJ/uBCvmIyl0c0vaprfsjl/mdecYLf301dKvlKmIH+Eq6a2YUXZHO/B6KaZtM78UCuxXGMQBA==}
    peerDependencies:
      react: ^16.8.6 || ^17.0.0
      react-dom: ^16.8.6 || ^17.0.0
    dependencies:
      react: 17.0.2
      react-dom: 17.0.2_react@17.0.2

  /@itwin/itwinui-illustrations-react/1.3.0_react-dom@17.0.2+react@17.0.2:
    resolution: {integrity: sha512-80H4sS1PRCs8U5VgzO6F8sWvhkxPS5K3Bu5o99A+M3/aBjuk3zhLn+fN49lBkmFJ+sHWA6xE7+T3cF7xPkz8qA==}
    peerDependencies:
      react: ^16.8.6 || ^17.0.0
      react-dom: ^16.8.6 || ^17.0.0
    dependencies:
      react: 17.0.2
      react-dom: 17.0.2_react@17.0.2

  /@itwin/itwinui-react/1.28.0_react-dom@17.0.2+react@17.0.2:
    resolution: {integrity: sha512-8OOs2o+eGGDRu0QQ6oIFyjs2GwNQZbeKOoM5j63Y846SiwwN7RbGl2rg304iYAq05LY8L2up7n0JfvK3ng8Cjg==}
    peerDependencies:
      react: ^16.8.6 || ^17.0.0
      react-dom: ^16.8.6 || ^17.0.0
    dependencies:
      '@itwin/itwinui-css': 0.43.0
      '@itwin/itwinui-icons-react': 1.8.0_react-dom@17.0.2+react@17.0.2
      '@itwin/itwinui-illustrations-react': 1.3.0_react-dom@17.0.2+react@17.0.2
      '@tippyjs/react': 4.2.6_react-dom@17.0.2+react@17.0.2
      '@types/react-table': 7.7.9
      classnames: 2.3.1
      react: 17.0.2
      react-dom: 17.0.2_react@17.0.2
      react-table: 7.7.0_react@17.0.2
      react-transition-group: 4.4.2_react-dom@17.0.2+react@17.0.2
    dev: true

  /@itwin/itwinui-react/1.32.0_react-dom@17.0.2+react@17.0.2:
    resolution: {integrity: sha512-Oj0lG7QFg/wyatlVrE4ruRLEUZwWl+jU8G8FSp1q9K/9lpwbAuPhM2OrzeQcuOlBCQNezRvyMvIds7qBS7T31g==}
    peerDependencies:
      react: ^16.8.6 || ^17.0.0
      react-dom: ^16.8.6 || ^17.0.0
    dependencies:
      '@itwin/itwinui-css': 0.48.2
      '@itwin/itwinui-icons-react': 1.8.0_react-dom@17.0.2+react@17.0.2
      '@itwin/itwinui-illustrations-react': 1.3.0_react-dom@17.0.2+react@17.0.2
      '@tippyjs/react': 4.2.6_react-dom@17.0.2+react@17.0.2
      '@types/react-table': 7.7.9
      classnames: 2.3.1
      react: 17.0.2
      react-dom: 17.0.2_react@17.0.2
      react-table: 7.7.0_react@17.0.2
      react-transition-group: 4.4.2_react-dom@17.0.2+react@17.0.2
    dev: false

  /@itwin/presentation-common/3.0.1_8ba7e952cb5247f5e1780f96e3cfcd40:
    resolution: {integrity: sha512-Nwcne/6iI/PPwlHPRrobyFGsscApo1vbeN2NGdYz7dKNAwSnrNE6uE6I67YheTRzSbf8iPbhchqmCwWWR6uUGg==}
    peerDependencies:
      '@itwin/core-bentley': ^3.0.1
      '@itwin/core-common': ^3.0.1
      '@itwin/core-quantity': ^3.0.1
    dependencies:
      '@itwin/core-bentley': 3.0.1
      '@itwin/core-common': 3.0.1_8348fc39da4a58995e0bd15bfbf5a92d
      '@itwin/core-quantity': 3.0.1_@itwin+core-bentley@3.0.1
    dev: true

  /@itwin/presentation-common/3.0.1_c6612e7a92bdd7028133cb21a267e4b9:
    resolution: {integrity: sha512-Nwcne/6iI/PPwlHPRrobyFGsscApo1vbeN2NGdYz7dKNAwSnrNE6uE6I67YheTRzSbf8iPbhchqmCwWWR6uUGg==}
    peerDependencies:
      '@itwin/core-bentley': ^3.0.1
      '@itwin/core-common': ^3.0.1
      '@itwin/core-quantity': ^3.0.1
    dependencies:
      '@itwin/core-bentley': 3.0.1
      '@itwin/core-common': 3.0.1_8348fc39da4a58995e0bd15bfbf5a92d
    dev: true

  /@itwin/presentation-components/3.0.1_0367072f979298e732375bba8709b47a:
    resolution: {integrity: sha512-p7rlP0RQq9NoHiJSUCQPesSY3pvAOQgV12YeNmzahEq/+J0g5ZeddHv0FhMZWZ6OwoNoF/x+t6Ym++lxvzDERg==}
    peerDependencies:
      '@itwin/appui-abstract': ^3.0.1
      '@itwin/components-react': ^3.0.1
      '@itwin/core-bentley': ^3.0.1
      '@itwin/core-common': ^3.0.1
      '@itwin/core-frontend': ^3.0.1
      '@itwin/core-react': ^3.0.1
      '@itwin/imodel-components-react': ^3.0.1
      '@itwin/presentation-common': ^3.0.1
      '@itwin/presentation-frontend': ^3.0.1
      react: ^17.0.0
      react-dom: ^17.0.0
    dependencies:
      '@itwin/appui-abstract': 3.0.1_@itwin+core-bentley@3.0.1
      '@itwin/components-react': 3.0.1_959ac798b9c759f217261c55723bcbf9
      '@itwin/core-bentley': 3.0.1
      '@itwin/core-common': 3.0.1_8348fc39da4a58995e0bd15bfbf5a92d
      '@itwin/core-frontend': 3.0.1_55e42eb697c24a3ea1051186921ada4e
      '@itwin/core-react': 3.0.1_7ebaeb022621eed4d3d32d51b7178fd9
      '@itwin/imodel-components-react': 3.0.1_49b893d648f385438276daf2f82ca23d
      fast-deep-equal: 3.1.3
      fast-sort: 3.1.2
      micro-memoize: 4.0.9
      react: 17.0.2
      react-dom: 17.0.2_react@17.0.2
      rxjs: 6.6.7
    dev: true

  /@itwin/presentation-components/3.0.1_3f6caa41190e54b2b9f316e5fb5e52fe:
    resolution: {integrity: sha512-p7rlP0RQq9NoHiJSUCQPesSY3pvAOQgV12YeNmzahEq/+J0g5ZeddHv0FhMZWZ6OwoNoF/x+t6Ym++lxvzDERg==}
    peerDependencies:
      '@itwin/appui-abstract': ^3.0.1
      '@itwin/components-react': ^3.0.1
      '@itwin/core-bentley': ^3.0.1
      '@itwin/core-common': ^3.0.1
      '@itwin/core-frontend': ^3.0.1
      '@itwin/core-react': ^3.0.1
      '@itwin/imodel-components-react': ^3.0.1
      '@itwin/presentation-common': ^3.0.1
      '@itwin/presentation-frontend': ^3.0.1
      react: ^17.0.0
      react-dom: ^17.0.0
    dependencies:
      '@itwin/appui-abstract': 3.0.1_@itwin+core-bentley@3.0.1
      '@itwin/components-react': 3.0.1_959ac798b9c759f217261c55723bcbf9
      '@itwin/core-bentley': 3.0.1
      '@itwin/core-common': 3.0.1_8348fc39da4a58995e0bd15bfbf5a92d
      '@itwin/core-frontend': 3.0.1_55e42eb697c24a3ea1051186921ada4e
      '@itwin/core-react': 3.0.1_7ebaeb022621eed4d3d32d51b7178fd9
      '@itwin/imodel-components-react': 3.0.1_49b893d648f385438276daf2f82ca23d
      '@itwin/presentation-common': 3.0.1_8ba7e952cb5247f5e1780f96e3cfcd40
      '@itwin/presentation-frontend': 3.0.1_0bf96e578ada226bff4ba03f91b5a7ca
      fast-deep-equal: 3.1.3
      fast-sort: 3.1.2
      micro-memoize: 4.0.9
      react: 17.0.2
      react-dom: 17.0.2_react@17.0.2
      rxjs: 6.6.7
    dev: true

  /@itwin/presentation-components/3.0.1_fa9d4e8a253832b58d466316f70820ab:
    resolution: {integrity: sha512-p7rlP0RQq9NoHiJSUCQPesSY3pvAOQgV12YeNmzahEq/+J0g5ZeddHv0FhMZWZ6OwoNoF/x+t6Ym++lxvzDERg==}
    peerDependencies:
      '@itwin/appui-abstract': ^3.0.1
      '@itwin/components-react': ^3.0.1
      '@itwin/core-bentley': ^3.0.1
      '@itwin/core-common': ^3.0.1
      '@itwin/core-frontend': ^3.0.1
      '@itwin/core-react': ^3.0.1
      '@itwin/imodel-components-react': ^3.0.1
      '@itwin/presentation-common': ^3.0.1
      '@itwin/presentation-frontend': ^3.0.1
      react: ^17.0.0
      react-dom: ^17.0.0
    dependencies:
      '@itwin/appui-abstract': 3.0.1_@itwin+core-bentley@3.0.1
      '@itwin/components-react': 3.0.1_959ac798b9c759f217261c55723bcbf9
      '@itwin/core-bentley': 3.0.1
      '@itwin/core-common': 3.0.1_8348fc39da4a58995e0bd15bfbf5a92d
      '@itwin/core-frontend': 3.0.1_55e42eb697c24a3ea1051186921ada4e
      '@itwin/core-react': 3.0.1_7ebaeb022621eed4d3d32d51b7178fd9
      '@itwin/presentation-common': 3.0.1_8ba7e952cb5247f5e1780f96e3cfcd40
      '@itwin/presentation-frontend': 3.0.1_0bf96e578ada226bff4ba03f91b5a7ca
      fast-deep-equal: 3.1.3
      fast-sort: 3.1.2
      micro-memoize: 4.0.9
      react: 17.0.2
      react-dom: 17.0.2_react@17.0.2
      rxjs: 6.6.7
    dev: true

  /@itwin/presentation-frontend/3.0.1_0bf96e578ada226bff4ba03f91b5a7ca:
    resolution: {integrity: sha512-GPC2ACwrzDCPV7MAJAfOPbbpbKjstCFjVCbsREFGezkUY/GgPgUkEmqXWbx/ozYmbe8SqS5JRhwGALPs9QwfWw==}
    peerDependencies:
      '@itwin/core-bentley': ^3.0.1
      '@itwin/core-common': ^3.0.1
      '@itwin/core-frontend': ^3.0.1
      '@itwin/core-quantity': ^3.0.1
      '@itwin/presentation-common': ^3.0.1
    dependencies:
      '@itwin/core-bentley': 3.0.1
      '@itwin/core-common': 3.0.1_8348fc39da4a58995e0bd15bfbf5a92d
      '@itwin/core-frontend': 3.0.1_55e42eb697c24a3ea1051186921ada4e
      '@itwin/core-quantity': 3.0.1_@itwin+core-bentley@3.0.1
      '@itwin/presentation-common': 3.0.1_8ba7e952cb5247f5e1780f96e3cfcd40
    dev: true

  /@itwin/presentation-frontend/3.0.1_c3ebe16af729046be4927e63ea57e2ac:
    resolution: {integrity: sha512-GPC2ACwrzDCPV7MAJAfOPbbpbKjstCFjVCbsREFGezkUY/GgPgUkEmqXWbx/ozYmbe8SqS5JRhwGALPs9QwfWw==}
    peerDependencies:
      '@itwin/core-bentley': ^3.0.1
      '@itwin/core-common': ^3.0.1
      '@itwin/core-frontend': ^3.0.1
      '@itwin/core-quantity': ^3.0.1
      '@itwin/presentation-common': ^3.0.1
    dependencies:
      '@itwin/core-bentley': 3.0.1
      '@itwin/core-common': 3.0.1_8348fc39da4a58995e0bd15bfbf5a92d
      '@itwin/core-frontend': 3.0.1_f02aef416d17bd9f5714c3366fbb20c3
      '@itwin/presentation-common': 3.0.1_c6612e7a92bdd7028133cb21a267e4b9
    dev: true

  /@itwin/webgl-compatibility/3.0.1:
    resolution: {integrity: sha512-Pg2Qk1NrcCLWzTp+E/lB33OOxJxEL844fpfO9cWolI0cJvtCW8cWV0IvwX1WLKylagMnXr5M7S3ufm5WaJ6bVw==}
    dependencies:
      '@itwin/core-bentley': 3.0.1
    dev: true

  /@jest/console/24.9.0:
    resolution: {integrity: sha512-Zuj6b8TnKXi3q4ymac8EQfc3ea/uhLeCGThFqXeC8H9/raaH8ARPUTdId+XyGd03Z4In0/VjD2OYFcBF09fNLQ==}
    engines: {node: '>= 6'}
    dependencies:
      '@jest/source-map': 24.9.0
      chalk: 2.4.2
      slash: 2.0.0
    dev: true

  /@jest/console/26.6.2:
    resolution: {integrity: sha512-IY1R2i2aLsLr7Id3S6p2BA82GNWryt4oSvEXLAKc+L2zdi89dSkE8xC1C+0kpATG4JhBJREnQOH7/zmccM2B0g==}
    engines: {node: '>= 10.14.2'}
    dependencies:
      '@jest/types': 26.6.2
      '@types/node': 17.0.21
      chalk: 4.1.2
      jest-message-util: 26.6.2
      jest-util: 26.6.2
      slash: 3.0.0
    dev: true

  /@jest/core/26.6.3:
    resolution: {integrity: sha512-xvV1kKbhfUqFVuZ8Cyo+JPpipAHHAV3kcDBftiduK8EICXmTFddryy3P7NfZt8Pv37rA9nEJBKCCkglCPt/Xjw==}
    engines: {node: '>= 10.14.2'}
    dependencies:
      '@jest/console': 26.6.2
      '@jest/reporters': 26.6.2
      '@jest/test-result': 26.6.2
      '@jest/transform': 26.6.2
      '@jest/types': 26.6.2
      '@types/node': 17.0.21
      ansi-escapes: 4.3.2
      chalk: 4.1.2
      exit: 0.1.2
      graceful-fs: 4.2.9
      jest-changed-files: 26.6.2
      jest-config: 26.6.3
      jest-haste-map: 26.6.2
      jest-message-util: 26.6.2
      jest-regex-util: 26.0.0
      jest-resolve: 26.6.2
      jest-resolve-dependencies: 26.6.3
      jest-runner: 26.6.3
      jest-runtime: 26.6.3
      jest-snapshot: 26.6.2
      jest-util: 26.6.2
      jest-validate: 26.6.2
      jest-watcher: 26.6.2
      micromatch: 4.0.4
      p-each-series: 2.2.0
      rimraf: 3.0.2
      slash: 3.0.0
      strip-ansi: 6.0.1
    transitivePeerDependencies:
      - bufferutil
      - canvas
      - supports-color
      - ts-node
      - utf-8-validate
    dev: true

  /@jest/environment/26.6.2:
    resolution: {integrity: sha512-nFy+fHl28zUrRsCeMB61VDThV1pVTtlEokBRgqPrcT1JNq4yRNIyTHfyht6PqtUvY9IsuLGTrbG8kPXjSZIZwA==}
    engines: {node: '>= 10.14.2'}
    dependencies:
      '@jest/fake-timers': 26.6.2
      '@jest/types': 26.6.2
      '@types/node': 17.0.21
      jest-mock: 26.6.2
    dev: true

  /@jest/fake-timers/24.9.0:
    resolution: {integrity: sha512-eWQcNa2YSwzXWIMC5KufBh3oWRIijrQFROsIqt6v/NS9Io/gknw1jsAC9c+ih/RQX4A3O7SeWAhQeN0goKhT9A==}
    engines: {node: '>= 6'}
    dependencies:
      '@jest/types': 24.9.0
      jest-message-util: 24.9.0
      jest-mock: 24.9.0
    dev: true

  /@jest/fake-timers/26.6.2:
    resolution: {integrity: sha512-14Uleatt7jdzefLPYM3KLcnUl1ZNikaKq34enpb5XG9i81JpppDb5muZvonvKyrl7ftEHkKS5L5/eB/kxJ+bvA==}
    engines: {node: '>= 10.14.2'}
    dependencies:
<<<<<<< HEAD
      '@microsoft/api-extractor-model': 7.7.2
      '@microsoft/node-core-library': 3.18.2
      '@microsoft/ts-command-line': 4.3.7
      '@microsoft/tsdoc': 0.12.14
      colors: 1.2.5
      lodash: 4.17.21
      resolve: 1.8.1
      source-map: 0.6.1
      typescript: 3.7.7
=======
      '@jest/types': 26.6.2
      '@sinonjs/fake-timers': 6.0.1
      '@types/node': 17.0.21
      jest-message-util: 26.6.2
      jest-mock: 26.6.2
      jest-util: 26.6.2
>>>>>>> 14cad81c
    dev: true

  /@jest/globals/26.6.2:
    resolution: {integrity: sha512-85Ltnm7HlB/KesBUuALwQ68YTU72w9H2xW9FjZ1eL1U3lhtefjjl5c2MiUbpXt/i6LaPRvoOFJ22yCBSfQ0JIA==}
    engines: {node: '>= 10.14.2'}
    dependencies:
      '@jest/environment': 26.6.2
      '@jest/types': 26.6.2
      expect: 26.6.2
    dev: true

  /@jest/reporters/26.6.2:
    resolution: {integrity: sha512-h2bW53APG4HvkOnVMo8q3QXa6pcaNt1HkwVsOPMBV6LD/q9oSpxNSYZQYkAnjdMjrJ86UuYeLo+aEZClV6opnw==}
    engines: {node: '>= 10.14.2'}
    dependencies:
      '@bcoe/v8-coverage': 0.2.3
      '@jest/console': 26.6.2
      '@jest/test-result': 26.6.2
      '@jest/transform': 26.6.2
      '@jest/types': 26.6.2
      chalk: 4.1.2
      collect-v8-coverage: 1.0.1
      exit: 0.1.2
      glob: 7.2.0
      graceful-fs: 4.2.9
      istanbul-lib-coverage: 3.2.0
      istanbul-lib-instrument: 4.0.3
      istanbul-lib-report: 3.0.0
      istanbul-lib-source-maps: 4.0.1
      istanbul-reports: 3.1.4
      jest-haste-map: 26.6.2
      jest-resolve: 26.6.2
      jest-util: 26.6.2
      jest-worker: 26.6.2
      slash: 3.0.0
      source-map: 0.6.1
      string-length: 4.0.2
      terminal-link: 2.1.1
      v8-to-istanbul: 7.1.2
    optionalDependencies:
      node-notifier: 8.0.2
    transitivePeerDependencies:
      - supports-color
    dev: true

  /@jest/source-map/24.9.0:
    resolution: {integrity: sha512-/Xw7xGlsZb4MJzNDgB7PW5crou5JqWiBQaz6xyPd3ArOg2nfn/PunV8+olXbbEZzNl591o5rWKE9BRDaFAuIBg==}
    engines: {node: '>= 6'}
    dependencies:
      callsites: 3.1.0
      graceful-fs: 4.2.9
      source-map: 0.6.1
    dev: true

  /@jest/source-map/26.6.2:
    resolution: {integrity: sha512-YwYcCwAnNmOVsZ8mr3GfnzdXDAl4LaenZP5z+G0c8bzC9/dugL8zRmxZzdoTl4IaS3CryS1uWnROLPFmb6lVvA==}
    engines: {node: '>= 10.14.2'}
    dependencies:
      callsites: 3.1.0
      graceful-fs: 4.2.9
      source-map: 0.6.1
    dev: true

  /@jest/test-result/24.9.0:
    resolution: {integrity: sha512-XEFrHbBonBJ8dGp2JmF8kP/nQI/ImPpygKHwQ/SY+es59Z3L5PI4Qb9TQQMAEeYsThG1xF0k6tmG0tIKATNiiA==}
    engines: {node: '>= 6'}
    dependencies:
      '@jest/console': 24.9.0
      '@jest/types': 24.9.0
      '@types/istanbul-lib-coverage': 2.0.4
    dev: true

  /@jest/test-result/26.6.2:
    resolution: {integrity: sha512-5O7H5c/7YlojphYNrK02LlDIV2GNPYisKwHm2QTKjNZeEzezCbwYs9swJySv2UfPMyZ0VdsmMv7jIlD/IKYQpQ==}
    engines: {node: '>= 10.14.2'}
    dependencies:
      '@jest/console': 26.6.2
      '@jest/types': 26.6.2
      '@types/istanbul-lib-coverage': 2.0.4
      collect-v8-coverage: 1.0.1
    dev: true

  /@jest/test-sequencer/26.6.3:
    resolution: {integrity: sha512-YHlVIjP5nfEyjlrSr8t/YdNfU/1XEt7c5b4OxcXCjyRhjzLYu/rO69/WHPuYcbCWkz8kAeZVZp2N2+IOLLEPGw==}
    engines: {node: '>= 10.14.2'}
    dependencies:
      '@jest/test-result': 26.6.2
      graceful-fs: 4.2.9
      jest-haste-map: 26.6.2
      jest-runner: 26.6.3
      jest-runtime: 26.6.3
    transitivePeerDependencies:
      - bufferutil
      - canvas
      - supports-color
      - ts-node
      - utf-8-validate
    dev: true

  /@jest/transform/24.9.0:
    resolution: {integrity: sha512-TcQUmyNRxV94S0QpMOnZl0++6RMiqpbH/ZMccFB/amku6Uwvyb1cjYX7xkp5nGNkbX4QPH/FcB6q1HBTHynLmQ==}
    engines: {node: '>= 6'}
    dependencies:
      '@babel/core': 7.17.5
      '@jest/types': 24.9.0
      babel-plugin-istanbul: 5.2.0
      chalk: 2.4.2
      convert-source-map: 1.8.0
      fast-json-stable-stringify: 2.1.0
      graceful-fs: 4.2.9
      jest-haste-map: 24.9.0
      jest-regex-util: 24.9.0
      jest-util: 24.9.0
      micromatch: 3.1.10
      pirates: 4.0.5
      realpath-native: 1.1.0
      slash: 2.0.0
      source-map: 0.6.1
      write-file-atomic: 2.4.1
    transitivePeerDependencies:
      - supports-color
    dev: true

  /@jest/transform/26.6.2:
    resolution: {integrity: sha512-E9JjhUgNzvuQ+vVAL21vlyfy12gP0GhazGgJC4h6qUt1jSdUXGWJ1wfu/X7Sd8etSgxV4ovT1pb9v5D6QW4XgA==}
    engines: {node: '>= 10.14.2'}
    dependencies:
      '@babel/core': 7.17.5
      '@jest/types': 26.6.2
      babel-plugin-istanbul: 6.1.1
      chalk: 4.1.2
      convert-source-map: 1.8.0
      fast-json-stable-stringify: 2.1.0
      graceful-fs: 4.2.9
      jest-haste-map: 26.6.2
      jest-regex-util: 26.0.0
      jest-util: 26.6.2
      micromatch: 4.0.4
      pirates: 4.0.5
      slash: 3.0.0
      source-map: 0.6.1
      write-file-atomic: 3.0.3
    transitivePeerDependencies:
      - supports-color
    dev: true

  /@jest/types/24.9.0:
    resolution: {integrity: sha512-XKK7ze1apu5JWQ5eZjHITP66AX+QsLlbaJRBGYr8pNzwcAE2JVkwnf0yqjHTsDRcjR0mujy/NmZMXw5kl+kGBw==}
    engines: {node: '>= 6'}
    dependencies:
      '@types/istanbul-lib-coverage': 2.0.4
      '@types/istanbul-reports': 1.1.2
      '@types/yargs': 13.0.12
    dev: true

  /@jest/types/25.5.0:
    resolution: {integrity: sha512-OXD0RgQ86Tu3MazKo8bnrkDRaDXXMGUqd+kTtLtK1Zb7CRzQcaSRPPPV37SvYTdevXEBVxe0HXylEjs8ibkmCw==}
    engines: {node: '>= 8.3'}
    dependencies:
      '@types/istanbul-lib-coverage': 2.0.4
      '@types/istanbul-reports': 1.1.2
      '@types/yargs': 15.0.14
      chalk: 3.0.0
    dev: true

  /@jest/types/26.6.2:
    resolution: {integrity: sha512-fC6QCp7Sc5sX6g8Tvbmj4XUTbyrik0akgRy03yjXbQaBWWNWGE7SGtJk98m0N8nzegD/7SggrUlivxo5ax4KWQ==}
    engines: {node: '>= 10.14.2'}
    dependencies:
      '@types/istanbul-lib-coverage': 2.0.4
      '@types/istanbul-reports': 3.0.1
      '@types/node': 17.0.21
      '@types/yargs': 15.0.14
      chalk: 4.1.2
    dev: true

  /@jridgewell/resolve-uri/3.0.5:
    resolution: {integrity: sha512-VPeQ7+wH0itvQxnG+lIzWgkysKIr3L9sslimFW55rHMdGu/qCQ5z5h9zq4gI8uBtqkpHhsF4Z/OwExufUCThew==}
    engines: {node: '>=6.0.0'}
    dev: true

  /@jridgewell/sourcemap-codec/1.4.11:
    resolution: {integrity: sha512-Fg32GrJo61m+VqYSdRSjRXMjQ06j8YIYfcTqndLYVAaHmroZHLJZCydsWBOTDqXS2v+mjxohBWEMfg97GXmYQg==}
    dev: true

  /@jridgewell/trace-mapping/0.3.4:
    resolution: {integrity: sha512-vFv9ttIedivx0ux3QSjhgtCVjPZd5l46ZOMDSCwnH1yUO2e964gO8LZGyv2QkqcgR6TnBU1v+1IFqmeoG+0UJQ==}
    dependencies:
      '@jridgewell/resolve-uri': 3.0.5
      '@jridgewell/sourcemap-codec': 1.4.11
    dev: true

  /@microsoft/api-extractor-model/7.7.2:
    resolution: {integrity: sha512-USwWUPV3YLS8ZOS11vFh3nzEWXC2d8OZJ6CGp0nRnCXtbqmKqAq4Jg9J5gs1PCemo7JQEbzbHGGwycC0DbRJqw==}
    dependencies:
      '@microsoft/node-core-library': 3.18.2
      '@microsoft/tsdoc': 0.12.14
    dev: true

  /@microsoft/api-extractor/7.7.3:
    resolution: {integrity: sha512-bjLnWrowqSFJFO/TO54E8wzoS1TogBJSfd+9DKEu4t8E7DvXgDPj+Tmez8d4f8Wk/kH4sIcBWFsqsLAJJOI5zw==}
    hasBin: true
    dependencies:
      '@microsoft/api-extractor-model': 7.7.2
      '@microsoft/node-core-library': 3.18.2
      '@microsoft/ts-command-line': 4.3.7
      '@microsoft/tsdoc': 0.12.14
      colors: 1.2.5
      lodash: 4.17.21
      resolve: 1.8.1
      source-map: 0.6.1
      typescript: 3.7.7
    dev: true

  /@microsoft/node-core-library/3.18.2:
    resolution: {integrity: sha512-IRoRmLwNvrR0rTNavYlfNObz9pr4Epo8Hd//0SNptt7adOySd735ur7YBO7SzafeijHsD3/dC4PXLLwhIsMU7Q==}
    dependencies:
      '@types/node': 8.10.54
      colors: 1.2.5
      fs-extra: 7.0.1
      jju: 1.4.0
      semver: 5.3.0
      timsort: 0.3.0
      z-schema: 3.18.4
    dev: true

  /@microsoft/ts-command-line/4.3.7:
    resolution: {integrity: sha512-dl7j5E4Ly4vin0dFRNyDEmslpqLTeFkSvWi1Ux2OhTXbORpaRm2qivTQzUgbPSh8Mtc1LSZGekqEMNl0e0OMNw==}
    dependencies:
      '@types/argparse': 1.0.33
      argparse: 1.0.10
      colors: 1.2.5
    dev: true

  /@microsoft/tsdoc/0.12.14:
    resolution: {integrity: sha512-518yewjSga1jLdiLrcmpMFlaba5P+50b0TWNFUpC+SL9Yzf0kMi57qw+bMl+rQ08cGqH1vLx4eg9YFUbZXgZ0Q==}
    dev: true

  /@nodelib/fs.scandir/2.1.5:
    resolution: {integrity: sha512-vq24Bq3ym5HEQm2NKCr3yXDwjc7vTsEThRDnkp2DK9p1uqLR+DHurm/NOTo0KG7HYHU7eppKZj3MyqYuMBf62g==}
    engines: {node: '>= 8'}
    dependencies:
      '@nodelib/fs.stat': 2.0.5
      run-parallel: 1.2.0
    dev: true

  /@nodelib/fs.stat/2.0.5:
    resolution: {integrity: sha512-RkhPPp2zrqDAQA/2jNhnztcPAlv64XdhIp7a7454A5ovI7Bukxgt7MX7udwAu3zg1DcpPU0rz3VV1SeaqvY4+A==}
    engines: {node: '>= 8'}
    dev: true

  /@nodelib/fs.walk/1.2.8:
    resolution: {integrity: sha512-oGB+UxlgWcgQkgwo8GcEGwemoTFt3FIO9ababBmaGwXIoBKZ+GTy0pP185beGg7Llih/NSHSV2XAs1lnznocSg==}
    engines: {node: '>= 8'}
    dependencies:
      '@nodelib/fs.scandir': 2.1.5
      fastq: 1.13.0
    dev: true

  /@popperjs/core/2.11.2:
    resolution: {integrity: sha512-92FRmppjjqz29VMJ2dn+xdyXZBrMlE42AV6Kq6BwjWV7CNUW1hs2FtxSNLQE+gJhaZ6AAmYuO9y8dshhcBl7vA==}

  /@react-dnd/asap/4.0.0:
    resolution: {integrity: sha512-0XhqJSc6pPoNnf8DhdsPHtUhRzZALVzYMTzRwV4VI6DJNJ/5xxfL9OQUwb8IH5/2x7lSf7nAZrnzUD+16VyOVQ==}
    dev: true

  /@react-dnd/invariant/2.0.0:
    resolution: {integrity: sha512-xL4RCQBCBDJ+GRwKTFhGUW8GXa4yoDfJrPbLblc3U09ciS+9ZJXJ3Qrcs/x2IODOdIE5kQxvMmE2UKyqUictUw==}
    dev: true

  /@react-dnd/shallowequal/2.0.0:
    resolution: {integrity: sha512-Pc/AFTdwZwEKJxFJvlxrSmGe/di+aAOBn60sremrpLo6VI/6cmiUYNNwlI5KNYttg7uypzA3ILPMPgxB2GYZEg==}
    dev: true

  /@sheerun/mutationobserver-shim/0.3.3:
    resolution: {integrity: sha512-DetpxZw1fzPD5xUBrIAoplLChO2VB8DlL5Gg+I1IR9b2wPqYIca2WSUxL5g1vLeR4MsQq1NeWriXAVffV+U1Fw==}
    dev: true

  /@sinonjs/commons/1.8.3:
    resolution: {integrity: sha512-xkNcLAn/wZaX14RPlwizcKicDk9G3F8m2nU3L7Ukm5zBgTwiT0wsoFAHx9Jq56fJA1z/7uKGtCRu16sOUCLIHQ==}
    dependencies:
      type-detect: 4.0.8
    dev: true

  /@sinonjs/fake-timers/6.0.1:
    resolution: {integrity: sha512-MZPUxrmFubI36XS1DI3qmI0YdN1gks62JtFZvxR67ljjSNCeK6U08Zx4msEWOXuofgqUt6zPHSi1H9fbjR/NRA==}
    dependencies:
      '@sinonjs/commons': 1.8.3
    dev: true

  /@sinonjs/formatio/3.2.2:
    resolution: {integrity: sha512-B8SEsgd8gArBLMD6zpRw3juQ2FVSsmdd7qlevyDqzS9WTCtvF55/gAL+h6gue8ZvPYcdiPdvueM/qm//9XzyTQ==}
    dependencies:
      '@sinonjs/commons': 1.8.3
      '@sinonjs/samsam': 3.3.3
    dev: true

  /@sinonjs/samsam/3.3.3:
    resolution: {integrity: sha512-bKCMKZvWIjYD0BLGnNrxVuw4dkWCYsLqFOUWw8VgKF/+5Y+mE7LfHWPIYoDXowH+3a9LsWDMo0uAP8YDosPvHQ==}
    dependencies:
      '@sinonjs/commons': 1.8.3
      array-from: 2.1.1
      lodash: 4.17.21
    dev: true

  /@sinonjs/samsam/5.3.1:
    resolution: {integrity: sha512-1Hc0b1TtyfBu8ixF/tpfSHTVWKwCBLY4QJbkgnE7HcwyvT2xArDxb4K7dMgqRm3szI+LJbzmW/s4xxEhv6hwDg==}
    dependencies:
      '@sinonjs/commons': 1.8.3
      lodash.get: 4.4.2
      type-detect: 4.0.8
    dev: true

  /@sinonjs/text-encoding/0.7.1:
    resolution: {integrity: sha512-+iTbntw2IZPb/anVDbypzfQa+ay64MW0Zo8aJ8gZPWMMK6/OubMVb6lUPMagqjOPnmtauXnFCACVl3O7ogjeqQ==}
    dev: true

  /@svgdotjs/svg.js/3.0.13:
    resolution: {integrity: sha512-Ix3dobG2DvdK5f2SHtZdiiLwi+G0RDuDfwA4tZ1eqTGoiopia8JIfeWGeA0h2frFHcLDXnYvNiVGtW4y6cSDig==}
    dev: true

  /@testing-library/dom/5.6.1:
    resolution: {integrity: sha512-Y1T2bjtvQMewffn1CJ28kpgnuvPYKsBcZMagEH0ppfEMZPDc8AkkEnTk4smrGZKw0cblNB3lhM2FMnpfLExlHg==}
    engines: {node: '>=8'}
    dependencies:
      '@babel/runtime': 7.17.2
      '@sheerun/mutationobserver-shim': 0.3.3
      aria-query: 3.0.0
      pretty-format: 24.9.0
      wait-for-expect: 1.3.0
    dev: true

  /@testing-library/dom/6.16.0:
    resolution: {integrity: sha512-lBD88ssxqEfz0wFL6MeUyyWZfV/2cjEZZV3YRpb2IoJRej/4f1jB0TzqIOznTpfR1r34CNesrubxwIlAQ8zgPA==}
    engines: {node: '>=8'}
    dependencies:
      '@babel/runtime': 7.17.2
      '@sheerun/mutationobserver-shim': 0.3.3
      '@types/testing-library__dom': 6.14.0
      aria-query: 4.2.2
      dom-accessibility-api: 0.3.0
      pretty-format: 25.5.0
      wait-for-expect: 3.0.2
    dev: true

  /@testing-library/dom/7.31.2:
    resolution: {integrity: sha512-3UqjCpey6HiTZT92vODYLPxTBWlM8ZOOjr3LX5F37/VRipW2M1kX6I/Cm4VXzteZqfGfagg8yXywpcOgQBlNsQ==}
    engines: {node: '>=10'}
    dependencies:
      '@babel/code-frame': 7.16.7
      '@babel/runtime': 7.17.2
      '@types/aria-query': 4.2.2
      aria-query: 4.2.2
      chalk: 4.1.2
      dom-accessibility-api: 0.5.13
      lz-string: 1.4.4
      pretty-format: 26.6.2
    dev: true

  /@testing-library/dom/8.11.3:
    resolution: {integrity: sha512-9LId28I+lx70wUiZjLvi1DB/WT2zGOxUh46glrSNMaWVx849kKAluezVzZrXJfTKKoQTmEOutLes/bHg4Bj3aA==}
    engines: {node: '>=12'}
    dependencies:
      '@babel/code-frame': 7.16.7
      '@babel/runtime': 7.17.2
      '@types/aria-query': 4.2.2
      aria-query: 5.0.0
      chalk: 4.1.2
      dom-accessibility-api: 0.5.13
      lz-string: 1.4.4
      pretty-format: 27.5.1
    dev: true

  /@testing-library/react-hooks/3.7.0_509016fd322278d497c1e58f6164ce1d:
    resolution: {integrity: sha512-TwfbY6BWtWIHitjT05sbllyLIProcysC0dF0q1bbDa7OHLC6A6rJOYJwZ13hzfz3O4RtOuInmprBozJRyyo7/g==}
    peerDependencies:
      react: '>=16.9.0'
      react-test-renderer: '>=16.9.0'
    dependencies:
      '@babel/runtime': 7.17.2
      '@types/testing-library__react-hooks': 3.4.1
      react: 17.0.2
      react-test-renderer: 17.0.2_react@17.0.2
    dev: true

  /@testing-library/react/11.2.7_react-dom@17.0.2+react@17.0.2:
    resolution: {integrity: sha512-tzRNp7pzd5QmbtXNG/mhdcl7Awfu/Iz1RaVHY75zTdOkmHCuzMhRL83gWHSgOAcjS3CCbyfwUHMZgRJb4kAfpA==}
    engines: {node: '>=10'}
    peerDependencies:
      react: '*'
      react-dom: '*'
    dependencies:
      '@babel/runtime': 7.17.2
      '@testing-library/dom': 7.31.2
      react: 17.0.2
      react-dom: 17.0.2_react@17.0.2
    dev: true

  /@testing-library/react/8.0.9_react-dom@17.0.2+react@17.0.2:
    resolution: {integrity: sha512-I7zd+MW5wk8rQA5VopZgBfxGKUd91jgZ6Vzj2gMqFf2iGGtKwvI5SVTrIJcSFaOXK88T2EUsbsIKugDtoqOcZQ==}
    engines: {node: '>=8'}
    peerDependencies:
      react: '*'
      react-dom: '*'
    dependencies:
      '@babel/runtime': 7.17.2
      '@testing-library/dom': 5.6.1
      react: 17.0.2
      react-dom: 17.0.2_react@17.0.2
    dev: true

  /@testing-library/react/9.5.0_react-dom@17.0.2+react@17.0.2:
    resolution: {integrity: sha512-di1b+D0p+rfeboHO5W7gTVeZDIK5+maEgstrZbWZSSvxDyfDRkkyBE1AJR5Psd6doNldluXlCWqXriUfqu/9Qg==}
    engines: {node: '>=8'}
    peerDependencies:
      react: '*'
      react-dom: '*'
    dependencies:
      '@babel/runtime': 7.17.2
      '@testing-library/dom': 6.16.0
      '@types/testing-library__react': 9.1.3
      react: 17.0.2
      react-dom: 17.0.2_react@17.0.2
    dev: true

  /@tippyjs/react/4.2.6_react-dom@17.0.2+react@17.0.2:
    resolution: {integrity: sha512-91RicDR+H7oDSyPycI13q3b7o4O60wa2oRbjlz2fyRLmHImc4vyDwuUP8NtZaN0VARJY5hybvDYrFzhY9+Lbyw==}
    peerDependencies:
      react: '>=16.8'
      react-dom: '>=16.8'
    dependencies:
      react: 17.0.2
      react-dom: 17.0.2_react@17.0.2
      tippy.js: 6.3.7

  /@tootallnate/once/1.1.2:
    resolution: {integrity: sha512-RbzJvlNzmRq5c3O09UipeuXno4tA1FE6ikOjxZK0tuxVv3412l64l5t1W5pj4+rJq9vpkm/kwiR07aZXnsKPxw==}
    engines: {node: '>= 6'}
    dev: true

  /@types/argparse/1.0.33:
    resolution: {integrity: sha512-VQgHxyPMTj3hIlq9SY1mctqx+Jj8kpQfoLvDlVSDNOyuYs8JYfkuY3OW/4+dO657yPmNhHpePRx0/Tje5ImNVQ==}
    dev: true

  /@types/aria-query/4.2.2:
    resolution: {integrity: sha512-HnYpAE1Y6kRyKM/XkEuiRQhTHvkzMBurTHnpFLYLBGPIylZNPs9jJcuOOYWxPLJCSEtmZT0Y8rHDokKN7rRTig==}
    dev: true

  /@types/babel__core/7.1.18:
    resolution: {integrity: sha512-S7unDjm/C7z2A2R9NzfKCK1I+BAALDtxEmsJBwlB3EzNfb929ykjL++1CK9LO++EIp2fQrC8O+BwjKvz6UeDyQ==}
    dependencies:
      '@babel/parser': 7.17.3
      '@babel/types': 7.17.0
      '@types/babel__generator': 7.6.4
      '@types/babel__template': 7.4.1
      '@types/babel__traverse': 7.14.2
    dev: true

  /@types/babel__generator/7.6.4:
    resolution: {integrity: sha512-tFkciB9j2K755yrTALxD44McOrk+gfpIpvC3sxHjRawj6PfnQxrse4Clq5y/Rq+G3mrBurMax/lG8Qn2t9mSsg==}
    dependencies:
      '@babel/types': 7.17.0
    dev: true

  /@types/babel__template/7.4.1:
    resolution: {integrity: sha512-azBFKemX6kMg5Io+/rdGT0dkGreboUVR0Cdm3fz9QJWpaQGJRQXl7C+6hOTCZcMll7KFyEQpgbYI2lHdsS4U7g==}
    dependencies:
      '@babel/parser': 7.17.3
      '@babel/types': 7.17.0
    dev: true

  /@types/babel__traverse/7.14.2:
    resolution: {integrity: sha512-K2waXdXBi2302XUdcHcR1jCeU0LL4TD9HRs/gk0N2Xvrht+G/BfJa4QObBQZfhMdxiCpV3COl5Nfq4uKTeTnJA==}
    dependencies:
      '@babel/types': 7.17.0
    dev: true

  /@types/chai-as-promised/7.1.5:
    resolution: {integrity: sha512-jStwss93SITGBwt/niYrkf2C+/1KTeZCZl1LaeezTlqppAKeoQC7jxyqYuP72sxBGKCIbw7oHgbYssIRzT5FCQ==}
    dependencies:
      '@types/chai': 4.3.0
    dev: true

  /@types/chai-jest-snapshot/1.3.6:
    resolution: {integrity: sha512-S/VXP6JKgoJVHafH4Z1FWyCXxaHVYNPj7EMYdW1go8hXVeQkmwY0mqyTCN/nL/Zu2tuRb9MkDaLqST7suVnbjw==}
    dependencies:
      '@types/chai': 4.2.11
      '@types/mocha': 8.2.3
    dev: true

  /@types/chai-spies/1.0.3:
    resolution: {integrity: sha512-RBZjhVuK7vrg4rWMt04UF5zHYwfHnpk5mIWu3nQvU3AKGDixXzSjZ6v0zke6pBcaJqMv3IBZ5ibLWPMRDL0sLw==}
    dependencies:
      '@types/chai': 4.2.11
    dev: true

  /@types/chai/4.2.11:
    resolution: {integrity: sha512-t7uW6eFafjO+qJ3BIV2gGUyZs27egcNRkUdalkud+Qa3+kg//f129iuOFivHDXQ+vnU3fDXuwgv0cqMCbcE8sw==}
    dev: true

  /@types/chai/4.3.0:
    resolution: {integrity: sha512-/ceqdqeRraGolFTcfoXNiqjyQhZzbINDngeoAq9GoHa8PPK1yNzTaxWjA6BFWp5Ua9JpXEMSS4s5i9tS0hOJtw==}
    dev: true

  /@types/cheerio/0.22.31:
    resolution: {integrity: sha512-Kt7Cdjjdi2XWSfrZ53v4Of0wG3ZcmaegFXjMmz9tfNrZSkzzo36G0AL1YqSdcIA78Etjt6E609pt5h1xnQkPUw==}
    dependencies:
      '@types/node': 14.18.12
    dev: true

  /@types/enzyme/3.10.5:
    resolution: {integrity: sha512-R+phe509UuUYy9Tk0YlSbipRpfVtIzb/9BHn5pTEtjJTF5LXvUjrIQcZvNyANNEyFrd2YGs196PniNT1fgvOQA==}
    dependencies:
      '@types/cheerio': 0.22.31
      '@types/react': 17.0.39
    dev: true

  /@types/enzyme/3.9.3:
    resolution: {integrity: sha512-jDKoZiiMA3lGO3skSO7dfqEHNvmiTLLV+PHD9EBQVlJANJvpY6qq1zzjRI24ZOtG7F+CS7BVWDXKewRmN8PjHQ==}
    dependencies:
      '@types/cheerio': 0.22.31
      '@types/react': 17.0.39
    dev: true

  /@types/faker/4.1.12:
    resolution: {integrity: sha512-0MEyzJrLLs1WaOCx9ULK6FzdCSj2EuxdSP9kvuxxdBEGujZYUOZ4vkPXdgu3dhyg/pOdn7VCatelYX7k0YShlA==}
    dev: true

  /@types/graceful-fs/4.1.5:
    resolution: {integrity: sha512-anKkLmZZ+xm4p8JWBf4hElkM4XR+EZeA2M9BAkkTldmcyDY4mbdIJnRghDJH3Ov5ooY7/UAoENtmdMSkaAd7Cw==}
    dependencies:
      '@types/node': 17.0.21
    dev: true

  /@types/hoist-non-react-statics/3.3.1:
    resolution: {integrity: sha512-iMIqiko6ooLrTh1joXodJK5X9xeEALT1kM5G3ZLhD3hszxBdIEd5C75U834D9mLcINgD4OyZf5uQXjkuYydWvA==}
    dependencies:
      '@types/react': 17.0.39
      hoist-non-react-statics: 3.3.2

  /@types/i18next/8.4.6:
    resolution: {integrity: sha512-ZiSCqW8j9/gQCYixz1nMhyCprSGh3rwdyX+FHAzEN+bMCmc7yCYjNutl6jvMYSxSIGeL0CLEXPM8Nlk2lE0t5w==}
    dev: true

  /@types/istanbul-lib-coverage/2.0.4:
    resolution: {integrity: sha512-z/QT1XN4K4KYuslS23k62yDIDLwLFkzxOuMplDtObz0+y7VqJCaO2o+SPwHCvLFZh7xazvvoor2tA/hPz9ee7g==}
    dev: true

  /@types/istanbul-lib-report/3.0.0:
    resolution: {integrity: sha512-plGgXAPfVKFoYfa9NpYDAkseG+g6Jr294RqeqcqDixSbU34MZVJRi/P+7Y8GDpzkEwLaGZZOpKIEmeVZNtKsrg==}
    dependencies:
      '@types/istanbul-lib-coverage': 2.0.4
    dev: true

  /@types/istanbul-reports/1.1.2:
    resolution: {integrity: sha512-P/W9yOX/3oPZSpaYOCQzGqgCQRXn0FFO/V8bWrCQs+wLmvVVxk6CRBXALEvNs9OHIatlnlFokfhuDo2ug01ciw==}
    dependencies:
      '@types/istanbul-lib-coverage': 2.0.4
      '@types/istanbul-lib-report': 3.0.0
    dev: true

  /@types/istanbul-reports/3.0.1:
    resolution: {integrity: sha512-c3mAZEuK0lvBp8tmuL74XRKn1+y2dcwOUpH7x4WrF6gk1GIgiluDRgMYQtw2OFcBvAJWlt6ASU3tSqxp0Uu0Aw==}
    dependencies:
      '@types/istanbul-lib-report': 3.0.0
    dev: true

  /@types/jest/24.9.1:
    resolution: {integrity: sha512-Fb38HkXSVA4L8fGKEZ6le5bB8r6MRWlOCZbVuWZcmOMSCd2wCYOwN1ibj8daIoV9naq7aaOZjrLCoCMptKU/4Q==}
    dependencies:
      jest-diff: 24.9.0
    dev: true

  /@types/json-schema/7.0.9:
    resolution: {integrity: sha512-qcUXuemtEu+E5wZSJHNxUXeCZhAfXKQ41D+duX+VYPde7xyEVZci+/oXKJL13tnRs9lR2pr4fod59GT6/X1/yQ==}
    dev: true

  /@types/json5/0.0.29:
    resolution: {integrity: sha1-7ihweulOEdK4J7y+UnC86n8+ce4=}
    dev: true

  /@types/mocha/8.2.3:
    resolution: {integrity: sha512-ekGvFhFgrc2zYQoX4JeZPmVzZxw6Dtllga7iGHzfbYIYkAMUx/sAFP2GdFpLff+vdHXu5fl7WX9AT+TtqYcsyw==}
    dev: true

  /@types/mock-require/2.0.1:
    resolution: {integrity: sha512-O7U5DVGboY/Crueb5/huUCIRjKtRVRaLmRDbZJBlDQgJn966z3aiFDN+6AtYviu2ExwMkl34LjT/IiC0OPtKuQ==}
    dependencies:
      '@types/node': 17.0.21
    dev: true

  /@types/node/10.14.1:
    resolution: {integrity: sha512-Rymt08vh1GaW4vYB6QP61/5m/CFLGnFZP++bJpWbiNxceNa6RBipDmb413jvtSf/R1gg5a/jQVl2jY4XVRscEA==}
    dev: true

  /@types/node/14.18.12:
    resolution: {integrity: sha512-q4jlIR71hUpWTnGhXWcakgkZeHa3CCjcQcnuzU8M891BAWA2jHiziiWEPEkdS5pFsz7H9HJiy8BrK7tBRNrY7A==}
    dev: true

  /@types/node/17.0.21:
    resolution: {integrity: sha512-DBZCJbhII3r90XbQxI8Y9IjjiiOGlZ0Hr32omXIZvwwZ7p4DMMXGrKXVyPfuoBOri9XNtL0UK69jYIBIsRX3QQ==}
    dev: true

  /@types/node/8.10.54:
    resolution: {integrity: sha512-kaYyLYf6ICn6/isAyD4K1MyWWd5Q3JgH6bnMN089LUx88+s4W8GvK9Q6JMBVu5vsFFp7pMdSxdKmlBXwH/VFRg==}
    dev: true

  /@types/normalize-package-data/2.4.1:
    resolution: {integrity: sha512-Gj7cI7z+98M282Tqmp2K5EIsoouUEzbBJhQQzDE3jSIRk6r9gsz0oUokqIUR4u1R3dMHo0pDHM7sNOHyhulypw==}
    dev: true

  /@types/parse-json/4.0.0:
    resolution: {integrity: sha512-//oorEZjL6sbPcKUaCdIGlIUeH26mgzimjBB77G6XRgnDl/L5wOnpyBGRe/Mmf5CVW3PwEBE1NjiMZ/ssFh4wA==}
    dev: true

  /@types/prettier/2.4.4:
    resolution: {integrity: sha512-ReVR2rLTV1kvtlWFyuot+d1pkpG2Fw/XKE3PDAdj57rbM97ttSp9JZ2UsP+2EHTylra9cUf6JA7tGwW1INzUrA==}
    dev: true

  /@types/prop-types/15.7.4:
    resolution: {integrity: sha512-rZ5drC/jWjrArrS8BR6SIr4cWpW09RNTYt9AMZo3Jwwif+iacXAqgVjm0B0Bv/S1jhDXKHqRVNCbACkJ89RAnQ==}

  /@types/react-autosuggest/10.1.2:
    resolution: {integrity: sha512-K23lmXhC3Bbd8y/jm5+wYrw/NAeN4U/wlHTgAEBIwLOyQKFCFYA3ONKte9P21L+RGIXRP8UlzHOSRtmIZw5Nqw==}
    dependencies:
      '@types/react': 17.0.39
    dev: true

  /@types/react-dom/17.0.13:
    resolution: {integrity: sha512-wEP+B8hzvy6ORDv1QBhcQia4j6ea4SFIBttHYpXKPFZRviBvknq0FRh3VrIxeXUmsPkwuXVZrVGG7KUVONmXCQ==}
    dependencies:
      '@types/react': 17.0.39
    dev: true

  /@types/react-redux/7.1.23:
    resolution: {integrity: sha512-D02o3FPfqQlfu2WeEYwh3x2otYd2Dk1o8wAfsA0B1C2AJEFxE663Ozu7JzuWbznGgW248NaOF6wsqCGNq9d3qw==}
    dependencies:
      '@types/hoist-non-react-statics': 3.3.1
      '@types/react': 17.0.39
      hoist-non-react-statics: 3.3.2
      redux: 4.1.2

  /@types/react-table/7.7.9:
    resolution: {integrity: sha512-ejP/J20Zlj9VmuLh73YgYkW2xOSFTW39G43rPH93M4mYWdMmqv66lCCr+axZpkdtlNLGjvMG2CwzT4S6abaeGQ==}
    dependencies:
      '@types/react': 17.0.39

  /@types/react-test-renderer/17.0.1:
    resolution: {integrity: sha512-3Fi2O6Zzq/f3QR9dRnlnHso9bMl7weKCviFmfF6B4LS1Uat6Hkm15k0ZAQuDz+UBq6B3+g+NM6IT2nr5QgPzCw==}
    dependencies:
      '@types/react': 17.0.39
    dev: true

  /@types/react/17.0.39:
    resolution: {integrity: sha512-UVavlfAxDd/AgAacMa60Azl7ygyQNRwC/DsHZmKgNvPmRR5p70AJ5Q9EAmL2NWOJmeV+vVUI4IAP7GZrN8h8Ug==}
    dependencies:
      '@types/prop-types': 15.7.4
      '@types/scheduler': 0.16.2
      csstype: 3.0.10

  /@types/scheduler/0.16.2:
    resolution: {integrity: sha512-hppQEBDmlwhFAXKJX2KnWLYu5yMfi91yazPb2l+lbJiwW+wdo1gNeRA+3RgNSO39WYX2euey41KEwnqesU2Jew==}

  /@types/shortid/0.0.29:
    resolution: {integrity: sha1-gJPuBBam4r8qpjOBCRFLP7/6Dps=}
    dev: true

  /@types/sinon-chai/3.2.8:
    resolution: {integrity: sha512-d4ImIQbT/rKMG8+AXpmcan5T2/PNeSjrYhvkwet6z0p8kzYtfgA32xzOBlbU0yqJfq+/0Ml805iFoODO0LP5/g==}
    dependencies:
      '@types/chai': 4.3.0
      '@types/sinon': 9.0.11
    dev: true

  /@types/sinon/7.5.2:
    resolution: {integrity: sha512-T+m89VdXj/eidZyejvmoP9jivXgBDdkOSBVQjU9kF349NEx10QdPNGxHeZUaj1IlJ32/ewdyXJjnJxyxJroYwg==}
    dev: true

  /@types/sinon/9.0.11:
    resolution: {integrity: sha512-PwP4UY33SeeVKodNE37ZlOsR9cReypbMJOhZ7BVE0lB+Hix3efCOxiJWiE5Ia+yL9Cn2Ch72EjFTRze8RZsNtg==}
    dependencies:
      '@types/sinonjs__fake-timers': 8.1.1
    dev: true

  /@types/sinonjs__fake-timers/8.1.1:
    resolution: {integrity: sha512-0kSuKjAS0TrGLJ0M/+8MaFkGsQhZpB6pxOmvS3K8FYI72K//YmdfoW9X2qPsAKh1mkwxGD5zib9s1FIFed6E8g==}
    dev: true

  /@types/stack-utils/1.0.1:
    resolution: {integrity: sha512-l42BggppR6zLmpfU6fq9HEa2oGPEI8yrSPL3GITjfRInppYFahObbIQOQK3UGxEnyQpltZLaPe75046NOZQikw==}
    dev: true

  /@types/stack-utils/2.0.1:
    resolution: {integrity: sha512-Hl219/BT5fLAaz6NDkSuhzasy49dwQS/DSdu4MdggFB8zcXv7vflBI3xp7FEmkmdDkBUI2bPUNeMttp2knYdxw==}
    dev: true

  /@types/testing-library__dom/6.14.0:
    resolution: {integrity: sha512-sMl7OSv0AvMOqn1UJ6j1unPMIHRXen0Ita1ujnMX912rrOcawe4f7wu0Zt9GIQhBhJvH2BaibqFgQ3lP+Pj2hA==}
    dependencies:
      pretty-format: 24.9.0
    dev: true

  /@types/testing-library__dom/7.5.0:
    resolution: {integrity: sha512-mj1aH4cj3XUpMEgVpognma5kHVtbm6U6cHZmEFzCRiXPvKkuHrFr3+yXdGLXvfFRBaQIVshPGHI+hGTOJlhS/g==}
    deprecated: This is a stub types definition. testing-library__dom provides its own type definitions, so you do not need this installed.
    dependencies:
      '@testing-library/dom': 8.11.3
    dev: true

  /@types/testing-library__react-hooks/3.4.1:
    resolution: {integrity: sha512-G4JdzEcq61fUyV6wVW9ebHWEiLK2iQvaBuCHHn9eMSbZzVh4Z4wHnUGIvQOYCCYeu5DnUtFyNYuAAgbSaO/43Q==}
    dependencies:
      '@types/react-test-renderer': 17.0.1
    dev: true

  /@types/testing-library__react/9.1.3:
    resolution: {integrity: sha512-iCdNPKU3IsYwRK9JieSYAiX0+aYDXOGAmrC/3/M7AqqSDKnWWVv07X+Zk1uFSL7cMTUYzv4lQRfohucEocn5/w==}
    dependencies:
      '@types/react-dom': 17.0.13
      '@types/testing-library__dom': 7.5.0
      pretty-format: 25.5.0
    dev: true

  /@types/yargs-parser/21.0.0:
    resolution: {integrity: sha512-iO9ZQHkZxHn4mSakYV0vFHAVDyEOIJQrV2uZ06HxEPcx+mt8swXoZHIbaaJ2crJYFfErySgktuTZ3BeLz+XmFA==}
    dev: true

  /@types/yargs/13.0.12:
    resolution: {integrity: sha512-qCxJE1qgz2y0hA4pIxjBR+PelCH0U5CK1XJXFwCNqfmliatKp47UCXXE9Dyk1OXBDLvsCF57TqQEJaeLfDYEOQ==}
    dependencies:
      '@types/yargs-parser': 21.0.0
    dev: true

  /@types/yargs/15.0.14:
    resolution: {integrity: sha512-yEJzHoxf6SyQGhBhIYGXQDSCkJjB6HohDShto7m8vaKg9Yp0Yn8+71J9eakh2bnPg6BfsH9PRMhiRTZnd4eXGQ==}
    dependencies:
      '@types/yargs-parser': 21.0.0
    dev: true

  /@types/yauzl/2.9.2:
    resolution: {integrity: sha512-8uALY5LTvSuHgloDVUvWP3pIauILm+8/0pDMokuDYIoNsOkSwd5AiHBTSEJjKTDcZr5z8UpgOWZkxBF4iJftoA==}
    dependencies:
      '@types/node': 17.0.21
    dev: true
    optional: true

  /@typescript-eslint/eslint-plugin/4.31.2_1ff229bad5b3f782209b865beb048324:
    resolution: {integrity: sha512-w63SCQ4bIwWN/+3FxzpnWrDjQRXVEGiTt9tJTRptRXeFvdZc/wLiz3FQUwNQ2CVoRGI6KUWMNUj/pk63noUfcA==}
    engines: {node: ^10.12.0 || >=12.0.0}
    peerDependencies:
      '@typescript-eslint/parser': ^4.0.0
      eslint: ^5.0.0 || ^6.0.0 || ^7.0.0
      typescript: '*'
    peerDependenciesMeta:
      typescript:
        optional: true
    dependencies:
      '@typescript-eslint/experimental-utils': 4.31.2_eslint@7.32.0+typescript@4.3.5
      '@typescript-eslint/parser': 4.31.2_eslint@7.32.0+typescript@4.3.5
      '@typescript-eslint/scope-manager': 4.31.2
      debug: 4.3.3
      eslint: 7.32.0
      functional-red-black-tree: 1.0.1
      regexpp: 3.2.0
      semver: 7.3.5
      tsutils: 3.21.0_typescript@4.3.5
      typescript: 4.3.5
    transitivePeerDependencies:
      - supports-color
    dev: true

  /@typescript-eslint/eslint-plugin/4.31.2_8f0416aa8ec58a469909c5c0f73069bc:
    resolution: {integrity: sha512-w63SCQ4bIwWN/+3FxzpnWrDjQRXVEGiTt9tJTRptRXeFvdZc/wLiz3FQUwNQ2CVoRGI6KUWMNUj/pk63noUfcA==}
    engines: {node: ^10.12.0 || >=12.0.0}
    peerDependencies:
      '@typescript-eslint/parser': ^4.0.0
      eslint: ^5.0.0 || ^6.0.0 || ^7.0.0
      typescript: '*'
    peerDependenciesMeta:
      typescript:
        optional: true
    dependencies:
      '@typescript-eslint/experimental-utils': 4.31.2_eslint@7.32.0+typescript@4.4.4
      '@typescript-eslint/parser': 4.31.2_eslint@7.32.0+typescript@4.4.4
      '@typescript-eslint/scope-manager': 4.31.2
      debug: 4.3.3
      eslint: 7.32.0
      functional-red-black-tree: 1.0.1
      regexpp: 3.2.0
      semver: 7.3.5
      tsutils: 3.21.0_typescript@4.4.4
      typescript: 4.4.4
    transitivePeerDependencies:
      - supports-color
    dev: true

  /@typescript-eslint/eslint-plugin/4.31.2_9a4c09a46102d9d1bffde59fe804b1d4:
    resolution: {integrity: sha512-w63SCQ4bIwWN/+3FxzpnWrDjQRXVEGiTt9tJTRptRXeFvdZc/wLiz3FQUwNQ2CVoRGI6KUWMNUj/pk63noUfcA==}
    engines: {node: ^10.12.0 || >=12.0.0}
    peerDependencies:
      '@typescript-eslint/parser': ^4.0.0
      eslint: ^5.0.0 || ^6.0.0 || ^7.0.0
      typescript: '*'
    peerDependenciesMeta:
      typescript:
        optional: true
    dependencies:
      '@typescript-eslint/experimental-utils': 4.31.2_eslint@7.32.0+typescript@4.6.2
      '@typescript-eslint/parser': 4.31.2_eslint@7.32.0+typescript@4.6.2
      '@typescript-eslint/scope-manager': 4.31.2
      debug: 4.3.3
      eslint: 7.32.0
      functional-red-black-tree: 1.0.1
      regexpp: 3.2.0
      semver: 7.3.5
      tsutils: 3.21.0_typescript@4.6.2
      typescript: 4.6.2
    transitivePeerDependencies:
      - supports-color
    dev: true

  /@typescript-eslint/eslint-plugin/5.13.0_a029a1efb206f96cab96e246bb448755:
    resolution: {integrity: sha512-vLktb2Uec81fxm/cfz2Hd6QaWOs8qdmVAZXLdOBX6JFJDhf6oDZpMzZ4/LZ6SFM/5DgDcxIMIvy3F+O9yZBuiQ==}
    engines: {node: ^12.22.0 || ^14.17.0 || >=16.0.0}
    peerDependencies:
      '@typescript-eslint/parser': ^5.0.0
      eslint: ^6.0.0 || ^7.0.0 || ^8.0.0
      typescript: '*'
    peerDependenciesMeta:
      typescript:
        optional: true
    dependencies:
      '@typescript-eslint/parser': 5.13.0_eslint@7.32.0+typescript@4.3.5
      '@typescript-eslint/scope-manager': 5.13.0
      '@typescript-eslint/type-utils': 5.13.0_eslint@7.32.0+typescript@4.3.5
      '@typescript-eslint/utils': 5.13.0_eslint@7.32.0+typescript@4.3.5
      debug: 4.3.3
      eslint: 7.32.0
      functional-red-black-tree: 1.0.1
      ignore: 5.2.0
      regexpp: 3.2.0
      semver: 7.3.5
      tsutils: 3.21.0_typescript@4.3.5
      typescript: 4.3.5
    transitivePeerDependencies:
      - supports-color
    dev: true

  /@typescript-eslint/eslint-plugin/5.13.0_eslint@7.32.0+typescript@4.3.5:
    resolution: {integrity: sha512-vLktb2Uec81fxm/cfz2Hd6QaWOs8qdmVAZXLdOBX6JFJDhf6oDZpMzZ4/LZ6SFM/5DgDcxIMIvy3F+O9yZBuiQ==}
    engines: {node: ^12.22.0 || ^14.17.0 || >=16.0.0}
    peerDependencies:
      '@typescript-eslint/parser': ^5.0.0
      eslint: ^6.0.0 || ^7.0.0 || ^8.0.0
      typescript: '*'
    peerDependenciesMeta:
      typescript:
        optional: true
    dependencies:
      '@typescript-eslint/scope-manager': 5.13.0
      '@typescript-eslint/type-utils': 5.13.0_eslint@7.32.0+typescript@4.3.5
      '@typescript-eslint/utils': 5.13.0_eslint@7.32.0+typescript@4.3.5
      debug: 4.3.3
      eslint: 7.32.0
      functional-red-black-tree: 1.0.1
      ignore: 5.2.0
      regexpp: 3.2.0
      semver: 7.3.5
      tsutils: 3.21.0_typescript@4.3.5
      typescript: 4.3.5
    transitivePeerDependencies:
      - supports-color
    dev: true

  /@typescript-eslint/eslint-plugin/5.13.0_eslint@7.32.0+typescript@4.4.4:
    resolution: {integrity: sha512-vLktb2Uec81fxm/cfz2Hd6QaWOs8qdmVAZXLdOBX6JFJDhf6oDZpMzZ4/LZ6SFM/5DgDcxIMIvy3F+O9yZBuiQ==}
    engines: {node: ^12.22.0 || ^14.17.0 || >=16.0.0}
    peerDependencies:
      '@typescript-eslint/parser': ^5.0.0
      eslint: ^6.0.0 || ^7.0.0 || ^8.0.0
      typescript: '*'
    peerDependenciesMeta:
      typescript:
        optional: true
    dependencies:
      '@typescript-eslint/scope-manager': 5.13.0
      '@typescript-eslint/type-utils': 5.13.0_eslint@7.32.0+typescript@4.4.4
      '@typescript-eslint/utils': 5.13.0_eslint@7.32.0+typescript@4.4.4
      debug: 4.3.3
      eslint: 7.32.0
      functional-red-black-tree: 1.0.1
      ignore: 5.2.0
      regexpp: 3.2.0
      semver: 7.3.5
      tsutils: 3.21.0_typescript@4.4.4
      typescript: 4.4.4
    transitivePeerDependencies:
      - supports-color
    dev: true

  /@typescript-eslint/eslint-plugin/5.13.0_eslint@7.32.0+typescript@4.6.2:
    resolution: {integrity: sha512-vLktb2Uec81fxm/cfz2Hd6QaWOs8qdmVAZXLdOBX6JFJDhf6oDZpMzZ4/LZ6SFM/5DgDcxIMIvy3F+O9yZBuiQ==}
    engines: {node: ^12.22.0 || ^14.17.0 || >=16.0.0}
    peerDependencies:
      '@typescript-eslint/parser': ^5.0.0
      eslint: ^6.0.0 || ^7.0.0 || ^8.0.0
      typescript: '*'
    peerDependenciesMeta:
      typescript:
        optional: true
    dependencies:
      '@typescript-eslint/scope-manager': 5.13.0
      '@typescript-eslint/type-utils': 5.13.0_eslint@7.32.0+typescript@4.6.2
      '@typescript-eslint/utils': 5.13.0_eslint@7.32.0+typescript@4.6.2
      debug: 4.3.3
      eslint: 7.32.0
      functional-red-black-tree: 1.0.1
      ignore: 5.2.0
      regexpp: 3.2.0
      semver: 7.3.5
      tsutils: 3.21.0_typescript@4.6.2
      typescript: 4.6.2
    transitivePeerDependencies:
      - supports-color
    dev: true

  /@typescript-eslint/experimental-utils/3.10.1_eslint@7.32.0+typescript@4.3.5:
    resolution: {integrity: sha512-DewqIgscDzmAfd5nOGe4zm6Bl7PKtMG2Ad0KG8CUZAHlXfAKTF9Ol5PXhiMh39yRL2ChRH1cuuUGOcVyyrhQIw==}
    engines: {node: ^10.12.0 || >=12.0.0}
    peerDependencies:
      eslint: '*'
    dependencies:
      '@types/json-schema': 7.0.9
      '@typescript-eslint/types': 3.10.1
      '@typescript-eslint/typescript-estree': 3.10.1_typescript@4.3.5
      eslint: 7.32.0
      eslint-scope: 5.1.1
      eslint-utils: 2.1.0
    transitivePeerDependencies:
      - supports-color
      - typescript
    dev: true

  /@typescript-eslint/experimental-utils/3.10.1_eslint@7.32.0+typescript@4.4.4:
    resolution: {integrity: sha512-DewqIgscDzmAfd5nOGe4zm6Bl7PKtMG2Ad0KG8CUZAHlXfAKTF9Ol5PXhiMh39yRL2ChRH1cuuUGOcVyyrhQIw==}
    engines: {node: ^10.12.0 || >=12.0.0}
    peerDependencies:
      eslint: '*'
    dependencies:
      '@types/json-schema': 7.0.9
      '@typescript-eslint/types': 3.10.1
      '@typescript-eslint/typescript-estree': 3.10.1_typescript@4.4.4
      eslint: 7.32.0
      eslint-scope: 5.1.1
      eslint-utils: 2.1.0
    transitivePeerDependencies:
      - supports-color
      - typescript
    dev: true

  /@typescript-eslint/experimental-utils/3.10.1_eslint@7.32.0+typescript@4.6.2:
    resolution: {integrity: sha512-DewqIgscDzmAfd5nOGe4zm6Bl7PKtMG2Ad0KG8CUZAHlXfAKTF9Ol5PXhiMh39yRL2ChRH1cuuUGOcVyyrhQIw==}
    engines: {node: ^10.12.0 || >=12.0.0}
    peerDependencies:
      eslint: '*'
    dependencies:
      '@types/json-schema': 7.0.9
      '@typescript-eslint/types': 3.10.1
      '@typescript-eslint/typescript-estree': 3.10.1_typescript@4.6.2
      eslint: 7.32.0
      eslint-scope: 5.1.1
      eslint-utils: 2.1.0
    transitivePeerDependencies:
      - supports-color
      - typescript
    dev: true

  /@typescript-eslint/experimental-utils/4.31.2_eslint@7.32.0+typescript@4.3.5:
    resolution: {integrity: sha512-3tm2T4nyA970yQ6R3JZV9l0yilE2FedYg8dcXrTar34zC9r6JB7WyBQbpIVongKPlhEMjhQ01qkwrzWy38Bk1Q==}
    engines: {node: ^10.12.0 || >=12.0.0}
    peerDependencies:
      eslint: '*'
    dependencies:
      '@types/json-schema': 7.0.9
      '@typescript-eslint/scope-manager': 4.31.2
      '@typescript-eslint/types': 4.31.2
      '@typescript-eslint/typescript-estree': 4.31.2_typescript@4.3.5
      eslint: 7.32.0
      eslint-scope: 5.1.1
      eslint-utils: 3.0.0_eslint@7.32.0
    transitivePeerDependencies:
      - supports-color
      - typescript
    dev: true

  /@typescript-eslint/experimental-utils/4.31.2_eslint@7.32.0+typescript@4.4.4:
    resolution: {integrity: sha512-3tm2T4nyA970yQ6R3JZV9l0yilE2FedYg8dcXrTar34zC9r6JB7WyBQbpIVongKPlhEMjhQ01qkwrzWy38Bk1Q==}
    engines: {node: ^10.12.0 || >=12.0.0}
    peerDependencies:
      eslint: '*'
    dependencies:
      '@types/json-schema': 7.0.9
      '@typescript-eslint/scope-manager': 4.31.2
      '@typescript-eslint/types': 4.31.2
      '@typescript-eslint/typescript-estree': 4.31.2_typescript@4.4.4
      eslint: 7.32.0
      eslint-scope: 5.1.1
      eslint-utils: 3.0.0_eslint@7.32.0
    transitivePeerDependencies:
      - supports-color
      - typescript
    dev: true

  /@typescript-eslint/experimental-utils/4.31.2_eslint@7.32.0+typescript@4.6.2:
    resolution: {integrity: sha512-3tm2T4nyA970yQ6R3JZV9l0yilE2FedYg8dcXrTar34zC9r6JB7WyBQbpIVongKPlhEMjhQ01qkwrzWy38Bk1Q==}
    engines: {node: ^10.12.0 || >=12.0.0}
    peerDependencies:
      eslint: '*'
    dependencies:
      '@types/json-schema': 7.0.9
      '@typescript-eslint/scope-manager': 4.31.2
      '@typescript-eslint/types': 4.31.2
      '@typescript-eslint/typescript-estree': 4.31.2_typescript@4.6.2
      eslint: 7.32.0
      eslint-scope: 5.1.1
      eslint-utils: 3.0.0_eslint@7.32.0
    transitivePeerDependencies:
      - supports-color
      - typescript
    dev: true

  /@typescript-eslint/parser/4.31.2_eslint@7.32.0+typescript@4.3.5:
    resolution: {integrity: sha512-EcdO0E7M/sv23S/rLvenHkb58l3XhuSZzKf6DBvLgHqOYdL6YFMYVtreGFWirxaU2mS1GYDby3Lyxco7X5+Vjw==}
    engines: {node: ^10.12.0 || >=12.0.0}
    peerDependencies:
      eslint: ^5.0.0 || ^6.0.0 || ^7.0.0
      typescript: '*'
    peerDependenciesMeta:
      typescript:
        optional: true
    dependencies:
      '@typescript-eslint/scope-manager': 4.31.2
      '@typescript-eslint/types': 4.31.2
      '@typescript-eslint/typescript-estree': 4.31.2_typescript@4.3.5
      debug: 4.3.3
      eslint: 7.32.0
      typescript: 4.3.5
    transitivePeerDependencies:
      - supports-color
    dev: true

  /@typescript-eslint/parser/4.31.2_eslint@7.32.0+typescript@4.4.4:
    resolution: {integrity: sha512-EcdO0E7M/sv23S/rLvenHkb58l3XhuSZzKf6DBvLgHqOYdL6YFMYVtreGFWirxaU2mS1GYDby3Lyxco7X5+Vjw==}
    engines: {node: ^10.12.0 || >=12.0.0}
    peerDependencies:
      eslint: ^5.0.0 || ^6.0.0 || ^7.0.0
      typescript: '*'
    peerDependenciesMeta:
      typescript:
        optional: true
    dependencies:
      '@typescript-eslint/scope-manager': 4.31.2
      '@typescript-eslint/types': 4.31.2
      '@typescript-eslint/typescript-estree': 4.31.2_typescript@4.4.4
      debug: 4.3.3
      eslint: 7.32.0
      typescript: 4.4.4
    transitivePeerDependencies:
      - supports-color
    dev: true

  /@typescript-eslint/parser/4.31.2_eslint@7.32.0+typescript@4.6.2:
    resolution: {integrity: sha512-EcdO0E7M/sv23S/rLvenHkb58l3XhuSZzKf6DBvLgHqOYdL6YFMYVtreGFWirxaU2mS1GYDby3Lyxco7X5+Vjw==}
    engines: {node: ^10.12.0 || >=12.0.0}
    peerDependencies:
      eslint: ^5.0.0 || ^6.0.0 || ^7.0.0
      typescript: '*'
    peerDependenciesMeta:
      typescript:
        optional: true
    dependencies:
      '@typescript-eslint/scope-manager': 4.31.2
      '@typescript-eslint/types': 4.31.2
      '@typescript-eslint/typescript-estree': 4.31.2_typescript@4.6.2
      debug: 4.3.3
      eslint: 7.32.0
      typescript: 4.6.2
    transitivePeerDependencies:
      - supports-color
    dev: true

  /@typescript-eslint/parser/5.13.0_eslint@7.32.0+typescript@4.3.5:
    resolution: {integrity: sha512-GdrU4GvBE29tm2RqWOM0P5QfCtgCyN4hXICj/X9ibKED16136l9ZpoJvCL5pSKtmJzA+NRDzQ312wWMejCVVfg==}
    engines: {node: ^12.22.0 || ^14.17.0 || >=16.0.0}
    peerDependencies:
      eslint: ^6.0.0 || ^7.0.0 || ^8.0.0
      typescript: '*'
    peerDependenciesMeta:
      typescript:
        optional: true
    dependencies:
      '@typescript-eslint/scope-manager': 5.13.0
      '@typescript-eslint/types': 5.13.0
      '@typescript-eslint/typescript-estree': 5.13.0_typescript@4.3.5
      debug: 4.3.3
      eslint: 7.32.0
      typescript: 4.3.5
    transitivePeerDependencies:
      - supports-color
    dev: true

  /@typescript-eslint/scope-manager/4.31.2:
    resolution: {integrity: sha512-2JGwudpFoR/3Czq6mPpE8zBPYdHWFGL6lUNIGolbKQeSNv4EAiHaR5GVDQaLA0FwgcdcMtRk+SBJbFGL7+La5w==}
    engines: {node: ^8.10.0 || ^10.13.0 || >=11.10.1}
    dependencies:
      '@typescript-eslint/types': 4.31.2
      '@typescript-eslint/visitor-keys': 4.31.2
    dev: true

  /@typescript-eslint/scope-manager/5.13.0:
    resolution: {integrity: sha512-T4N8UvKYDSfVYdmJq7g2IPJYCRzwtp74KyDZytkR4OL3NRupvswvmJQJ4CX5tDSurW2cvCc1Ia1qM7d0jpa7IA==}
    engines: {node: ^12.22.0 || ^14.17.0 || >=16.0.0}
    dependencies:
      '@typescript-eslint/types': 5.13.0
      '@typescript-eslint/visitor-keys': 5.13.0
    dev: true

  /@typescript-eslint/type-utils/5.13.0_eslint@7.32.0+typescript@4.3.5:
    resolution: {integrity: sha512-/nz7qFizaBM1SuqAKb7GLkcNn2buRdDgZraXlkhz+vUGiN1NZ9LzkA595tHHeduAiS2MsHqMNhE2zNzGdw43Yg==}
    engines: {node: ^12.22.0 || ^14.17.0 || >=16.0.0}
    peerDependencies:
      eslint: '*'
      typescript: '*'
    peerDependenciesMeta:
      typescript:
        optional: true
    dependencies:
      '@typescript-eslint/utils': 5.13.0_eslint@7.32.0+typescript@4.3.5
      debug: 4.3.3
      eslint: 7.32.0
      tsutils: 3.21.0_typescript@4.3.5
      typescript: 4.3.5
    transitivePeerDependencies:
      - supports-color
    dev: true

  /@typescript-eslint/type-utils/5.13.0_eslint@7.32.0+typescript@4.4.4:
    resolution: {integrity: sha512-/nz7qFizaBM1SuqAKb7GLkcNn2buRdDgZraXlkhz+vUGiN1NZ9LzkA595tHHeduAiS2MsHqMNhE2zNzGdw43Yg==}
    engines: {node: ^12.22.0 || ^14.17.0 || >=16.0.0}
    peerDependencies:
      eslint: '*'
      typescript: '*'
    peerDependenciesMeta:
      typescript:
        optional: true
    dependencies:
      '@typescript-eslint/utils': 5.13.0_eslint@7.32.0+typescript@4.4.4
      debug: 4.3.3
      eslint: 7.32.0
      tsutils: 3.21.0_typescript@4.4.4
      typescript: 4.4.4
    transitivePeerDependencies:
      - supports-color
    dev: true

  /@typescript-eslint/type-utils/5.13.0_eslint@7.32.0+typescript@4.6.2:
    resolution: {integrity: sha512-/nz7qFizaBM1SuqAKb7GLkcNn2buRdDgZraXlkhz+vUGiN1NZ9LzkA595tHHeduAiS2MsHqMNhE2zNzGdw43Yg==}
    engines: {node: ^12.22.0 || ^14.17.0 || >=16.0.0}
    peerDependencies:
      eslint: '*'
      typescript: '*'
    peerDependenciesMeta:
      typescript:
        optional: true
    dependencies:
      '@typescript-eslint/utils': 5.13.0_eslint@7.32.0+typescript@4.6.2
      debug: 4.3.3
      eslint: 7.32.0
      tsutils: 3.21.0_typescript@4.6.2
      typescript: 4.6.2
    transitivePeerDependencies:
      - supports-color
    dev: true

  /@typescript-eslint/types/3.10.1:
    resolution: {integrity: sha512-+3+FCUJIahE9q0lDi1WleYzjCwJs5hIsbugIgnbB+dSCYUxl8L6PwmsyOPFZde2hc1DlTo/xnkOgiTLSyAbHiQ==}
    engines: {node: ^8.10.0 || ^10.13.0 || >=11.10.1}
    dev: true

  /@typescript-eslint/types/4.31.2:
    resolution: {integrity: sha512-kWiTTBCTKEdBGrZKwFvOlGNcAsKGJSBc8xLvSjSppFO88AqGxGNYtF36EuEYG6XZ9vT0xX8RNiHbQUKglbSi1w==}
    engines: {node: ^8.10.0 || ^10.13.0 || >=11.10.1}
    dev: true

  /@typescript-eslint/types/4.33.0:
    resolution: {integrity: sha512-zKp7CjQzLQImXEpLt2BUw1tvOMPfNoTAfb8l51evhYbOEEzdWyQNmHWWGPR6hwKJDAi+1VXSBmnhL9kyVTTOuQ==}
    engines: {node: ^8.10.0 || ^10.13.0 || >=11.10.1}
    dev: true

  /@typescript-eslint/types/5.13.0:
    resolution: {integrity: sha512-LmE/KO6DUy0nFY/OoQU0XelnmDt+V8lPQhh8MOVa7Y5k2gGRd6U9Kp3wAjhB4OHg57tUO0nOnwYQhRRyEAyOyg==}
    engines: {node: ^12.22.0 || ^14.17.0 || >=16.0.0}
    dev: true

  /@typescript-eslint/typescript-estree/3.10.1_typescript@4.3.5:
    resolution: {integrity: sha512-QbcXOuq6WYvnB3XPsZpIwztBoquEYLXh2MtwVU+kO8jgYCiv4G5xrSP/1wg4tkvrEE+esZVquIPX/dxPlePk1w==}
    engines: {node: ^10.12.0 || >=12.0.0}
    peerDependencies:
      typescript: '*'
    peerDependenciesMeta:
      typescript:
        optional: true
    dependencies:
      '@typescript-eslint/types': 3.10.1
      '@typescript-eslint/visitor-keys': 3.10.1
      debug: 4.3.3
      glob: 7.2.0
      is-glob: 4.0.3
      lodash: 4.17.21
      semver: 7.3.5
      tsutils: 3.21.0_typescript@4.3.5
      typescript: 4.3.5
    transitivePeerDependencies:
      - supports-color
    dev: true

  /@typescript-eslint/typescript-estree/3.10.1_typescript@4.4.4:
    resolution: {integrity: sha512-QbcXOuq6WYvnB3XPsZpIwztBoquEYLXh2MtwVU+kO8jgYCiv4G5xrSP/1wg4tkvrEE+esZVquIPX/dxPlePk1w==}
    engines: {node: ^10.12.0 || >=12.0.0}
    peerDependencies:
      typescript: '*'
    peerDependenciesMeta:
      typescript:
        optional: true
    dependencies:
      '@typescript-eslint/types': 3.10.1
      '@typescript-eslint/visitor-keys': 3.10.1
      debug: 4.3.3
      glob: 7.2.0
      is-glob: 4.0.3
      lodash: 4.17.21
      semver: 7.3.5
      tsutils: 3.21.0_typescript@4.4.4
      typescript: 4.4.4
    transitivePeerDependencies:
      - supports-color
    dev: true

  /@typescript-eslint/typescript-estree/3.10.1_typescript@4.6.2:
    resolution: {integrity: sha512-QbcXOuq6WYvnB3XPsZpIwztBoquEYLXh2MtwVU+kO8jgYCiv4G5xrSP/1wg4tkvrEE+esZVquIPX/dxPlePk1w==}
    engines: {node: ^10.12.0 || >=12.0.0}
    peerDependencies:
      typescript: '*'
    peerDependenciesMeta:
      typescript:
        optional: true
    dependencies:
      '@typescript-eslint/types': 3.10.1
      '@typescript-eslint/visitor-keys': 3.10.1
      debug: 4.3.3
      glob: 7.2.0
      is-glob: 4.0.3
      lodash: 4.17.21
      semver: 7.3.5
      tsutils: 3.21.0_typescript@4.6.2
      typescript: 4.6.2
    transitivePeerDependencies:
      - supports-color
    dev: true

  /@typescript-eslint/typescript-estree/4.31.2_typescript@4.3.5:
    resolution: {integrity: sha512-ieBq8U9at6PvaC7/Z6oe8D3czeW5d//Fo1xkF/s9394VR0bg/UaMYPdARiWyKX+lLEjY3w/FNZJxitMsiWv+wA==}
    engines: {node: ^10.12.0 || >=12.0.0}
    peerDependencies:
      typescript: '*'
    peerDependenciesMeta:
      typescript:
        optional: true
    dependencies:
      '@typescript-eslint/types': 4.31.2
      '@typescript-eslint/visitor-keys': 4.31.2
      debug: 4.3.3
      globby: 11.1.0
      is-glob: 4.0.3
      semver: 7.3.5
      tsutils: 3.21.0_typescript@4.3.5
      typescript: 4.3.5
    transitivePeerDependencies:
      - supports-color
    dev: true

  /@typescript-eslint/typescript-estree/4.31.2_typescript@4.4.4:
    resolution: {integrity: sha512-ieBq8U9at6PvaC7/Z6oe8D3czeW5d//Fo1xkF/s9394VR0bg/UaMYPdARiWyKX+lLEjY3w/FNZJxitMsiWv+wA==}
    engines: {node: ^10.12.0 || >=12.0.0}
    peerDependencies:
      typescript: '*'
    peerDependenciesMeta:
      typescript:
        optional: true
    dependencies:
      '@typescript-eslint/types': 4.31.2
      '@typescript-eslint/visitor-keys': 4.31.2
      debug: 4.3.3
      globby: 11.1.0
      is-glob: 4.0.3
      semver: 7.3.5
      tsutils: 3.21.0_typescript@4.4.4
      typescript: 4.4.4
    transitivePeerDependencies:
      - supports-color
    dev: true

  /@typescript-eslint/typescript-estree/4.31.2_typescript@4.6.2:
    resolution: {integrity: sha512-ieBq8U9at6PvaC7/Z6oe8D3czeW5d//Fo1xkF/s9394VR0bg/UaMYPdARiWyKX+lLEjY3w/FNZJxitMsiWv+wA==}
    engines: {node: ^10.12.0 || >=12.0.0}
    peerDependencies:
      typescript: '*'
    peerDependenciesMeta:
      typescript:
        optional: true
    dependencies:
      '@typescript-eslint/types': 4.31.2
      '@typescript-eslint/visitor-keys': 4.31.2
      debug: 4.3.3
      globby: 11.1.0
      is-glob: 4.0.3
      semver: 7.3.5
      tsutils: 3.21.0_typescript@4.6.2
      typescript: 4.6.2
    transitivePeerDependencies:
      - supports-color
    dev: true

  /@typescript-eslint/typescript-estree/4.33.0_typescript@3.9.10:
    resolution: {integrity: sha512-rkWRY1MPFzjwnEVHsxGemDzqqddw2QbTJlICPD9p9I9LfsO8fdmfQPOX3uKfUaGRDFJbfrtm/sXhVXN4E+bzCA==}
    engines: {node: ^10.12.0 || >=12.0.0}
    peerDependencies:
      typescript: '*'
    peerDependenciesMeta:
      typescript:
        optional: true
    dependencies:
      '@typescript-eslint/types': 4.33.0
      '@typescript-eslint/visitor-keys': 4.33.0
      debug: 4.3.3
      globby: 11.1.0
      is-glob: 4.0.3
      semver: 7.3.5
      tsutils: 3.21.0_typescript@3.9.10
      typescript: 3.9.10
    transitivePeerDependencies:
      - supports-color
    dev: true

  /@typescript-eslint/typescript-estree/5.13.0_typescript@4.3.5:
    resolution: {integrity: sha512-Q9cQow0DeLjnp5DuEDjLZ6JIkwGx3oYZe+BfcNuw/POhtpcxMTy18Icl6BJqTSd+3ftsrfuVb7mNHRZf7xiaNA==}
    engines: {node: ^12.22.0 || ^14.17.0 || >=16.0.0}
    peerDependencies:
      typescript: '*'
    peerDependenciesMeta:
      typescript:
        optional: true
    dependencies:
      '@typescript-eslint/types': 5.13.0
      '@typescript-eslint/visitor-keys': 5.13.0
      debug: 4.3.3
      globby: 11.1.0
      is-glob: 4.0.3
      semver: 7.3.5
      tsutils: 3.21.0_typescript@4.3.5
      typescript: 4.3.5
    transitivePeerDependencies:
      - supports-color
    dev: true

  /@typescript-eslint/typescript-estree/5.13.0_typescript@4.4.4:
    resolution: {integrity: sha512-Q9cQow0DeLjnp5DuEDjLZ6JIkwGx3oYZe+BfcNuw/POhtpcxMTy18Icl6BJqTSd+3ftsrfuVb7mNHRZf7xiaNA==}
    engines: {node: ^12.22.0 || ^14.17.0 || >=16.0.0}
    peerDependencies:
      typescript: '*'
    peerDependenciesMeta:
      typescript:
        optional: true
    dependencies:
      '@typescript-eslint/types': 5.13.0
      '@typescript-eslint/visitor-keys': 5.13.0
      debug: 4.3.3
      globby: 11.1.0
      is-glob: 4.0.3
      semver: 7.3.5
      tsutils: 3.21.0_typescript@4.4.4
      typescript: 4.4.4
    transitivePeerDependencies:
      - supports-color
    dev: true

  /@typescript-eslint/typescript-estree/5.13.0_typescript@4.6.2:
    resolution: {integrity: sha512-Q9cQow0DeLjnp5DuEDjLZ6JIkwGx3oYZe+BfcNuw/POhtpcxMTy18Icl6BJqTSd+3ftsrfuVb7mNHRZf7xiaNA==}
    engines: {node: ^12.22.0 || ^14.17.0 || >=16.0.0}
    peerDependencies:
      typescript: '*'
    peerDependenciesMeta:
      typescript:
        optional: true
    dependencies:
      '@typescript-eslint/types': 5.13.0
      '@typescript-eslint/visitor-keys': 5.13.0
      debug: 4.3.3
      globby: 11.1.0
      is-glob: 4.0.3
      semver: 7.3.5
      tsutils: 3.21.0_typescript@4.6.2
      typescript: 4.6.2
    transitivePeerDependencies:
      - supports-color
    dev: true

  /@typescript-eslint/utils/5.13.0_eslint@7.32.0+typescript@4.3.5:
    resolution: {integrity: sha512-+9oHlPWYNl6AwwoEt5TQryEHwiKRVjz7Vk6kaBeD3/kwHE5YqTGHtm/JZY8Bo9ITOeKutFaXnBlMgSATMJALUQ==}
    engines: {node: ^12.22.0 || ^14.17.0 || >=16.0.0}
    peerDependencies:
      eslint: ^6.0.0 || ^7.0.0 || ^8.0.0
    dependencies:
      '@types/json-schema': 7.0.9
      '@typescript-eslint/scope-manager': 5.13.0
      '@typescript-eslint/types': 5.13.0
      '@typescript-eslint/typescript-estree': 5.13.0_typescript@4.3.5
      eslint: 7.32.0
      eslint-scope: 5.1.1
      eslint-utils: 3.0.0_eslint@7.32.0
    transitivePeerDependencies:
      - supports-color
      - typescript
    dev: true

  /@typescript-eslint/utils/5.13.0_eslint@7.32.0+typescript@4.4.4:
    resolution: {integrity: sha512-+9oHlPWYNl6AwwoEt5TQryEHwiKRVjz7Vk6kaBeD3/kwHE5YqTGHtm/JZY8Bo9ITOeKutFaXnBlMgSATMJALUQ==}
    engines: {node: ^12.22.0 || ^14.17.0 || >=16.0.0}
    peerDependencies:
      eslint: ^6.0.0 || ^7.0.0 || ^8.0.0
    dependencies:
      '@types/json-schema': 7.0.9
      '@typescript-eslint/scope-manager': 5.13.0
      '@typescript-eslint/types': 5.13.0
      '@typescript-eslint/typescript-estree': 5.13.0_typescript@4.4.4
      eslint: 7.32.0
      eslint-scope: 5.1.1
      eslint-utils: 3.0.0_eslint@7.32.0
    transitivePeerDependencies:
      - supports-color
      - typescript
    dev: true

  /@typescript-eslint/utils/5.13.0_eslint@7.32.0+typescript@4.6.2:
    resolution: {integrity: sha512-+9oHlPWYNl6AwwoEt5TQryEHwiKRVjz7Vk6kaBeD3/kwHE5YqTGHtm/JZY8Bo9ITOeKutFaXnBlMgSATMJALUQ==}
    engines: {node: ^12.22.0 || ^14.17.0 || >=16.0.0}
    peerDependencies:
      eslint: ^6.0.0 || ^7.0.0 || ^8.0.0
    dependencies:
      '@types/json-schema': 7.0.9
      '@typescript-eslint/scope-manager': 5.13.0
      '@typescript-eslint/types': 5.13.0
      '@typescript-eslint/typescript-estree': 5.13.0_typescript@4.6.2
      eslint: 7.32.0
      eslint-scope: 5.1.1
      eslint-utils: 3.0.0_eslint@7.32.0
    transitivePeerDependencies:
      - supports-color
      - typescript
    dev: true

  /@typescript-eslint/visitor-keys/3.10.1:
    resolution: {integrity: sha512-9JgC82AaQeglebjZMgYR5wgmfUdUc+EitGUUMW8u2nDckaeimzW+VsoLV6FoimPv2id3VQzfjwBxEMVz08ameQ==}
    engines: {node: ^8.10.0 || ^10.13.0 || >=11.10.1}
    dependencies:
      eslint-visitor-keys: 1.3.0
    dev: true

  /@typescript-eslint/visitor-keys/4.31.2:
    resolution: {integrity: sha512-PrBId7EQq2Nibns7dd/ch6S6/M4/iwLM9McbgeEbCXfxdwRUNxJ4UNreJ6Gh3fI2GNKNrWnQxKL7oCPmngKBug==}
    engines: {node: ^8.10.0 || ^10.13.0 || >=11.10.1}
    dependencies:
      '@typescript-eslint/types': 4.31.2
      eslint-visitor-keys: 2.1.0
    dev: true

  /@typescript-eslint/visitor-keys/4.33.0:
    resolution: {integrity: sha512-uqi/2aSz9g2ftcHWf8uLPJA70rUv6yuMW5Bohw+bwcuzaxQIHaKFZCKGoGXIrc9vkTJ3+0txM73K0Hq3d5wgIg==}
    engines: {node: ^8.10.0 || ^10.13.0 || >=11.10.1}
    dependencies:
      '@typescript-eslint/types': 4.33.0
      eslint-visitor-keys: 2.1.0
    dev: true

  /@typescript-eslint/visitor-keys/5.13.0:
    resolution: {integrity: sha512-HLKEAS/qA1V7d9EzcpLFykTePmOQqOFim8oCvhY3pZgQ8Hi38hYpHd9e5GN6nQBFQNecNhws5wkS9Y5XIO0s/g==}
    engines: {node: ^12.22.0 || ^14.17.0 || >=16.0.0}
    dependencies:
      '@typescript-eslint/types': 5.13.0
      eslint-visitor-keys: 3.3.0
    dev: true

  /@ungap/promise-all-settled/1.1.2:
    resolution: {integrity: sha512-sL/cEvJWAnClXw0wHk85/2L0G6Sj8UB0Ctc1TEMbKSsmpRosqhwj9gWgFRZSrBr2f9tiXISwNhCPmlfqUqyb9Q==}
    dev: true

  /@ungap/url-search-params/0.1.4:
    resolution: {integrity: sha512-RLwrxCTDNiNev9hpr9rDq8NyeQ8Nn0X1we4Wu7Tlf368I8r+7hBj3uObhifhuLk74egaYaSX5nUsBlWz6kjj+A==}
    dev: true

  /@webassemblyjs/ast/1.9.0:
    resolution: {integrity: sha512-C6wW5L+b7ogSDVqymbkkvuW9kruN//YisMED04xzeBBqjHa2FYnmvOlS6Xj68xWQRgWvI9cIglsjFowH/RJyEA==}
    dependencies:
      '@webassemblyjs/helper-module-context': 1.9.0
      '@webassemblyjs/helper-wasm-bytecode': 1.9.0
      '@webassemblyjs/wast-parser': 1.9.0
    dev: true

  /@webassemblyjs/floating-point-hex-parser/1.9.0:
    resolution: {integrity: sha512-TG5qcFsS8QB4g4MhrxK5TqfdNe7Ey/7YL/xN+36rRjl/BlGE/NcBvJcqsRgCP6Z92mRE+7N50pRIi8SmKUbcQA==}
    dev: true

  /@webassemblyjs/helper-api-error/1.9.0:
    resolution: {integrity: sha512-NcMLjoFMXpsASZFxJ5h2HZRcEhDkvnNFOAKneP5RbKRzaWJN36NC4jqQHKwStIhGXu5mUWlUUk7ygdtrO8lbmw==}
    dev: true

  /@webassemblyjs/helper-buffer/1.9.0:
    resolution: {integrity: sha512-qZol43oqhq6yBPx7YM3m9Bv7WMV9Eevj6kMi6InKOuZxhw+q9hOkvq5e/PpKSiLfyetpaBnogSbNCfBwyB00CA==}
    dev: true

  /@webassemblyjs/helper-code-frame/1.9.0:
    resolution: {integrity: sha512-ERCYdJBkD9Vu4vtjUYe8LZruWuNIToYq/ME22igL+2vj2dQ2OOujIZr3MEFvfEaqKoVqpsFKAGsRdBSBjrIvZA==}
    dependencies:
      '@webassemblyjs/wast-printer': 1.9.0
    dev: true

  /@webassemblyjs/helper-fsm/1.9.0:
    resolution: {integrity: sha512-OPRowhGbshCb5PxJ8LocpdX9Kl0uB4XsAjl6jH/dWKlk/mzsANvhwbiULsaiqT5GZGT9qinTICdj6PLuM5gslw==}
    dev: true

  /@webassemblyjs/helper-module-context/1.9.0:
    resolution: {integrity: sha512-MJCW8iGC08tMk2enck1aPW+BE5Cw8/7ph/VGZxwyvGbJwjktKkDK7vy7gAmMDx88D7mhDTCNKAW5tED+gZ0W8g==}
    dependencies:
      '@webassemblyjs/ast': 1.9.0
    dev: true

  /@webassemblyjs/helper-wasm-bytecode/1.9.0:
    resolution: {integrity: sha512-R7FStIzyNcd7xKxCZH5lE0Bqy+hGTwS3LJjuv1ZVxd9O7eHCedSdrId/hMOd20I+v8wDXEn+bjfKDLzTepoaUw==}
    dev: true

  /@webassemblyjs/helper-wasm-section/1.9.0:
    resolution: {integrity: sha512-XnMB8l3ek4tvrKUUku+IVaXNHz2YsJyOOmz+MMkZvh8h1uSJpSen6vYnw3IoQ7WwEuAhL8Efjms1ZWjqh2agvw==}
    dependencies:
      '@webassemblyjs/ast': 1.9.0
      '@webassemblyjs/helper-buffer': 1.9.0
      '@webassemblyjs/helper-wasm-bytecode': 1.9.0
      '@webassemblyjs/wasm-gen': 1.9.0
    dev: true

  /@webassemblyjs/ieee754/1.9.0:
    resolution: {integrity: sha512-dcX8JuYU/gvymzIHc9DgxTzUUTLexWwt8uCTWP3otys596io0L5aW02Gb1RjYpx2+0Jus1h4ZFqjla7umFniTg==}
    dependencies:
      '@xtuc/ieee754': 1.2.0
    dev: true

  /@webassemblyjs/leb128/1.9.0:
    resolution: {integrity: sha512-ENVzM5VwV1ojs9jam6vPys97B/S65YQtv/aanqnU7D8aSoHFX8GyhGg0CMfyKNIHBuAVjy3tlzd5QMMINa7wpw==}
    dependencies:
      '@xtuc/long': 4.2.2
    dev: true

  /@webassemblyjs/utf8/1.9.0:
    resolution: {integrity: sha512-GZbQlWtopBTP0u7cHrEx+73yZKrQoBMpwkGEIqlacljhXCkVM1kMQge/Mf+csMJAjEdSwhOyLAS0AoR3AG5P8w==}
    dev: true

  /@webassemblyjs/wasm-edit/1.9.0:
    resolution: {integrity: sha512-FgHzBm80uwz5M8WKnMTn6j/sVbqilPdQXTWraSjBwFXSYGirpkSWE2R9Qvz9tNiTKQvoKILpCuTjBKzOIm0nxw==}
    dependencies:
      '@webassemblyjs/ast': 1.9.0
      '@webassemblyjs/helper-buffer': 1.9.0
      '@webassemblyjs/helper-wasm-bytecode': 1.9.0
      '@webassemblyjs/helper-wasm-section': 1.9.0
      '@webassemblyjs/wasm-gen': 1.9.0
      '@webassemblyjs/wasm-opt': 1.9.0
      '@webassemblyjs/wasm-parser': 1.9.0
      '@webassemblyjs/wast-printer': 1.9.0
    dev: true

  /@webassemblyjs/wasm-gen/1.9.0:
    resolution: {integrity: sha512-cPE3o44YzOOHvlsb4+E9qSqjc9Qf9Na1OO/BHFy4OI91XDE14MjFN4lTMezzaIWdPqHnsTodGGNP+iRSYfGkjA==}
    dependencies:
      '@webassemblyjs/ast': 1.9.0
      '@webassemblyjs/helper-wasm-bytecode': 1.9.0
      '@webassemblyjs/ieee754': 1.9.0
      '@webassemblyjs/leb128': 1.9.0
      '@webassemblyjs/utf8': 1.9.0
    dev: true

  /@webassemblyjs/wasm-opt/1.9.0:
    resolution: {integrity: sha512-Qkjgm6Anhm+OMbIL0iokO7meajkzQD71ioelnfPEj6r4eOFuqm4YC3VBPqXjFyyNwowzbMD+hizmprP/Fwkl2A==}
    dependencies:
      '@webassemblyjs/ast': 1.9.0
      '@webassemblyjs/helper-buffer': 1.9.0
      '@webassemblyjs/wasm-gen': 1.9.0
      '@webassemblyjs/wasm-parser': 1.9.0
    dev: true

  /@webassemblyjs/wasm-parser/1.9.0:
    resolution: {integrity: sha512-9+wkMowR2AmdSWQzsPEjFU7njh8HTO5MqO8vjwEHuM+AMHioNqSBONRdr0NQQ3dVQrzp0s8lTcYqzUdb7YgELA==}
    dependencies:
      '@webassemblyjs/ast': 1.9.0
      '@webassemblyjs/helper-api-error': 1.9.0
      '@webassemblyjs/helper-wasm-bytecode': 1.9.0
      '@webassemblyjs/ieee754': 1.9.0
      '@webassemblyjs/leb128': 1.9.0
      '@webassemblyjs/utf8': 1.9.0
    dev: true

  /@webassemblyjs/wast-parser/1.9.0:
    resolution: {integrity: sha512-qsqSAP3QQ3LyZjNC/0jBJ/ToSxfYJ8kYyuiGvtn/8MK89VrNEfwj7BPQzJVHi0jGTRK2dGdJ5PRqhtjzoww+bw==}
    dependencies:
      '@webassemblyjs/ast': 1.9.0
      '@webassemblyjs/floating-point-hex-parser': 1.9.0
      '@webassemblyjs/helper-api-error': 1.9.0
      '@webassemblyjs/helper-code-frame': 1.9.0
      '@webassemblyjs/helper-fsm': 1.9.0
      '@xtuc/long': 4.2.2
    dev: true

  /@webassemblyjs/wast-printer/1.9.0:
    resolution: {integrity: sha512-2J0nE95rHXHyQ24cWjMKJ1tqB/ds8z/cyeOZxJhcb+rW+SQASVjuznUSmdz5GpVJTzU8JkhYut0D3siFDD6wsA==}
    dependencies:
      '@webassemblyjs/ast': 1.9.0
      '@webassemblyjs/wast-parser': 1.9.0
      '@xtuc/long': 4.2.2
    dev: true

  /@wojtekmaj/enzyme-adapter-react-17/0.6.6_fae758709a8810ba97b4c03852dde4d0:
    resolution: {integrity: sha512-gSfhg8CiL0Vwc2UgUblGVZIy7M0KyXaZsd8+QwzV8TSVRLkGyzdLtYEcs9wRWyQTsdmOd+oRGqbVgUX7AVJxug==}
    peerDependencies:
      enzyme: ^3.0.0
      react: ^17.0.0-0
      react-dom: ^17.0.0-0
    dependencies:
      '@wojtekmaj/enzyme-adapter-utils': 0.1.4_react@17.0.2
      enzyme: 3.11.0
      enzyme-shallow-equal: 1.0.4
      has: 1.0.3
      prop-types: 15.8.1
      react: 17.0.2
      react-dom: 17.0.2_react@17.0.2
      react-is: 17.0.2
      react-test-renderer: 17.0.2_react@17.0.2
    dev: true

  /@wojtekmaj/enzyme-adapter-utils/0.1.4_react@17.0.2:
    resolution: {integrity: sha512-ARGIQSIIv3oBia1m5Ihn1VU0FGmft6KPe39SBKTb8p7LSXO23YI4kNtc4M/cKoIY7P+IYdrZcgMObvedyjoSQA==}
    peerDependencies:
      react: ^17.0.0-0
    dependencies:
      function.prototype.name: 1.1.5
      has: 1.0.3
      object.fromentries: 2.0.5
      prop-types: 15.8.1
      react: 17.0.2
    dev: true

  /@xtuc/ieee754/1.2.0:
    resolution: {integrity: sha512-DX8nKgqcGwsc0eJSqYt5lwP4DH5FlHnmuWWBRy7X0NcaGR0ZtuyeESgMwTYVEtxmsNGY+qit4QYT/MIYTOTPeA==}
    dev: true

  /@xtuc/long/4.2.2:
    resolution: {integrity: sha512-NuHqBY1PB/D8xU6s/thBgOAiAP7HOYDQ32+BFZILJ8ivkUkAHQnWfn6WhL79Owj1qmUnoN/YPhktdIoucipkAQ==}
    dev: true

  /abab/2.0.5:
    resolution: {integrity: sha512-9IK9EadsbHo6jLWIpxpR6pL0sazTXV6+SQv25ZB+F7Bj9mJNaOc4nCRabwd5M/JwmUa8idz6Eci6eKfJryPs6Q==}
    dev: true

  /accepts/1.3.8:
    resolution: {integrity: sha512-PYAthTa2m2VKxuvSD3DPC/Gy+U+sOA1LAuT8mkmRuvw+NACSaeXEQ+NHcVF7rONl6qcaxV3Uuemwawk+7+SJLw==}
    engines: {node: '>= 0.6'}
    dependencies:
      mime-types: 2.1.34
      negotiator: 0.6.3
    dev: true

  /acorn-globals/4.3.4:
    resolution: {integrity: sha512-clfQEh21R+D0leSbUdWf3OcfqyaCSAQ8Ryq00bofSekfr9W8u1jyYZo6ir0xu9Gtcf7BjcHJpnbZH7JOCpP60A==}
    dependencies:
      acorn: 6.4.2
      acorn-walk: 6.2.0
    dev: true

  /acorn-globals/6.0.0:
    resolution: {integrity: sha512-ZQl7LOWaF5ePqqcX4hLuv/bLXYQNfNWw2c0/yX/TsPRKamzHcTGQnlCjHT3TsmkOUVEPS3crCxiPfdzE/Trlhg==}
    dependencies:
      acorn: 7.4.1
      acorn-walk: 7.2.0
    dev: true

  /acorn-jsx/5.3.2_acorn@7.4.1:
    resolution: {integrity: sha512-rq9s+JNhf0IChjtDXxllJ7g41oZk5SlXtp0LHwyA5cejwn7vKmKp4pPri6YEePv2PU65sAsegbXtIinmDFDXgQ==}
    peerDependencies:
      acorn: ^6.0.0 || ^7.0.0 || ^8.0.0
    dependencies:
      acorn: 7.4.1
    dev: true

  /acorn-walk/6.2.0:
    resolution: {integrity: sha512-7evsyfH1cLOCdAzZAd43Cic04yKydNx0cF+7tiA19p1XnLLPU4dpCQOqpjqwokFe//vS0QqfqqjCS2JkiIs0cA==}
    engines: {node: '>=0.4.0'}
    dev: true

  /acorn-walk/7.2.0:
    resolution: {integrity: sha512-OPdCF6GsMIP+Az+aWfAAOEt2/+iVDKE7oy6lJ098aoe59oAmK76qV6Gw60SbZ8jHuG2wH058GF4pLFbYamYrVA==}
    engines: {node: '>=0.4.0'}
    dev: true

  /acorn/5.7.4:
    resolution: {integrity: sha512-1D++VG7BhrtvQpNbBzovKNc1FLGGEE/oGe7b9xJm/RFHMBeUaUGpluV9RLjZa47YFdPcDAenEYuq9pQPcMdLJg==}
    engines: {node: '>=0.4.0'}
    hasBin: true
    dev: true

  /acorn/6.4.2:
    resolution: {integrity: sha512-XtGIhXwF8YM8bJhGxG5kXgjkEuNGLTkoYqVE+KMR+aspr4KGYmKYg7yUe3KghyQ9yheNwLnjmzh/7+gfDBmHCQ==}
    engines: {node: '>=0.4.0'}
    hasBin: true
    dev: true

  /acorn/7.4.1:
    resolution: {integrity: sha512-nQyp0o1/mNdbTO1PO6kHkwSrmgZ0MT/jCCpNiwbUjGoRN4dlBhqJtoQuCnEOKzgTVwg0ZWiCoQy6SxMebQVh8A==}
    engines: {node: '>=0.4.0'}
    hasBin: true
    dev: true

  /acorn/8.7.0:
    resolution: {integrity: sha512-V/LGr1APy+PXIwKebEWrkZPwoeoF+w1jiOBUmuxuiUIaOHtob8Qc9BTrYo7VuI5fR8tqsy+buA2WFooR5olqvQ==}
    engines: {node: '>=0.4.0'}
    hasBin: true
    dev: true

  /address/1.1.2:
    resolution: {integrity: sha512-aT6camzM4xEA54YVJYSqxz1kv4IHnQZRtThJJHhUMRExaU5spC7jX5ugSwTaTgJliIgs4VhZOk7htClvQ/LmRA==}
    engines: {node: '>= 0.12.0'}
    dev: true

  /agent-base/5.1.1:
    resolution: {integrity: sha512-TMeqbNl2fMW0nMjTEPOwe3J/PRFP4vqeoNuQMG0HlMrtm5QxKqdvAkZ1pRBQ/ulIyDD5Yq0nJ7YbdD8ey0TO3g==}
    engines: {node: '>= 6.0.0'}
    dev: true

  /agent-base/6.0.2:
    resolution: {integrity: sha512-RZNwNclF7+MS/8bDg70amg32dyeZGZxiDuQmZxKLAlQjr3jGyLx+4Kkk58UO7D2QdgFIQCovuSuZESne6RG6XQ==}
    engines: {node: '>= 6.0.0'}
    dependencies:
      debug: 4.3.3
    transitivePeerDependencies:
      - supports-color
    dev: true

  /aggregate-error/3.1.0:
    resolution: {integrity: sha512-4I7Td01quW/RpocfNayFdFVk1qSuoh0E7JrbRJ16nH01HhKFQ88INq9Sd+nd72zqRySlr9BmDA8xlEJ6vJMrYA==}
    engines: {node: '>=8'}
    dependencies:
      clean-stack: 2.2.0
      indent-string: 4.0.0
    dev: true

  /ajv-errors/1.0.1_ajv@6.12.6:
    resolution: {integrity: sha512-DCRfO/4nQ+89p/RK43i8Ezd41EqdGIU4ld7nGF8OQ14oc/we5rEntLCUa7+jrn3nn83BosfwZA0wb4pon2o8iQ==}
    peerDependencies:
      ajv: '>=5.0.0'
    dependencies:
      ajv: 6.12.6
    dev: true

  /ajv-keywords/3.5.2_ajv@6.12.6:
    resolution: {integrity: sha512-5p6WTN0DdTGVQk6VjcEju19IgaHudalcfabD7yhDGeA6bcQnmL+CpveLJq/3hvfwd1aof6L386Ougkx6RfyMIQ==}
    peerDependencies:
      ajv: ^6.9.1
    dependencies:
      ajv: 6.12.6
    dev: true

  /ajv/6.12.6:
    resolution: {integrity: sha512-j3fVLgvTo527anyYyJOGTYJbG+vnnQYvE0m5mmkc1TK+nxAppkCLMIL0aZ4dblVCNoGShhm+kzE4ZUykBoMg4g==}
    dependencies:
      fast-deep-equal: 3.1.3
      fast-json-stable-stringify: 2.1.0
      json-schema-traverse: 0.4.1
      uri-js: 4.4.1
    dev: true

  /ajv/8.10.0:
    resolution: {integrity: sha512-bzqAEZOjkrUMl2afH8dknrq5KEk2SrwdBROR+vH1EKVQTqaUbJVPdc/gEdggTMM0Se+s+Ja4ju4TlNcStKl2Hw==}
    dependencies:
      fast-deep-equal: 3.1.3
      json-schema-traverse: 1.0.0
      require-from-string: 2.0.2
      uri-js: 4.4.1
    dev: true

  /ansi-colors/4.1.1:
    resolution: {integrity: sha512-JoX0apGbHaUJBNl6yF+p6JAFYZ666/hhCGKN5t9QFjbJQKUU/g8MNbFDbvfrgKXvI1QpZplPOnwIo99lX/AAmA==}
    engines: {node: '>=6'}
    dev: true

  /ansi-escapes/4.3.2:
    resolution: {integrity: sha512-gKXj5ALrKWQLsYG9jlTRmR/xKluxHV+Z9QEwNIgCfM1/uwPMCuzVVnh5mwTd+OuBZcwSIMbqssNWRm1lE51QaQ==}
    engines: {node: '>=8'}
    dependencies:
      type-fest: 0.21.3
    dev: true

  /ansi-regex/3.0.0:
    resolution: {integrity: sha1-7QMXwyIGT3lGbAKWa922Bas32Zg=}
    engines: {node: '>=4'}
    dev: true

  /ansi-regex/4.1.0:
    resolution: {integrity: sha512-1apePfXM1UOSqw0o9IiFAovVz9M5S1Dg+4TrDwfMewQ6p/rmMueb7tWZjQ1rx4Loy1ArBggoqGpfqqdI4rondg==}
    engines: {node: '>=6'}
    dev: true

  /ansi-regex/5.0.1:
    resolution: {integrity: sha512-quJQXlTSUGL2LH9SUXo8VwsY4soanhgo6LNSm84E1LBcE8s3O0wpdiRzyR9z/ZZJMlMWv37qOOb9pdJlMUEKFQ==}
    engines: {node: '>=8'}
    dev: true

  /ansi-styles/3.2.1:
    resolution: {integrity: sha512-VT0ZI6kZRdTh8YyJw3SMbYm/u+NqfsAxEpWO0Pf9sq8/e94WxxOpPKx9FR1FlyCtOVDNOQ+8ntlqFxiRc+r5qA==}
    engines: {node: '>=4'}
    dependencies:
      color-convert: 1.9.3
    dev: true

  /ansi-styles/4.3.0:
    resolution: {integrity: sha512-zbB9rCJAT1rbjiVDb2hqKFHNYLxgtk8NURxZ3IZwD3F6NtxbXZQCnnSi1Lkx+IDohdPlFp222wVALIheZJQSEg==}
    engines: {node: '>=8'}
    dependencies:
      color-convert: 2.0.1
    dev: true

  /ansi-styles/5.2.0:
    resolution: {integrity: sha512-Cxwpt2SfTzTtXcfOlzGEee8O+c+MmUgGrNiBcXnuWxuFJHe6a5Hz7qwhwe5OgaSYI0IJvkLqWX1ASG+cJOkEiA==}
    engines: {node: '>=10'}
    dev: true

  /anymatch/1.3.2:
    resolution: {integrity: sha512-0XNayC8lTHQ2OI8aljNCN3sSx6hsr/1+rlcDAotXJR7C1oZZHCNsfpbKwMjRA3Uqb5tF1Rae2oloTr4xpq+WjA==}
    dependencies:
      micromatch: 2.3.11
      normalize-path: 2.1.1
    dev: true

  /anymatch/2.0.0:
    resolution: {integrity: sha512-5teOsQWABXHHBFP9y3skS5P3d/WfWXpv3FUpy+LorMrNYaT9pI4oLMQX7jzQ2KklNpGpWHzdCXTDT2Y3XGlZBw==}
    dependencies:
      micromatch: 3.1.10
      normalize-path: 2.1.1
    dev: true

  /anymatch/3.1.2:
    resolution: {integrity: sha512-P43ePfOAIupkguHUycrc4qJ9kz8ZiuOUijaETwX7THt0Y/GNK7v0aa8rY816xWjZ7rJdA5XdMcpVFTKMq+RvWg==}
    engines: {node: '>= 8'}
    dependencies:
      normalize-path: 3.0.0
      picomatch: 2.3.1
    dev: true

  /app-module-path/2.2.0:
    resolution: {integrity: sha1-ZBqlXft9am8KgUHEucCqULbCTdU=}
    dev: true

  /append-transform/1.0.0:
    resolution: {integrity: sha512-P009oYkeHyU742iSZJzZZywj4QRJdnTWffaKuJQLablCZ1uz6/cW4yaRgcDaoQ+uwOxxnt0gRUcwfsNP2ri0gw==}
    engines: {node: '>=4'}
    dependencies:
      default-require-extensions: 2.0.0
    dev: true

  /append-transform/2.0.0:
    resolution: {integrity: sha512-7yeyCEurROLQJFv5Xj4lEGTy0borxepjFv1g22oAdqFu//SrAlDl1O1Nxx15SH1RoliUml6p8dwJW9jvZughhg==}
    engines: {node: '>=8'}
    dependencies:
      default-require-extensions: 3.0.0
    dev: true

  /aproba/1.2.0:
    resolution: {integrity: sha512-Y9J6ZjXtoYh8RnXVCMOU/ttDmk1aBjunq9vO0ta5x85WDQiQfUF9sIPBITdbiiIVcBo03Hi3jMxigBtsddlXRw==}
    dev: true

  /archy/1.0.0:
    resolution: {integrity: sha1-+cjBN1fMHde8N5rHeyxipcKGjEA=}
    dev: true

  /argparse/1.0.10:
    resolution: {integrity: sha512-o5Roy6tNG4SL/FOkCAN6RzjiakZS25RLYFrcMttJqbdd8BWrnA+fGz57iN5Pb06pvBGvl5gQ0B48dJlslXvoTg==}
    dependencies:
      sprintf-js: 1.0.3
    dev: true

  /argparse/2.0.1:
    resolution: {integrity: sha512-8+9WqebbFzpX9OR+Wa6O29asIogeRMzcGtAINdpMHHyAg10f05aSFVBbcEqGf/PXw1EjAZ+q2/bEBg3DvurK3Q==}
    dev: true

  /aria-query/3.0.0:
    resolution: {integrity: sha1-ZbP8wcoRVajJrmTW7uKX8V1RM8w=}
    dependencies:
      ast-types-flow: 0.0.7
      commander: 2.20.3
    dev: true

  /aria-query/4.2.2:
    resolution: {integrity: sha512-o/HelwhuKpTj/frsOsbNLNgnNGVIFsVP/SW2BSF14gVl7kAfMOJ6/8wUAUvG1R1NHKrfG+2sHZTu0yauT1qBrA==}
    engines: {node: '>=6.0'}
    dependencies:
      '@babel/runtime': 7.17.2
      '@babel/runtime-corejs3': 7.17.2
    dev: true

  /aria-query/5.0.0:
    resolution: {integrity: sha512-V+SM7AbUwJ+EBnB8+DXs0hPZHO0W6pqBcc0dW90OwtVG02PswOu/teuARoLQjdDOH+t9pJgGnW5/Qmouf3gPJg==}
    engines: {node: '>=6.0'}
    dev: true

  /arr-diff/2.0.0:
    resolution: {integrity: sha1-jzuCf5Vai9ZpaX5KQlasPOrjVs8=}
    engines: {node: '>=0.10.0'}
    dependencies:
      arr-flatten: 1.1.0
    dev: true

  /arr-diff/4.0.0:
    resolution: {integrity: sha1-1kYQdP6/7HHn4VI1dhoyml3HxSA=}
    engines: {node: '>=0.10.0'}
    dev: true

  /arr-flatten/1.1.0:
    resolution: {integrity: sha512-L3hKV5R/p5o81R7O02IGnwpDmkp6E982XhtbuwSe3O4qOtMMMtodicASA1Cny2U+aCXcNpml+m4dPsvsJ3jatg==}
    engines: {node: '>=0.10.0'}
    dev: true

  /arr-union/3.1.0:
    resolution: {integrity: sha1-45sJrqne+Gao8gbiiK9jkZuuOcQ=}
    engines: {node: '>=0.10.0'}
    dev: true

  /array-equal/1.0.0:
    resolution: {integrity: sha1-jCpe8kcv2ep0KwTHenUJO6J1fJM=}
    dev: true

  /array-flatten/1.1.1:
    resolution: {integrity: sha1-ml9pkFGx5wczKPKgCJaLZOopVdI=}
    dev: true

  /array-from/2.1.1:
    resolution: {integrity: sha1-z+nYwmYoudxa7MYqn12PHzUsEZU=}
    dev: true

  /array-includes/3.1.4:
    resolution: {integrity: sha512-ZTNSQkmWumEbiHO2GF4GmWxYVTiQyJy2XOTa15sdQSrvKn7l+180egQMqlrMOUMCyLMD7pmyQe4mMDUT6Behrw==}
    engines: {node: '>= 0.4'}
    dependencies:
      call-bind: 1.0.2
      define-properties: 1.1.3
      es-abstract: 1.19.1
      get-intrinsic: 1.1.1
      is-string: 1.0.7
    dev: true

  /array-union/2.1.0:
    resolution: {integrity: sha512-HGyxoOTYUyCM6stUe6EJgnd4EoewAI7zMdfqO+kGjnlZmBDz/cR5pf8r/cR4Wq60sL/p0IkcjUEEPwS3GFrIyw==}
    engines: {node: '>=8'}
    dev: true

  /array-unique/0.2.1:
    resolution: {integrity: sha1-odl8yvy8JiXMcPrc6zalDFiwGlM=}
    engines: {node: '>=0.10.0'}
    dev: true

  /array-unique/0.3.2:
    resolution: {integrity: sha1-qJS3XUvE9s1nnvMkSp/Y9Gri1Cg=}
    engines: {node: '>=0.10.0'}
    dev: true

  /array.prototype.filter/1.0.1:
    resolution: {integrity: sha512-Dk3Ty7N42Odk7PjU/Ci3zT4pLj20YvuVnneG/58ICM6bt4Ij5kZaJTVQ9TSaWaIECX2sFyz4KItkVZqHNnciqw==}
    engines: {node: '>= 0.4'}
    dependencies:
      call-bind: 1.0.2
      define-properties: 1.1.3
      es-abstract: 1.19.1
      es-array-method-boxes-properly: 1.0.0
      is-string: 1.0.7
    dev: true

  /array.prototype.flat/1.2.5:
    resolution: {integrity: sha512-KaYU+S+ndVqyUnignHftkwc58o3uVU1jzczILJ1tN2YaIZpFIKBiP/x/j97E5MVPsaCloPbqWLB/8qCTVvT2qg==}
    engines: {node: '>= 0.4'}
    dependencies:
      call-bind: 1.0.2
      define-properties: 1.1.3
      es-abstract: 1.19.1
    dev: true

  /array.prototype.flatmap/1.2.5:
    resolution: {integrity: sha512-08u6rVyi1Lj7oqWbS9nUxliETrtIROT4XGTA4D/LWGten6E3ocm7cy9SIrmNHOL5XVbVuckUp3X6Xyg8/zpvHA==}
    engines: {node: '>= 0.4'}
    dependencies:
      call-bind: 1.0.2
      define-properties: 1.1.3
      es-abstract: 1.19.1
    dev: true

  /arrify/1.0.1:
    resolution: {integrity: sha1-iYUI2iIm84DfkEcoRWhJwVAaSw0=}
    engines: {node: '>=0.10.0'}
    dev: true

  /asap/2.0.6:
    resolution: {integrity: sha1-5QNHYR1+aQlDIIu9r+vLwvuGbUY=}
    dev: true

  /asn1.js/5.4.1:
    resolution: {integrity: sha512-+I//4cYPccV8LdmBLiX8CYvf9Sp3vQsrqu2QNXRcrbiWvcx/UdlFiqUJJzxRQxgsZmvhXhn4cSKeSmoFjVdupA==}
    dependencies:
      bn.js: 4.12.0
      inherits: 2.0.4
      minimalistic-assert: 1.0.1
      safer-buffer: 2.1.2
    dev: true

  /asn1/0.2.6:
    resolution: {integrity: sha512-ix/FxPn0MDjeyJ7i/yoHGFt/EX6LyNbxSEhPPXODPL+KB0VPk86UYfL0lMdy+KCnv+fmvIzySwaK5COwqVbWTQ==}
    dependencies:
      safer-buffer: 2.1.2
    dev: true

  /assert-plus/1.0.0:
    resolution: {integrity: sha1-8S4PPF13sLHN2RRpQuTpbB5N1SU=}
    engines: {node: '>=0.8'}
    dev: true

  /assert/1.5.0:
    resolution: {integrity: sha512-EDsgawzwoun2CZkCgtxJbv392v4nbk9XDD06zI+kQYoBM/3RBWLlEyJARDOmhAAosBjWACEkKL6S+lIZtcAubA==}
    dependencies:
      object-assign: 4.1.1
      util: 0.10.3
    dev: true

  /assertion-error/1.1.0:
    resolution: {integrity: sha512-jgsaNduz+ndvGyFt3uSuWqvy4lCnIJiovtouQN5JZHOKCS2QuhEdbcQHFhVksz2N2U9hXJo8odG7ETyWlEeuDw==}
    dev: true

  /assign-symbols/1.0.0:
    resolution: {integrity: sha1-WWZ/QfrdTyDMvCu5a41Pf3jsA2c=}
    engines: {node: '>=0.10.0'}
    dev: true

  /ast-module-types/2.7.1:
    resolution: {integrity: sha512-Rnnx/4Dus6fn7fTqdeLEAn5vUll5w7/vts0RN608yFa6si/rDOUonlIIiwugHBFWjylHjxm9owoSZn71KwG4gw==}
    dev: true

  /ast-module-types/3.0.0:
    resolution: {integrity: sha512-CMxMCOCS+4D+DkOQfuZf+vLrSEmY/7xtORwdxs4wtcC1wVgvk2MqFFTwQCFhvWsI4KPU9lcWXPI8DgRiz+xetQ==}
    engines: {node: '>=6.0'}
    dev: true

  /ast-types-flow/0.0.7:
    resolution: {integrity: sha1-9wtzXGvKGlycItmCw+Oef+ujva0=}
    dev: true

  /astral-regex/2.0.0:
    resolution: {integrity: sha512-Z7tMw1ytTXt5jqMcOP+OQteU1VuNK9Y02uuJtKQ1Sv69jXQKKg5cibLwGJow8yzZP+eAc18EmLGPal0bp36rvQ==}
    engines: {node: '>=8'}
    dev: true

  /async-each/1.0.3:
    resolution: {integrity: sha512-z/WhQ5FPySLdvREByI2vZiTWwCnF0moMJ1hK9YQwDTHKh6I7/uSckMetoRGb5UBZPC1z0jlw+n/XCgjeH7y1AQ==}
    dev: true

  /async-limiter/1.0.1:
    resolution: {integrity: sha512-csOlWGAcRFJaI6m+F2WKdnMKr4HhdhFVBk0H/QbJFMCr+uO2kwohwXQPxw/9OCxp05r5ghVBFSyioixx3gfkNQ==}
    dev: true

  /asynckit/0.4.0:
    resolution: {integrity: sha1-x57Zf380y48robyXkLzDZkdLS3k=}
    dev: true

  /atob/2.1.2:
    resolution: {integrity: sha512-Wm6ukoaOGJi/73p/cl2GvLjTI5JM1k/O14isD73YML8StrH/7/lRFgmg8nICZgD3bZZvjwCGxtMOD3wWNAu8cg==}
    engines: {node: '>= 4.5.0'}
    hasBin: true
    dev: true

  /aws-sign2/0.7.0:
    resolution: {integrity: sha1-tG6JCTSpWR8tL2+G1+ap8bP+dqg=}
    dev: true

  /aws4/1.11.0:
    resolution: {integrity: sha512-xh1Rl34h6Fi1DC2WWKfxUTVqRsNnr6LsKz2+hfwDxQJWmrx8+c7ylaqBMcHfl1U1r2dsifOvKX3LQuLNZ+XSvA==}
    dev: true

  /axe-core/4.4.1:
    resolution: {integrity: sha512-gd1kmb21kwNuWr6BQz8fv6GNECPBnUasepcoLbekws23NVBLODdsClRZ+bQ8+9Uomf3Sm3+Vwn0oYG9NvwnJCw==}
    engines: {node: '>=4'}
    dev: true

  /axobject-query/2.2.0:
    resolution: {integrity: sha512-Td525n+iPOOyUQIeBfcASuG6uJsDOITl7Mds5gFyerkWiX7qhUTdYUBlSgNMyVqtSJqwpt1kXGLdUt6SykLMRA==}
    dev: true

  /babel-jest/24.9.0:
    resolution: {integrity: sha512-ntuddfyiN+EhMw58PTNL1ph4C9rECiQXjI4nMMBKBaNjXvqLdkXpPRcMSr4iyBrJg/+wz9brFUD6RhOAT6r4Iw==}
    engines: {node: '>= 6'}
    peerDependencies:
      '@babel/core': ^7.0.0
    dependencies:
      '@jest/transform': 24.9.0
      '@jest/types': 24.9.0
      '@types/babel__core': 7.1.18
      babel-plugin-istanbul: 5.2.0
      babel-preset-jest: 24.9.0
      chalk: 2.4.2
      slash: 2.0.0
    transitivePeerDependencies:
      - supports-color
    dev: true

  /babel-jest/26.6.3_@babel+core@7.17.5:
    resolution: {integrity: sha512-pl4Q+GAVOHwvjrck6jKjvmGhnO3jHX/xuB9d27f+EJZ/6k+6nMuPjorrYp7s++bKKdANwzElBWnLWaObvTnaZA==}
    engines: {node: '>= 10.14.2'}
    peerDependencies:
      '@babel/core': ^7.0.0
    dependencies:
      '@babel/core': 7.17.5
      '@jest/transform': 26.6.2
      '@jest/types': 26.6.2
      '@types/babel__core': 7.1.18
      babel-plugin-istanbul: 6.1.1
      babel-preset-jest: 26.6.2_@babel+core@7.17.5
      chalk: 4.1.2
      graceful-fs: 4.2.9
      slash: 3.0.0
    transitivePeerDependencies:
      - supports-color
    dev: true

  /babel-plugin-emotion/10.2.2:
    resolution: {integrity: sha512-SMSkGoqTbTyUTDeuVuPIWifPdUGkTk1Kf9BWRiXIOIcuyMfsdp2EjeiiFvOzX8NOBvEh/ypKYvUh2rkgAJMCLA==}
    dependencies:
      '@babel/helper-module-imports': 7.16.7
      '@emotion/hash': 0.8.0
      '@emotion/memoize': 0.7.4
      '@emotion/serialize': 0.11.16
      babel-plugin-macros: 2.8.0
      babel-plugin-syntax-jsx: 6.18.0
      convert-source-map: 1.8.0
      escape-string-regexp: 1.0.5
      find-root: 1.1.0
      source-map: 0.5.7
    dev: true

  /babel-plugin-istanbul/5.2.0:
    resolution: {integrity: sha512-5LphC0USA8t4i1zCtjbbNb6jJj/9+X6P37Qfirc/70EQ34xKlMW+a1RHGwxGI+SwWpNwZ27HqvzAobeqaXwiZw==}
    engines: {node: '>=6'}
    dependencies:
      '@babel/helper-plugin-utils': 7.16.7
      find-up: 3.0.0
      istanbul-lib-instrument: 3.3.0
      test-exclude: 5.2.3
    transitivePeerDependencies:
      - supports-color
    dev: true

  /babel-plugin-istanbul/6.1.1:
    resolution: {integrity: sha512-Y1IQok9821cC9onCx5otgFfRm7Lm+I+wwxOx738M/WLPZ9Q42m4IG5W0FNX8WLL2gYMZo3JkuXIH2DOpWM+qwA==}
    engines: {node: '>=8'}
    dependencies:
      '@babel/helper-plugin-utils': 7.16.7
      '@istanbuljs/load-nyc-config': 1.1.0
      '@istanbuljs/schema': 0.1.3
      istanbul-lib-instrument: 5.1.0
      test-exclude: 6.0.0
    transitivePeerDependencies:
      - supports-color
    dev: true

  /babel-plugin-jest-hoist/24.9.0:
    resolution: {integrity: sha512-2EMA2P8Vp7lG0RAzr4HXqtYwacfMErOuv1U3wrvxHX6rD1sV6xS3WXG3r8TRQ2r6w8OhvSdWt+z41hQNwNm3Xw==}
    engines: {node: '>= 6'}
    dependencies:
      '@types/babel__traverse': 7.14.2
    dev: true

  /babel-plugin-jest-hoist/26.6.2:
    resolution: {integrity: sha512-PO9t0697lNTmcEHH69mdtYiOIkkOlj9fySqfO3K1eCcdISevLAE0xY59VLLUj0SoiPiTX/JU2CYFpILydUa5Lw==}
    engines: {node: '>= 10.14.2'}
    dependencies:
      '@babel/template': 7.16.7
      '@babel/types': 7.17.0
      '@types/babel__core': 7.1.18
      '@types/babel__traverse': 7.14.2
    dev: true

  /babel-plugin-macros/2.8.0:
    resolution: {integrity: sha512-SEP5kJpfGYqYKpBrj5XU3ahw5p5GOHJ0U5ssOSQ/WBVdwkD2Dzlce95exQTs3jOVWPPKLBN2rlEWkCK7dSmLvg==}
    dependencies:
      '@babel/runtime': 7.17.2
      cosmiconfig: 6.0.0
      resolve: 1.22.0
    dev: true

  /babel-plugin-syntax-jsx/6.18.0:
    resolution: {integrity: sha1-CvMqmm4Tyno/1QaeYtew9Y0NiUY=}
    dev: true

  /babel-preset-current-node-syntax/1.0.1_@babel+core@7.17.5:
    resolution: {integrity: sha512-M7LQ0bxarkxQoN+vz5aJPsLBn77n8QgTFmo8WK0/44auK2xlCXrYcUxHFxgU7qW5Yzw/CjmLRK2uJzaCd7LvqQ==}
    peerDependencies:
      '@babel/core': ^7.0.0
    dependencies:
      '@babel/core': 7.17.5
      '@babel/plugin-syntax-async-generators': 7.8.4_@babel+core@7.17.5
      '@babel/plugin-syntax-bigint': 7.8.3_@babel+core@7.17.5
      '@babel/plugin-syntax-class-properties': 7.12.13_@babel+core@7.17.5
      '@babel/plugin-syntax-import-meta': 7.10.4_@babel+core@7.17.5
      '@babel/plugin-syntax-json-strings': 7.8.3_@babel+core@7.17.5
      '@babel/plugin-syntax-logical-assignment-operators': 7.10.4_@babel+core@7.17.5
      '@babel/plugin-syntax-nullish-coalescing-operator': 7.8.3_@babel+core@7.17.5
      '@babel/plugin-syntax-numeric-separator': 7.10.4_@babel+core@7.17.5
      '@babel/plugin-syntax-object-rest-spread': 7.8.3_@babel+core@7.17.5
      '@babel/plugin-syntax-optional-catch-binding': 7.8.3_@babel+core@7.17.5
      '@babel/plugin-syntax-optional-chaining': 7.8.3_@babel+core@7.17.5
      '@babel/plugin-syntax-top-level-await': 7.14.5_@babel+core@7.17.5
    dev: true

  /babel-preset-jest/24.9.0:
    resolution: {integrity: sha512-izTUuhE4TMfTRPF92fFwD2QfdXaZW08qvWTFCI51V8rW5x00UuPgc3ajRoWofXOuxjfcOM5zzSYsQS3H8KGCAg==}
    engines: {node: '>= 6'}
    peerDependencies:
      '@babel/core': ^7.0.0
    dependencies:
      '@babel/plugin-syntax-object-rest-spread': 7.8.3
      babel-plugin-jest-hoist: 24.9.0
    dev: true

  /babel-preset-jest/26.6.2_@babel+core@7.17.5:
    resolution: {integrity: sha512-YvdtlVm9t3k777c5NPQIv6cxFFFapys25HiUmuSgHwIZhfifweR5c5Sf5nwE3MAbfu327CYSvps8Yx6ANLyleQ==}
    engines: {node: '>= 10.14.2'}
    peerDependencies:
      '@babel/core': ^7.0.0
    dependencies:
      '@babel/core': 7.17.5
      babel-plugin-jest-hoist: 26.6.2
      babel-preset-current-node-syntax: 1.0.1_@babel+core@7.17.5
    dev: true

  /babel-runtime/6.26.0:
    resolution: {integrity: sha1-llxwWGaOgrVde/4E/yM3vItWR/4=}
    dependencies:
      core-js: 2.6.12
      regenerator-runtime: 0.11.1
    dev: true

  /balanced-match/1.0.2:
    resolution: {integrity: sha512-3oSeUO0TMV67hN1AmbXsK4yaqU7tjiHlbxRDZOpH0KW9+CeX4bRAaX0Anxt0tx2MrpRpWwQaPwIlISEJhYU5Pw==}
    dev: true

  /base/0.11.2:
    resolution: {integrity: sha512-5T6P4xPgpp0YDFvSWwEZ4NoE3aM4QBQXDzmVbraCkFj8zHM+mba8SyqB5DbZWyR7mYHo6Y7BdQo3MoA4m0TeQg==}
    engines: {node: '>=0.10.0'}
    dependencies:
      cache-base: 1.0.1
      class-utils: 0.3.6
      component-emitter: 1.3.0
      define-property: 1.0.0
      isobject: 3.0.1
      mixin-deep: 1.3.2
      pascalcase: 0.1.1
    dev: true

  /base64-js/1.5.1:
    resolution: {integrity: sha512-AKpaYlHn8t4SVbOHCy+b5+KKgvR4vrsD8vbvrbiQJps7fKDTkjkDry6ji0rUJjC0kzbNePLwzxq8iypo41qeWA==}
    dev: true

  /bcrypt-pbkdf/1.0.2:
    resolution: {integrity: sha1-pDAdOJtqQ/m2f/PKEaP2Y342Dp4=}
    dependencies:
      tweetnacl: 0.14.5
    dev: true

  /big.js/5.2.2:
    resolution: {integrity: sha512-vyL2OymJxmarO8gxMr0mhChsO9QGwhynfuu4+MHTAW6czfq9humCB7rKpUjDd9YUiDPU4mzpyupFSvOClAwbmQ==}
    dev: true

  /binary-extensions/1.13.1:
    resolution: {integrity: sha512-Un7MIEDdUC5gNpcGDV97op1Ywk748MpHcFTHoYs6qnj1Z3j7I53VG3nwZhKzoBZmbdRNnb6WRdFlwl7tSDuZGw==}
    engines: {node: '>=0.10.0'}
    dev: true

  /binary-extensions/2.2.0:
    resolution: {integrity: sha512-jDctJ/IVQbZoJykoeHbhXpOlNBqGNcwXJKJog42E5HDPUwQTSdjCHdihjj0DlnheQ7blbT6dHOafNAiS8ooQKA==}
    engines: {node: '>=8'}
    dev: true

  /bindings/1.5.0:
    resolution: {integrity: sha512-p2q/t/mhvuOj/UeLlV6566GD/guowlr0hHxClI0W9m7MWYkL1F0hLo+0Aexs9HSPCtR1SXQ0TD3MMKrXZajbiQ==}
    dependencies:
      file-uri-to-path: 1.0.0
    dev: true
    optional: true

  /bl/4.1.0:
    resolution: {integrity: sha512-1W07cM9gS6DcLperZfFSj+bWLtaPGSOHWhPiGzXmvVJbRLdG82sH/Kn8EtW1VqWVA54AKf2h5k5BbnIbwF3h6w==}
    dependencies:
      buffer: 5.7.1
      inherits: 2.0.4
      readable-stream: 3.6.0
    dev: true

  /bluebird/3.7.2:
    resolution: {integrity: sha512-XpNj6GDQzdfW+r2Wnn7xiSAd7TM3jzkxGXBGTtWKuSXv1xUV+azxAm8jdWZN06QTQk+2N2XB9jRDkvbmQmcRtg==}
    dev: true

  /bn.js/4.12.0:
    resolution: {integrity: sha512-c98Bf3tPniI+scsdk237ku1Dc3ujXQTSgyiPUDEOe7tRkhrqridvh8klBv0HCEso1OLOYcHuCv/cS6DNxKH+ZA==}
    dev: true

  /bn.js/5.2.0:
    resolution: {integrity: sha512-D7iWRBvnZE8ecXiLj/9wbxH7Tk79fAh8IHaTNq1RWRixsS02W+5qS+iE9yq6RYl0asXx5tw0bLhmT5pIfbSquw==}
    dev: true

  /body-parser/1.19.2:
    resolution: {integrity: sha512-SAAwOxgoCKMGs9uUAUFHygfLAyaniaoun6I8mFY9pRAJL9+Kec34aU+oIjDhTycub1jozEfEwx1W1IuOYxVSFw==}
    engines: {node: '>= 0.8'}
    dependencies:
      bytes: 3.1.2
      content-type: 1.0.4
      debug: 2.6.9
      depd: 1.1.2
      http-errors: 1.8.1
      iconv-lite: 0.4.24
      on-finished: 2.3.0
      qs: 6.9.7
      raw-body: 2.4.3
      type-is: 1.6.18
    dev: true

  /boolbase/1.0.0:
    resolution: {integrity: sha1-aN/1++YMUes3cl6p4+0xDcwed24=}
    dev: true

  /brace-expansion/1.1.11:
    resolution: {integrity: sha512-iCuPHDFgrHX7H2vEI/5xpz07zSHB00TpugqhmYtVmMO6518mCuRMoOYFldEBl0g187ufozdaHgWKcYFb61qGiA==}
    dependencies:
      balanced-match: 1.0.2
      concat-map: 0.0.1
    dev: true

  /braces/1.8.5:
    resolution: {integrity: sha1-uneWLhLf+WnWt2cR6RS3N4V79qc=}
    engines: {node: '>=0.10.0'}
    dependencies:
      expand-range: 1.8.2
      preserve: 0.2.0
      repeat-element: 1.1.4
    dev: true

  /braces/2.3.2:
    resolution: {integrity: sha512-aNdbnj9P8PjdXU4ybaWLK2IF3jc/EoDYbC7AazW6to3TRsfXxscC9UXOB5iDiEQrkyIbWp2SLQda4+QAa7nc3w==}
    engines: {node: '>=0.10.0'}
    dependencies:
      arr-flatten: 1.1.0
      array-unique: 0.3.2
      extend-shallow: 2.0.1
      fill-range: 4.0.0
      isobject: 3.0.1
      repeat-element: 1.1.4
      snapdragon: 0.8.2
      snapdragon-node: 2.1.1
      split-string: 3.1.0
      to-regex: 3.0.2
    dev: true

  /braces/3.0.2:
    resolution: {integrity: sha512-b8um+L1RzM3WDSzvhm6gIz1yfTbBt6YTlcEKAvsmqCZZFw46z626lVj9j1yEPW33H5H+lBQpZMP1k8l+78Ha0A==}
    engines: {node: '>=8'}
    dependencies:
      fill-range: 7.0.1
    dev: true

  /brorand/1.1.0:
    resolution: {integrity: sha1-EsJe/kCkXjwyPrhnWgoM5XsiNx8=}
    dev: true

  /browser-process-hrtime/1.0.0:
    resolution: {integrity: sha512-9o5UecI3GhkpM6DrXr69PblIuWxPKk9Y0jHBRhdocZ2y7YECBFCsHm79Pr3OyR2AvjhDkabFJaDJMYRazHgsow==}
    dev: true

  /browser-stdout/1.3.1:
    resolution: {integrity: sha512-qhAVI1+Av2X7qelOfAIYwXONood6XlZE/fXaBSmW/T5SzLAmCgzi+eiWE7fUvbHaeNBQH13UftjpXxsfLkMpgw==}
    dev: true

  /browserify-aes/1.2.0:
    resolution: {integrity: sha512-+7CHXqGuspUn/Sl5aO7Ea0xWGAtETPXNSAjHo48JfLdPWcMng33Xe4znFvQweqc/uzk5zSOI3H52CYnjCfb5hA==}
    dependencies:
      buffer-xor: 1.0.3
      cipher-base: 1.0.4
      create-hash: 1.2.0
      evp_bytestokey: 1.0.3
      inherits: 2.0.4
      safe-buffer: 5.2.1
    dev: true

  /browserify-cipher/1.0.1:
    resolution: {integrity: sha512-sPhkz0ARKbf4rRQt2hTpAHqn47X3llLkUGn+xEJzLjwY8LRs2p0v7ljvI5EyoRO/mexrNunNECisZs+gw2zz1w==}
    dependencies:
      browserify-aes: 1.2.0
      browserify-des: 1.0.2
      evp_bytestokey: 1.0.3
    dev: true

  /browserify-des/1.0.2:
    resolution: {integrity: sha512-BioO1xf3hFwz4kc6iBhI3ieDFompMhrMlnDFC4/0/vd5MokpuAc3R+LYbwTA9A5Yc9pq9UYPqffKpW2ObuwX5A==}
    dependencies:
      cipher-base: 1.0.4
      des.js: 1.0.1
      inherits: 2.0.4
      safe-buffer: 5.2.1
    dev: true

  /browserify-rsa/4.1.0:
    resolution: {integrity: sha512-AdEER0Hkspgno2aR97SAf6vi0y0k8NuOpGnVH3O99rcA5Q6sh8QxcngtHuJ6uXwnfAXNM4Gn1Gb7/MV1+Ymbog==}
    dependencies:
      bn.js: 5.2.0
      randombytes: 2.1.0
    dev: true

  /browserify-sign/4.2.1:
    resolution: {integrity: sha512-/vrA5fguVAKKAVTNJjgSm1tRQDHUU6DbwO9IROu/0WAzC8PKhucDSh18J0RMvVeHAn5puMd+QHC2erPRNf8lmg==}
    dependencies:
      bn.js: 5.2.0
      browserify-rsa: 4.1.0
      create-hash: 1.2.0
      create-hmac: 1.1.7
      elliptic: 6.5.4
      inherits: 2.0.4
      parse-asn1: 5.1.6
      readable-stream: 3.6.0
      safe-buffer: 5.2.1
    dev: true

  /browserify-zlib/0.2.0:
    resolution: {integrity: sha512-Z942RysHXmJrhqk88FmKBVq/v5tqmSkDz7p54G/MGyjMnCFFnC79XWNbg+Vta8W6Wb2qtSZTSxIGkJrRpCFEiA==}
    dependencies:
      pako: 1.0.11
    dev: true

  /browserslist/4.19.3:
    resolution: {integrity: sha512-XK3X4xtKJ+Txj8G5c30B4gsm71s69lqXlkYui4s6EkKxuv49qjYlY6oVd+IFJ73d4YymtM3+djvvt/R/iJwwDg==}
    engines: {node: ^6 || ^7 || ^8 || ^9 || ^10 || ^11 || ^12 || >=13.7}
    hasBin: true
    dependencies:
      caniuse-lite: 1.0.30001312
      electron-to-chromium: 1.4.75
      escalade: 3.1.1
      node-releases: 2.0.2
      picocolors: 1.0.0
    dev: true

  /bs-logger/0.2.6:
    resolution: {integrity: sha512-pd8DCoxmbgc7hyPKOvxtqNcjYoOsABPQdcCUjGp3d42VR2CX1ORhk2A87oqqu5R1kk+76nsxZupkmyd+MVtCog==}
    engines: {node: '>= 6'}
    dependencies:
      fast-json-stable-stringify: 2.1.0
    dev: true

  /bser/2.1.1:
    resolution: {integrity: sha512-gQxTNE/GAfIIrmHLUE3oJyp5FO6HRBfhjnw4/wMmA63ZGDJnWBmgY/lyQBpnDUkGmAhbSe39tx2d/iTOAfglwQ==}
    dependencies:
      node-int64: 0.4.0
    dev: true

  /buffer-crc32/0.2.13:
    resolution: {integrity: sha1-DTM+PwDqxQqhRUq9MO+MKl2ackI=}
    dev: true

  /buffer-from/1.1.2:
    resolution: {integrity: sha512-E+XQCRwSbaaiChtv6k6Dwgc+bx+Bs6vuKJHHl5kox/BaKbhiXzqQOwK4cO22yElGp2OCmjwVhT3HmxgyPGnJfQ==}
    dev: true

  /buffer-xor/1.0.3:
    resolution: {integrity: sha1-JuYe0UIvtw3ULm42cp7VHYVf6Nk=}
    dev: true

  /buffer/4.9.2:
    resolution: {integrity: sha512-xq+q3SRMOxGivLhBNaUdC64hDTQwejJ+H0T/NB1XMtTVEwNTrfFF3gAxiyW0Bu/xWEGhjVKgUcMhCrUy2+uCWg==}
    dependencies:
      base64-js: 1.5.1
      ieee754: 1.2.1
      isarray: 1.0.0
    dev: true

  /buffer/5.7.1:
    resolution: {integrity: sha512-EHcyIPBQ4BSGlvjB16k5KgAJ27CIsHY/2JBmCRReo48y9rQ3MaUzWX3KVlBa4U7MyX02HdVj0K7C3WaB3ju7FQ==}
    dependencies:
      base64-js: 1.5.1
      ieee754: 1.2.1
    dev: true

  /builtin-status-codes/3.0.0:
    resolution: {integrity: sha1-hZgoeOIbmOHGZCXgPQF0eI9Wnug=}
    dev: true

  /bytes/3.1.2:
    resolution: {integrity: sha512-/Nf7TyzTx6S3yRJObOAV7956r8cr2+Oj8AC5dt8wSP3BQAoeX58NoHyCU8P8zGkNXStjTSi6fzO6F0pBdcYbEg==}
    engines: {node: '>= 0.8'}
    dev: true

  /cacache/12.0.4:
    resolution: {integrity: sha512-a0tMB40oefvuInr4Cwb3GerbL9xTj1D5yg0T5xrjGCGyfvbxseIXX7BAO/u/hIXdafzOI5JC3wDwHyf24buOAQ==}
    dependencies:
      bluebird: 3.7.2
      chownr: 1.1.4
      figgy-pudding: 3.5.2
      glob: 7.2.0
      graceful-fs: 4.2.9
      infer-owner: 1.0.4
      lru-cache: 5.1.1
      mississippi: 3.0.0
      mkdirp: 0.5.5
      move-concurrently: 1.0.1
      promise-inflight: 1.0.1
      rimraf: 2.7.1
      ssri: 6.0.2
      unique-filename: 1.1.1
      y18n: 4.0.3
    dev: true

  /cache-base/1.0.1:
    resolution: {integrity: sha512-AKcdTnFSWATd5/GCPRxr2ChwIJ85CeyrEyjRHlKxQ56d4XJMGym0uAiKn0xbLOGOl3+yRpOTi484dVCEc5AUzQ==}
    engines: {node: '>=0.10.0'}
    dependencies:
      collection-visit: 1.0.0
      component-emitter: 1.3.0
      get-value: 2.0.6
      has-value: 1.0.0
      isobject: 3.0.1
      set-value: 2.0.1
      to-object-path: 0.3.0
      union-value: 1.0.1
      unset-value: 1.0.0
    dev: true

  /caching-transform/3.0.2:
    resolution: {integrity: sha512-Mtgcv3lh3U0zRii/6qVgQODdPA4G3zhG+jtbCWj39RXuUFTMzH0vcdMtaJS1jPowd+It2Pqr6y3NJMQqOqCE2w==}
    engines: {node: '>=6'}
    dependencies:
      hasha: 3.0.0
      make-dir: 2.1.0
      package-hash: 3.0.0
      write-file-atomic: 2.4.3
    dev: true

  /caching-transform/4.0.0:
    resolution: {integrity: sha512-kpqOvwXnjjN44D89K5ccQC+RUrsy7jB/XLlRrx0D7/2HNcTPqzsb6XgYoErwko6QsV184CA2YgS1fxDiiDZMWA==}
    engines: {node: '>=8'}
    dependencies:
      hasha: 5.2.2
      make-dir: 3.1.0
      package-hash: 4.0.0
      write-file-atomic: 3.0.3
    dev: true

  /call-bind/1.0.2:
    resolution: {integrity: sha512-7O+FbCihrB5WGbFYesctwmTKae6rOiIzmz1icreWJ+0aA7LJfuqhEso2T9ncpcFtzMQtzXf2QGGueWJGTYsqrA==}
    dependencies:
      function-bind: 1.1.1
      get-intrinsic: 1.1.1
    dev: true

  /callable-instance2/1.0.0:
    resolution: {integrity: sha512-zHat10GllE4v8+9AmUz6SKHgrrHkaYV7VlsxJiA9bsQwXKhFMbQHZns1ubDhIPyEo2zjyvrum9lc6KLNcLKdxg==}
    dev: true

  /callsites/3.1.0:
    resolution: {integrity: sha512-P8BjAsXvZS+VIDUI11hHCQEv74YT67YUi5JJFNWIqL235sBmjX4+qx9Muvls5ivyNENctx46xQLQ3aTuE7ssaQ==}
    engines: {node: '>=6'}
    dev: true

  /camelcase/5.3.1:
    resolution: {integrity: sha512-L28STB170nwWS63UjtlEOE3dldQApaJXZkOI1uMFfzf3rRuPegHaHesyee+YxQ+W6SvRDQV6UrdOdRiR153wJg==}
    engines: {node: '>=6'}
    dev: true

  /camelcase/6.3.0:
    resolution: {integrity: sha512-Gmy6FhYlCY7uOElZUSbxo2UCDH8owEk996gkbrpsgGtrJLM3J7jGxl9Ic7Qwwj4ivOE5AWZWRMecDdF7hqGjFA==}
    engines: {node: '>=10'}
    dev: true

  /caniuse-lite/1.0.30001312:
    resolution: {integrity: sha512-Wiz1Psk2MEK0pX3rUzWaunLTZzqS2JYZFzNKqAiJGiuxIjRPLgV6+VDPOg6lQOUxmDwhTlh198JsTTi8Hzw6aQ==}
    dev: true

  /capture-exit/2.0.0:
    resolution: {integrity: sha512-PiT/hQmTonHhl/HFGN+Lx3JJUznrVYJ3+AQsnthneZbvW7x+f08Tk7yLJTLEOUvBTbduLeeBkxEaYXUOUrRq6g==}
    engines: {node: 6.* || 8.* || >= 10.*}
    dependencies:
      rsvp: 4.8.5
    dev: true

  /caseless/0.12.0:
    resolution: {integrity: sha1-G2gcIf+EAzyCZUMJBolCDRhxUdw=}
    dev: true

  /chai-as-promised/7.1.1_chai@4.3.6:
    resolution: {integrity: sha512-azL6xMoi+uxu6z4rhWQ1jbdUhOMhis2PvscD/xjLqNMkv3BPPp2JyyuTHOrf9BOosGpNQ11v6BKv/g57RXbiaA==}
    peerDependencies:
      chai: '>= 2.1.2 < 5'
    dependencies:
      chai: 4.3.6
      check-error: 1.0.2
    dev: true

  /chai-jest-snapshot/2.0.0_chai@4.3.6:
    resolution: {integrity: sha512-u8jZZjw/0G1t5A8wDfH6K7DAVfMg3g0dsw9wKQURNUyrZX96VojHNrFMmLirq1m0kOvC5icgL/Qh/fu1MZyvUw==}
    peerDependencies:
      chai: '>=1.9.0'
    dependencies:
      chai: 4.3.6
      jest-snapshot: 21.2.1
      lodash.values: 4.3.0
    dev: true

  /chai-spies/1.0.0_chai@4.3.6:
    resolution: {integrity: sha512-elF2ZUczBsFoP07qCfMO/zeggs8pqCf3fZGyK5+2X4AndS8jycZYID91ztD9oQ7d/0tnS963dPkd0frQEThDsg==}
    engines: {node: '>= 4.0.0'}
    peerDependencies:
      chai: '*'
    dependencies:
      chai: 4.3.6
    dev: true

  /chai/4.3.6:
    resolution: {integrity: sha512-bbcp3YfHCUzMOvKqsztczerVgBKSsEijCySNlHHbX3VG1nskvqjz5Rfso1gGwD6w6oOV3eI60pKuMOV5MV7p3Q==}
    engines: {node: '>=4'}
    dependencies:
      assertion-error: 1.1.0
      check-error: 1.0.2
      deep-eql: 3.0.1
      get-func-name: 2.0.0
      loupe: 2.3.4
      pathval: 1.1.1
      type-detect: 4.0.8
    dev: true

  /chalk/2.4.2:
    resolution: {integrity: sha512-Mti+f9lpJNcwF4tWV8/OrTTtF1gZi+f8FqlyAdouralcFWFQWF2+NgCHShjkCb+IFBLq9buZwE1xckQU4peSuQ==}
    engines: {node: '>=4'}
    dependencies:
      ansi-styles: 3.2.1
      escape-string-regexp: 1.0.5
      supports-color: 5.5.0
    dev: true

  /chalk/3.0.0:
    resolution: {integrity: sha512-4D3B6Wf41KOYRFdszmDqMCGq5VV/uMAB273JILmO+3jAlh8X4qDtdtgCR3fxtbLEMzSx22QdhnDcJvu2u1fVwg==}
    engines: {node: '>=8'}
    dependencies:
      ansi-styles: 4.3.0
      supports-color: 7.2.0
    dev: true

  /chalk/4.1.2:
    resolution: {integrity: sha512-oKnbhFyRIXpUuez8iBMmyEa4nbj4IOQyuhc/wy9kY7/WVPcwIO9VA668Pu8RkO7+0G76SLROeyw9CpQ061i4mA==}
    engines: {node: '>=10'}
    dependencies:
      ansi-styles: 4.3.0
      supports-color: 7.2.0
    dev: true

  /char-regex/1.0.2:
    resolution: {integrity: sha512-kWWXztvZ5SBQV+eRgKFeh8q5sLuZY2+8WUIzlxWVTg+oGwY14qylx1KbKzHd8P6ZYkAg0xyIDU9JMHhyJMZ1jw==}
    engines: {node: '>=10'}
    dev: true

  /charenc/0.0.2:
    resolution: {integrity: sha1-wKHS86cJLgN3S/qD8UwPxXkKhmc=}
    dev: true

  /check-error/1.0.2:
    resolution: {integrity: sha1-V00xLt2Iu13YkS6Sht1sCu1KrII=}
    dev: true

  /cheerio-select/1.5.0:
    resolution: {integrity: sha512-qocaHPv5ypefh6YNxvnbABM07KMxExbtbfuJoIie3iZXX1ERwYmJcIiRrr9H05ucQP1k28dav8rpdDgjQd8drg==}
    dependencies:
      css-select: 4.2.1
      css-what: 5.1.0
      domelementtype: 2.2.0
      domhandler: 4.3.0
      domutils: 2.8.0
    dev: true

  /cheerio/1.0.0-rc.10:
    resolution: {integrity: sha512-g0J0q/O6mW8z5zxQ3A8E8J1hUgp4SMOvEoW/x84OwyHKe/Zccz83PVT4y5Crcr530FV6NgmKI1qvGTKVl9XXVw==}
    engines: {node: '>= 6'}
    dependencies:
      cheerio-select: 1.5.0
      dom-serializer: 1.3.2
      domhandler: 4.3.0
      htmlparser2: 6.1.0
      parse5: 6.0.1
      parse5-htmlparser2-tree-adapter: 6.0.1
      tslib: 2.3.1
    dev: true

  /chokidar/1.7.0:
    resolution: {integrity: sha1-eY5ol3gVHIB2tLNg5e3SjNortGg=}
    deprecated: Chokidar 2 will break on node v14+. Upgrade to chokidar 3 with 15x less dependencies.
    dependencies:
      anymatch: 1.3.2
      async-each: 1.0.3
      glob-parent: 2.0.0
      inherits: 2.0.4
      is-binary-path: 1.0.1
      is-glob: 2.0.1
      path-is-absolute: 1.0.1
      readdirp: 2.2.1
    optionalDependencies:
      fsevents: 1.2.13
    dev: true

  /chokidar/2.1.8:
    resolution: {integrity: sha512-ZmZUazfOzf0Nve7duiCKD23PFSCs4JPoYyccjUFF3aQkQadqBhfzhjkwBH2mNOG9cTBwhamM37EIsIkZw3nRgg==}
    deprecated: Chokidar 2 does not receive security updates since 2019. Upgrade to chokidar 3 with 15x fewer dependencies
    dependencies:
      anymatch: 2.0.0
      async-each: 1.0.3
      braces: 2.3.2
      glob-parent: 3.1.0
      inherits: 2.0.4
      is-binary-path: 1.0.1
      is-glob: 4.0.3
      normalize-path: 3.0.0
      path-is-absolute: 1.0.1
      readdirp: 2.2.1
      upath: 1.2.0
    optionalDependencies:
      fsevents: 1.2.13
    dev: true
    optional: true

  /chokidar/3.5.1:
    resolution: {integrity: sha512-9+s+Od+W0VJJzawDma/gvBNQqkTiqYTWLuZoyAsivsI4AaWTCzHG06/TMjsf1cYe9Cb97UCEhjz7HvnPk2p/tw==}
    engines: {node: '>= 8.10.0'}
    dependencies:
      anymatch: 3.1.2
      braces: 3.0.2
      glob-parent: 5.1.2
      is-binary-path: 2.1.0
      is-glob: 4.0.3
      normalize-path: 3.0.0
      readdirp: 3.5.0
    optionalDependencies:
      fsevents: 2.3.2
    dev: true

  /chokidar/3.5.3:
    resolution: {integrity: sha512-Dr3sfKRP6oTcjf2JmUmFJfeVMvXBdegxB0iVQ5eb2V10uFJUCAS8OByZdVAyVb8xXNz3GjjTgj9kLWsZTqE6kw==}
    engines: {node: '>= 8.10.0'}
    dependencies:
      anymatch: 3.1.2
      braces: 3.0.2
      glob-parent: 5.1.2
      is-binary-path: 2.1.0
      is-glob: 4.0.3
      normalize-path: 3.0.0
      readdirp: 3.6.0
    optionalDependencies:
      fsevents: 2.3.2
    dev: true
    optional: true

  /chownr/1.1.4:
    resolution: {integrity: sha512-jJ0bqzaylmJtVnNgzTeSOs8DPavpbYgEr/b0YL8/2GO3xJEhInFmhKMUnEJQjZumK7KXGFhUy89PrsJWlakBVg==}
    dev: true

  /chrome-trace-event/1.0.3:
    resolution: {integrity: sha512-p3KULyQg4S7NIHixdwbGX+nFHkoBiA4YQmyWtjb8XngSKV124nJmRysgAeujbUVb15vh+RvFUfCPqU7rXk+hZg==}
    engines: {node: '>=6.0'}
    dev: true

  /ci-info/2.0.0:
    resolution: {integrity: sha512-5tK7EtrZ0N+OLFMthtqOj4fI2Jeb88C4CAZPu25LDVUgXJ0A3Js4PMGqrn0JU1W0Mh1/Z8wZzYPxqUrXeBboCQ==}
    dev: true

  /cipher-base/1.0.4:
    resolution: {integrity: sha512-Kkht5ye6ZGmwv40uUDZztayT2ThLQGfnj/T71N/XzeZeo3nf8foyW7zGTsPYkEya3m5f3cAypH+qe7YOrM1U2Q==}
    dependencies:
      inherits: 2.0.4
      safe-buffer: 5.2.1
    dev: true

  /circular-json/0.3.3:
    resolution: {integrity: sha512-UZK3NBx2Mca+b5LsG7bY183pHWt5Y1xts4P3Pz7ENTwGVnJOUWbRb3ocjvX7hx9tq/yTAdclXm9sZ38gNuem4A==}
    deprecated: CircularJSON is in maintenance only, flatted is its successor.
    dev: true

  /cjs-module-lexer/0.6.0:
    resolution: {integrity: sha512-uc2Vix1frTfnuzxxu1Hp4ktSvM3QaI4oXl4ZUqL1wjTu/BGki9TrCWoqLTg/drR1KwAEarXuRFCG2Svr1GxPFw==}
    dev: true

  /class-utils/0.3.6:
    resolution: {integrity: sha512-qOhPa/Fj7s6TY8H8esGu5QNpMMQxz79h+urzrNYN6mn+9BnxlDGf5QZ+XeCDsxSjPqsSR56XOZOJmpeurnLMeg==}
    engines: {node: '>=0.10.0'}
    dependencies:
      arr-union: 3.1.0
      define-property: 0.2.5
      isobject: 3.0.1
      static-extend: 0.1.2
    dev: true

  /classnames/2.3.1:
    resolution: {integrity: sha512-OlQdbZ7gLfGarSqxesMesDa5uz7KFbID8Kpq/SxIoNGDqY8lSYs0D+hhtBXhcdB3rcbXArFr7vlHheLk1voeNA==}

  /clean-stack/2.2.0:
    resolution: {integrity: sha512-4diC9HaTE+KRAMWhDhrGOECgWZxoevMc5TlkObMqNSsVU62PYzXZ/SMTjzyGAFF1YusgxGcSWTEXBhp0CPwQ1A==}
    engines: {node: '>=6'}
    dev: true

  /cli-cursor/3.1.0:
    resolution: {integrity: sha512-I/zHAwsKf9FqGoXM4WWRACob9+SNukZTd94DWF57E4toouRulbCxcUh6RKUEOQlYTHJnzkPMySvPNaaSLNfLZw==}
    engines: {node: '>=8'}
    dependencies:
      restore-cursor: 3.1.0
    dev: true

  /cli-spinners/2.6.1:
    resolution: {integrity: sha512-x/5fWmGMnbKQAaNwN+UZlV79qBLM9JFnJuJ03gIi5whrob0xV0ofNVHy9DhwGdsMJQc2OKv0oGmLzvaqvAVv+g==}
    engines: {node: '>=6'}
    dev: true

  /cliui/5.0.0:
    resolution: {integrity: sha512-PYeGSEmmHM6zvoef2w8TPzlrnNpXIjTipYK780YswmIP9vjxmd6Y2a3CB2Ks6/AU8NHjZugXvo8w3oWM2qnwXA==}
    dependencies:
      string-width: 3.1.0
      strip-ansi: 5.2.0
      wrap-ansi: 5.1.0
    dev: true

  /cliui/6.0.0:
    resolution: {integrity: sha512-t6wbgtoCXvAzst7QgXxJYqPt0usEfbgQdftEPbLL/cvv6HPE5VgvqCuAIDR0NgU52ds6rFwqrgakNLrHEjCbrQ==}
    dependencies:
      string-width: 4.2.3
      strip-ansi: 6.0.1
      wrap-ansi: 6.2.0
    dev: true

  /cliui/7.0.4:
    resolution: {integrity: sha512-OcRE68cOsVMXp1Yvonl/fzkQOyjLSu/8bhPDfQt0e0/Eb283TKP20Fs2MqoPsr9SwA595rRCA+QMzYc9nBP+JQ==}
    dependencies:
      string-width: 4.2.3
      strip-ansi: 6.0.1
      wrap-ansi: 7.0.0
    dev: true

  /clone/1.0.4:
    resolution: {integrity: sha1-2jCcwmPfFZlMaIypAheco8fNfH4=}
    engines: {node: '>=0.8'}
    dev: true

  /co/4.6.0:
    resolution: {integrity: sha1-bqa989hTrlTMuOR7+gvz+QMfsYQ=}
    engines: {iojs: '>= 1.0.0', node: '>= 0.12.0'}
    dev: true

  /collect-v8-coverage/1.0.1:
    resolution: {integrity: sha512-iBPtljfCNcTKNAto0KEtDfZ3qzjJvqE3aTGZsbhjSBlorqpXJlaWWtPO35D+ZImoC3KWejX64o+yPGxhWSTzfg==}
    dev: true

  /collection-visit/1.0.0:
    resolution: {integrity: sha1-S8A3PBZLwykbTTaMgpzxqApZ3KA=}
    engines: {node: '>=0.10.0'}
    dependencies:
      map-visit: 1.0.0
      object-visit: 1.0.1
    dev: true

  /color-convert/1.9.3:
    resolution: {integrity: sha512-QfAUtd+vFdAtFQcC8CCyYt1fYWxSqAiK2cSD6zDB8N3cpsEBAvRxp9zOGg6G/SHHJYAT88/az/IuDGALsNVbGg==}
    dependencies:
      color-name: 1.1.3
    dev: true

  /color-convert/2.0.1:
    resolution: {integrity: sha512-RRECPsj7iu/xb5oKYcsFHSppFNnsj/52OVTRKb4zP5onXwVF3zVmmToNcOfGC+CRDpfK/U584fMg38ZHCaElKQ==}
    engines: {node: '>=7.0.0'}
    dependencies:
      color-name: 1.1.4
    dev: true

  /color-name/1.1.3:
    resolution: {integrity: sha1-p9BVi9icQveV3UIyj3QIMcpTvCU=}
    dev: true

  /color-name/1.1.4:
    resolution: {integrity: sha512-dOy+3AuW3a2wNbZHIuMZpTcgjGuLU/uBL/ubcZF9OXbDo8ff4O8yVp5Bf0efS8uEoYo5q4Fx7dY9OgQGXgAsQA==}
    dev: true

  /colors/1.2.5:
    resolution: {integrity: sha512-erNRLao/Y3Fv54qUa0LBB+//Uf3YwMUmdJinN20yMXm9zdKKqH9wt7R9IIVZ+K7ShzfpLV/Zg8+VyrBJYB4lpg==}
    engines: {node: '>=0.1.90'}
    dev: true

  /combined-stream/1.0.8:
    resolution: {integrity: sha512-FQN4MRfuJeHf7cBbBMJFXhKSDq+2kAArBlmRBvcvFE5BB1HZKXtSFASDhdlz9zOYwxh8lDdnvmMOe/+5cdoEdg==}
    engines: {node: '>= 0.8'}
    dependencies:
      delayed-stream: 1.0.0
    dev: true

  /commander/2.20.3:
    resolution: {integrity: sha512-GpVkmM8vF2vQUkj2LvZmD35JxeJOLCwJ9cUkugyk2nuhbv3+mJvpLYYt+0+USMxE+oj+ey/lJEnhZw75x/OMcQ==}
    dev: true

  /commander/6.2.1:
    resolution: {integrity: sha512-U7VdrJFnJgo4xjrHpTzu0yrHPGImdsmD95ZlgYSEajAn2JKzDhDTPG9kBTefmObL2w/ngeZnilk+OV9CG3d7UA==}
    engines: {node: '>= 6'}
    dev: true

  /comment-parser/1.1.5:
    resolution: {integrity: sha512-RePCE4leIhBlmrqiYTvaqEeGYg7qpSl4etaIabKtdOQVi+mSTIBBklGUwIr79GXYnl3LpMwmDw4KeR2stNc6FA==}
    engines: {node: '>= 10.0.0'}
    dev: true

  /commondir/1.0.1:
    resolution: {integrity: sha1-3dgA2gxmEnOTzKWVDqloo6rxJTs=}
    dev: true

  /component-emitter/1.3.0:
    resolution: {integrity: sha512-Rd3se6QB+sO1TwqZjscQrurpEPIfO0/yYnSin6Q/rD3mOutHvUrCAhJub3r90uNb+SESBuE0QYoB90YdfatsRg==}
    dev: true

  /concat-map/0.0.1:
    resolution: {integrity: sha1-2Klr13/Wjfd5OnMDajug1UBdR3s=}
    dev: true

  /concat-stream/1.6.2:
    resolution: {integrity: sha512-27HBghJxjiZtIk3Ycvn/4kbJk/1uZuJFfuPEns6LaEvpvG1f0hTea8lilrouyo9mVc2GWdcEZ8OLoGmSADlrCw==}
    engines: {'0': node >= 0.8}
    dependencies:
      buffer-from: 1.1.2
      inherits: 2.0.4
      readable-stream: 2.3.7
      typedarray: 0.0.6
    dev: true

  /console-browserify/1.2.0:
    resolution: {integrity: sha512-ZMkYO/LkF17QvCPqM0gxw8yUzigAOZOSWSHg91FH6orS7vcEj5dVZTidN2fQ14yBSdg97RqhSNwLUXInd52OTA==}
    dev: true

  /constants-browserify/1.0.0:
    resolution: {integrity: sha1-wguW2MYXdIqvHBYCF2DNJ/y4y3U=}
    dev: true

  /content-disposition/0.5.4:
    resolution: {integrity: sha512-FveZTNuGw04cxlAiWbzi6zTAL/lhehaWbTtgluJh4/E95DqMwTmha3KZN1aAWA8cFIhHzMZUvLevkw5Rqk+tSQ==}
    engines: {node: '>= 0.6'}
    dependencies:
      safe-buffer: 5.2.1
    dev: true

  /content-type/1.0.4:
    resolution: {integrity: sha512-hIP3EEPs8tB9AT1L+NUqtwOAps4mk2Zob89MWXMHjHWg9milF/j4osnnQLXBCBFBk/tvIG/tUc9mOUJiPBhPXA==}
    engines: {node: '>= 0.6'}
    dev: true

  /convert-source-map/1.8.0:
    resolution: {integrity: sha512-+OQdjP49zViI/6i7nIJpA8rAl4sV/JdPfU9nZs3VqOwGIgizICvuN2ru6fMd+4llL0tar18UYJXfZ/TWtmhUjA==}
    dependencies:
      safe-buffer: 5.1.2
    dev: true

  /cookie-signature/1.0.6:
    resolution: {integrity: sha1-4wOogrNCzD7oylE6eZmXNNqzriw=}
    dev: true

  /cookie/0.4.2:
    resolution: {integrity: sha512-aSWTXFzaKWkvHO1Ny/s+ePFpvKsPnjc551iI41v3ny/ow6tBG5Vd+FuqGNhh1LxOmVzOlGUriIlOaokOvhaStA==}
    engines: {node: '>= 0.6'}
    dev: true

  /cookiejar/2.1.3:
    resolution: {integrity: sha512-JxbCBUdrfr6AQjOXrxoTvAMJO4HBTUIlBzslcJPAz+/KT8yk53fXun51u+RenNYvad/+Vc2DIz5o9UxlCDymFQ==}
    dev: true

  /copy-concurrently/1.0.5:
    resolution: {integrity: sha512-f2domd9fsVDFtaFcbaRZuYXwtdmnzqbADSwhSWYxYB/Q8zsdUUFMXVRwXGDMWmbEzAn1kdRrtI1T/KTFOL4X2A==}
    dependencies:
      aproba: 1.2.0
      fs-write-stream-atomic: 1.0.10
      iferr: 0.1.5
      mkdirp: 0.5.5
      rimraf: 2.7.1
      run-queue: 1.0.3
    dev: true

  /copy-descriptor/0.1.1:
    resolution: {integrity: sha1-Z29us8OZl8LuGsOpJP1hJHSPV40=}
    engines: {node: '>=0.10.0'}
    dev: true

  /core-js-pure/3.21.1:
    resolution: {integrity: sha512-12VZfFIu+wyVbBebyHmRTuEE/tZrB4tJToWcwAMcsp3h4+sHR+fMJWbKpYiCRWlhFBq+KNyO8rIV9rTkeVmznQ==}
    requiresBuild: true
    dev: true

  /core-js/2.6.12:
    resolution: {integrity: sha512-Kb2wC0fvsWfQrgk8HU5lW6U/Lcs8+9aaYcy4ZFc6DDlo4nZ7n70dEgE5rtR0oG6ufKDUnrwfWL1mXR5ljDatrQ==}
    deprecated: core-js@<3.4 is no longer maintained and not recommended for usage due to the number of issues. Because of the V8 engine whims, feature detection in old core-js versions could cause a slowdown up to 100x even if nothing is polyfilled. Please, upgrade your dependencies to the actual version of core-js.
    requiresBuild: true
    dev: true

  /core-js/3.21.1:
    resolution: {integrity: sha512-FRq5b/VMrWlrmCzwRrpDYNxyHP9BcAZC+xHJaqTgIE5091ZV1NTmyh0sGOg5XqpnHvR0svdy0sv1gWA1zmhxig==}
    requiresBuild: true
    dev: true

  /core-util-is/1.0.2:
    resolution: {integrity: sha1-tf1UIgqivFq1eqtxQMlAdUUDwac=}
    dev: true

  /core-util-is/1.0.3:
    resolution: {integrity: sha512-ZQBvi1DcpJ4GDqanjucZ2Hj3wEO5pZDS89BWbkcrvdxksJorwUDDZamX9ldFkp9aw2lmBDLgkObEA4DWNJ9FYQ==}
    dev: true

  /cosmiconfig/6.0.0:
    resolution: {integrity: sha512-xb3ZL6+L8b9JLLCx3ZdoZy4+2ECphCMo2PwqgP1tlfVq6M6YReyzBJtvWWtbDSpNr9hn96pkCiZqUcFEc+54Qg==}
    engines: {node: '>=8'}
    dependencies:
      '@types/parse-json': 4.0.0
      import-fresh: 3.3.0
      parse-json: 5.2.0
      path-type: 4.0.0
      yaml: 1.10.2
    dev: true

  /cp-file/6.2.0:
    resolution: {integrity: sha512-fmvV4caBnofhPe8kOcitBwSn2f39QLjnAnGq3gO9dfd75mUytzKNZB1hde6QHunW2Rt+OwuBOMc3i1tNElbszA==}
    engines: {node: '>=6'}
    dependencies:
      graceful-fs: 4.2.9
      make-dir: 2.1.0
      nested-error-stacks: 2.1.0
      pify: 4.0.1
      safe-buffer: 5.2.1
    dev: true

  /cpx/1.5.0:
    resolution: {integrity: sha1-GFvgGFEdhycN7czCkxceN2VauI8=}
    hasBin: true
    dependencies:
      babel-runtime: 6.26.0
      chokidar: 1.7.0
      duplexer: 0.1.2
      glob: 7.2.0
      glob2base: 0.0.12
      minimatch: 3.1.2
      mkdirp: 0.5.5
      resolve: 1.22.0
      safe-buffer: 5.2.1
      shell-quote: 1.7.3
      subarg: 1.0.0
    dev: true

  /cpx2/3.0.2:
    resolution: {integrity: sha512-xVmdulZJVGSV+c8KkZ9IQY+RgyL9sGeVqScI2e7NtsEY9SVKcQXM4v0/9OLU0W0YtL9nmmqrtWjs5rpvgHn9Hg==}
    engines: {node: '>=6.5'}
    hasBin: true
    dependencies:
      co: 4.6.0
      debounce: 1.2.1
      debug: 4.3.3
      duplexer: 0.1.2
      fs-extra: 10.0.1
      glob: 7.2.0
      glob2base: 0.0.12
      minimatch: 3.1.2
      resolve: 1.22.0
      safe-buffer: 5.2.1
      shell-quote: 1.7.3
      subarg: 1.0.0
    transitivePeerDependencies:
      - supports-color
    dev: true

  /create-ecdh/4.0.4:
    resolution: {integrity: sha512-mf+TCx8wWc9VpuxfP2ht0iSISLZnt0JgWlrOKZiNqyUZWnjIaCIVNQArMHnCZKfEYRg6IM7A+NeJoN8gf/Ws0A==}
    dependencies:
      bn.js: 4.12.0
      elliptic: 6.5.4
    dev: true

  /create-hash/1.2.0:
    resolution: {integrity: sha512-z00bCGNHDG8mHAkP7CtT1qVu+bFQUPjYq/4Iv3C3kWjTFV10zIjfSoeqXo9Asws8gwSHDGj/hl2u4OGIjapeCg==}
    dependencies:
      cipher-base: 1.0.4
      inherits: 2.0.4
      md5.js: 1.3.5
      ripemd160: 2.0.2
      sha.js: 2.4.11
    dev: true

  /create-hmac/1.1.7:
    resolution: {integrity: sha512-MJG9liiZ+ogc4TzUwuvbER1JRdgvUFSB5+VR/g5h82fGaIRWMWddtKBHi7/sVhfjQZ6SehlyhvQYrcYkaUIpLg==}
    dependencies:
      cipher-base: 1.0.4
      create-hash: 1.2.0
      inherits: 2.0.4
      ripemd160: 2.0.2
      safe-buffer: 5.2.1
      sha.js: 2.4.11
    dev: true

  /cross-fetch/3.1.5:
    resolution: {integrity: sha512-lvb1SBsI0Z7GDwmuid+mU3kWVBwTVUbe7S0H52yaaAdQOXq2YktTCZdlAcNKFzE6QtRz0snpw9bNiPeOIkkQvw==}
    dependencies:
      node-fetch: 2.6.7
    transitivePeerDependencies:
      - encoding

  /cross-spawn/4.0.2:
    resolution: {integrity: sha1-e5JHYhwjrf3ThWAEqCPL45dCTUE=}
    dependencies:
      lru-cache: 4.1.5
      which: 1.3.1
    dev: true

  /cross-spawn/6.0.5:
    resolution: {integrity: sha512-eTVLrBSt7fjbDygz805pMnstIs2VTBNkRm0qxZd+M7A5XDdxVRWO5MxGBXZhjY4cqLYLdtrGqRf8mBPmzwSpWQ==}
    engines: {node: '>=4.8'}
    dependencies:
      nice-try: 1.0.5
      path-key: 2.0.1
      semver: 5.7.1
      shebang-command: 1.2.0
      which: 1.3.1
    dev: true

  /cross-spawn/7.0.3:
    resolution: {integrity: sha512-iRDPJKUPVEND7dHPO8rkbOnPpyDygcDFtWjpeWNCgy8WP2rXcxXL8TskReQl6OrB2G7+UJrags1q15Fudc7G6w==}
    engines: {node: '>= 8'}
    dependencies:
      path-key: 3.1.1
      shebang-command: 2.0.0
      which: 2.0.2
    dev: true

  /crypt/0.0.2:
    resolution: {integrity: sha1-iNf/fsDfuG9xPch7u0LQRNPmxBs=}
    dev: true

  /crypto-browserify/3.12.0:
    resolution: {integrity: sha512-fz4spIh+znjO2VjL+IdhEpRJ3YN6sMzITSBijk6FK2UvTqruSQW+/cCZTSNsMiZNvUeq0CqurF+dAbyiGOY6Wg==}
    dependencies:
      browserify-cipher: 1.0.1
      browserify-sign: 4.2.1
      create-ecdh: 4.0.4
      create-hash: 1.2.0
      create-hmac: 1.1.7
      diffie-hellman: 5.0.3
      inherits: 2.0.4
      pbkdf2: 3.1.2
      public-encrypt: 4.0.3
      randombytes: 2.1.0
      randomfill: 1.0.4
    dev: true

  /css-select/4.2.1:
    resolution: {integrity: sha512-/aUslKhzkTNCQUB2qTX84lVmfia9NyjP3WpDGtj/WxhwBzWBYUV3DgUpurHTme8UTPcPlAD1DJ+b0nN/t50zDQ==}
    dependencies:
      boolbase: 1.0.0
      css-what: 5.1.0
      domhandler: 4.3.0
      domutils: 2.8.0
      nth-check: 2.0.1
    dev: true

  /css-what/5.1.0:
    resolution: {integrity: sha512-arSMRWIIFY0hV8pIxZMEfmMI47Wj3R/aWpZDDxWYCPEiOMv6tfOrnpDtgxBYPEQD4V0Y/958+1TdC3iWTFcUPw==}
    engines: {node: '>= 6'}
    dev: true

  /cssom/0.3.8:
    resolution: {integrity: sha512-b0tGHbfegbhPJpxpiBPU2sCkigAqtM9O121le6bbOlgyV+NyGyCmVfJ6QW9eRjz8CpNfWEOYBIMIGRYkLwsIYg==}
    dev: true

  /cssom/0.4.4:
    resolution: {integrity: sha512-p3pvU7r1MyyqbTk+WbNJIgJjG2VmTIaB10rI93LzVPrmDJKkzKYMtxxyAvQXR/NS6otuzveI7+7BBq3SjBS2mw==}
    dev: true

  /cssstyle/1.4.0:
    resolution: {integrity: sha512-GBrLZYZ4X4x6/QEoBnIrqb8B/f5l4+8me2dkom/j1Gtbxy0kBv6OGzKuAsGM75bkGwGAFkt56Iwg28S3XTZgSA==}
    dependencies:
      cssom: 0.3.8
    dev: true

  /cssstyle/2.3.0:
    resolution: {integrity: sha512-AZL67abkUzIuvcHqk7c09cezpGNcxUxU4Ioi/05xHk4DQeTkWmGYftIE6ctU6AEt+Gn4n1lDStOtj7FKycP71A==}
    engines: {node: '>=8'}
    dependencies:
      cssom: 0.3.8
    dev: true

  /csstype/2.6.19:
    resolution: {integrity: sha512-ZVxXaNy28/k3kJg0Fou5MiYpp88j7H9hLZp8PDC3jV0WFjfH5E9xHb56L0W59cPbKbcHXeP4qyT8PrHp8t6LcQ==}
    dev: true

  /csstype/3.0.10:
    resolution: {integrity: sha512-2u44ZG2OcNUO9HDp/Jl8C07x6pU/eTR3ncV91SiK3dhG9TWvRVsCoJw14Ckx5DgWkzGA3waZWO3d7pgqpUI/XA==}

  /cyclist/1.0.1:
    resolution: {integrity: sha1-WW6WmP0MgOEgOMK4LW6xs1tiJNk=}
    dev: true

  /damerau-levenshtein/1.0.8:
    resolution: {integrity: sha512-sdQSFB7+llfUcQHUQO3+B8ERRj0Oa4w9POWMI/puGtuf7gFywGmkaLCElnudfTiKZV+NvHqL0ifzdrI8Ro7ESA==}
    dev: true

  /dashdash/1.14.1:
    resolution: {integrity: sha1-hTz6D3y+L+1d4gMmuN1YEDX24vA=}
    engines: {node: '>=0.10'}
    dependencies:
      assert-plus: 1.0.0
    dev: true

  /data-urls/1.1.0:
    resolution: {integrity: sha512-YTWYI9se1P55u58gL5GkQHW4P6VJBJ5iBT+B5a7i2Tjadhv52paJG0qHX4A0OR6/t52odI64KP2YvFpkDOi3eQ==}
    dependencies:
      abab: 2.0.5
      whatwg-mimetype: 2.3.0
      whatwg-url: 7.1.0
    dev: true

  /data-urls/2.0.0:
    resolution: {integrity: sha512-X5eWTSXO/BJmpdIKCRuKUgSCgAN0OwliVK3yPKbwIWU1Tdw5BRajxlzMidvh+gwko9AfQ9zIj52pzF91Q3YAvQ==}
    engines: {node: '>=10'}
    dependencies:
      abab: 2.0.5
      whatwg-mimetype: 2.3.0
      whatwg-url: 8.7.0
    dev: true

  /debounce/1.2.1:
    resolution: {integrity: sha512-XRRe6Glud4rd/ZGQfiV1ruXSfbvfJedlV9Y6zOlP+2K04vBYiJEte6stfFkCP03aMnY5tsipamumUjL14fofug==}
    dev: true

  /debug/2.6.9:
    resolution: {integrity: sha512-bC7ElrdJaJnPbAP+1EotYvqZsb3ecl5wi6Bfi6BJTUcNowp6cvspg0jXznRTKDjm/E7AdgFBVeAPVMNcKGsHMA==}
    dependencies:
      ms: 2.0.0
    dev: true

  /debug/3.2.7:
    resolution: {integrity: sha512-CFjzYYAi4ThfiQvizrFQevTTXHtnCqWfe7x1AhgEscTz6ZbLbfoLRLPugTQyBth6f8ZERVUSyWHFD/7Wu4t1XQ==}
    dependencies:
      ms: 2.1.3
    dev: true

  /debug/4.3.1_supports-color@8.1.1:
    resolution: {integrity: sha512-doEwdvm4PCeK4K3RQN2ZC2BYUBaxwLARCqZmMjtF8a51J2Rb0xpVloFRnCODwqjpwnAoao4pelN8l3RJdv3gRQ==}
    engines: {node: '>=6.0'}
    peerDependencies:
      supports-color: '*'
    peerDependenciesMeta:
      supports-color:
        optional: true
    dependencies:
      ms: 2.1.2
      supports-color: 8.1.1
    dev: true

  /debug/4.3.3:
    resolution: {integrity: sha512-/zxw5+vh1Tfv+4Qn7a5nsbcJKPaSvCDhojn6FEl9vupwK2VCSDtEiEtqr8DFtzYFOdz63LBkxec7DYuc2jon6Q==}
    engines: {node: '>=6.0'}
    peerDependencies:
      supports-color: '*'
    peerDependenciesMeta:
      supports-color:
        optional: true
    dependencies:
      ms: 2.1.2
    dev: true

  /decamelize/1.2.0:
    resolution: {integrity: sha1-9lNNFRSCabIDUue+4m9QH5oZEpA=}
    engines: {node: '>=0.10.0'}
    dev: true

  /decamelize/4.0.0:
    resolution: {integrity: sha512-9iE1PgSik9HeIIw2JO94IidnE3eBoQrFJ3w7sFuzSX4DpmZ3v5sZpUiV5Swcf6mQEF+Y0ru8Neo+p+nyh2J+hQ==}
    engines: {node: '>=10'}
    dev: true

  /decimal.js/10.3.1:
    resolution: {integrity: sha512-V0pfhfr8suzyPGOx3nmq4aHqabehUZn6Ch9kyFpV79TGDTWFmHqUqXdabR7QHqxzrYolF4+tVmJhUG4OURg5dQ==}
    dev: true

  /decode-uri-component/0.2.0:
    resolution: {integrity: sha1-6zkTMzRYd1y4TNGh+uBiEGu4dUU=}
    engines: {node: '>=0.10'}
    dev: true

  /deep-assign/2.0.0:
    resolution: {integrity: sha1-6+BrHwfwja5ZdiDj3RYi83GhxXI=}
    engines: {node: '>=0.10.0'}
    dependencies:
      is-obj: 1.0.1
    dev: true

  /deep-eql/3.0.1:
    resolution: {integrity: sha512-+QeIQyN5ZuO+3Uk5DYh6/1eKO0m0YmJFGNmFHGACpf1ClL1nmlV/p4gNgbl2pJGxgXb4faqo6UE+M5ACEMyVcw==}
    engines: {node: '>=0.12'}
    dependencies:
      type-detect: 4.0.8
    dev: true

  /deep-extend/0.6.0:
    resolution: {integrity: sha512-LOHxIOaPYdHlJRtCQfDIVZtfw/ufM8+rVj649RIHzcm/vGwQRXFt6OPqIFWsm2XEMrNIEtWR64sY1LEKD2vAOA==}
    engines: {node: '>=4.0.0'}
    dev: true

  /deep-is/0.1.4:
    resolution: {integrity: sha512-oIPzksmTg4/MriiaYGO+okXDT7ztn/w3Eptv/+gSIdMdKsJo0u4CfYNFJPy+4SKMuCqGw2wxnA+URMg3t8a/bQ==}
    dev: true

  /deepmerge/4.2.2:
    resolution: {integrity: sha512-FJ3UgI4gIl+PHZm53knsuSFpE+nESMr7M4v9QcgB7S63Kj/6WqMiFQJpBBYz1Pt+66bZpP3Q7Lye0Oo9MPKEdg==}
    engines: {node: '>=0.10.0'}
    dev: true

  /default-require-extensions/2.0.0:
    resolution: {integrity: sha1-9fj7sYp9bVCyH2QfZJ67Uiz+JPc=}
    engines: {node: '>=4'}
    dependencies:
      strip-bom: 3.0.0
    dev: true

  /default-require-extensions/3.0.0:
    resolution: {integrity: sha512-ek6DpXq/SCpvjhpFsLFRVtIxJCRw6fUR42lYMVZuUMK7n8eMz4Uh5clckdBjEpLhn/gEBZo7hDJnJcwdKLKQjg==}
    engines: {node: '>=8'}
    dependencies:
      strip-bom: 4.0.0
    dev: true

  /defaults/1.0.3:
    resolution: {integrity: sha1-xlYFHpgX2f8I7YgUd/P+QBnz730=}
    dependencies:
      clone: 1.0.4
    dev: true

  /define-properties/1.1.3:
    resolution: {integrity: sha512-3MqfYKj2lLzdMSf8ZIZE/V+Zuy+BgD6f164e8K2w7dgnpKArBDerGYpM46IYYcjnkdPNMjPk9A6VFB8+3SKlXQ==}
    engines: {node: '>= 0.4'}
    dependencies:
      object-keys: 1.1.1
    dev: true

  /define-property/0.2.5:
    resolution: {integrity: sha1-w1se+RjsPJkPmlvFe+BKrOxcgRY=}
    engines: {node: '>=0.10.0'}
    dependencies:
      is-descriptor: 0.1.6
    dev: true

  /define-property/1.0.0:
    resolution: {integrity: sha1-dp66rz9KY6rTr56NMEybvnm/sOY=}
    engines: {node: '>=0.10.0'}
    dependencies:
      is-descriptor: 1.0.2
    dev: true

  /define-property/2.0.2:
    resolution: {integrity: sha512-jwK2UV4cnPpbcG7+VRARKTZPUWowwXA8bzH5NP6ud0oeAxyYPuGZUAC7hMugpCdz4BeSZl2Dl9k66CHJ/46ZYQ==}
    engines: {node: '>=0.10.0'}
    dependencies:
      is-descriptor: 1.0.2
      isobject: 3.0.1
    dev: true

  /delayed-stream/1.0.0:
    resolution: {integrity: sha1-3zrhmayt+31ECqrgsp4icrJOxhk=}
    engines: {node: '>=0.4.0'}
    dev: true

  /depd/1.1.2:
    resolution: {integrity: sha1-m81S4UwJd2PnSbJ0xDRu0uVgtak=}
    engines: {node: '>= 0.6'}
    dev: true

  /dependency-tree/8.1.2:
    resolution: {integrity: sha512-c4CL1IKxkKng0oT5xrg4uNiiMVFqTGOXqHSFx7XEFdgSsp6nw3AGGruICppzJUrfad/r7GLqt26rmWU4h4j39A==}
    engines: {node: ^10.13 || ^12 || >=14}
    hasBin: true
    dependencies:
      commander: 2.20.3
      debug: 4.3.3
      filing-cabinet: 3.1.0
      precinct: 8.3.1
      typescript: 3.9.10
    transitivePeerDependencies:
      - supports-color
    dev: true

  /des.js/1.0.1:
    resolution: {integrity: sha512-Q0I4pfFrv2VPd34/vfLrFOoRmlYj3OV50i7fskps1jZWK1kApMWWT9G6RRUeYedLcBDIhnSDaUvJMb3AhUlaEA==}
    dependencies:
      inherits: 2.0.4
      minimalistic-assert: 1.0.1
    dev: true

  /destroy/1.0.4:
    resolution: {integrity: sha1-l4hXRCxEdJ5CBmE+N5RiBYJqvYA=}
    dev: true

  /detect-file/1.0.0:
    resolution: {integrity: sha1-8NZtA2cqglyxtzvbP+YjEMjlUrc=}
    engines: {node: '>=0.10.0'}
    dev: true

  /detect-newline/3.1.0:
    resolution: {integrity: sha512-TLz+x/vEXm/Y7P7wn1EJFNLxYpUD4TgMosxY6fAVJUnJMbupHBOncxyWUG9OpTaH9EBD7uFI5LfEgmMOc54DsA==}
    engines: {node: '>=8'}
    dev: true

  /detect-port/1.3.0:
    resolution: {integrity: sha512-E+B1gzkl2gqxt1IhUzwjrxBKRqx1UzC3WLONHinn8S3T6lwV/agVCyitiFOsGJ/eYuEUBvD71MZHy3Pv1G9doQ==}
    engines: {node: '>= 4.2.1'}
    hasBin: true
    dependencies:
      address: 1.1.2
      debug: 2.6.9
    dev: true

  /detective-amd/3.1.2:
    resolution: {integrity: sha512-jffU26dyqJ37JHR/o44La6CxtrDf3Rt9tvd2IbImJYxWKTMdBjctp37qoZ6ZcY80RHg+kzWz4bXn39e4P7cctQ==}
    engines: {node: '>=6.0'}
    hasBin: true
    dependencies:
      ast-module-types: 3.0.0
      escodegen: 2.0.0
      get-amd-module-type: 3.0.2
      node-source-walk: 4.3.0
    dev: true

  /detective-cjs/3.1.3:
    resolution: {integrity: sha512-ljs7P0Yj9MK64B7G0eNl0ThWSYjhAaSYy+fQcpzaKalYl/UoQBOzOeLCSFEY1qEBhziZ3w7l46KG/nH+s+L7BQ==}
    engines: {node: '>=6.0'}
    dependencies:
      ast-module-types: 3.0.0
      node-source-walk: 4.3.0
    dev: true

  /detective-es6/2.2.2:
    resolution: {integrity: sha512-eZUKCUsbHm8xoeoCM0z6JFwvDfJ5Ww5HANo+jPR7AzkFpW9Mun3t/TqIF2jjeWa2TFbAiGaWESykf2OQp3oeMw==}
    engines: {node: '>=6.0'}
    dependencies:
      node-source-walk: 4.3.0
    dev: true

  /detective-less/1.0.2:
    resolution: {integrity: sha512-Rps1xDkEEBSq3kLdsdnHZL1x2S4NGDcbrjmd4q+PykK5aJwDdP5MBgrJw1Xo+kyUHuv3JEzPqxr+Dj9ryeDRTA==}
    engines: {node: '>= 6.0'}
    dependencies:
      debug: 4.3.3
      gonzales-pe: 4.3.0
      node-source-walk: 4.3.0
    transitivePeerDependencies:
      - supports-color
    dev: true

  /detective-postcss/4.0.0:
    resolution: {integrity: sha512-Fwc/g9VcrowODIAeKRWZfVA/EufxYL7XfuqJQFroBKGikKX83d2G7NFw6kDlSYGG3LNQIyVa+eWv1mqre+v4+A==}
    engines: {node: ^10 || ^12 || >=14}
    dependencies:
      debug: 4.3.3
      is-url: 1.2.4
      postcss: 8.4.7
      postcss-values-parser: 2.0.1
    transitivePeerDependencies:
      - supports-color
    dev: true

  /detective-sass/3.0.2:
    resolution: {integrity: sha512-DNVYbaSlmti/eztFGSfBw4nZvwsTaVXEQ4NsT/uFckxhJrNRFUh24d76KzoCC3aarvpZP9m8sC2L1XbLej4F7g==}
    engines: {node: '>=6.0'}
    dependencies:
      gonzales-pe: 4.3.0
      node-source-walk: 4.3.0
    dev: true

  /detective-scss/2.0.2:
    resolution: {integrity: sha512-hDWnWh/l0tht/7JQltumpVea/inmkBaanJUcXRB9kEEXVwVUMuZd6z7eusQ6GcBFrfifu3pX/XPyD7StjbAiBg==}
    engines: {node: '>=6.0'}
    dependencies:
      gonzales-pe: 4.3.0
      node-source-walk: 4.3.0
    dev: true

  /detective-stylus/1.0.3:
    resolution: {integrity: sha512-4/bfIU5kqjwugymoxLXXLltzQNeQfxGoLm2eIaqtnkWxqbhap9puDVpJPVDx96hnptdERzS5Cy6p9N8/08A69Q==}
    dev: true

  /detective-typescript/6.0.0:
    resolution: {integrity: sha512-vTidcSDK3QostdbrH2Rwf9FhvrgJ4oIaVw5jbolgruTejexk6nNa9DShGpuS8CFVDb1IP86jct5BaZt1wSxpkA==}
    engines: {node: ^10.13 || >=12.0.0}
    dependencies:
      '@typescript-eslint/typescript-estree': 4.33.0_typescript@3.9.10
      ast-module-types: 2.7.1
      node-source-walk: 4.3.0
      typescript: 3.9.10
    transitivePeerDependencies:
      - supports-color
    dev: true

  /detective-typescript/7.0.2:
    resolution: {integrity: sha512-unqovnhxzvkCz3m1/W4QW4qGsvXCU06aU2BAm8tkza+xLnp9SOFnob2QsTxUv5PdnQKfDvWcv9YeOeFckWejwA==}
    engines: {node: ^10.13 || >=12.0.0}
    dependencies:
      '@typescript-eslint/typescript-estree': 4.33.0_typescript@3.9.10
      ast-module-types: 2.7.1
      node-source-walk: 4.3.0
      typescript: 3.9.10
    transitivePeerDependencies:
      - supports-color
    dev: true

  /devtools-protocol/0.0.799653:
    resolution: {integrity: sha512-t1CcaZbvm8pOlikqrsIM9GOa7Ipp07+4h/q9u0JXBWjPCjHdBl9KkddX87Vv9vBHoBGtwV79sYQNGnQM6iS5gg==}
    dev: true

  /dezalgo/1.0.3:
    resolution: {integrity: sha1-f3Qt4Gb8dIvI24IFad3c5Jvw1FY=}
    dependencies:
      asap: 2.0.6
      wrappy: 1.0.2
    dev: true

  /diff-sequences/24.9.0:
    resolution: {integrity: sha512-Dj6Wk3tWyTE+Fo1rW8v0Xhwk80um6yFYKbuAxc9c3EZxIHFDYwbi34Uk42u1CdnIiVorvt4RmlSDjIPyzGC2ew==}
    engines: {node: '>= 6'}
    dev: true

  /diff-sequences/26.6.2:
    resolution: {integrity: sha512-Mv/TDa3nZ9sbc5soK+OoA74BsS3mL37yixCvUAQkiuA4Wz6YtwP/K47n2rv2ovzHZvoiQeA5FTQOschKkEwB0Q==}
    engines: {node: '>= 10.14.2'}
    dev: true

  /diff/3.5.0:
    resolution: {integrity: sha512-A46qtFgd+g7pDZinpnwiRJtxbC1hpgf0uzP3iG89scHk0AUC7A1TGxf5OiiOUv/JMZR8GOt8hL900hV0bOy5xA==}
    engines: {node: '>=0.3.1'}
    dev: true

  /diff/4.0.2:
    resolution: {integrity: sha512-58lmxKSA4BNyLz+HHMUzlOEpg09FV+ev6ZMe3vJihgdxzgcwZ8VoEEPmALCZG9LmqfVoNMMKpttIYTVG6uDY7A==}
    engines: {node: '>=0.3.1'}
    dev: true

  /diff/5.0.0:
    resolution: {integrity: sha512-/VTCrvm5Z0JGty/BWHljh+BAiw3IK+2j87NGMu8Nwc/f48WoDAC395uomO9ZD117ZOBaHmkX1oyLvkVM/aIT3w==}
    engines: {node: '>=0.3.1'}
    dev: true

  /diffie-hellman/5.0.3:
    resolution: {integrity: sha512-kqag/Nl+f3GwyK25fhUMYj81BUOrZ9IuJsjIcDE5icNM9FJHAVm3VcUDxdLPoQtTuUylWm6ZIknYJwwaPxsUzg==}
    dependencies:
      bn.js: 4.12.0
      miller-rabin: 4.0.1
      randombytes: 2.1.0
    dev: true

  /dir-glob/3.0.1:
    resolution: {integrity: sha512-WkrWp9GR4KXfKGYzOLmTuGVi1UWFfws377n9cc55/tb6DuqyF6pcQ5AbiHEshaDpY9v6oaSr2XCDidGmMwdzIA==}
    engines: {node: '>=8'}
    dependencies:
      path-type: 4.0.0
    dev: true

  /discontinuous-range/1.0.0:
    resolution: {integrity: sha1-44Mx8IRLukm5qctxx3FYWqsbxlo=}
    dev: true

  /dnd-core/11.1.3:
    resolution: {integrity: sha512-QugF55dNW+h+vzxVJ/LSJeTeUw9MCJ2cllhmVThVPEtF16ooBkxj0WBE5RB+AceFxMFo1rO6bJKXtqKl+JNnyA==}
    dependencies:
      '@react-dnd/asap': 4.0.0
      '@react-dnd/invariant': 2.0.0
      redux: 4.1.2
    dev: true

  /doctrine/2.1.0:
    resolution: {integrity: sha512-35mSku4ZXK0vfCuHEDAwt55dg2jNajHZ1odvF+8SSr82EsZY4QmXfuWso8oEd8zRhVObSN18aM0CjSdoBX7zIw==}
    engines: {node: '>=0.10.0'}
    dependencies:
      esutils: 2.0.3
    dev: true

  /doctrine/3.0.0:
    resolution: {integrity: sha512-yS+Q5i3hBf7GBkd4KG8a7eBNNWNGLTaEwwYWUijIYM7zrlYDM0BFXHjjPWlWZ1Rg7UaddZeIDmi9jF3HmqiQ2w==}
    engines: {node: '>=6.0.0'}
    dependencies:
      esutils: 2.0.3
    dev: true

  /dom-accessibility-api/0.3.0:
    resolution: {integrity: sha512-PzwHEmsRP3IGY4gv/Ug+rMeaTIyTJvadCb+ujYXYeIylbHJezIyNToe8KfEgHTCEYyC+/bUghYOGg8yMGlZ6vA==}
    dev: true

  /dom-accessibility-api/0.5.13:
    resolution: {integrity: sha512-R305kwb5CcMDIpSHUnLyIAp7SrSPBx6F0VfQFB3M75xVMHhXJJIdePYgbPPh1o57vCHNu5QztokWUPsLjWzFqw==}
    dev: true

  /dom-helpers/5.2.1:
    resolution: {integrity: sha512-nRCa7CK3VTrM2NmGkIy4cbK7IZlgBE/PYMn55rrXefr5xXDP0LdtfPnblFDoVdcAfslJ7or6iqAUnx0CCGIWQA==}
    dependencies:
      '@babel/runtime': 7.17.2
      csstype: 3.0.10

  /dom-serializer/1.3.2:
    resolution: {integrity: sha512-5c54Bk5Dw4qAxNOI1pFEizPSjVsx5+bpJKmL2kPn8JhBUq2q09tTCa3mjijun2NfK78NMouDYNMBkOrPZiS+ig==}
    dependencies:
      domelementtype: 2.2.0
      domhandler: 4.3.0
      entities: 2.2.0
    dev: true

  /dom-walk/0.1.2:
    resolution: {integrity: sha512-6QvTW9mrGeIegrFXdtQi9pk7O/nSK6lSdXW2eqUspN5LWD7UTji2Fqw5V2YLjBpHEoU9Xl/eUWNpDeZvoyOv2w==}
    dev: true

  /domain-browser/1.2.0:
    resolution: {integrity: sha512-jnjyiM6eRyZl2H+W8Q/zLMA481hzi0eszAaBUzIVnmYVDBbnLxVNnfu1HgEBvCbL+71FrxMl3E6lpKH7Ge3OXA==}
    engines: {node: '>=0.4', npm: '>=1.2'}
    dev: true

  /domelementtype/2.2.0:
    resolution: {integrity: sha512-DtBMo82pv1dFtUmHyr48beiuq792Sxohr+8Hm9zoxklYPfa6n0Z3Byjj2IV7bmr2IyqClnqEQhfgHJJ5QF0R5A==}
    dev: true

  /domexception/1.0.1:
    resolution: {integrity: sha512-raigMkn7CJNNo6Ihro1fzG7wr3fHuYVytzquZKX5n0yizGsTcYgzdIUwj1X9pK0VvjeihV+XiclP+DjwbsSKug==}
    dependencies:
      webidl-conversions: 4.0.2
    dev: true

  /domexception/2.0.1:
    resolution: {integrity: sha512-yxJ2mFy/sibVQlu5qHjOkf9J3K6zgmCxgJ94u2EdvDOV09H+32LtRswEcUsmUWN72pVLOEnTSRaIVVzVQgS0dg==}
    engines: {node: '>=8'}
    dependencies:
      webidl-conversions: 5.0.0
    dev: true

  /domhandler/4.3.0:
    resolution: {integrity: sha512-fC0aXNQXqKSFTr2wDNZDhsEYjCiYsDWl3D01kwt25hm1YIPyDGHvvi3rw+PLqHAl/m71MaiF7d5zvBr0p5UB2g==}
    engines: {node: '>= 4'}
    dependencies:
      domelementtype: 2.2.0
    dev: true

  /dompurify/2.3.6:
    resolution: {integrity: sha512-OFP2u/3T1R5CEgWCEONuJ1a5+MFKnOYpkywpUSxv/dj1LeBT1erK+JwM7zK0ROy2BRhqVCf0LRw/kHqKuMkVGg==}
    dev: true

  /domutils/2.8.0:
    resolution: {integrity: sha512-w96Cjofp72M5IIhpjgobBimYEfoPjx1Vx0BSX9P30WBdZW2WIKU0T1Bd0kz2eNZ9ikjKgHbEyKx8BB6H1L3h3A==}
    dependencies:
      dom-serializer: 1.3.2
      domelementtype: 2.2.0
      domhandler: 4.3.0
    dev: true

  /duplexer/0.1.2:
    resolution: {integrity: sha512-jtD6YG370ZCIi/9GTaJKQxWTZD045+4R4hTk/x1UyoqadyJ9x9CgSi1RlVDQF8U2sxLLSnFkCaMihqljHIWgMg==}
    dev: true

  /duplexify/3.7.1:
    resolution: {integrity: sha512-07z8uv2wMyS51kKhD1KsdXJg5WQ6t93RneqRxUHnskXVtlYYkLqM0gqStQZ3pj073g687jPCHrqNfCzawLYh5g==}
    dependencies:
      end-of-stream: 1.4.4
      inherits: 2.0.4
      readable-stream: 2.3.7
      stream-shift: 1.0.1
    dev: true

  /ecc-jsbn/0.1.2:
    resolution: {integrity: sha1-OoOpBOVDUyh4dMVkt1SThoSamMk=}
    dependencies:
      jsbn: 0.1.1
      safer-buffer: 2.1.2
    dev: true

  /ee-first/1.1.1:
    resolution: {integrity: sha1-WQxhFWsK4vTwJVcyoViyZrxWsh0=}
    dev: true

  /electron-to-chromium/1.4.75:
    resolution: {integrity: sha512-LxgUNeu3BVU7sXaKjUDD9xivocQLxFtq6wgERrutdY/yIOps3ODOZExK1jg8DTEg4U8TUCb5MLGeWFOYuxjF3Q==}
    dev: true

  /elliptic/6.5.4:
    resolution: {integrity: sha512-iLhC6ULemrljPZb+QutR5TQGB+pdW6KGD5RSegS+8sorOZT+rdQFbsQFJgvN3eRqNALqJer4oQ16YvJHlU8hzQ==}
    dependencies:
      bn.js: 4.12.0
      brorand: 1.1.0
      hash.js: 1.1.7
      hmac-drbg: 1.0.1
      inherits: 2.0.4
      minimalistic-assert: 1.0.1
      minimalistic-crypto-utils: 1.0.1
    dev: true

  /emittery/0.7.2:
    resolution: {integrity: sha512-A8OG5SR/ij3SsJdWDJdkkSYUjQdCUx6APQXem0SaEePBSRg4eymGYwBkKo1Y6DU+af/Jn2dBQqDBvjnr9Vi8nQ==}
    engines: {node: '>=10'}
    dev: true

  /emoji-regex/7.0.3:
    resolution: {integrity: sha512-CwBLREIQ7LvYFB0WyRvwhq5N5qPhc6PMjD6bYggFlI5YyDgl+0vxq5VHbMOFqLg7hfWzmu8T5Z1QofhmTIhItA==}
    dev: true

  /emoji-regex/8.0.0:
    resolution: {integrity: sha512-MSjYzcWNOA0ewAHpz0MxpYFvwg6yjy1NG3xteoqz644VCo/RPgnr1/GGt+ic3iJTzQ8Eu3TdM14SawnVUmGE6A==}
    dev: true

  /emoji-regex/9.2.2:
    resolution: {integrity: sha512-L18DaJsXSUk2+42pv8mLs5jJT2hqFkFE4j21wOmgbUqsZ2hL72NsUU785g9RXgo3s0ZNgVl42TiHp3ZtOv/Vyg==}
    dev: true

  /emojis-list/3.0.0:
    resolution: {integrity: sha512-/kyM18EfinwXZbno9FyUGeFh87KC8HRQBQGildHZbEuRyWFOmv1U10o9BBp8XVZDVNNuQKyIGIu5ZYAAXJ0V2Q==}
    engines: {node: '>= 4'}
    dev: true

  /encodeurl/1.0.2:
    resolution: {integrity: sha1-rT/0yG7C0CkyL1oCw6mmBslbP1k=}
    engines: {node: '>= 0.8'}
    dev: true

  /end-of-stream/1.4.4:
    resolution: {integrity: sha512-+uw1inIHVPQoaVuHzRyXd21icM+cnt4CzD5rW+NC1wjOUSTOs+Te7FOv7AhN7vS9x/oIyhLP5PR1H+phQAHu5Q==}
    dependencies:
      once: 1.4.0
    dev: true

  /enhanced-resolve/4.5.0:
    resolution: {integrity: sha512-Nv9m36S/vxpsI+Hc4/ZGRs0n9mXqSWGGq49zxb/cJfPAQMbUtttJAlNPS4AQzaBdw/pKskw5bMbekT/Y7W/Wlg==}
    engines: {node: '>=6.9.0'}
    dependencies:
      graceful-fs: 4.2.9
      memory-fs: 0.5.0
      tapable: 1.1.3
    dev: true

  /enhanced-resolve/5.9.1:
    resolution: {integrity: sha512-jdyZMwCQ5Oj4c5+BTnkxPgDZO/BJzh/ADDmKebayyzNwjVX1AFCeGkOfxNx0mHi2+8BKC5VxUYiw3TIvoT7vhw==}
    engines: {node: '>=10.13.0'}
    dependencies:
      graceful-fs: 4.2.9
      tapable: 2.2.1
    dev: true

  /enquirer/2.3.6:
    resolution: {integrity: sha512-yjNnPr315/FjS4zIsUxYguYUPP2e1NK4d7E7ZOLiyYCcbFBiTMyID+2wvm2w6+pZ/odMA7cRkjhsPbltwBOrLg==}
    engines: {node: '>=8.6'}
    dependencies:
      ansi-colors: 4.1.1
    dev: true

  /entities/2.2.0:
    resolution: {integrity: sha512-p92if5Nz619I0w+akJrLZH0MX0Pb5DX39XOwQTtXSdQQOaYH03S1uIQp4mhOZtAXrxq4ViO67YTiLBo2638o9A==}
    dev: true

  /enzyme-shallow-equal/1.0.4:
    resolution: {integrity: sha512-MttIwB8kKxypwHvRynuC3ahyNc+cFbR8mjVIltnmzQ0uKGqmsfO4bfBuLxb0beLNPhjblUEYvEbsg+VSygvF1Q==}
    dependencies:
      has: 1.0.3
      object-is: 1.1.5
    dev: true

  /enzyme-to-json/3.4.4_enzyme@3.11.0:
    resolution: {integrity: sha512-50LELP/SCPJJGic5rAARvU7pgE3m1YaNj7JLM+Qkhl5t7PAs6fiyc8xzc50RnkKPFQCv0EeFVjEWdIFRGPWMsA==}
    engines: {node: '>=6.0.0'}
    peerDependencies:
      enzyme: ^3.4.0
    dependencies:
      enzyme: 3.11.0
      lodash: 4.17.21
      react-is: 16.13.1
    dev: true

  /enzyme-to-json/3.6.2_enzyme@3.11.0:
    resolution: {integrity: sha512-Ynm6Z6R6iwQ0g2g1YToz6DWhxVnt8Dy1ijR2zynRKxTyBGA8rCDXU3rs2Qc4OKvUvc2Qoe1bcFK6bnPs20TrTg==}
    engines: {node: '>=6.0.0'}
    peerDependencies:
      enzyme: ^3.4.0
    dependencies:
      '@types/cheerio': 0.22.31
      enzyme: 3.11.0
      lodash: 4.17.21
      react-is: 16.13.1
    dev: true

  /enzyme/3.11.0:
    resolution: {integrity: sha512-Dw8/Gs4vRjxY6/6i9wU0V+utmQO9kvh9XLnz3LIudviOnVYDEe2ec+0k+NQoMamn1VrjKgCUOWj5jG/5M5M0Qw==}
    dependencies:
      array.prototype.flat: 1.2.5
      cheerio: 1.0.0-rc.10
      enzyme-shallow-equal: 1.0.4
      function.prototype.name: 1.1.5
      has: 1.0.3
      html-element-map: 1.3.1
      is-boolean-object: 1.1.2
      is-callable: 1.2.4
      is-number-object: 1.0.6
      is-regex: 1.1.4
      is-string: 1.0.7
      is-subset: 0.1.1
      lodash.escape: 4.0.1
      lodash.isequal: 4.5.0
      object-inspect: 1.12.0
      object-is: 1.1.5
      object.assign: 4.1.2
      object.entries: 1.1.5
      object.values: 1.1.5
      raf: 3.4.1
      rst-selector-parser: 2.2.3
      string.prototype.trim: 1.2.5
    dev: true

  /errno/0.1.8:
    resolution: {integrity: sha512-dJ6oBr5SQ1VSd9qkk7ByRgb/1SH4JZjCHSW/mr63/QcXO9zLVxvJ6Oy13nio03rxpSnVDDjFor75SjVeZWPW/A==}
    hasBin: true
    dependencies:
      prr: 1.0.1
    dev: true

  /error-ex/1.3.2:
    resolution: {integrity: sha512-7dFHNmqeFSEt2ZBsCriorKnn3Z2pj+fd9kmI6QoWw4//DL+icEBfc0U7qJCisqrTsKTjw4fNFy2pW9OqStD84g==}
    dependencies:
      is-arrayish: 0.2.1
    dev: true

  /es-abstract/1.19.1:
    resolution: {integrity: sha512-2vJ6tjA/UfqLm2MPs7jxVybLoB8i1t1Jd9R3kISld20sIxPcTbLuggQOUxeWeAvIUkduv/CfMjuh4WmiXr2v9w==}
    engines: {node: '>= 0.4'}
    dependencies:
      call-bind: 1.0.2
      es-to-primitive: 1.2.1
      function-bind: 1.1.1
      get-intrinsic: 1.1.1
      get-symbol-description: 1.0.0
      has: 1.0.3
      has-symbols: 1.0.3
      internal-slot: 1.0.3
      is-callable: 1.2.4
      is-negative-zero: 2.0.2
      is-regex: 1.1.4
      is-shared-array-buffer: 1.0.1
      is-string: 1.0.7
      is-weakref: 1.0.2
      object-inspect: 1.12.0
      object-keys: 1.1.1
      object.assign: 4.1.2
      string.prototype.trimend: 1.0.4
      string.prototype.trimstart: 1.0.4
      unbox-primitive: 1.0.1
    dev: true

  /es-array-method-boxes-properly/1.0.0:
    resolution: {integrity: sha512-wd6JXUmyHmt8T5a2xreUwKcGPq6f1f+WwIJkijUqiGcJz1qqnZgP6XIK+QyIWU5lT7imeNxUll48bziG+TSYcA==}
    dev: true

  /es-to-primitive/1.2.1:
    resolution: {integrity: sha512-QCOllgZJtaUo9miYBcLChTUaHNjJF3PYs1VidD7AwiEj1kYxKeQTctLAezAOH5ZKRH0g2IgPn6KwB4IT8iRpvA==}
    engines: {node: '>= 0.4'}
    dependencies:
      is-callable: 1.2.4
      is-date-object: 1.0.5
      is-symbol: 1.0.4
    dev: true

  /es6-error/4.1.1:
    resolution: {integrity: sha512-Um/+FxMr9CISWh0bi5Zv0iOD+4cFh5qLeks1qhAopKVAJw3drgKbKySikp7wGhDL0HPeaja0P5ULZrxLkniUVg==}
    dev: true

  /es6-promise/4.2.8:
    resolution: {integrity: sha512-HJDGx5daxeIvxdBxvG2cb9g4tEvwIk3i8+nhX0yGrYmZUzbkdg8QbDevheDB8gd0//uPj4c1EQua8Q+MViT0/w==}

  /escalade/3.1.1:
    resolution: {integrity: sha512-k0er2gUkLf8O0zKJiAhmkTnJlTvINGv7ygDNPbeIsX/TJjGJZHuh9B2UxbsaEkmlEo9MfhrSzmhIlhRlI2GXnw==}
    engines: {node: '>=6'}
    dev: true

  /escape-html/1.0.3:
    resolution: {integrity: sha1-Aljq5NPQwJdN4cFpGI7wBR0dGYg=}
    dev: true

  /escape-string-regexp/1.0.5:
    resolution: {integrity: sha1-G2HAViGQqN/2rjuyzwIAyhMLhtQ=}
    engines: {node: '>=0.8.0'}
    dev: true

  /escape-string-regexp/2.0.0:
    resolution: {integrity: sha512-UpzcLCXolUWcNu5HtVMHYdXJjArjsF9C0aNnquZYY4uW/Vu0miy5YoWvbV345HauVvcAUnpRuhMMcqTcGOY2+w==}
    engines: {node: '>=8'}
    dev: true

  /escape-string-regexp/4.0.0:
    resolution: {integrity: sha512-TtpcNJ3XAzx3Gq8sWRzJaVajRs0uVxA2YAkdb1jm2YkPz4G6egUFAyA3n5vtEIZefPk5Wa4UXbKuS5fKkJWdgA==}
    engines: {node: '>=10'}
    dev: true

  /escodegen/1.14.3:
    resolution: {integrity: sha512-qFcX0XJkdg+PB3xjZZG/wKSuT1PnQWx57+TVSjIMmILd2yC/6ByYElPwJnslDsuWuSAp4AwJGumarAAmJch5Kw==}
    engines: {node: '>=4.0'}
    hasBin: true
    dependencies:
      esprima: 4.0.1
      estraverse: 4.3.0
      esutils: 2.0.3
      optionator: 0.8.3
    optionalDependencies:
      source-map: 0.6.1
    dev: true

  /escodegen/2.0.0:
    resolution: {integrity: sha512-mmHKys/C8BFUGI+MAWNcSYoORYLMdPzjrknd2Vc+bUsjN5bXcr8EhrNB+UTqfL1y3I9c4fw2ihgtMPQLBRiQxw==}
    engines: {node: '>=6.0'}
    hasBin: true
    dependencies:
      esprima: 4.0.1
      estraverse: 5.3.0
      esutils: 2.0.3
      optionator: 0.8.3
    optionalDependencies:
      source-map: 0.6.1
    dev: true

  /eslint-import-resolver-node/0.3.4:
    resolution: {integrity: sha512-ogtf+5AB/O+nM6DIeBUNr2fuT7ot9Qg/1harBfBtaP13ekEWFQEEMP94BCB7zaNW3gyY+8SHYF00rnqYwXKWOA==}
    dependencies:
      debug: 2.6.9
      resolve: 1.22.0
    dev: true

  /eslint-import-resolver-typescript/2.4.0_ee2ddb12623c985c36290f985ad5559c:
    resolution: {integrity: sha512-useJKURidCcldRLCNKWemr1fFQL1SzB3G4a0li6lFGvlc5xGe1hY343bvG07cbpCzPuM/lK19FIJB3XGFSkplA==}
    engines: {node: '>=4'}
    peerDependencies:
      eslint: '*'
      eslint-plugin-import: '*'
    dependencies:
      debug: 4.3.3
      eslint: 7.32.0
      eslint-plugin-import: 2.23.4_eslint@7.32.0
      glob: 7.2.0
      is-glob: 4.0.3
      resolve: 1.22.0
      tsconfig-paths: 3.12.0
    transitivePeerDependencies:
      - supports-color
    dev: true

  /eslint-module-utils/2.7.3:
    resolution: {integrity: sha512-088JEC7O3lDZM9xGe0RerkOMd0EjFl+Yvd1jPWIkMT5u3H9+HC34mWWPnqPrN13gieT9pBOO+Qt07Nb/6TresQ==}
    engines: {node: '>=4'}
    dependencies:
      debug: 3.2.7
      find-up: 2.1.0
    dev: true

  /eslint-plugin-deprecation/1.2.1_eslint@7.32.0+typescript@4.3.5:
    resolution: {integrity: sha512-8KFAWPO3AvF0szxIh1ivRtHotd1fzxVOuNR3NI8dfCsQKgcxu9fAgEY+eTKvCRLAwwI8kaDDfImMt+498+EgRw==}
    peerDependencies:
      eslint: ^6.0.0 || ^7.0.0
      typescript: ^3.7.5 || ^4.0.0
    dependencies:
      '@typescript-eslint/experimental-utils': 3.10.1_eslint@7.32.0+typescript@4.3.5
      eslint: 7.32.0
      tslib: 1.14.1
      tsutils: 3.21.0_typescript@4.3.5
      typescript: 4.3.5
    transitivePeerDependencies:
      - supports-color
    dev: true

  /eslint-plugin-deprecation/1.2.1_eslint@7.32.0+typescript@4.4.4:
    resolution: {integrity: sha512-8KFAWPO3AvF0szxIh1ivRtHotd1fzxVOuNR3NI8dfCsQKgcxu9fAgEY+eTKvCRLAwwI8kaDDfImMt+498+EgRw==}
    peerDependencies:
      eslint: ^6.0.0 || ^7.0.0
      typescript: ^3.7.5 || ^4.0.0
    dependencies:
      '@typescript-eslint/experimental-utils': 3.10.1_eslint@7.32.0+typescript@4.4.4
      eslint: 7.32.0
      tslib: 1.14.1
      tsutils: 3.21.0_typescript@4.4.4
      typescript: 4.4.4
    transitivePeerDependencies:
      - supports-color
    dev: true

  /eslint-plugin-deprecation/1.2.1_eslint@7.32.0+typescript@4.6.2:
    resolution: {integrity: sha512-8KFAWPO3AvF0szxIh1ivRtHotd1fzxVOuNR3NI8dfCsQKgcxu9fAgEY+eTKvCRLAwwI8kaDDfImMt+498+EgRw==}
    peerDependencies:
      eslint: ^6.0.0 || ^7.0.0
      typescript: ^3.7.5 || ^4.0.0
    dependencies:
      '@typescript-eslint/experimental-utils': 3.10.1_eslint@7.32.0+typescript@4.6.2
      eslint: 7.32.0
      tslib: 1.14.1
      tsutils: 3.21.0_typescript@4.6.2
      typescript: 4.6.2
    transitivePeerDependencies:
      - supports-color
    dev: true

  /eslint-plugin-es/3.0.1_eslint@7.32.0:
    resolution: {integrity: sha512-GUmAsJaN4Fc7Gbtl8uOBlayo2DqhwWvEzykMHSCZHU3XdJ+NSzzZcVhXh3VxX5icqQ+oQdIEawXX8xkR3mIFmQ==}
    engines: {node: '>=8.10.0'}
    peerDependencies:
      eslint: '>=4.19.1'
    dependencies:
      eslint: 7.32.0
      eslint-utils: 2.1.0
      regexpp: 3.2.0
    dev: true

  /eslint-plugin-import/2.23.4_eslint@7.32.0:
    resolution: {integrity: sha512-6/wP8zZRsnQFiR3iaPFgh5ImVRM1WN5NUWfTIRqwOdeiGJlBcSk82o1FEVq8yXmy4lkIzTo7YhHCIxlU/2HyEQ==}
    engines: {node: '>=4'}
    peerDependencies:
      eslint: ^2 || ^3 || ^4 || ^5 || ^6 || ^7.2.0
    dependencies:
      array-includes: 3.1.4
      array.prototype.flat: 1.2.5
      debug: 2.6.9
      doctrine: 2.1.0
      eslint: 7.32.0
      eslint-import-resolver-node: 0.3.4
      eslint-module-utils: 2.7.3
      find-up: 2.1.0
      has: 1.0.3
      is-core-module: 2.8.1
      minimatch: 3.1.2
      object.values: 1.1.5
      pkg-up: 2.0.0
      read-pkg-up: 3.0.0
      resolve: 1.22.0
      tsconfig-paths: 3.12.0
    dev: true

  /eslint-plugin-jam3/0.2.3:
    resolution: {integrity: sha512-aW1L8C96fsRji0c8ZAgqtJVIu5p2IaNbeT2kuHNS6p5tontAVK1yP1W4ECjq3BHOv/GgAWvBVIx7kQI0kG2Rew==}
    engines: {node: '>=4'}
    dependencies:
      doctrine: 2.1.0
      has: 1.0.3
      requireindex: 1.1.0
    dev: true

  /eslint-plugin-jsdoc/35.1.3_eslint@7.32.0:
    resolution: {integrity: sha512-9AVpCssb7+cfEx3GJtnhJ8yLOVsHDKGMgngcfvwFBxdcOVPFhLENReL5aX1R2gNiG3psqIWFVBpSPnPQTrMZUA==}
    engines: {node: '>=12'}
    peerDependencies:
      eslint: ^6.0.0 || ^7.0.0
    dependencies:
      '@es-joy/jsdoccomment': 0.8.0
      comment-parser: 1.1.5
      debug: 4.3.3
      eslint: 7.32.0
      esquery: 1.4.0
      jsdoc-type-pratt-parser: 1.2.0
      lodash: 4.17.21
      regextras: 0.8.0
      semver: 7.3.5
      spdx-expression-parse: 3.0.1
    transitivePeerDependencies:
      - supports-color
    dev: true

  /eslint-plugin-jsx-a11y/6.4.1_eslint@7.32.0:
    resolution: {integrity: sha512-0rGPJBbwHoGNPU73/QCLP/vveMlM1b1Z9PponxO87jfr6tuH5ligXbDT6nHSSzBC8ovX2Z+BQu7Bk5D/Xgq9zg==}
    engines: {node: '>=4.0'}
    peerDependencies:
      eslint: ^3 || ^4 || ^5 || ^6 || ^7
    dependencies:
      '@babel/runtime': 7.17.2
      aria-query: 4.2.2
      array-includes: 3.1.4
      ast-types-flow: 0.0.7
      axe-core: 4.4.1
      axobject-query: 2.2.0
      damerau-levenshtein: 1.0.8
      emoji-regex: 9.2.2
      eslint: 7.32.0
      has: 1.0.3
      jsx-ast-utils: 3.2.1
      language-tags: 1.0.5
    dev: true

  /eslint-plugin-node/11.1.0_eslint@7.32.0:
    resolution: {integrity: sha512-oUwtPJ1W0SKD0Tr+wqu92c5xuCeQqB3hSCHasn/ZgjFdA9iDGNkNf2Zi9ztY7X+hNuMib23LNGRm6+uN+KLE3g==}
    engines: {node: '>=8.10.0'}
    peerDependencies:
      eslint: '>=5.16.0'
    dependencies:
      eslint: 7.32.0
      eslint-plugin-es: 3.0.1_eslint@7.32.0
      eslint-utils: 2.1.0
      ignore: 5.2.0
      minimatch: 3.1.2
      resolve: 1.22.0
      semver: 6.3.0
    dev: true

  /eslint-plugin-prefer-arrow/1.2.3_eslint@7.32.0:
    resolution: {integrity: sha512-J9I5PKCOJretVuiZRGvPQxCbllxGAV/viI20JO3LYblAodofBxyMnZAJ+WGeClHgANnSJberTNoFWWjrWKBuXQ==}
    peerDependencies:
      eslint: '>=2.0.0'
    dependencies:
      eslint: 7.32.0
    dev: true

  /eslint-plugin-react-hooks/4.2.0_eslint@7.32.0:
    resolution: {integrity: sha512-623WEiZJqxR7VdxFCKLI6d6LLpwJkGPYKODnkH3D7WpOG5KM8yWueBd8TLsNAetEJNF5iJmolaAKO3F8yzyVBQ==}
    engines: {node: '>=10'}
    peerDependencies:
      eslint: ^3.0.0 || ^4.0.0 || ^5.0.0 || ^6.0.0 || ^7.0.0
    dependencies:
      eslint: 7.32.0
    dev: true

  /eslint-plugin-react-hooks/4.3.0_eslint@7.32.0:
    resolution: {integrity: sha512-XslZy0LnMn+84NEG9jSGR6eGqaZB3133L8xewQo3fQagbQuGt7a63gf+P1NGKZavEYEC3UXaWEAA/AqDkuN6xA==}
    engines: {node: '>=10'}
    peerDependencies:
      eslint: ^3.0.0 || ^4.0.0 || ^5.0.0 || ^6.0.0 || ^7.0.0 || ^8.0.0-0
    dependencies:
      eslint: 7.32.0
    dev: true

  /eslint-plugin-react/7.24.0_eslint@7.32.0:
    resolution: {integrity: sha512-KJJIx2SYx7PBx3ONe/mEeMz4YE0Lcr7feJTCMyyKb/341NcjuAgim3Acgan89GfPv7nxXK2+0slu0CWXYM4x+Q==}
    engines: {node: '>=4'}
    peerDependencies:
      eslint: ^3 || ^4 || ^5 || ^6 || ^7
    dependencies:
      array-includes: 3.1.4
      array.prototype.flatmap: 1.2.5
      doctrine: 2.1.0
      eslint: 7.32.0
      has: 1.0.3
      jsx-ast-utils: 3.2.1
      minimatch: 3.1.2
      object.entries: 1.1.5
      object.fromentries: 2.0.5
      object.values: 1.1.5
      prop-types: 15.8.1
      resolve: 2.0.0-next.3
      string.prototype.matchall: 4.0.6
    dev: true

  /eslint-plugin-react/7.29.2_eslint@7.32.0:
    resolution: {integrity: sha512-ypEBTKOy5liFQXZWMchJ3LN0JX1uPI6n7MN7OPHKacqXAxq5gYC30TdO7wqGYQyxD1OrzpobdHC3hDmlRWDg9w==}
    engines: {node: '>=4'}
    peerDependencies:
      eslint: ^3 || ^4 || ^5 || ^6 || ^7 || ^8
    dependencies:
      array-includes: 3.1.4
      array.prototype.flatmap: 1.2.5
      doctrine: 2.1.0
      eslint: 7.32.0
      estraverse: 5.3.0
      jsx-ast-utils: 3.2.1
      minimatch: 3.1.2
      object.entries: 1.1.5
      object.fromentries: 2.0.5
      object.hasown: 1.1.0
      object.values: 1.1.5
      prop-types: 15.8.1
      resolve: 2.0.0-next.3
      semver: 6.3.0
      string.prototype.matchall: 4.0.6
    dev: true

  /eslint-scope/4.0.3:
    resolution: {integrity: sha512-p7VutNr1O/QrxysMo3E45FjYDTeXBy0iTltPFNSqKAIfjDSXC+4dj+qfyuD8bfAXrW/y6lW3O76VaYNPKfpKrg==}
    engines: {node: '>=4.0.0'}
    dependencies:
      esrecurse: 4.3.0
      estraverse: 4.3.0
    dev: true

  /eslint-scope/5.1.1:
    resolution: {integrity: sha512-2NxwbF/hZ0KpepYN0cNbo+FN6XoK7GaHlQhgx/hIZl6Va0bF45RQOOwhLIy8lQDbuCiadSLCBnH2CFYquit5bw==}
    engines: {node: '>=8.0.0'}
    dependencies:
      esrecurse: 4.3.0
      estraverse: 4.3.0
    dev: true

  /eslint-utils/2.1.0:
    resolution: {integrity: sha512-w94dQYoauyvlDc43XnGB8lU3Zt713vNChgt4EWwhXAP2XkBvndfxF0AgIqKOOasjPIPzj9JqgwkwbCYD0/V3Zg==}
    engines: {node: '>=6'}
    dependencies:
      eslint-visitor-keys: 1.3.0
    dev: true

  /eslint-utils/3.0.0_eslint@7.32.0:
    resolution: {integrity: sha512-uuQC43IGctw68pJA1RgbQS8/NP7rch6Cwd4j3ZBtgo4/8Flj4eGE7ZYSZRN3iq5pVUv6GPdW5Z1RFleo84uLDA==}
    engines: {node: ^10.0.0 || ^12.0.0 || >= 14.0.0}
    peerDependencies:
      eslint: '>=5'
    dependencies:
      eslint: 7.32.0
      eslint-visitor-keys: 2.1.0
    dev: true

  /eslint-visitor-keys/1.3.0:
    resolution: {integrity: sha512-6J72N8UNa462wa/KFODt/PJ3IU60SDpC3QXC1Hjc1BXXpfL2C9R5+AU7jhe0F6GREqVMh4Juu+NY7xn+6dipUQ==}
    engines: {node: '>=4'}
    dev: true

  /eslint-visitor-keys/2.1.0:
    resolution: {integrity: sha512-0rSmRBzXgDzIsD6mGdJgevzgezI534Cer5L/vyMX0kHzT/jiB43jRhd9YUlMGYLQy2zprNmoT8qasCGtY+QaKw==}
    engines: {node: '>=10'}
    dev: true

  /eslint-visitor-keys/3.3.0:
    resolution: {integrity: sha512-mQ+suqKJVyeuwGYHAdjMFqjCyfl8+Ldnxuyp3ldiMBFKkvytrXUZWaiPCEav8qDHKty44bD+qV1IP4T+w+xXRA==}
    engines: {node: ^12.22.0 || ^14.17.0 || >=16.0.0}
    dev: true

  /eslint/7.32.0:
    resolution: {integrity: sha512-VHZ8gX+EDfz+97jGcgyGCyRia/dPOd6Xh9yPv8Bl1+SoaIwD+a/vlrOmGRUyOYu7MwUhc7CxqeaDZU13S4+EpA==}
    engines: {node: ^10.12.0 || >=12.0.0}
    hasBin: true
    dependencies:
      '@babel/code-frame': 7.12.11
      '@eslint/eslintrc': 0.4.3
      '@humanwhocodes/config-array': 0.5.0
      ajv: 6.12.6
      chalk: 4.1.2
      cross-spawn: 7.0.3
      debug: 4.3.3
      doctrine: 3.0.0
      enquirer: 2.3.6
      escape-string-regexp: 4.0.0
      eslint-scope: 5.1.1
      eslint-utils: 2.1.0
      eslint-visitor-keys: 2.1.0
      espree: 7.3.1
      esquery: 1.4.0
      esutils: 2.0.3
      fast-deep-equal: 3.1.3
      file-entry-cache: 6.0.1
      functional-red-black-tree: 1.0.1
      glob-parent: 5.1.2
      globals: 13.12.1
      ignore: 4.0.6
      import-fresh: 3.3.0
      imurmurhash: 0.1.4
      is-glob: 4.0.3
      js-yaml: 3.14.1
      json-stable-stringify-without-jsonify: 1.0.1
      levn: 0.4.1
      lodash.merge: 4.6.2
      minimatch: 3.1.2
      natural-compare: 1.4.0
      optionator: 0.9.1
      progress: 2.0.3
      regexpp: 3.2.0
      semver: 7.3.5
      strip-ansi: 6.0.1
      strip-json-comments: 3.1.1
      table: 6.8.0
      text-table: 0.2.0
      v8-compile-cache: 2.3.0
    transitivePeerDependencies:
      - supports-color
    dev: true

  /espree/7.3.1:
    resolution: {integrity: sha512-v3JCNCE64umkFpmkFGqzVKsOT0tN1Zr+ueqLZfpV1Ob8e+CEgPWa+OxCoGH3tnhimMKIaBm4m/vaRpJ/krRz2g==}
    engines: {node: ^10.12.0 || >=12.0.0}
    dependencies:
      acorn: 7.4.1
      acorn-jsx: 5.3.2_acorn@7.4.1
      eslint-visitor-keys: 1.3.0
    dev: true

  /esprima/4.0.1:
    resolution: {integrity: sha512-eGuFFw7Upda+g4p+QHvnW0RyTX/SVeJBDM/gCtMARO0cLuT2HcEKnTPvhjV6aGeqrCB/sbNop0Kszm0jsaWU4A==}
    engines: {node: '>=4'}
    hasBin: true
    dev: true

  /esquery/1.4.0:
    resolution: {integrity: sha512-cCDispWt5vHHtwMY2YrAQ4ibFkAL8RbH5YGBnZBc90MolvvfkkQcJro/aZiAQUlQ3qgrYS6D6v8Gc5G5CQsc9w==}
    engines: {node: '>=0.10'}
    dependencies:
      estraverse: 5.3.0
    dev: true

  /esrecurse/4.3.0:
    resolution: {integrity: sha512-KmfKL3b6G+RXvP8N1vr3Tq1kL/oCFgn2NYXEtqP8/L3pKapUA4G8cFVaoF3SU323CD4XypR/ffioHmkti6/Tag==}
    engines: {node: '>=4.0'}
    dependencies:
      estraverse: 5.3.0
    dev: true

  /estraverse/4.3.0:
    resolution: {integrity: sha512-39nnKffWz8xN1BU/2c79n9nB9HDzo0niYUqx6xyqUnyoAnQyyWpOTdZEeiCch8BBu515t4wp9ZmgVfVhn9EBpw==}
    engines: {node: '>=4.0'}
    dev: true

  /estraverse/5.3.0:
    resolution: {integrity: sha512-MMdARuVEQziNTeJD8DgMqmhwR11BRQ/cBP+pLtYdSTnf3MIO8fFeiINEbX36ZdNlfU/7A9f3gUw49B3oQsvwBA==}
    engines: {node: '>=4.0'}
    dev: true

  /esutils/2.0.3:
    resolution: {integrity: sha512-kVscqXk4OCp68SZ0dkgEKVi6/8ij300KBWTJq32P/dYeWTSwK41WyTxalN1eRmA5Z9UU/LX9D7FWSmV9SAYx6g==}
    engines: {node: '>=0.10.0'}
    dev: true

  /etag/1.8.1:
    resolution: {integrity: sha1-Qa4u62XvpiJorr/qg6x9eSmbCIc=}
    engines: {node: '>= 0.6'}
    dev: true

  /eventemitter2/5.0.1:
    resolution: {integrity: sha1-YZegldX7a1folC9v1+qtY6CclFI=}
    dev: true

  /events/3.3.0:
    resolution: {integrity: sha512-mQw+2fkQbALzQ7V0MY0IqdnXNOeTtP4r0lN9z7AAawCXgqea7bDii20AYrIBrFd/Hx0M2Ocz6S111CaFkUcb0Q==}
    engines: {node: '>=0.8.x'}
    dev: true

  /evp_bytestokey/1.0.3:
    resolution: {integrity: sha512-/f2Go4TognH/KvCISP7OUsHn85hT9nUkxxA9BEWxFn+Oj9o8ZNLm/40hdlgSLyuOimsrTKLUMEorQexp/aPQeA==}
    dependencies:
      md5.js: 1.3.5
      safe-buffer: 5.2.1
    dev: true

  /exec-sh/0.3.6:
    resolution: {integrity: sha512-nQn+hI3yp+oD0huYhKwvYI32+JFeq+XkNcD1GAo3Y/MjxsfVGmrrzrnzjWiNY6f+pUCP440fThsFh5gZrRAU/w==}
    dev: true

  /execa/1.0.0:
    resolution: {integrity: sha512-adbxcyWV46qiHyvSp50TKt05tB4tK3HcmF7/nxfAdhnox83seTDbwnaqKO4sXRy7roHAIFqJP/Rw/AuEbX61LA==}
    engines: {node: '>=6'}
    dependencies:
      cross-spawn: 6.0.5
      get-stream: 4.1.0
      is-stream: 1.1.0
      npm-run-path: 2.0.2
      p-finally: 1.0.0
      signal-exit: 3.0.7
      strip-eof: 1.0.0
    dev: true

  /execa/4.1.0:
    resolution: {integrity: sha512-j5W0//W7f8UxAn8hXVnwG8tLwdiUy4FJLcSupCg6maBYZDpyBvTApK7KyuI4bKj8KOh1r2YH+6ucuYtJv1bTZA==}
    engines: {node: '>=10'}
    dependencies:
      cross-spawn: 7.0.3
      get-stream: 5.2.0
      human-signals: 1.1.1
      is-stream: 2.0.1
      merge-stream: 2.0.0
      npm-run-path: 4.0.1
      onetime: 5.1.2
      signal-exit: 3.0.7
      strip-final-newline: 2.0.0
    dev: true

  /exit/0.1.2:
    resolution: {integrity: sha1-BjJjj42HfMghB9MKD/8aF8uhzQw=}
    engines: {node: '>= 0.8.0'}
    dev: true

  /expand-brackets/0.1.5:
    resolution: {integrity: sha1-3wcoTjQqgHzXM6xa9yQR5YHRF3s=}
    engines: {node: '>=0.10.0'}
    dependencies:
      is-posix-bracket: 0.1.1
    dev: true

  /expand-brackets/2.1.4:
    resolution: {integrity: sha1-t3c14xXOMPa27/D4OwQVGiJEliI=}
    engines: {node: '>=0.10.0'}
    dependencies:
      debug: 2.6.9
      define-property: 0.2.5
      extend-shallow: 2.0.1
      posix-character-classes: 0.1.1
      regex-not: 1.0.2
      snapdragon: 0.8.2
      to-regex: 3.0.2
    dev: true

  /expand-range/1.8.2:
    resolution: {integrity: sha1-opnv/TNf4nIeuujiV+x5ZE/IUzc=}
    engines: {node: '>=0.10.0'}
    dependencies:
      fill-range: 2.2.4
    dev: true

  /expand-tilde/2.0.2:
    resolution: {integrity: sha1-l+gBqgUt8CRU3kawK/YhZCzchQI=}
    engines: {node: '>=0.10.0'}
    dependencies:
      homedir-polyfill: 1.0.3
    dev: true

  /expect/26.6.2:
    resolution: {integrity: sha512-9/hlOBkQl2l/PLHJx6JjoDF6xPKcJEsUlWKb23rKE7KzeDqUZKXKNMW27KIue5JMdBV9HgmoJPcc8HtO85t9IA==}
    engines: {node: '>= 10.14.2'}
    dependencies:
      '@jest/types': 26.6.2
      ansi-styles: 4.3.0
      jest-get-type: 26.3.0
      jest-matcher-utils: 26.6.2
      jest-message-util: 26.6.2
      jest-regex-util: 26.0.0
    dev: true

  /express/4.17.3:
    resolution: {integrity: sha512-yuSQpz5I+Ch7gFrPCk4/c+dIBKlQUxtgwqzph132bsT6qhuzss6I8cLJQz7B3rFblzd6wtcI0ZbGltH/C4LjUg==}
    engines: {node: '>= 0.10.0'}
    dependencies:
      accepts: 1.3.8
      array-flatten: 1.1.1
      body-parser: 1.19.2
      content-disposition: 0.5.4
      content-type: 1.0.4
      cookie: 0.4.2
      cookie-signature: 1.0.6
      debug: 2.6.9
      depd: 1.1.2
      encodeurl: 1.0.2
      escape-html: 1.0.3
      etag: 1.8.1
      finalhandler: 1.1.2
      fresh: 0.5.2
      merge-descriptors: 1.0.1
      methods: 1.1.2
      on-finished: 2.3.0
      parseurl: 1.3.3
      path-to-regexp: 0.1.7
      proxy-addr: 2.0.7
      qs: 6.9.7
      range-parser: 1.2.1
      safe-buffer: 5.2.1
      send: 0.17.2
      serve-static: 1.14.2
      setprototypeof: 1.2.0
      statuses: 1.5.0
      type-is: 1.6.18
      utils-merge: 1.0.1
      vary: 1.1.2
    dev: true

  /extend-shallow/2.0.1:
    resolution: {integrity: sha1-Ua99YUrZqfYQ6huvu5idaxxWiQ8=}
    engines: {node: '>=0.10.0'}
    dependencies:
      is-extendable: 0.1.1
    dev: true

  /extend-shallow/3.0.2:
    resolution: {integrity: sha1-Jqcarwc7OfshJxcnRhMcJwQCjbg=}
    engines: {node: '>=0.10.0'}
    dependencies:
      assign-symbols: 1.0.0
      is-extendable: 1.0.1
    dev: true

  /extend/3.0.2:
    resolution: {integrity: sha512-fjquC59cD7CyW6urNXK0FBufkZcoiGG80wTuPujX590cB5Ttln20E2UB4S/WARVqhXffZl2LNgS+gQdPIIim/g==}
    dev: true

  /extglob/0.3.2:
    resolution: {integrity: sha1-Lhj/PS9JqydlzskCPwEdqo2DSaE=}
    engines: {node: '>=0.10.0'}
    dependencies:
      is-extglob: 1.0.0
    dev: true

  /extglob/2.0.4:
    resolution: {integrity: sha512-Nmb6QXkELsuBr24CJSkilo6UHHgbekK5UiZgfE6UHD3Eb27YC6oD+bhcT+tJ6cl8dmsgdQxnWlcry8ksBIBLpw==}
    engines: {node: '>=0.10.0'}
    dependencies:
      array-unique: 0.3.2
      define-property: 1.0.0
      expand-brackets: 2.1.4
      extend-shallow: 2.0.1
      fragment-cache: 0.2.1
      regex-not: 1.0.2
      snapdragon: 0.8.2
      to-regex: 3.0.2
    dev: true

  /extract-zip/2.0.1:
    resolution: {integrity: sha512-GDhU9ntwuKyGXdZBUgTIe+vXnWj0fppUEtMDL0+idd5Sta8TGpHssn/eusA9mrPr9qNDym6SxAYZjNvCn/9RBg==}
    engines: {node: '>= 10.17.0'}
    hasBin: true
    dependencies:
      debug: 4.3.3
      get-stream: 5.2.0
      yauzl: 2.10.0
    optionalDependencies:
      '@types/yauzl': 2.9.2
    transitivePeerDependencies:
      - supports-color
    dev: true

  /extsprintf/1.3.0:
    resolution: {integrity: sha1-lpGEQOMEGnpBT4xS48V06zw+HgU=}
    engines: {'0': node >=0.6.0}
    dev: true

  /faker/4.1.0:
    resolution: {integrity: sha1-HkW7vsxndLPBlfrSg1EJxtdIzD8=}
    dev: true

  /fast-deep-equal/3.1.3:
    resolution: {integrity: sha512-f3qQ9oQy9j2AhBe/H9VC91wLmKBCCU/gDOnKNAYG5hswO7BLKj09Hc5HYNz9cGI++xlpDCIgDaitVs03ATR84Q==}
    dev: true

  /fast-glob/3.2.11:
    resolution: {integrity: sha512-xrO3+1bxSo3ZVHAnqzyuewYT6aMFHRAd4Kcs92MAonjwQZLsK9d0SF1IyQ3k5PoirxTW0Oe/RqFgMQ6TcNE5Ew==}
    engines: {node: '>=8.6.0'}
    dependencies:
      '@nodelib/fs.stat': 2.0.5
      '@nodelib/fs.walk': 1.2.8
      glob-parent: 5.1.2
      merge2: 1.4.1
      micromatch: 4.0.4
    dev: true

  /fast-json-stable-stringify/2.1.0:
    resolution: {integrity: sha512-lhd/wF+Lk98HZoTCtlVraHtfh5XYijIjalXck7saUtuanSDyLMxnHhSXEDJqHxD7msR8D0uCmqlkwjCV8xvwHw==}
    dev: true

  /fast-levenshtein/2.0.6:
    resolution: {integrity: sha1-PYpcZog6FqMMqGQ+hR8Zuqd5eRc=}
    dev: true

  /fast-safe-stringify/2.1.1:
    resolution: {integrity: sha512-W+KJc2dmILlPplD/H4K9l9LcAHAfPtP6BY84uVLXQ6Evcz9Lcg33Y2z1IVblT6xdY54PXYVHEv+0Wpq8Io6zkA==}
    dev: true

  /fast-sort/3.1.2:
    resolution: {integrity: sha512-aYYjubMCmw0Dj+YC2zck03VmxSKdtR9Ek/Gi2ck8g2tq/aj/Nl/687/VKmoxKixlnGXItMJU6aPTIgfgHi31jQ==}
    dev: true

  /fastq/1.13.0:
    resolution: {integrity: sha512-YpkpUnK8od0o1hmeSc7UUs/eB/vIPWJYjKck2QKIzAf71Vm1AAQ3EbuZB3g2JIy+pg+ERD0vqI79KyZiB2e2Nw==}
    dependencies:
      reusify: 1.0.4
    dev: true

  /fb-watchman/2.0.1:
    resolution: {integrity: sha512-DkPJKQeY6kKwmuMretBhr7G6Vodr7bFwDYTXIkfG1gjvNpaxBTQV3PbXg6bR1c1UP4jPOX0jHUbbHANL9vRjVg==}
    dependencies:
      bser: 2.1.1
    dev: true

  /fd-slicer/1.1.0:
    resolution: {integrity: sha1-JcfInLH5B3+IkbvmHY85Dq4lbx4=}
    dependencies:
      pend: 1.2.0
    dev: true

  /figgy-pudding/3.5.2:
    resolution: {integrity: sha512-0btnI/H8f2pavGMN8w40mlSKOfTK2SVJmBfBeVIj3kNw0swwgzyRq0d5TJVOwodFmtvpPeWPN/MCcfuWF0Ezbw==}
    dev: true

  /file-entry-cache/6.0.1:
    resolution: {integrity: sha512-7Gps/XWymbLk2QLYK4NzpMOrYjMhdIxXuIvy2QBsLE6ljuodKvdkWs/cpyJJ3CVIVpH0Oi1Hvg1ovbMzLdFBBg==}
    engines: {node: ^10.12.0 || >=12.0.0}
    dependencies:
      flat-cache: 3.0.4
    dev: true

  /file-uri-to-path/1.0.0:
    resolution: {integrity: sha512-0Zt+s3L7Vf1biwWZ29aARiVYLx7iMGnEUl9x33fbB/j3jR81u/O2LbqK+Bm1CDSNDKVtJ/YjwY7TUd5SkeLQLw==}
    dev: true
    optional: true

  /filename-regex/2.0.1:
    resolution: {integrity: sha1-wcS5vuPglyXdsQa3XB4wH+LxiyY=}
    engines: {node: '>=0.10.0'}
    dev: true

  /filing-cabinet/3.1.0:
    resolution: {integrity: sha512-ZFutWTo14Z1xmog76UoQzDKEza1fSpqc+HvUN6K6GILrfhIn6NbR8fHQktltygF+wbt7PZ/EvfLK6yJnebd40A==}
    engines: {node: '>=10.13.0'}
    hasBin: true
    dependencies:
      app-module-path: 2.2.0
      commander: 2.20.3
      debug: 4.3.3
      enhanced-resolve: 5.9.1
      is-relative-path: 1.0.2
      module-definition: 3.4.0
      module-lookup-amd: 7.0.1
      resolve: 1.22.0
      resolve-dependency-path: 2.0.0
      sass-lookup: 3.0.0
      stylus-lookup: 3.0.2
      typescript: 3.9.10
    transitivePeerDependencies:
      - supports-color
    dev: true

  /fill-range/2.2.4:
    resolution: {integrity: sha512-cnrcCbj01+j2gTG921VZPnHbjmdAf8oQV/iGeV2kZxGSyfYjjTyY79ErsK1WJWMpw6DaApEX72binqJE+/d+5Q==}
    engines: {node: '>=0.10.0'}
    dependencies:
      is-number: 2.1.0
      isobject: 2.1.0
      randomatic: 3.1.1
      repeat-element: 1.1.4
      repeat-string: 1.6.1
    dev: true

  /fill-range/4.0.0:
    resolution: {integrity: sha1-1USBHUKPmOsGpj3EAtJAPDKMOPc=}
    engines: {node: '>=0.10.0'}
    dependencies:
      extend-shallow: 2.0.1
      is-number: 3.0.0
      repeat-string: 1.6.1
      to-regex-range: 2.1.1
    dev: true

  /fill-range/7.0.1:
    resolution: {integrity: sha512-qOo9F+dMUmC2Lcb4BbVvnKJxTPjCm+RRpe4gDuGrzkL7mEVl/djYSu2OdQ2Pa302N4oqkSg9ir6jaLWJ2USVpQ==}
    engines: {node: '>=8'}
    dependencies:
      to-regex-range: 5.0.1
    dev: true

  /finalhandler/1.1.2:
    resolution: {integrity: sha512-aAWcW57uxVNrQZqFXjITpW3sIUQmHGG3qSb9mUah9MgMC4NeWhNOlNjXEYq3HjRAvL6arUviZGGJsBg6z0zsWA==}
    engines: {node: '>= 0.8'}
    dependencies:
      debug: 2.6.9
      encodeurl: 1.0.2
      escape-html: 1.0.3
      on-finished: 2.3.0
      parseurl: 1.3.3
      statuses: 1.5.0
      unpipe: 1.0.0
    dev: true

  /find-cache-dir/2.1.0:
    resolution: {integrity: sha512-Tq6PixE0w/VMFfCgbONnkiQIVol/JJL7nRMi20fqzA4NRs9AfeqMGeRdPi3wIhYkxjeBaWh2rxwapn5Tu3IqOQ==}
    engines: {node: '>=6'}
    dependencies:
      commondir: 1.0.1
      make-dir: 2.1.0
      pkg-dir: 3.0.0
    dev: true

  /find-cache-dir/3.3.2:
    resolution: {integrity: sha512-wXZV5emFEjrridIgED11OoUKLxiYjAcqot/NJdAkOhlJ+vGzwhOAfcG5OX1jP+S0PcjEn8bdMJv+g2jwQ3Onig==}
    engines: {node: '>=8'}
    dependencies:
      commondir: 1.0.1
      make-dir: 3.1.0
      pkg-dir: 4.2.0
    dev: true

  /find-index/0.1.1:
    resolution: {integrity: sha1-Z101iyyjiS15Whq0cjL4tuLg3eQ=}
    dev: true

  /find-root/1.1.0:
    resolution: {integrity: sha512-NKfW6bec6GfKc0SGx1e07QZY9PE99u0Bft/0rzSD5k3sO/vwkVUpDUKVm5Gpp5Ue3YfShPFTX2070tDs5kB9Ng==}
    dev: true

  /find-up/2.1.0:
    resolution: {integrity: sha1-RdG35QbHF93UgndaK3eSCjwMV6c=}
    engines: {node: '>=4'}
    dependencies:
      locate-path: 2.0.0
    dev: true

  /find-up/3.0.0:
    resolution: {integrity: sha512-1yD6RmLI1XBfxugvORwlck6f75tYL+iR0jqwsOrOxMZyGYqUuDhJ0l4AXdO1iX/FTs9cBAMEk1gWSEx1kSbylg==}
    engines: {node: '>=6'}
    dependencies:
      locate-path: 3.0.0
    dev: true

  /find-up/4.1.0:
    resolution: {integrity: sha512-PpOwAdQ/YlXQ2vj8a3h8IipDuYRi3wceVQQGYWxNINccq40Anw7BlsEXCMbt1Zt+OLA6Fq9suIpIWD0OsnISlw==}
    engines: {node: '>=8'}
    dependencies:
      locate-path: 5.0.0
      path-exists: 4.0.0
    dev: true

  /find-up/5.0.0:
    resolution: {integrity: sha512-78/PXT1wlLLDgTzDs7sjq9hzz0vXD+zn+7wypEe4fXQxCmdmqfGsEPQxmiCSQI3ajFV91bVSsvNtrJRiW6nGng==}
    engines: {node: '>=10'}
    dependencies:
      locate-path: 6.0.0
      path-exists: 4.0.0
    dev: true

  /findup-sync/3.0.0:
    resolution: {integrity: sha512-YbffarhcicEhOrm4CtrwdKBdCuz576RLdhJDsIfvNtxUuhdRet1qZcsMjqbePtAseKdAnDyM/IyXbu7PRPRLYg==}
    engines: {node: '>= 0.10'}
    dependencies:
      detect-file: 1.0.0
      is-glob: 4.0.3
      micromatch: 3.1.10
      resolve-dir: 1.0.1
    dev: true

  /flat-cache/3.0.4:
    resolution: {integrity: sha512-dm9s5Pw7Jc0GvMYbshN6zchCA9RgQlzzEZX3vylR9IqFfS8XciblUXOKfW6SiuJ0e13eDYZoZV5wdrev7P3Nwg==}
    engines: {node: ^10.12.0 || >=12.0.0}
    dependencies:
      flatted: 3.2.5
      rimraf: 3.0.2
    dev: true

  /flat/5.0.2:
    resolution: {integrity: sha512-b6suED+5/3rTpUBdG1gupIl8MPFCAMA0QXwmljLhvCUKcUvdE4gWky9zpuGCcXHOsz4J9wPGNWq6OKpmIzz3hQ==}
    hasBin: true
    dev: true

  /flatbuffers/1.12.0:
    resolution: {integrity: sha512-c7CZADjRcl6j0PlvFy0ZqXQ67qSEZfrVPynmnL+2zPc+NtMvrF8Y0QceMo7QqnSPc7+uWjUIAbvCQ5WIKlMVdQ==}
    dev: true

  /flatted/3.2.5:
    resolution: {integrity: sha512-WIWGi2L3DyTUvUrwRKgGi9TwxQMUEqPOPQBVi71R96jZXJdFskXEmf54BoZaS1kknGODoIGASGEzBUYdyMCBJg==}
    dev: true

  /flatten/1.0.3:
    resolution: {integrity: sha512-dVsPA/UwQ8+2uoFe5GHtiBMu48dWLTdsuEd7CKGlZlD78r1TTWBvDuFaFGKCo/ZfEr95Uk56vZoX86OsHkUeIg==}
    deprecated: flatten is deprecated in favor of utility frameworks such as lodash.
    dev: true

  /flush-write-stream/1.1.1:
    resolution: {integrity: sha512-3Z4XhFZ3992uIq0XOqb9AreonueSYphE6oYbpt5+3u06JWklbsPkNv3ZKkP9Bz/r+1MWCaMoSQ28P85+1Yc77w==}
    dependencies:
      inherits: 2.0.4
      readable-stream: 2.3.7
    dev: true

  /for-each/0.3.3:
    resolution: {integrity: sha512-jqYfLp7mo9vIyQf8ykW2v7A+2N4QjeCeI5+Dz9XraiO1ign81wjiH7Fb9vSOWvQfNtmSa4H2RoQTrrXivdUZmw==}
    dependencies:
      is-callable: 1.2.4
    dev: true

  /for-in/1.0.2:
    resolution: {integrity: sha1-gQaNKVqBQuwKxybG4iAMMPttXoA=}
    engines: {node: '>=0.10.0'}
    dev: true

  /for-own/0.1.5:
    resolution: {integrity: sha1-UmXGgaTylNq78XyVCbZ2OqhFEM4=}
    engines: {node: '>=0.10.0'}
    dependencies:
      for-in: 1.0.2
    dev: true

  /foreground-child/1.5.6:
    resolution: {integrity: sha1-T9ca0t/elnibmApcCilZN8svXOk=}
    dependencies:
      cross-spawn: 4.0.2
      signal-exit: 3.0.7
    dev: true

  /foreground-child/2.0.0:
    resolution: {integrity: sha512-dCIq9FpEcyQyXKCkyzmlPTFNgrCzPudOe+mhvJU5zAtlBnGVy2yKxtfsxK2tQBThwq225jcvBjpw1Gr40uzZCA==}
    engines: {node: '>=8.0.0'}
    dependencies:
      cross-spawn: 7.0.3
      signal-exit: 3.0.7
    dev: true

  /forever-agent/0.6.1:
    resolution: {integrity: sha1-+8cfDEGt6zf5bFd60e1C2P2sypE=}
    dev: true

  /form-data/2.3.3:
    resolution: {integrity: sha512-1lLKB2Mu3aGP1Q/2eCOx0fNbRMe7XdwktwOruhfqqd0rIJWwN4Dh+E3hrPSlDCXnSR7UtZ1N38rVXm+6+MEhJQ==}
    engines: {node: '>= 0.12'}
    dependencies:
      asynckit: 0.4.0
      combined-stream: 1.0.8
      mime-types: 2.1.34
    dev: true

  /form-data/3.0.1:
    resolution: {integrity: sha512-RHkBKtLWUVwd7SqRIvCZMEvAMoGUp0XU+seQiZejj0COz3RI3hWP4sCv3gZWWLjJTd7rGwcsF5eKZGii0r/hbg==}
    engines: {node: '>= 6'}
    dependencies:
      asynckit: 0.4.0
      combined-stream: 1.0.8
      mime-types: 2.1.34
    dev: true

  /form-data/4.0.0:
    resolution: {integrity: sha512-ETEklSGi5t0QMZuiXoA/Q6vcnxcLQP5vdugSpuAyi6SVGi2clPPp+xgEhuMaHC+zGgn31Kd235W35f7Hykkaww==}
    engines: {node: '>= 6'}
    dependencies:
      asynckit: 0.4.0
      combined-stream: 1.0.8
      mime-types: 2.1.34
    dev: true

  /formidable/2.0.1:
    resolution: {integrity: sha512-rjTMNbp2BpfQShhFbR3Ruk3qk2y9jKpvMW78nJgx8QKtxjDVrwbZG+wvDOmVbifHyOUOQJXxqEy6r0faRrPzTQ==}
    dependencies:
      dezalgo: 1.0.3
      hexoid: 1.0.0
      once: 1.4.0
      qs: 6.9.3
    dev: true

  /forwarded/0.2.0:
    resolution: {integrity: sha512-buRG0fpBtRHSTCOASe6hD258tEubFoRLb4ZNA6NxMVHNw2gOcwHo9wyablzMzOA5z9xA9L1KNjk/Nt6MT9aYow==}
    engines: {node: '>= 0.6'}
    dev: true

  /fragment-cache/0.2.1:
    resolution: {integrity: sha1-QpD60n8T6Jvn8zeZxrxaCr//DRk=}
    engines: {node: '>=0.10.0'}
    dependencies:
      map-cache: 0.2.2
    dev: true

  /fresh/0.5.2:
    resolution: {integrity: sha1-PYyt2Q2XZWn6g1qx+OSyOhBWBac=}
    engines: {node: '>= 0.6'}
    dev: true

  /from2/2.3.0:
    resolution: {integrity: sha1-i/tVAr3kpNNs/e6gB/zKIdfjgq8=}
    dependencies:
      inherits: 2.0.4
      readable-stream: 2.3.7
    dev: true

  /fromentries/1.3.2:
    resolution: {integrity: sha512-cHEpEQHUg0f8XdtZCc2ZAhrHzKzT0MrFUTcvx+hfxYu7rGMDc5SKoXFh+n4YigxsHXRzc6OrCshdR1bWH6HHyg==}
    dev: true

  /fs-constants/1.0.0:
    resolution: {integrity: sha512-y6OAwoSIf7FyjMIv94u+b5rdheZEjzR63GTyZJm5qh4Bi+2YgwLCcI/fPFZkL5PSixOt6ZNKm+w+Hfp/Bciwow==}
    dev: true

  /fs-extra/10.0.1:
    resolution: {integrity: sha512-NbdoVMZso2Lsrn/QwLXOy6rm0ufY2zEOKCDzJR/0kBsb0E6qed0P3iYK+Ath3BfvXEeu4JhEtXLgILx5psUfag==}
    engines: {node: '>=12'}
    dependencies:
      graceful-fs: 4.2.9
      jsonfile: 6.1.0
      universalify: 2.0.0
    dev: true

  /fs-extra/7.0.1:
    resolution: {integrity: sha512-YJDaCJZEnBmcbw13fvdAM9AwNOJwOzrE4pqMqBq5nFiEqXUqHwlK4B+3pUw6JNvfSPtX05xFHtYy/1ni01eGCw==}
    engines: {node: '>=6 <7 || >=8'}
    dependencies:
      graceful-fs: 4.2.9
      jsonfile: 4.0.0
      universalify: 0.1.2
    dev: true

  /fs-extra/8.1.0:
    resolution: {integrity: sha512-yhlQgA6mnOJUKOsRUFsgJdQCvkKhcz8tlZG5HBQfReYZy46OwLcY+Zia0mtdHsOo9y/hP+CxMN0TU9QxoOtG4g==}
    engines: {node: '>=6 <7 || >=8'}
    dependencies:
      graceful-fs: 4.2.9
      jsonfile: 4.0.0
      universalify: 0.1.2
    dev: true

  /fs-write-stream-atomic/1.0.10:
    resolution: {integrity: sha1-tH31NJPvkR33VzHnCp3tAYnbQMk=}
    dependencies:
      graceful-fs: 4.2.9
      iferr: 0.1.5
      imurmurhash: 0.1.4
      readable-stream: 2.3.7
    dev: true

  /fs.realpath/1.0.0:
    resolution: {integrity: sha1-FQStJSMVjKpA20onh8sBQRmU6k8=}
    dev: true

  /fsevents/1.2.13:
    resolution: {integrity: sha512-oWb1Z6mkHIskLzEJ/XWX0srkpkTQ7vaopMQkyaEIoq0fmtFVxOthb8cCxeT+p3ynTdkk/RZwbgG4brR5BeWECw==}
    engines: {node: '>= 4.0'}
    os: [darwin]
    deprecated: fsevents 1 will break on node v14+ and could be using insecure binaries. Upgrade to fsevents 2.
    requiresBuild: true
    dependencies:
      bindings: 1.5.0
      nan: 2.15.0
    dev: true
    optional: true

  /fsevents/2.3.2:
    resolution: {integrity: sha512-xiqMQR4xAeHTuB9uWm+fFRcIOgKBMiOBP+eXiyT7jsgVCq1bkVygt00oASowB7EdtpOHaaPgKt812P9ab+DDKA==}
    engines: {node: ^8.16.0 || ^10.6.0 || >=11.0.0}
    os: [darwin]
    dev: true
    optional: true

  /function-bind/1.1.1:
    resolution: {integrity: sha512-yIovAzMX49sF8Yl58fSCWJ5svSLuaibPxXQJFLmBObTuCr0Mf1KiPopGM9NiFjiYBCbfaa2Fh6breQ6ANVTI0A==}
    dev: true

  /function.prototype.name/1.1.5:
    resolution: {integrity: sha512-uN7m/BzVKQnCUF/iW8jYea67v++2u7m5UgENbHRtdDVclOUP+FMPlCNdmk0h/ysGyo2tavMJEDqJAkJdRa1vMA==}
    engines: {node: '>= 0.4'}
    dependencies:
      call-bind: 1.0.2
      define-properties: 1.1.3
      es-abstract: 1.19.1
      functions-have-names: 1.2.2
    dev: true

  /functional-red-black-tree/1.0.1:
    resolution: {integrity: sha1-GwqzvVU7Kg1jmdKcDj6gslIHgyc=}
    dev: true

  /functions-have-names/1.2.2:
    resolution: {integrity: sha512-bLgc3asbWdwPbx2mNk2S49kmJCuQeu0nfmaOgbs8WIyzzkw3r4htszdIi9Q9EMezDPTYuJx2wvjZ/EwgAthpnA==}
    dev: true

  /fuse.js/3.6.1:
    resolution: {integrity: sha512-hT9yh/tiinkmirKrlv4KWOjztdoZo1mx9Qh4KvWqC7isoXwdUY3PNWUxceF4/qO9R6riA2C29jdTOeQOIROjgw==}
    engines: {node: '>=6'}
    dev: true

  /gensync/1.0.0-beta.2:
    resolution: {integrity: sha512-3hN7NaskYvMDLQY55gnW3NQ+mesEAepTqlg+VEbj7zzqEMBVNhzcGYYeqFo/TlYz6eQiFcp1HcsCZO+nGgS8zg==}
    engines: {node: '>=6.9.0'}
    dev: true

  /get-amd-module-type/3.0.2:
    resolution: {integrity: sha512-PcuKwB8ouJnKuAPn6Hk3UtdfKoUV3zXRqVEvj8XGIXqjWfgd1j7QGdXy5Z9OdQfzVt1Sk29HVe/P+X74ccOuqw==}
    engines: {node: '>=6.0'}
    dependencies:
      ast-module-types: 3.0.0
      node-source-walk: 4.3.0
    dev: true

  /get-caller-file/1.0.3:
    resolution: {integrity: sha512-3t6rVToeoZfYSGd8YoLFR2DJkiQrIiUrGcjvFX2mDw3bn6k2OtwHN0TNCLbBO+w8qTvimhDkv+LSscbJY1vE6w==}
    dev: true

  /get-caller-file/2.0.5:
    resolution: {integrity: sha512-DyFP3BM/3YHTQOCUL/w0OZHR0lpKeGrxotcHWcqNEdnltqFwXVfhEBQ94eIo34AfQpo0rGki4cyIiftY06h2Fg==}
    engines: {node: 6.* || 8.* || >= 10.*}
    dev: true

  /get-func-name/2.0.0:
    resolution: {integrity: sha1-6td0q+5y4gQJQzoGY2YCPdaIekE=}
    dev: true

  /get-intrinsic/1.1.1:
    resolution: {integrity: sha512-kWZrnVM42QCiEA2Ig1bG8zjoIMOgxWwYCEeNdwY6Tv/cOSeGpcoX4pXHfKUxNKVoArnrEr2e9srnAxxGIraS9Q==}
    dependencies:
      function-bind: 1.1.1
      has: 1.0.3
      has-symbols: 1.0.3
    dev: true

  /get-own-enumerable-property-symbols/3.0.2:
    resolution: {integrity: sha512-I0UBV/XOz1XkIJHEUDMZAbzCThU/H8DxmSfmdGcKPnVhu2VfFqr34jr9777IyaTYvxjedWhqVIilEDsCdP5G6g==}
    dev: true

  /get-package-type/0.1.0:
    resolution: {integrity: sha512-pjzuKtY64GYfWizNAJ0fr9VqttZkNiK2iS430LtIHzjBEr6bX8Am2zm4sW4Ro5wjWW5cAlRL1qAMTcXbjNAO2Q==}
    engines: {node: '>=8.0.0'}
    dev: true

  /get-stream/4.1.0:
    resolution: {integrity: sha512-GMat4EJ5161kIy2HevLlr4luNjBgvmj413KaQA7jt4V8B4RDsfpHk7WQ9GVqfYyyx8OS/L66Kox+rJRNklLK7w==}
    engines: {node: '>=6'}
    dependencies:
      pump: 3.0.0
    dev: true

  /get-stream/5.2.0:
    resolution: {integrity: sha512-nBF+F1rAZVCu/p7rjzgA+Yb4lfYXrpl7a6VmJrU8wF9I1CKvP/QwPNZHnOlwbTkY6dvtFIzFMSyQXbLoTQPRpA==}
    engines: {node: '>=8'}
    dependencies:
      pump: 3.0.0
    dev: true

  /get-symbol-description/1.0.0:
    resolution: {integrity: sha512-2EmdH1YvIQiZpltCNgkuiUnyukzxM/R6NDJX31Ke3BG1Nq5b0S2PhX59UKi9vZpPDQVdqn+1IcaAwnzTT5vCjw==}
    engines: {node: '>= 0.4'}
    dependencies:
      call-bind: 1.0.2
      get-intrinsic: 1.1.1
    dev: true

  /get-value/2.0.6:
    resolution: {integrity: sha1-3BXKHGcjh8p2vTesCjlbogQqLCg=}
    engines: {node: '>=0.10.0'}
    dev: true

  /getpass/0.1.7:
    resolution: {integrity: sha1-Xv+OPmhNVprkyysSgmBOi6YhSfo=}
    dependencies:
      assert-plus: 1.0.0
    dev: true

  /glob-base/0.3.0:
    resolution: {integrity: sha1-27Fk9iIbHAscz4Kuoyi0l98Oo8Q=}
    engines: {node: '>=0.10.0'}
    dependencies:
      glob-parent: 2.0.0
      is-glob: 2.0.1
    dev: true

  /glob-parent/2.0.0:
    resolution: {integrity: sha1-gTg9ctsFT8zPUzbaqQLxgvbtuyg=}
    dependencies:
      is-glob: 2.0.1
    dev: true

  /glob-parent/3.1.0:
    resolution: {integrity: sha1-nmr2KZ2NO9K9QEMIMr0RPfkGxa4=}
    dependencies:
      is-glob: 3.1.0
      path-dirname: 1.0.2
    dev: true
    optional: true

  /glob-parent/5.1.2:
    resolution: {integrity: sha512-AOIgSQCepiJYwP3ARnGx+5VnTu2HBYdzbGP45eLw1vr3zB3vZLeyed1sC9hnbcOc9/SrMyM5RPQrkGz4aS9Zow==}
    engines: {node: '>= 6'}
    dependencies:
      is-glob: 4.0.3
    dev: true

  /glob/7.1.6:
    resolution: {integrity: sha512-LwaxwyZ72Lk7vZINtNNrywX0ZuLyStrdDtabefZKAY5ZGJhVtgdznluResxNmPitE0SAO+O26sWTHeKSI2wMBA==}
    dependencies:
      fs.realpath: 1.0.0
      inflight: 1.0.6
      inherits: 2.0.4
      minimatch: 3.0.4
      once: 1.4.0
      path-is-absolute: 1.0.1
    dev: true

  /glob/7.2.0:
    resolution: {integrity: sha512-lmLf6gtyrPq8tTjSmrO94wBeQbFR3HbLHbuyD69wuyQkImp2hWqMGB47OX65FBkPffO641IP9jWa1z4ivqG26Q==}
    dependencies:
      fs.realpath: 1.0.0
      inflight: 1.0.6
      inherits: 2.0.4
      minimatch: 3.1.2
      once: 1.4.0
      path-is-absolute: 1.0.1
    dev: true

  /glob2base/0.0.12:
    resolution: {integrity: sha1-nUGbPijxLoOjYhZKJ3BVkiycDVY=}
    engines: {node: '>= 0.10'}
    dependencies:
      find-index: 0.1.1
    dev: true

  /global-modules/1.0.0:
    resolution: {integrity: sha512-sKzpEkf11GpOFuw0Zzjzmt4B4UZwjOcG757PPvrfhxcLFbq0wpsgpOqxpxtxFiCG4DtG93M6XRVbF2oGdev7bg==}
    engines: {node: '>=0.10.0'}
    dependencies:
      global-prefix: 1.0.2
      is-windows: 1.0.2
      resolve-dir: 1.0.1
    dev: true

  /global-modules/2.0.0:
    resolution: {integrity: sha512-NGbfmJBp9x8IxyJSd1P+otYK8vonoJactOogrVfFRIAEY1ukil8RSKDz2Yo7wh1oihl51l/r6W4epkeKJHqL8A==}
    engines: {node: '>=6'}
    dependencies:
      global-prefix: 3.0.0
    dev: true

  /global-prefix/1.0.2:
    resolution: {integrity: sha1-2/dDxsFJklk8ZVVoy2btMsASLr4=}
    engines: {node: '>=0.10.0'}
    dependencies:
      expand-tilde: 2.0.2
      homedir-polyfill: 1.0.3
      ini: 1.3.8
      is-windows: 1.0.2
      which: 1.3.1
    dev: true

  /global-prefix/3.0.0:
    resolution: {integrity: sha512-awConJSVCHVGND6x3tmMaKcQvwXLhjdkmomy2W+Goaui8YPgYgXJZewhg3fWC+DlfqqQuWg8AwqjGTD2nAPVWg==}
    engines: {node: '>=6'}
    dependencies:
      ini: 1.3.8
      kind-of: 6.0.3
      which: 1.3.1
    dev: true

  /global/4.4.0:
    resolution: {integrity: sha512-wv/LAoHdRE3BeTGz53FAamhGlPLhlssK45usmGFThIi4XqnBmjKQ16u+RNbP7WvigRZDxUsM0J3gcQ5yicaL0w==}
    dependencies:
      min-document: 2.19.0
      process: 0.11.10
    dev: true

  /globals/11.12.0:
    resolution: {integrity: sha512-WOBp/EEGUiIsJSp7wcv/y6MO+lV9UoncWqxuFfm8eBwzWNgyfBd6Gz+IeKQ9jCmyhoH99g15M3T+QaVHFjizVA==}
    engines: {node: '>=4'}
    dev: true

  /globals/13.12.1:
    resolution: {integrity: sha512-317dFlgY2pdJZ9rspXDks7073GpDmXdfbM3vYYp0HAMKGDh1FfWPleI2ljVNLQX5M5lXcAslTcPTrOrMEFOjyw==}
    engines: {node: '>=8'}
    dependencies:
      type-fest: 0.20.2
    dev: true

  /globby/11.1.0:
    resolution: {integrity: sha512-jhIXaOzy1sb8IyocaruWSn1TjmnBVs8Ayhcy83rmxNJ8q2uWKCAj3CnJY+KpGSXCueAPc0i05kVvVKtP1t9S3g==}
    engines: {node: '>=10'}
    dependencies:
      array-union: 2.1.0
      dir-glob: 3.0.1
      fast-glob: 3.2.11
      ignore: 5.2.0
      merge2: 1.4.1
      slash: 3.0.0
    dev: true

  /gonzales-pe/4.3.0:
    resolution: {integrity: sha512-otgSPpUmdWJ43VXyiNgEYE4luzHCL2pz4wQ0OnDluC6Eg4Ko3Vexy/SrSynglw/eR+OhkzmqFCZa/OFa/RgAOQ==}
    engines: {node: '>=0.6.0'}
    hasBin: true
    dependencies:
      minimist: 1.2.5
    dev: true

  /graceful-fs/4.2.9:
    resolution: {integrity: sha512-NtNxqUcXgpW2iMrfqSfR73Glt39K+BLwWsPs94yR63v45T0Wbej7eRmL5cWfwEgqXnmjQp3zaJTshdRW/qC2ZQ==}
    dev: true

  /graphviz/0.0.9:
    resolution: {integrity: sha512-SmoY2pOtcikmMCqCSy2NO1YsRfu9OO0wpTlOYW++giGjfX1a6gax/m1Fo8IdUd0/3H15cTOfR1SMKwohj4LKsg==}
    engines: {node: '>=0.6.8'}
    dependencies:
      temp: 0.4.0
    dev: true

  /growl/1.10.5:
    resolution: {integrity: sha512-qBr4OuELkhPenW6goKVXiv47US3clb3/IbuWF9KNKEijAy9oeHxU9IgzjvJhHkUzhaj7rOUD7+YGWqUjLp5oSA==}
    engines: {node: '>=4.x'}
    dev: true

  /growly/1.3.0:
    resolution: {integrity: sha1-8QdIy+dq+WS3yWyTxrzCivEgwIE=}
    dev: true
    optional: true

  /har-schema/2.0.0:
    resolution: {integrity: sha1-qUwiJOvKwEeCoNkDVSHyRzW37JI=}
    engines: {node: '>=4'}
    dev: true

  /har-validator/5.1.5:
    resolution: {integrity: sha512-nmT2T0lljbxdQZfspsno9hgrG3Uir6Ks5afism62poxqBM6sDnMEuPmzTq8XN0OEwqKLLdh1jQI3qyE66Nzb3w==}
    engines: {node: '>=6'}
    deprecated: this library is no longer supported
    dependencies:
      ajv: 6.12.6
      har-schema: 2.0.0
    dev: true

  /has-bigints/1.0.1:
    resolution: {integrity: sha512-LSBS2LjbNBTf6287JEbEzvJgftkF5qFkmCo9hDRpAzKhUOlJ+hx8dd4USs00SgsUNwc4617J9ki5YtEClM2ffA==}
    dev: true

  /has-flag/3.0.0:
    resolution: {integrity: sha1-tdRU3CGZriJWmfNGfloH87lVuv0=}
    engines: {node: '>=4'}
    dev: true

  /has-flag/4.0.0:
    resolution: {integrity: sha512-EykJT/Q1KjTWctppgIAgfSO0tKVuZUjhgMr17kqTumMl6Afv3EISleU7qZUzoXDFTAHTDC4NOoG/ZxU3EvlMPQ==}
    engines: {node: '>=8'}
    dev: true

  /has-symbols/1.0.3:
    resolution: {integrity: sha512-l3LCuF6MgDNwTDKkdYGEihYjt5pRPbEg46rtlmnSPlUbgmB8LOIrKJbYYFBSbnPaJexMKtiPO8hmeRjRz2Td+A==}
    engines: {node: '>= 0.4'}
    dev: true

  /has-tostringtag/1.0.0:
    resolution: {integrity: sha512-kFjcSNhnlGV1kyoGk7OXKSawH5JOb/LzUc5w9B02hOTO0dfFRjbHQKvg1d6cf3HbeUmtU9VbbV3qzZ2Teh97WQ==}
    engines: {node: '>= 0.4'}
    dependencies:
      has-symbols: 1.0.3
    dev: true

  /has-value/0.3.1:
    resolution: {integrity: sha1-ex9YutpiyoJ+wKIHgCVlSEWZXh8=}
    engines: {node: '>=0.10.0'}
    dependencies:
      get-value: 2.0.6
      has-values: 0.1.4
      isobject: 2.1.0
    dev: true

  /has-value/1.0.0:
    resolution: {integrity: sha1-GLKB2lhbHFxR3vJMkw7SmgvmsXc=}
    engines: {node: '>=0.10.0'}
    dependencies:
      get-value: 2.0.6
      has-values: 1.0.0
      isobject: 3.0.1
    dev: true

  /has-values/0.1.4:
    resolution: {integrity: sha1-bWHeldkd/Km5oCCJrThL/49it3E=}
    engines: {node: '>=0.10.0'}
    dev: true

  /has-values/1.0.0:
    resolution: {integrity: sha1-lbC2P+whRmGab+V/51Yo1aOe/k8=}
    engines: {node: '>=0.10.0'}
    dependencies:
      is-number: 3.0.0
      kind-of: 4.0.0
    dev: true

  /has/1.0.3:
    resolution: {integrity: sha512-f2dvO0VU6Oej7RkWJGrehjbzMAjFp5/VKPp5tTpWIV4JHHZK1/BxbFRtf/siA2SWTe09caDmVtYYzWEIbBS4zw==}
    engines: {node: '>= 0.4.0'}
    dependencies:
      function-bind: 1.1.1
    dev: true

  /hash-base/3.1.0:
    resolution: {integrity: sha512-1nmYp/rhMDiE7AYkDw+lLwlAzz0AntGIe51F3RfFfEqyQ3feY2eI/NcwC6umIQVOASPMsWJLJScWKSSvzL9IVA==}
    engines: {node: '>=4'}
    dependencies:
      inherits: 2.0.4
      readable-stream: 3.6.0
      safe-buffer: 5.2.1
    dev: true

  /hash.js/1.1.7:
    resolution: {integrity: sha512-taOaskGt4z4SOANNseOviYDvjEJinIkRgmp7LbKP2YTTmVxWBl87s/uzK9r+44BclBSp2X7K1hqeNfz9JbBeXA==}
    dependencies:
      inherits: 2.0.4
      minimalistic-assert: 1.0.1
    dev: true

  /hasha/3.0.0:
    resolution: {integrity: sha1-UqMvq4Vp1BymmmH/GiFPjrfIvTk=}
    engines: {node: '>=4'}
    dependencies:
      is-stream: 1.1.0
    dev: true

  /hasha/5.2.2:
    resolution: {integrity: sha512-Hrp5vIK/xr5SkeN2onO32H0MgNZ0f17HRNH39WfL0SYUNOTZ5Lz1TJ8Pajo/87dYGEFlLMm7mIc/k/s6Bvz9HQ==}
    engines: {node: '>=8'}
    dependencies:
      is-stream: 2.0.1
      type-fest: 0.8.1
    dev: true

  /he/1.2.0:
    resolution: {integrity: sha512-F/1DnUGPopORZi0ni+CvrCgHQ5FyEAHRLSApuYWMmrbSwoN2Mn/7k+Gl38gJnR7yyDZk6WLXwiGod1JOWNDKGw==}
    hasBin: true
    dev: true

  /hexoid/1.0.0:
    resolution: {integrity: sha512-QFLV0taWQOZtvIRIAdBChesmogZrtuXvVWsFHZTk2SU+anspqZ2vMnoLg7IE1+Uk16N19APic1BuF8bC8c2m5g==}
    engines: {node: '>=8'}
    dev: true

  /highlight-words-core/1.2.2:
    resolution: {integrity: sha512-BXUKIkUuh6cmmxzi5OIbUJxrG8OAk2MqoL1DtO3Wo9D2faJg2ph5ntyuQeLqaHJmzER6H5tllCDA9ZnNe9BVGg==}
    dev: true

  /hmac-drbg/1.0.1:
    resolution: {integrity: sha1-0nRXAQJabHdabFRXk+1QL8DGSaE=}
    dependencies:
      hash.js: 1.1.7
      minimalistic-assert: 1.0.1
      minimalistic-crypto-utils: 1.0.1
    dev: true

  /hoist-non-react-statics/3.3.2:
    resolution: {integrity: sha512-/gGivxi8JPKWNm/W0jSmzcMPpfpPLc3dY/6GxhX2hQ9iGj3aDfklV4ET7NjKpSinLpJ5vafa9iiGIEZg10SfBw==}
    dependencies:
      react-is: 16.13.1

  /homedir-polyfill/1.0.3:
    resolution: {integrity: sha512-eSmmWE5bZTK2Nou4g0AI3zZ9rswp7GRKoKXS1BLUkvPviOqs4YTN1djQIqrXy9k5gEtdLPy86JjRwsNM9tnDcA==}
    engines: {node: '>=0.10.0'}
    dependencies:
      parse-passwd: 1.0.0
    dev: true

  /hosted-git-info/2.8.9:
    resolution: {integrity: sha512-mxIDAb9Lsm6DoOJ7xH+5+X4y1LU/4Hi50L9C5sIswK3JzULS4bwk1FvjdBgvYR4bzT4tuUQiC15FE2f5HbLvYw==}
    dev: true

  /html-element-map/1.3.1:
    resolution: {integrity: sha512-6XMlxrAFX4UEEGxctfFnmrFaaZFNf9i5fNuV5wZ3WWQ4FVaNP1aX1LkX9j2mfEx1NpjeE/rL3nmgEn23GdFmrg==}
    dependencies:
      array.prototype.filter: 1.0.1
      call-bind: 1.0.2
    dev: true

  /html-encoding-sniffer/1.0.2:
    resolution: {integrity: sha512-71lZziiDnsuabfdYiUeWdCVyKuqwWi23L8YeIgV9jSSZHCtb6wB1BKWooH7L3tn4/FuZJMVWyNaIDr4RGmaSYw==}
    dependencies:
      whatwg-encoding: 1.0.5
    dev: true

  /html-encoding-sniffer/2.0.1:
    resolution: {integrity: sha512-D5JbOMBIR/TVZkubHT+OyT2705QvogUW4IBn6nHd756OwieSF9aDYFj4dv6HHEVGYbHaLETa3WggZYWWMyy3ZQ==}
    engines: {node: '>=10'}
    dependencies:
      whatwg-encoding: 1.0.5
    dev: true

  /html-escaper/2.0.2:
    resolution: {integrity: sha512-H2iMtd0I4Mt5eYiapRdIDjp+XzelXQ0tFE4JS7YFwFevXXMmOp9myNrUvCg0D6ws8iqkRPBfKHgbwig1SmlLfg==}
    dev: true

  /htmlparser2/6.1.0:
    resolution: {integrity: sha512-gyyPk6rgonLFEDGoeRgQNaEUvdJ4ktTmmUh/h2t7s+M8oPpIPxgNACWa+6ESR57kXstwqPiCut0V8NRpcwgU7A==}
    dependencies:
      domelementtype: 2.2.0
      domhandler: 4.3.0
      domutils: 2.8.0
      entities: 2.2.0
    dev: true

  /http-errors/1.8.1:
    resolution: {integrity: sha512-Kpk9Sm7NmI+RHhnj6OIWDI1d6fIoFAtFt9RLaTMRlg/8w49juAStsrBgp0Dp4OdxdVbRIeKhtCUvoi/RuAhO4g==}
    engines: {node: '>= 0.6'}
    dependencies:
      depd: 1.1.2
      inherits: 2.0.4
      setprototypeof: 1.2.0
      statuses: 1.5.0
      toidentifier: 1.0.1
    dev: true

  /http-proxy-agent/4.0.1:
    resolution: {integrity: sha512-k0zdNgqWTGA6aeIRVpvfVob4fL52dTfaehylg0Y4UvSySvOq/Y+BOyPrgpUrA7HylqvU8vIZGsRuXmspskV0Tg==}
    engines: {node: '>= 6'}
    dependencies:
      '@tootallnate/once': 1.1.2
      agent-base: 6.0.2
      debug: 4.3.3
    transitivePeerDependencies:
      - supports-color
    dev: true

  /http-signature/1.2.0:
    resolution: {integrity: sha1-muzZJRFHcvPZW2WmCruPfBj7rOE=}
    engines: {node: '>=0.8', npm: '>=1.3.7'}
    dependencies:
      assert-plus: 1.0.0
      jsprim: 1.4.2
      sshpk: 1.17.0
    dev: true

  /https-browserify/1.0.0:
    resolution: {integrity: sha1-7AbBDgo0wPL68Zn3/X/Hj//QPHM=}
    dev: true

  /https-proxy-agent/4.0.0:
    resolution: {integrity: sha512-zoDhWrkR3of1l9QAL8/scJZyLu8j/gBkcwcaQOZh7Gyh/+uJQzGVETdgT30akuwkpL8HTRfssqI3BZuV18teDg==}
    engines: {node: '>= 6.0.0'}
    dependencies:
      agent-base: 5.1.1
      debug: 4.3.3
    transitivePeerDependencies:
      - supports-color
    dev: true

  /https-proxy-agent/5.0.0:
    resolution: {integrity: sha512-EkYm5BcKUGiduxzSt3Eppko+PiNWNEpa4ySk9vTC6wDsQJW9rHSa+UhGNJoRYp7bz6Ht1eaRIa6QaJqO5rCFbA==}
    engines: {node: '>= 6'}
    dependencies:
      agent-base: 6.0.2
      debug: 4.3.3
    transitivePeerDependencies:
      - supports-color
    dev: true

  /human-signals/1.1.1:
    resolution: {integrity: sha512-SEQu7vl8KjNL2eoGBLF3+wAjpsNfA9XMlXAYj/3EdaNfAlxKthD1xjEQfGOUhllCGGJVNY34bRr6lPINhNjyZw==}
    engines: {node: '>=8.12.0'}
    dev: true

  /i18next-browser-languagedetector/6.1.3:
    resolution: {integrity: sha512-T+oGXHXtrur14CGnZZ7qQ07X38XJQEI00b/4ILrtO6xPbwTlQ1wtMZC2H+tBULixHuVUXv8LKbxfjyITJkezUg==}
    dependencies:
      '@babel/runtime': 7.17.2
    dev: true

  /i18next-http-backend/1.3.2:
    resolution: {integrity: sha512-SfcoUmsSWnc2LYsDsCq5TCg18cxJXvXymX9N37V+qqMKQY8Gf0rWkjOnRd20sMK633Dq4NF9tvqPbOiFJ49Kbw==}
    dependencies:
      cross-fetch: 3.1.5
    transitivePeerDependencies:
      - encoding
    dev: true

  /i18next-xhr-backend/3.2.2:
    resolution: {integrity: sha512-OtRf2Vo3IqAxsttQbpjYnmMML12IMB5e0fc5B7qKJFLScitYaXa1OhMX0n0X/3vrfFlpHL9Ro/H+ps4Ej2j7QQ==}
    deprecated: replaced by i18next-http-backend
    dependencies:
      '@babel/runtime': 7.17.2
    dev: true

  /i18next/10.6.0:
    resolution: {integrity: sha1-kP/Z+bxhfzS5oS4DcmD1JERfdoQ=}
    dev: false

  /i18next/21.6.12:
    resolution: {integrity: sha512-xlGTPdu2g5PZEUIE6TA1mQ9EIAAv9nMFONzgwAIrKL/KTmYYWufQNGgOmp5Og1PvgUji+6i1whz0rMdsz1qaKw==}
    dependencies:
      '@babel/runtime': 7.17.2
    dev: true

  /iconv-lite/0.4.24:
    resolution: {integrity: sha512-v3MXnZAcvnywkTUEZomIActle7RXXeedOR31wwl7VlyoXO4Qi9arvSenNQWne1TcRwhCL1HwLI21bEqdpj8/rA==}
    engines: {node: '>=0.10.0'}
    dependencies:
      safer-buffer: 2.1.2
    dev: true

  /iconv-lite/0.6.3:
    resolution: {integrity: sha512-4fCk79wshMdzMp2rH06qWrJE4iolqLhCUH+OiuIgU++RB0+94NlDL81atO7GX55uUKueo0txHNtvEyI6D7WdMw==}
    engines: {node: '>=0.10.0'}
    dependencies:
      safer-buffer: 2.1.2
    dev: true

  /ieee754/1.2.1:
    resolution: {integrity: sha512-dcyqhDvX1C46lXZcVqCpK+FtMRQVdIMN6/Df5js2zouUsqG7I6sFxitIC+7KYK29KdXOLHdu9zL4sFnoVQnqaA==}
    dev: true

  /iferr/0.1.5:
    resolution: {integrity: sha1-xg7taebY/bazEEofy8ocGS3FtQE=}
    dev: true

  /ignore-styles/5.0.1:
    resolution: {integrity: sha1-tJ7yJ0va/NikiAqWa/440aC/RnE=}
    dev: true

  /ignore/4.0.6:
    resolution: {integrity: sha512-cyFDKrqc/YdcWFniJhzI42+AzS+gNwmUzOSFcRCQYwySuBBBy/KjuxWLZ/FHEH6Moq1NizMOBWyTcv8O4OZIMg==}
    engines: {node: '>= 4'}
    dev: true

  /ignore/5.2.0:
    resolution: {integrity: sha512-CmxgYGiEPCLhfLnpPp1MoRmifwEIOgjcHXxOBjv7mY96c+eWScsOP9c112ZyLdWHi0FxHjI+4uVhKYp/gcdRmQ==}
    engines: {node: '>= 4'}
    dev: true

  /immer/9.0.12:
    resolution: {integrity: sha512-lk7UNmSbAukB5B6dh9fnh5D0bJTOFKxVg2cyJWTYrWRfhLrLMBquONcUs3aFq507hNoIZEDDh8lb8UtOizSMhA==}
    dev: false

  /immer/9.0.6:
    resolution: {integrity: sha512-G95ivKpy+EvVAnAab4fVa4YGYn24J1SpEktnJX7JJ45Bd7xqME/SCplFzYFmTbrkwZbQ4xJK1xMTUYBkN6pWsQ==}
    dev: true

  /immutable/3.8.2:
    resolution: {integrity: sha1-wkOZUUVbs5kT2vKBN28VMOEErfM=}
    engines: {node: '>=0.10.0'}
    dev: true

  /import-fresh/3.3.0:
    resolution: {integrity: sha512-veYYhQa+D1QBKznvhUHxb8faxlrwUnxseDAbAp457E0wLNio2bOSKnjYDhMj+YiAq61xrMGhQk9iXVk5FzgQMw==}
    engines: {node: '>=6'}
    dependencies:
      parent-module: 1.0.1
      resolve-from: 4.0.0
    dev: true

  /import-local/2.0.0:
    resolution: {integrity: sha512-b6s04m3O+s3CGSbqDIyP4R6aAwAeYlVq9+WUWep6iHa8ETRf9yei1U48C5MmfJmV9AiLYYBKPMq/W+/WRpQmCQ==}
    engines: {node: '>=6'}
    hasBin: true
    dependencies:
      pkg-dir: 3.0.0
      resolve-cwd: 2.0.0
    dev: true

  /import-local/3.1.0:
    resolution: {integrity: sha512-ASB07uLtnDs1o6EHjKpX34BKYDSqnFerfTOJL2HvMqF70LnxpjkzDB8J44oT9pu4AMPkQwf8jl6szgvNd2tRIg==}
    engines: {node: '>=8'}
    hasBin: true
    dependencies:
      pkg-dir: 4.2.0
      resolve-cwd: 3.0.0
    dev: true

  /imurmurhash/0.1.4:
    resolution: {integrity: sha1-khi5srkoojixPcT7a21XbyMUU+o=}
    engines: {node: '>=0.8.19'}
    dev: true

  /indent-string/4.0.0:
    resolution: {integrity: sha512-EdDDZu4A2OyIK7Lr/2zG+w5jmbuk1DVBnEwREQvBzspBJkCEbRa8GxU1lghYcaGJCnRWibjDXlq779X1/y5xwg==}
    engines: {node: '>=8'}
    dev: true

  /indexes-of/1.0.1:
    resolution: {integrity: sha1-8w9xbI4r00bHtn0985FVZqfAVgc=}
    dev: true

  /infer-owner/1.0.4:
    resolution: {integrity: sha512-IClj+Xz94+d7irH5qRyfJonOdfTzuDaifE6ZPWfx0N0+/ATZCbuTPq2prFl526urkQd90WyUKIh1DfBQ2hMz9A==}
    dev: true

  /inflight/1.0.6:
    resolution: {integrity: sha1-Sb1jMdfQLQwJvJEKEHW6gWW1bfk=}
    dependencies:
      once: 1.4.0
      wrappy: 1.0.2
    dev: true

  /inherits/2.0.1:
    resolution: {integrity: sha1-sX0I0ya0Qj5Wjv9xn5GwscvfafE=}
    dev: true

  /inherits/2.0.3:
    resolution: {integrity: sha1-Yzwsg+PaQqUC9SRmAiSA9CCCYd4=}
    dev: true

  /inherits/2.0.4:
    resolution: {integrity: sha512-k/vGaX4/Yla3WzyMCvTQOXYeIHvqOKtnqBduzTHpzpQZzAskKMhZ2K+EnBiSM9zGSoIFeMpXKxa4dYeZIQqewQ==}
    dev: true

  /ini/1.3.8:
    resolution: {integrity: sha512-JV/yugV2uzW5iMRSiZAyDtQd+nxtUnjeLt0acNdw98kKLrvuRVyB80tsREOE7yvGVgalhZ6RNXCmEHkUKBKxew==}
    dev: true

  /inspire-tree/5.0.2:
    resolution: {integrity: sha512-G4uNWK04SOcLK6qtUaRNf15EvLP4h9Y+sm12qFPOvj6WY2nmflF5uF2CrTmV4R4aRKpGOY1Qn9scRlt3QRnVHg==}
    dependencies:
      es6-promise: 4.2.8
      eventemitter2: 5.0.1
      lodash: 4.17.21
      uuid: 3.4.0
    dev: true

  /internal-slot/1.0.3:
    resolution: {integrity: sha512-O0DB1JC/sPyZl7cIo78n5dR7eUSwwpYPiXRhTzNxZVAMUuB8vlnRFyLxdrVToks6XPLVnFfbzaVd5WLjhgg+vA==}
    engines: {node: '>= 0.4'}
    dependencies:
      get-intrinsic: 1.1.1
      has: 1.0.3
      side-channel: 1.0.4
    dev: true

  /interpret/1.4.0:
    resolution: {integrity: sha512-agE4QfB2Lkp9uICn7BAqoscw4SZP9kTE2hxiFI3jBPmXJfdqiahTbUuKGsMoN2GtqL9AxhYioAcVvgsb1HvRbA==}
    engines: {node: '>= 0.10'}
    dev: true

  /invariant/2.2.4:
    resolution: {integrity: sha512-phJfQVBuaJM5raOpJjSfkiD6BpbCE4Ns//LaXl6wGYtUBY83nWS6Rf9tXm2e8VaK60JEjYldbPif/A2B1C2gNA==}
    dependencies:
      loose-envify: 1.4.0
    dev: true

  /ipaddr.js/1.9.1:
    resolution: {integrity: sha512-0KI/607xoxSToH7GjN1FfSbLoU0+btTicjsQSWQlh/hZykN8KpmMf7uYwPW3R+akZ6R/w18ZlXSHBYXiYUPO3g==}
    engines: {node: '>= 0.10'}
    dev: true

  /is-accessor-descriptor/0.1.6:
    resolution: {integrity: sha1-qeEss66Nh2cn7u84Q/igiXtcmNY=}
    engines: {node: '>=0.10.0'}
    dependencies:
      kind-of: 3.2.2
    dev: true

  /is-accessor-descriptor/1.0.0:
    resolution: {integrity: sha512-m5hnHTkcVsPfqx3AKlyttIPb7J+XykHvJP2B9bZDjlhLIoEq4XoK64Vg7boZlVWYK6LUY94dYPEE7Lh0ZkZKcQ==}
    engines: {node: '>=0.10.0'}
    dependencies:
      kind-of: 6.0.3
    dev: true

  /is-arrayish/0.2.1:
    resolution: {integrity: sha1-d8mYQFJ6qOyxqLppe4BkWnqSap0=}
    dev: true

  /is-bigint/1.0.4:
    resolution: {integrity: sha512-zB9CruMamjym81i2JZ3UMn54PKGsQzsJeo6xvN3HJJ4CAsQNB6iRutp2To77OfCNuoxspsIhzaPoO1zyCEhFOg==}
    dependencies:
      has-bigints: 1.0.1
    dev: true

  /is-binary-path/1.0.1:
    resolution: {integrity: sha1-dfFmQrSA8YenEcgUFh/TpKdlWJg=}
    engines: {node: '>=0.10.0'}
    dependencies:
      binary-extensions: 1.13.1
    dev: true

  /is-binary-path/2.1.0:
    resolution: {integrity: sha512-ZMERYes6pDydyuGidse7OsHxtbI7WVeUEozgR/g7rd0xUimYNlvZRE/K2MgZTjWy725IfelLeVcEM97mmtRGXw==}
    engines: {node: '>=8'}
    dependencies:
      binary-extensions: 2.2.0
    dev: true

  /is-boolean-object/1.1.2:
    resolution: {integrity: sha512-gDYaKHJmnj4aWxyj6YHyXVpdQawtVLHU5cb+eztPGczf6cjuTdwve5ZIEfgXqH4e57An1D1AKf8CZ3kYrQRqYA==}
    engines: {node: '>= 0.4'}
    dependencies:
      call-bind: 1.0.2
      has-tostringtag: 1.0.0
    dev: true

  /is-buffer/1.1.6:
    resolution: {integrity: sha512-NcdALwpXkTm5Zvvbk7owOUSvVvBKDgKP5/ewfXEznmQFfs4ZRmanOeKBTjRVjka3QFoN6XJ+9F3USqfHqTaU5w==}
    dev: true

  /is-callable/1.2.4:
    resolution: {integrity: sha512-nsuwtxZfMX67Oryl9LCQ+upnC0Z0BgpwntpS89m1H/TLF0zNfzfLMV/9Wa/6MZsj0acpEjAO0KF1xT6ZdLl95w==}
    engines: {node: '>= 0.4'}
    dev: true

  /is-ci/2.0.0:
    resolution: {integrity: sha512-YfJT7rkpQB0updsdHLGWrvhBJfcfzNNawYDNIyQXJz0IViGf75O8EBPKSdvw2rF+LGCsX4FZ8tcr3b19LcZq4w==}
    hasBin: true
    dependencies:
      ci-info: 2.0.0
    dev: true

  /is-core-module/2.8.1:
    resolution: {integrity: sha512-SdNCUs284hr40hFTFP6l0IfZ/RSrMXF3qgoRHd3/79unUTvrFO/JoXwkGm+5J/Oe3E/b5GsnG330uUNgRpu1PA==}
    dependencies:
      has: 1.0.3
    dev: true

  /is-data-descriptor/0.1.4:
    resolution: {integrity: sha1-C17mSDiOLIYCgueT8YVv7D8wG1Y=}
    engines: {node: '>=0.10.0'}
    dependencies:
      kind-of: 3.2.2
    dev: true

  /is-data-descriptor/1.0.0:
    resolution: {integrity: sha512-jbRXy1FmtAoCjQkVmIVYwuuqDFUbaOeDjmed1tOGPrsMhtJA4rD9tkgA0F1qJ3gRFRXcHYVkdeaP50Q5rE/jLQ==}
    engines: {node: '>=0.10.0'}
    dependencies:
      kind-of: 6.0.3
    dev: true

  /is-date-object/1.0.5:
    resolution: {integrity: sha512-9YQaSxsAiSwcvS33MBk3wTCVnWK+HhF8VZR2jRxehM16QcVOdHqPn4VPHmRK4lSr38n9JriurInLcP90xsYNfQ==}
    engines: {node: '>= 0.4'}
    dependencies:
      has-tostringtag: 1.0.0
    dev: true

  /is-descriptor/0.1.6:
    resolution: {integrity: sha512-avDYr0SB3DwO9zsMov0gKCESFYqCnE4hq/4z3TdUlukEy5t9C0YRq7HLrsN52NAcqXKaepeCD0n+B0arnVG3Hg==}
    engines: {node: '>=0.10.0'}
    dependencies:
      is-accessor-descriptor: 0.1.6
      is-data-descriptor: 0.1.4
      kind-of: 5.1.0
    dev: true

  /is-descriptor/1.0.2:
    resolution: {integrity: sha512-2eis5WqQGV7peooDyLmNEPUrps9+SXX5c9pL3xEB+4e9HnGuDa7mB7kHxHw4CbqS9k1T2hOH3miL8n8WtiYVtg==}
    engines: {node: '>=0.10.0'}
    dependencies:
      is-accessor-descriptor: 1.0.0
      is-data-descriptor: 1.0.0
      kind-of: 6.0.3
    dev: true

  /is-docker/2.2.1:
    resolution: {integrity: sha512-F+i2BKsFrH66iaUFc0woD8sLy8getkwTwtOBjvs56Cx4CgJDeKQeqfz8wAYiSb8JOprWhHH5p77PbmYCvvUuXQ==}
    engines: {node: '>=8'}
    hasBin: true
    dev: true
    optional: true

  /is-dotfile/1.0.3:
    resolution: {integrity: sha1-pqLzL/0t+wT1yiXs0Pa4PPeYoeE=}
    engines: {node: '>=0.10.0'}
    dev: true

  /is-equal-shallow/0.1.3:
    resolution: {integrity: sha1-IjgJj8Ih3gvPpdnqxMRdY4qhxTQ=}
    engines: {node: '>=0.10.0'}
    dependencies:
      is-primitive: 2.0.0
    dev: true

  /is-extendable/0.1.1:
    resolution: {integrity: sha1-YrEQ4omkcUGOPsNqYX1HLjAd/Ik=}
    engines: {node: '>=0.10.0'}
    dev: true

  /is-extendable/1.0.1:
    resolution: {integrity: sha512-arnXMxT1hhoKo9k1LZdmlNyJdDDfy2v0fXjFlmok4+i8ul/6WlbVge9bhM74OpNPQPMGUToDtz+KXa1PneJxOA==}
    engines: {node: '>=0.10.0'}
    dependencies:
      is-plain-object: 2.0.4
    dev: true

  /is-extglob/1.0.0:
    resolution: {integrity: sha1-rEaBd8SUNAWgkvyPKXYMb/xiBsA=}
    engines: {node: '>=0.10.0'}
    dev: true

  /is-extglob/2.1.1:
    resolution: {integrity: sha1-qIwCU1eR8C7TfHahueqXc8gz+MI=}
    engines: {node: '>=0.10.0'}
    dev: true

  /is-fullwidth-code-point/2.0.0:
    resolution: {integrity: sha1-o7MKXE8ZkYMWeqq5O+764937ZU8=}
    engines: {node: '>=4'}
    dev: true

  /is-fullwidth-code-point/3.0.0:
    resolution: {integrity: sha512-zymm5+u+sCsSWyD9qNaejV3DFvhCKclKdizYaJUuHA83RLjb7nSuGnddCHGv0hk+KY7BMAlsWeK4Ueg6EV6XQg==}
    engines: {node: '>=8'}
    dev: true

  /is-generator-fn/2.1.0:
    resolution: {integrity: sha512-cTIB4yPYL/Grw0EaSzASzg6bBy9gqCofvWN8okThAYIxKJZC+udlRAmGbM0XLeniEJSs8uEgHPGuHSe1XsOLSQ==}
    engines: {node: '>=6'}
    dev: true

  /is-glob/2.0.1:
    resolution: {integrity: sha1-0Jb5JqPe1WAPP9/ZEZjLCIjC2GM=}
    engines: {node: '>=0.10.0'}
    dependencies:
      is-extglob: 1.0.0
    dev: true

  /is-glob/3.1.0:
    resolution: {integrity: sha1-e6WuJCF4BKxwcHuWkiVnSGzD6Eo=}
    engines: {node: '>=0.10.0'}
    dependencies:
      is-extglob: 2.1.1
    dev: true
    optional: true

  /is-glob/4.0.3:
    resolution: {integrity: sha512-xelSayHH36ZgE7ZWhli7pW34hNbNl8Ojv5KVmkJD4hBdD3th8Tfk9vYasLM+mXWOZhFkgZfxhLSnrwRr4elSSg==}
    engines: {node: '>=0.10.0'}
    dependencies:
      is-extglob: 2.1.1
    dev: true

  /is-interactive/1.0.0:
    resolution: {integrity: sha512-2HvIEKRoqS62guEC+qBjpvRubdX910WCMuJTZ+I9yvqKU2/12eSL549HMwtabb4oupdj2sMP50k+XJfB/8JE6w==}
    engines: {node: '>=8'}
    dev: true

  /is-negative-zero/2.0.2:
    resolution: {integrity: sha512-dqJvarLawXsFbNDeJW7zAz8ItJ9cd28YufuuFzh0G8pNHjJMnY08Dv7sYX2uF5UpQOwieAeOExEYAWWfu7ZZUA==}
    engines: {node: '>= 0.4'}
    dev: true

  /is-number-object/1.0.6:
    resolution: {integrity: sha512-bEVOqiRcvo3zO1+G2lVMy+gkkEm9Yh7cDMRusKKu5ZJKPUYSJwICTKZrNKHA2EbSP0Tu0+6B/emsYNHZyn6K8g==}
    engines: {node: '>= 0.4'}
    dependencies:
      has-tostringtag: 1.0.0
    dev: true

  /is-number/2.1.0:
    resolution: {integrity: sha1-Afy7s5NGOlSPL0ZszhbezknbkI8=}
    engines: {node: '>=0.10.0'}
    dependencies:
      kind-of: 3.2.2
    dev: true

  /is-number/3.0.0:
    resolution: {integrity: sha1-JP1iAaR4LPUFYcgQJ2r8fRLXEZU=}
    engines: {node: '>=0.10.0'}
    dependencies:
      kind-of: 3.2.2
    dev: true

  /is-number/4.0.0:
    resolution: {integrity: sha512-rSklcAIlf1OmFdyAqbnWTLVelsQ58uvZ66S/ZyawjWqIviTWCjg2PzVGw8WUA+nNuPTqb4wgA+NszrJ+08LlgQ==}
    engines: {node: '>=0.10.0'}
    dev: true

  /is-number/7.0.0:
    resolution: {integrity: sha512-41Cifkg6e8TylSpdtTpeLVMqvSBEVzTttHvERD741+pnZ8ANv0004MRL43QKPDlK9cGvNp6NZWZUBlbGXYxxng==}
    engines: {node: '>=0.12.0'}
    dev: true

  /is-obj/1.0.1:
    resolution: {integrity: sha1-PkcprB9f3gJc19g6iW2rn09n2w8=}
    engines: {node: '>=0.10.0'}
    dev: true

  /is-plain-obj/2.1.0:
    resolution: {integrity: sha512-YWnfyRwxL/+SsrWYfOpUtz5b3YD+nyfkHvjbcanzk8zgyO4ASD67uVMRt8k5bM4lLMDnXfriRhOpemw+NfT1eA==}
    engines: {node: '>=8'}
    dev: true

  /is-plain-object/2.0.4:
    resolution: {integrity: sha512-h5PpgXkWitc38BBMYawTYMWJHFZJVnBquFE57xFpjB8pJFiF6gZ+bU+WyI/yqXiFR5mdLsgYNaPe8uao6Uv9Og==}
    engines: {node: '>=0.10.0'}
    dependencies:
      isobject: 3.0.1
    dev: true

  /is-posix-bracket/0.1.1:
    resolution: {integrity: sha1-MzTceXdDaOkvAW5vvAqI9c1ua8Q=}
    engines: {node: '>=0.10.0'}
    dev: true

  /is-potential-custom-element-name/1.0.1:
    resolution: {integrity: sha512-bCYeRA2rVibKZd+s2625gGnGF/t7DSqDs4dP7CrLA1m7jKWz6pps0LpYLJN8Q64HtmPKJ1hrN3nzPNKFEKOUiQ==}
    dev: true

  /is-primitive/2.0.0:
    resolution: {integrity: sha1-IHurkWOEmcB7Kt8kCkGochADRXU=}
    engines: {node: '>=0.10.0'}
    dev: true

  /is-regex/1.1.4:
    resolution: {integrity: sha512-kvRdxDsxZjhzUX07ZnLydzS1TU/TJlTUHHY4YLL87e37oUA49DfkLqgy+VjFocowy29cKvcSiu+kIv728jTTVg==}
    engines: {node: '>= 0.4'}
    dependencies:
      call-bind: 1.0.2
      has-tostringtag: 1.0.0
    dev: true

  /is-regexp/1.0.0:
    resolution: {integrity: sha1-/S2INUXEa6xaYz57mgnof6LLUGk=}
    engines: {node: '>=0.10.0'}
    dev: true

  /is-relative-path/1.0.2:
    resolution: {integrity: sha1-CRtGoNZ8HtD+hfH4z93gBrslHUY=}
    dev: true

  /is-shared-array-buffer/1.0.1:
    resolution: {integrity: sha512-IU0NmyknYZN0rChcKhRO1X8LYz5Isj/Fsqh8NJOSf+N/hCOTwy29F32Ik7a+QszE63IdvmwdTPDd6cZ5pg4cwA==}
    dev: true

  /is-stream/1.1.0:
    resolution: {integrity: sha1-EtSj3U5o4Lec6428hBc66A2RykQ=}
    engines: {node: '>=0.10.0'}
    dev: true

  /is-stream/2.0.1:
    resolution: {integrity: sha512-hFoiJiTl63nn+kstHGBtewWSKnQLpyb155KHheA1l39uvtO9nWIop1p3udqPcUd/xbF1VLMO4n7OI6p7RbngDg==}
    engines: {node: '>=8'}
    dev: true

  /is-string/1.0.7:
    resolution: {integrity: sha512-tE2UXzivje6ofPW7l23cjDOMa09gb7xlAqG6jG5ej6uPV32TlWP3NKPigtaGeHNu9fohccRYvIiZMfOOnOYUtg==}
    engines: {node: '>= 0.4'}
    dependencies:
      has-tostringtag: 1.0.0
    dev: true

  /is-subset/0.1.1:
    resolution: {integrity: sha1-ilkRfZMt4d4A8kX83TnOQ/HpOaY=}
    dev: true

  /is-symbol/1.0.4:
    resolution: {integrity: sha512-C/CPBqKWnvdcxqIARxyOh4v1UUEOCHpgDa0WYgpKDFMszcrPcffg5uhwSgPCLD2WWxmq6isisz87tzT01tuGhg==}
    engines: {node: '>= 0.4'}
    dependencies:
      has-symbols: 1.0.3
    dev: true

  /is-typedarray/1.0.0:
    resolution: {integrity: sha1-5HnICFjfDBsR3dppQPlgEfzaSpo=}
    dev: true

  /is-unicode-supported/0.1.0:
    resolution: {integrity: sha512-knxG2q4UC3u8stRGyAVJCOdxFmv5DZiRcdlIaAQXAbSfJya+OhopNotLQrstBhququ4ZpuKbDc/8S6mgXgPFPw==}
    engines: {node: '>=10'}
    dev: true

  /is-url/1.2.4:
    resolution: {integrity: sha512-ITvGim8FhRiYe4IQ5uHSkj7pVaPDrCTkNd3yq3cV7iZAcJdHTUMPMEHcqSOy9xZ9qFenQCvi+2wjH9a1nXqHww==}
    dev: true

  /is-weakref/1.0.2:
    resolution: {integrity: sha512-qctsuLZmIQ0+vSSMfoVvyFe2+GSEvnmZ2ezTup1SBse9+twCCeial6EEi3Nc2KFcf6+qz2FBPnjXsk8xhKSaPQ==}
    dependencies:
      call-bind: 1.0.2
    dev: true

  /is-windows/1.0.2:
    resolution: {integrity: sha512-eXK1UInq2bPmjyX6e3VHIzMLobc4J94i4AWn+Hpq3OU5KkrRC96OAcR3PRJ/pGu6m8TRnBHP9dkXQVsT/COVIA==}
    engines: {node: '>=0.10.0'}
    dev: true

  /is-wsl/1.1.0:
    resolution: {integrity: sha1-HxbkqiKwTRM2tmGIpmrzxgDDpm0=}
    engines: {node: '>=4'}
    dev: true

  /is-wsl/2.2.0:
    resolution: {integrity: sha512-fKzAra0rGJUUBwGBgNkHZuToZcn+TtXHpeCgmkMJMMYx1sQDYaCSyjJBSCa2nH1DGm7s3n1oBnohoVTBaN7Lww==}
    engines: {node: '>=8'}
    dependencies:
      is-docker: 2.2.1
    dev: true
    optional: true

  /isarray/0.0.1:
    resolution: {integrity: sha1-ihis/Kmo9Bd+Cav8YDiTmwXR7t8=}
    dev: true

  /isarray/1.0.0:
    resolution: {integrity: sha1-u5NdSFgsuhaMBoNJV6VKPgcSTxE=}
    dev: true

  /isexe/2.0.0:
    resolution: {integrity: sha1-6PvzdNxVb/iUehDcsFctYz8s+hA=}
    dev: true

  /isobject/2.1.0:
    resolution: {integrity: sha1-8GVWEJaj8dou9GJy+BXIQNh+DIk=}
    engines: {node: '>=0.10.0'}
    dependencies:
      isarray: 1.0.0
    dev: true

  /isobject/3.0.1:
    resolution: {integrity: sha1-TkMekrEalzFjaqH5yNHMvP2reN8=}
    engines: {node: '>=0.10.0'}
    dev: true

  /isstream/0.1.2:
    resolution: {integrity: sha1-R+Y/evVa+m+S4VAOaQ64uFKcCZo=}
    dev: true

  /istanbul-lib-coverage/2.0.5:
    resolution: {integrity: sha512-8aXznuEPCJvGnMSRft4udDRDtb1V3pkQkMMI5LI+6HuQz5oQ4J2UFn1H82raA3qJtyOLkkwVqICBQkjnGtn5mA==}
    engines: {node: '>=6'}
    dev: true

  /istanbul-lib-coverage/3.2.0:
    resolution: {integrity: sha512-eOeJ5BHCmHYvQK7xt9GkdHuzuCGS1Y6g9Gvnx3Ym33fz/HpLRYxiS0wHNr+m/MBC8B647Xt608vCDEvhl9c6Mw==}
    engines: {node: '>=8'}
    dev: true

  /istanbul-lib-hook/2.0.7:
    resolution: {integrity: sha512-vrRztU9VRRFDyC+aklfLoeXyNdTfga2EI3udDGn4cZ6fpSXpHLV9X6CHvfoMCPtggg8zvDDmC4b9xfu0z6/llA==}
    engines: {node: '>=6'}
    dependencies:
      append-transform: 1.0.0
    dev: true

  /istanbul-lib-hook/3.0.0:
    resolution: {integrity: sha512-Pt/uge1Q9s+5VAZ+pCo16TYMWPBIl+oaNIjgLQxcX0itS6ueeaA+pEfThZpH8WxhFgCiEb8sAJY6MdUKgiIWaQ==}
    engines: {node: '>=8'}
    dependencies:
      append-transform: 2.0.0
    dev: true

  /istanbul-lib-instrument/3.3.0:
    resolution: {integrity: sha512-5nnIN4vo5xQZHdXno/YDXJ0G+I3dAm4XgzfSVTPLQpj/zAV2dV6Juy0yaf10/zrJOJeHoN3fraFe+XRq2bFVZA==}
    engines: {node: '>=6'}
    dependencies:
      '@babel/generator': 7.17.3
      '@babel/parser': 7.17.3
      '@babel/template': 7.16.7
      '@babel/traverse': 7.17.3
      '@babel/types': 7.17.0
      istanbul-lib-coverage: 2.0.5
      semver: 6.3.0
    transitivePeerDependencies:
      - supports-color
    dev: true

  /istanbul-lib-instrument/4.0.3:
    resolution: {integrity: sha512-BXgQl9kf4WTCPCCpmFGoJkz/+uhvm7h7PFKUYxh7qarQd3ER33vHG//qaE8eN25l07YqZPpHXU9I09l/RD5aGQ==}
    engines: {node: '>=8'}
    dependencies:
      '@babel/core': 7.17.5
      '@istanbuljs/schema': 0.1.3
      istanbul-lib-coverage: 3.2.0
      semver: 6.3.0
    transitivePeerDependencies:
      - supports-color
    dev: true

  /istanbul-lib-instrument/5.1.0:
    resolution: {integrity: sha512-czwUz525rkOFDJxfKK6mYfIs9zBKILyrZQxjz3ABhjQXhbhFsSbo1HW/BFcsDnfJYJWA6thRR5/TUY2qs5W99Q==}
    engines: {node: '>=8'}
    dependencies:
      '@babel/core': 7.17.5
      '@babel/parser': 7.17.3
      '@istanbuljs/schema': 0.1.3
      istanbul-lib-coverage: 3.2.0
      semver: 6.3.0
    transitivePeerDependencies:
      - supports-color
    dev: true

  /istanbul-lib-processinfo/2.0.2:
    resolution: {integrity: sha512-kOwpa7z9hme+IBPZMzQ5vdQj8srYgAtaRqeI48NGmAQ+/5yKiHLV0QbYqQpxsdEF0+w14SoB8YbnHKcXE2KnYw==}
    engines: {node: '>=8'}
    dependencies:
      archy: 1.0.0
      cross-spawn: 7.0.3
      istanbul-lib-coverage: 3.2.0
      make-dir: 3.1.0
      p-map: 3.0.0
      rimraf: 3.0.2
      uuid: 3.4.0
    dev: true

  /istanbul-lib-report/2.0.8:
    resolution: {integrity: sha512-fHBeG573EIihhAblwgxrSenp0Dby6tJMFR/HvlerBsrCTD5bkUuoNtn3gVh29ZCS824cGGBPn7Sg7cNk+2xUsQ==}
    engines: {node: '>=6'}
    dependencies:
      istanbul-lib-coverage: 2.0.5
      make-dir: 2.1.0
      supports-color: 6.1.0
    dev: true

  /istanbul-lib-report/3.0.0:
    resolution: {integrity: sha512-wcdi+uAKzfiGT2abPpKZ0hSU1rGQjUQnLvtY5MpQ7QCTahD3VODhcu4wcfY1YtkGaDD5yuydOLINXsfbus9ROw==}
    engines: {node: '>=8'}
    dependencies:
      istanbul-lib-coverage: 3.2.0
      make-dir: 3.1.0
      supports-color: 7.2.0
    dev: true

  /istanbul-lib-source-maps/3.0.6:
    resolution: {integrity: sha512-R47KzMtDJH6X4/YW9XTx+jrLnZnscW4VpNN+1PViSYTejLVPWv7oov+Duf8YQSPyVRUvueQqz1TcsC6mooZTXw==}
    engines: {node: '>=6'}
    dependencies:
      debug: 4.3.3
      istanbul-lib-coverage: 2.0.5
      make-dir: 2.1.0
      rimraf: 2.7.1
      source-map: 0.6.1
    transitivePeerDependencies:
      - supports-color
    dev: true

  /istanbul-lib-source-maps/4.0.1:
    resolution: {integrity: sha512-n3s8EwkdFIJCG3BPKBYvskgXGoy88ARzvegkitk60NxRdwltLOTaH7CUiMRXvwYorl0Q712iEjcWB+fK/MrWVw==}
    engines: {node: '>=10'}
    dependencies:
      debug: 4.3.3
      istanbul-lib-coverage: 3.2.0
      source-map: 0.6.1
    transitivePeerDependencies:
      - supports-color
    dev: true

  /istanbul-reports/2.2.7:
    resolution: {integrity: sha512-uu1F/L1o5Y6LzPVSVZXNOoD/KXpJue9aeLRd0sM9uMXfZvzomB0WxVamWb5ue8kA2vVWEmW7EG+A5n3f1kqHKg==}
    engines: {node: '>=6'}
    dependencies:
      html-escaper: 2.0.2
    dev: true

  /istanbul-reports/3.1.4:
    resolution: {integrity: sha512-r1/DshN4KSE7xWEknZLLLLDn5CJybV3nw01VTkp6D5jzLuELlcbudfj/eSQFvrKsJuTVCGnePO7ho82Nw9zzfw==}
    engines: {node: '>=8'}
    dependencies:
      html-escaper: 2.0.2
      istanbul-lib-report: 3.0.0
    dev: true

  /jest-changed-files/26.6.2:
    resolution: {integrity: sha512-fDS7szLcY9sCtIip8Fjry9oGf3I2ht/QT21bAHm5Dmf0mD4X3ReNUf17y+bO6fR8WgbIZTlbyG1ak/53cbRzKQ==}
    engines: {node: '>= 10.14.2'}
    dependencies:
      '@jest/types': 26.6.2
      execa: 4.1.0
      throat: 5.0.0
    dev: true

  /jest-cli/26.6.3:
    resolution: {integrity: sha512-GF9noBSa9t08pSyl3CY4frMrqp+aQXFGFkf5hEPbh/pIUFYWMK6ZLTfbmadxJVcJrdRoChlWQsA2VkJcDFK8hg==}
    engines: {node: '>= 10.14.2'}
    hasBin: true
    dependencies:
      '@jest/core': 26.6.3
      '@jest/test-result': 26.6.2
      '@jest/types': 26.6.2
      chalk: 4.1.2
      exit: 0.1.2
      graceful-fs: 4.2.9
      import-local: 3.1.0
      is-ci: 2.0.0
      jest-config: 26.6.3
      jest-util: 26.6.2
      jest-validate: 26.6.2
      prompts: 2.4.2
      yargs: 15.4.1
    transitivePeerDependencies:
      - bufferutil
      - canvas
      - supports-color
      - ts-node
      - utf-8-validate
    dev: true

  /jest-config/26.6.3:
    resolution: {integrity: sha512-t5qdIj/bCj2j7NFVHb2nFB4aUdfucDn3JRKgrZnplb8nieAirAzRSHP8uDEd+qV6ygzg9Pz4YG7UTJf94LPSyg==}
    engines: {node: '>= 10.14.2'}
    peerDependencies:
      ts-node: '>=9.0.0'
    peerDependenciesMeta:
      ts-node:
        optional: true
    dependencies:
      '@babel/core': 7.17.5
      '@jest/test-sequencer': 26.6.3
      '@jest/types': 26.6.2
      babel-jest: 26.6.3_@babel+core@7.17.5
      chalk: 4.1.2
      deepmerge: 4.2.2
      glob: 7.2.0
      graceful-fs: 4.2.9
      jest-environment-jsdom: 26.6.2
      jest-environment-node: 26.6.2
      jest-get-type: 26.3.0
      jest-jasmine2: 26.6.3
      jest-regex-util: 26.0.0
      jest-resolve: 26.6.2
      jest-util: 26.6.2
      jest-validate: 26.6.2
      micromatch: 4.0.4
      pretty-format: 26.6.2
    transitivePeerDependencies:
      - bufferutil
      - canvas
      - supports-color
      - utf-8-validate
    dev: true

  /jest-diff/21.2.1:
    resolution: {integrity: sha512-E5fu6r7PvvPr5qAWE1RaUwIh/k6Zx/3OOkZ4rk5dBJkEWRrUuSgbMt2EO8IUTPTd6DOqU3LW6uTIwX5FRvXoFA==}
    dependencies:
      chalk: 2.4.2
      diff: 3.5.0
      jest-get-type: 21.2.0
      pretty-format: 21.2.1
    dev: true

  /jest-diff/24.9.0:
    resolution: {integrity: sha512-qMfrTs8AdJE2iqrTp0hzh7kTd2PQWrsFyj9tORoKmu32xjPjeE4NyjVRDz8ybYwqS2ik8N4hsIpiVTyFeo2lBQ==}
    engines: {node: '>= 6'}
    dependencies:
      chalk: 2.4.2
      diff-sequences: 24.9.0
      jest-get-type: 24.9.0
      pretty-format: 24.9.0
    dev: true

  /jest-diff/26.6.2:
    resolution: {integrity: sha512-6m+9Z3Gv9wN0WFVasqjCL/06+EFCMTqDEUl/b87HYK2rAPTyfz4ZIuSlPhY51PIQRWx5TaxeF1qmXKe9gfN3sA==}
    engines: {node: '>= 10.14.2'}
    dependencies:
      chalk: 4.1.2
      diff-sequences: 26.6.2
      jest-get-type: 26.3.0
      pretty-format: 26.6.2
    dev: true

  /jest-docblock/26.0.0:
    resolution: {integrity: sha512-RDZ4Iz3QbtRWycd8bUEPxQsTlYazfYn/h5R65Fc6gOfwozFhoImx+affzky/FFBuqISPTqjXomoIGJVKBWoo0w==}
    engines: {node: '>= 10.14.2'}
    dependencies:
      detect-newline: 3.1.0
    dev: true

  /jest-each/26.6.2:
    resolution: {integrity: sha512-Mer/f0KaATbjl8MCJ+0GEpNdqmnVmDYqCTJYTvoo7rqmRiDllmp2AYN+06F93nXcY3ur9ShIjS+CO/uD+BbH4A==}
    engines: {node: '>= 10.14.2'}
    dependencies:
      '@jest/types': 26.6.2
      chalk: 4.1.2
      jest-get-type: 26.3.0
      jest-util: 26.6.2
      pretty-format: 26.6.2
    dev: true

  /jest-environment-jsdom/26.6.2:
    resolution: {integrity: sha512-jgPqCruTlt3Kwqg5/WVFyHIOJHsiAvhcp2qiR2QQstuG9yWox5+iHpU3ZrcBxW14T4fe5Z68jAfLRh7joCSP2Q==}
    engines: {node: '>= 10.14.2'}
    dependencies:
      '@jest/environment': 26.6.2
      '@jest/fake-timers': 26.6.2
      '@jest/types': 26.6.2
      '@types/node': 17.0.21
      jest-mock: 26.6.2
      jest-util: 26.6.2
      jsdom: 16.7.0
    transitivePeerDependencies:
      - bufferutil
      - canvas
      - supports-color
      - utf-8-validate
    dev: true

  /jest-environment-node/26.6.2:
    resolution: {integrity: sha512-zhtMio3Exty18dy8ee8eJ9kjnRyZC1N4C1Nt/VShN1apyXc8rWGtJ9lI7vqiWcyyXS4BVSEn9lxAM2D+07/Tag==}
    engines: {node: '>= 10.14.2'}
    dependencies:
      '@jest/environment': 26.6.2
      '@jest/fake-timers': 26.6.2
      '@jest/types': 26.6.2
      '@types/node': 17.0.21
      jest-mock: 26.6.2
      jest-util: 26.6.2
    dev: true

  /jest-get-type/21.2.0:
    resolution: {integrity: sha512-y2fFw3C+D0yjNSDp7ab1kcd6NUYfy3waPTlD8yWkAtiocJdBRQqNoRqVfMNxgj+IjT0V5cBIHJO0z9vuSSZ43Q==}
    dev: true

  /jest-get-type/24.9.0:
    resolution: {integrity: sha512-lUseMzAley4LhIcpSP9Jf+fTrQ4a1yHQwLNeeVa2cEmbCGeoZAtYPOIv8JaxLD/sUpKxetKGP+gsHl8f8TSj8Q==}
    engines: {node: '>= 6'}
    dev: true

  /jest-get-type/26.3.0:
    resolution: {integrity: sha512-TpfaviN1R2pQWkIihlfEanwOXK0zcxrKEE4MlU6Tn7keoXdN6/3gK/xl0yEh8DOunn5pOVGKf8hB4R9gVh04ig==}
    engines: {node: '>= 10.14.2'}
    dev: true

  /jest-haste-map/24.9.0:
    resolution: {integrity: sha512-kfVFmsuWui2Sj1Rp1AJ4D9HqJwE4uwTlS/vO+eRUaMmd54BFpli2XhMQnPC2k4cHFVbB2Q2C+jtI1AGLgEnCjQ==}
    engines: {node: '>= 6'}
    dependencies:
      '@jest/types': 24.9.0
      anymatch: 2.0.0
      fb-watchman: 2.0.1
      graceful-fs: 4.2.9
      invariant: 2.2.4
      jest-serializer: 24.9.0
      jest-util: 24.9.0
      jest-worker: 24.9.0
      micromatch: 3.1.10
      sane: 4.1.0
      walker: 1.0.8
    optionalDependencies:
      fsevents: 1.2.13
    dev: true

  /jest-haste-map/26.6.2:
    resolution: {integrity: sha512-easWIJXIw71B2RdR8kgqpjQrbMRWQBgiBwXYEhtGUTaX+doCjBheluShdDMeR8IMfJiTqH4+zfhtg29apJf/8w==}
    engines: {node: '>= 10.14.2'}
    dependencies:
      '@jest/types': 26.6.2
      '@types/graceful-fs': 4.1.5
      '@types/node': 17.0.21
      anymatch: 3.1.2
      fb-watchman: 2.0.1
      graceful-fs: 4.2.9
      jest-regex-util: 26.0.0
      jest-serializer: 26.6.2
      jest-util: 26.6.2
      jest-worker: 26.6.2
      micromatch: 4.0.4
      sane: 4.1.0
      walker: 1.0.8
    optionalDependencies:
      fsevents: 2.3.2
    dev: true

  /jest-jasmine2/26.6.3:
    resolution: {integrity: sha512-kPKUrQtc8aYwBV7CqBg5pu+tmYXlvFlSFYn18ev4gPFtrRzB15N2gW/Roew3187q2w2eHuu0MU9TJz6w0/nPEg==}
    engines: {node: '>= 10.14.2'}
    dependencies:
      '@babel/traverse': 7.17.3
      '@jest/environment': 26.6.2
      '@jest/source-map': 26.6.2
      '@jest/test-result': 26.6.2
      '@jest/types': 26.6.2
      '@types/node': 17.0.21
      chalk: 4.1.2
      co: 4.6.0
      expect: 26.6.2
      is-generator-fn: 2.1.0
      jest-each: 26.6.2
      jest-matcher-utils: 26.6.2
      jest-message-util: 26.6.2
      jest-runtime: 26.6.3
      jest-snapshot: 26.6.2
      jest-util: 26.6.2
      pretty-format: 26.6.2
      throat: 5.0.0
    transitivePeerDependencies:
      - bufferutil
      - canvas
      - supports-color
      - ts-node
      - utf-8-validate
    dev: true

  /jest-leak-detector/26.6.2:
    resolution: {integrity: sha512-i4xlXpsVSMeKvg2cEKdfhh0H39qlJlP5Ex1yQxwF9ubahboQYMgTtz5oML35AVA3B4Eu+YsmwaiKVev9KCvLxg==}
    engines: {node: '>= 10.14.2'}
    dependencies:
      jest-get-type: 26.3.0
      pretty-format: 26.6.2
    dev: true

  /jest-matcher-utils/21.2.1:
    resolution: {integrity: sha512-kn56My+sekD43dwQPrXBl9Zn9tAqwoy25xxe7/iY4u+mG8P3ALj5IK7MLHZ4Mi3xW7uWVCjGY8cm4PqgbsqMCg==}
    dependencies:
      chalk: 2.4.2
      jest-get-type: 21.2.0
      pretty-format: 21.2.1
    dev: true

  /jest-matcher-utils/26.6.2:
    resolution: {integrity: sha512-llnc8vQgYcNqDrqRDXWwMr9i7rS5XFiCwvh6DTP7Jqa2mqpcCBBlpCbn+trkG0KNhPu/h8rzyBkriOtBstvWhw==}
    engines: {node: '>= 10.14.2'}
    dependencies:
      chalk: 4.1.2
      jest-diff: 26.6.2
      jest-get-type: 26.3.0
      pretty-format: 26.6.2
    dev: true

  /jest-message-util/24.9.0:
    resolution: {integrity: sha512-oCj8FiZ3U0hTP4aSui87P4L4jC37BtQwUMqk+zk/b11FR19BJDeZsZAvIHutWnmtw7r85UmR3CEWZ0HWU2mAlw==}
    engines: {node: '>= 6'}
    dependencies:
      '@babel/code-frame': 7.16.7
      '@jest/test-result': 24.9.0
      '@jest/types': 24.9.0
      '@types/stack-utils': 1.0.1
      chalk: 2.4.2
      micromatch: 3.1.10
      slash: 2.0.0
      stack-utils: 1.0.5
    dev: true

  /jest-message-util/26.6.2:
    resolution: {integrity: sha512-rGiLePzQ3AzwUshu2+Rn+UMFk0pHN58sOG+IaJbk5Jxuqo3NYO1U2/MIR4S1sKgsoYSXSzdtSa0TgrmtUwEbmA==}
    engines: {node: '>= 10.14.2'}
    dependencies:
      '@babel/code-frame': 7.16.7
      '@jest/types': 26.6.2
      '@types/stack-utils': 2.0.1
      chalk: 4.1.2
      graceful-fs: 4.2.9
      micromatch: 4.0.4
      pretty-format: 26.6.2
      slash: 3.0.0
      stack-utils: 2.0.5
    dev: true

  /jest-mock/24.9.0:
    resolution: {integrity: sha512-3BEYN5WbSq9wd+SyLDES7AHnjH9A/ROBwmz7l2y+ol+NtSFO8DYiEBzoO1CeFc9a8DYy10EO4dDFVv/wN3zl1w==}
    engines: {node: '>= 6'}
    dependencies:
      '@jest/types': 24.9.0
    dev: true

  /jest-mock/26.6.2:
    resolution: {integrity: sha512-YyFjePHHp1LzpzYcmgqkJ0nm0gg/lJx2aZFzFy1S6eUqNjXsOqTK10zNRff2dNfssgokjkG65OlWNcIlgd3zew==}
    engines: {node: '>= 10.14.2'}
    dependencies:
      '@jest/types': 26.6.2
      '@types/node': 17.0.21
    dev: true

  /jest-pnp-resolver/1.2.2_jest-resolve@26.6.2:
    resolution: {integrity: sha512-olV41bKSMm8BdnuMsewT4jqlZ8+3TCARAXjZGT9jcoSnrfUnRCqnMoF9XEeoWjbzObpqF9dRhHQj0Xb9QdF6/w==}
    engines: {node: '>=6'}
    peerDependencies:
      jest-resolve: '*'
    peerDependenciesMeta:
      jest-resolve:
        optional: true
    dependencies:
      jest-resolve: 26.6.2
    dev: true

  /jest-regex-util/24.9.0:
    resolution: {integrity: sha512-05Cmb6CuxaA+Ys6fjr3PhvV3bGQmO+2p2La4hFbU+W5uOc479f7FdLXUWXw4pYMAhhSZIuKHwSXSu6CsSBAXQA==}
    engines: {node: '>= 6'}
    dev: true

  /jest-regex-util/26.0.0:
    resolution: {integrity: sha512-Gv3ZIs/nA48/Zvjrl34bf+oD76JHiGDUxNOVgUjh3j890sblXryjY4rss71fPtD/njchl6PSE2hIhvyWa1eT0A==}
    engines: {node: '>= 10.14.2'}
    dev: true

  /jest-resolve-dependencies/26.6.3:
    resolution: {integrity: sha512-pVwUjJkxbhe4RY8QEWzN3vns2kqyuldKpxlxJlzEYfKSvY6/bMvxoFrYYzUO1Gx28yKWN37qyV7rIoIp2h8fTg==}
    engines: {node: '>= 10.14.2'}
    dependencies:
      '@jest/types': 26.6.2
      jest-regex-util: 26.0.0
      jest-snapshot: 26.6.2
    dev: true

  /jest-resolve/26.6.2:
    resolution: {integrity: sha512-sOxsZOq25mT1wRsfHcbtkInS+Ek7Q8jCHUB0ZUTP0tc/c41QHriU/NunqMfCUWsL4H3MHpvQD4QR9kSYhS7UvQ==}
    engines: {node: '>= 10.14.2'}
    dependencies:
      '@jest/types': 26.6.2
      chalk: 4.1.2
      graceful-fs: 4.2.9
      jest-pnp-resolver: 1.2.2_jest-resolve@26.6.2
      jest-util: 26.6.2
      read-pkg-up: 7.0.1
      resolve: 1.22.0
      slash: 3.0.0
    dev: true

  /jest-runner/26.6.3:
    resolution: {integrity: sha512-atgKpRHnaA2OvByG/HpGA4g6CSPS/1LK0jK3gATJAoptC1ojltpmVlYC3TYgdmGp+GLuhzpH30Gvs36szSL2JQ==}
    engines: {node: '>= 10.14.2'}
    dependencies:
      '@jest/console': 26.6.2
      '@jest/environment': 26.6.2
      '@jest/test-result': 26.6.2
      '@jest/types': 26.6.2
      '@types/node': 17.0.21
      chalk: 4.1.2
      emittery: 0.7.2
      exit: 0.1.2
      graceful-fs: 4.2.9
      jest-config: 26.6.3
      jest-docblock: 26.0.0
      jest-haste-map: 26.6.2
      jest-leak-detector: 26.6.2
      jest-message-util: 26.6.2
      jest-resolve: 26.6.2
      jest-runtime: 26.6.3
      jest-util: 26.6.2
      jest-worker: 26.6.2
      source-map-support: 0.5.21
      throat: 5.0.0
    transitivePeerDependencies:
      - bufferutil
      - canvas
      - supports-color
      - ts-node
      - utf-8-validate
    dev: true

  /jest-runtime/26.6.3:
    resolution: {integrity: sha512-lrzyR3N8sacTAMeonbqpnSka1dHNux2uk0qqDXVkMv2c/A3wYnvQ4EXuI013Y6+gSKSCxdaczvf4HF0mVXHRdw==}
    engines: {node: '>= 10.14.2'}
    hasBin: true
    dependencies:
      '@jest/console': 26.6.2
      '@jest/environment': 26.6.2
      '@jest/fake-timers': 26.6.2
      '@jest/globals': 26.6.2
      '@jest/source-map': 26.6.2
      '@jest/test-result': 26.6.2
      '@jest/transform': 26.6.2
      '@jest/types': 26.6.2
      '@types/yargs': 15.0.14
      chalk: 4.1.2
      cjs-module-lexer: 0.6.0
      collect-v8-coverage: 1.0.1
      exit: 0.1.2
      glob: 7.2.0
      graceful-fs: 4.2.9
      jest-config: 26.6.3
      jest-haste-map: 26.6.2
      jest-message-util: 26.6.2
      jest-mock: 26.6.2
      jest-regex-util: 26.0.0
      jest-resolve: 26.6.2
      jest-snapshot: 26.6.2
      jest-util: 26.6.2
      jest-validate: 26.6.2
      slash: 3.0.0
      strip-bom: 4.0.0
      yargs: 15.4.1
    transitivePeerDependencies:
      - bufferutil
      - canvas
      - supports-color
      - ts-node
      - utf-8-validate
    dev: true

  /jest-serializer/24.9.0:
    resolution: {integrity: sha512-DxYipDr8OvfrKH3Kel6NdED3OXxjvxXZ1uIY2I9OFbGg+vUkkg7AGvi65qbhbWNPvDckXmzMPbK3u3HaDO49bQ==}
    engines: {node: '>= 6'}
    dev: true

  /jest-serializer/26.6.2:
    resolution: {integrity: sha512-S5wqyz0DXnNJPd/xfIzZ5Xnp1HrJWBczg8mMfMpN78OJ5eDxXyf+Ygld9wX1DnUWbIbhM1YDY95NjR4CBXkb2g==}
    engines: {node: '>= 10.14.2'}
    dependencies:
      '@types/node': 17.0.21
      graceful-fs: 4.2.9
    dev: true

  /jest-snapshot/21.2.1:
    resolution: {integrity: sha512-bpaeBnDpdqaRTzN8tWg0DqOTo2DvD3StOemxn67CUd1p1Po+BUpvePAp44jdJ7Pxcjfg+42o4NHw1SxdCA2rvg==}
    dependencies:
      chalk: 2.4.2
      jest-diff: 21.2.1
      jest-matcher-utils: 21.2.1
      mkdirp: 0.5.5
      natural-compare: 1.4.0
      pretty-format: 21.2.1
    dev: true

  /jest-snapshot/26.6.2:
    resolution: {integrity: sha512-OLhxz05EzUtsAmOMzuupt1lHYXCNib0ECyuZ/PZOx9TrZcC8vL0x+DUG3TL+GLX3yHG45e6YGjIm0XwDc3q3og==}
    engines: {node: '>= 10.14.2'}
    dependencies:
      '@babel/types': 7.17.0
      '@jest/types': 26.6.2
      '@types/babel__traverse': 7.14.2
      '@types/prettier': 2.4.4
      chalk: 4.1.2
      expect: 26.6.2
      graceful-fs: 4.2.9
      jest-diff: 26.6.2
      jest-get-type: 26.3.0
      jest-haste-map: 26.6.2
      jest-matcher-utils: 26.6.2
      jest-message-util: 26.6.2
      jest-resolve: 26.6.2
      natural-compare: 1.4.0
      pretty-format: 26.6.2
      semver: 7.3.5
    dev: true

  /jest-util/24.9.0:
    resolution: {integrity: sha512-x+cZU8VRmOJxbA1K5oDBdxQmdq0OIdADarLxk0Mq+3XS4jgvhG/oKGWcIDCtPG0HgjxOYvF+ilPJQsAyXfbNOg==}
    engines: {node: '>= 6'}
    dependencies:
      '@jest/console': 24.9.0
      '@jest/fake-timers': 24.9.0
      '@jest/source-map': 24.9.0
      '@jest/test-result': 24.9.0
      '@jest/types': 24.9.0
      callsites: 3.1.0
      chalk: 2.4.2
      graceful-fs: 4.2.9
      is-ci: 2.0.0
      mkdirp: 0.5.5
      slash: 2.0.0
      source-map: 0.6.1
    dev: true

  /jest-util/26.6.2:
    resolution: {integrity: sha512-MDW0fKfsn0OI7MS7Euz6h8HNDXVQ0gaM9uW6RjfDmd1DAFcaxX9OqIakHIqhbnmF08Cf2DLDG+ulq8YQQ0Lp0Q==}
    engines: {node: '>= 10.14.2'}
    dependencies:
      '@jest/types': 26.6.2
      '@types/node': 17.0.21
      chalk: 4.1.2
      graceful-fs: 4.2.9
      is-ci: 2.0.0
      micromatch: 4.0.4
    dev: true

  /jest-validate/26.6.2:
    resolution: {integrity: sha512-NEYZ9Aeyj0i5rQqbq+tpIOom0YS1u2MVu6+euBsvpgIme+FOfRmoC4R5p0JiAUpaFvFy24xgrpMknarR/93XjQ==}
    engines: {node: '>= 10.14.2'}
    dependencies:
      '@jest/types': 26.6.2
      camelcase: 6.3.0
      chalk: 4.1.2
      jest-get-type: 26.3.0
      leven: 3.1.0
      pretty-format: 26.6.2
    dev: true

  /jest-watcher/26.6.2:
    resolution: {integrity: sha512-WKJob0P/Em2csiVthsI68p6aGKTIcsfjH9Gsx1f0A3Italz43e3ho0geSAVsmj09RWOELP1AZ/DXyJgOgDKxXQ==}
    engines: {node: '>= 10.14.2'}
    dependencies:
      '@jest/test-result': 26.6.2
      '@jest/types': 26.6.2
      '@types/node': 17.0.21
      ansi-escapes: 4.3.2
      chalk: 4.1.2
      jest-util: 26.6.2
      string-length: 4.0.2
    dev: true

  /jest-worker/24.9.0:
    resolution: {integrity: sha512-51PE4haMSXcHohnSMdM42anbvZANYTqMrr52tVKPqqsPJMzoP6FYYDVqahX/HrAoKEKz3uUPzSvKs9A3qR4iVw==}
    engines: {node: '>= 6'}
    dependencies:
      merge-stream: 2.0.0
      supports-color: 6.1.0
    dev: true

  /jest-worker/26.6.2:
    resolution: {integrity: sha512-KWYVV1c4i+jbMpaBC+U++4Va0cp8OisU185o73T1vo99hqi7w8tSJfUXYswwqqrjzwxa6KpRK54WhPvwf5w6PQ==}
    engines: {node: '>= 10.13.0'}
    dependencies:
      '@types/node': 17.0.21
      merge-stream: 2.0.0
      supports-color: 7.2.0
    dev: true

  /jest/26.6.3:
    resolution: {integrity: sha512-lGS5PXGAzR4RF7V5+XObhqz2KZIDUA1yD0DG6pBVmy10eh0ZIXQImRuzocsI/N2XZ1GrLFwTS27In2i2jlpq1Q==}
    engines: {node: '>= 10.14.2'}
    hasBin: true
    dependencies:
      '@jest/core': 26.6.3
      import-local: 3.1.0
      jest-cli: 26.6.3
    transitivePeerDependencies:
      - bufferutil
      - canvas
      - supports-color
      - ts-node
      - utf-8-validate
    dev: true

  /jju/1.4.0:
    resolution: {integrity: sha1-o6vicYryQaKykE+EpiWXDzia4yo=}
    dev: true

  /js-base64/3.7.2:
    resolution: {integrity: sha512-NnRs6dsyqUXejqk/yv2aiXlAvOs56sLkX6nUdeaNezI5LFFLlsZjOThmwnrcwh5ZZRwZlCMnVAY3CvhIhoVEKQ==}
    dev: true

  /js-tokens/4.0.0:
    resolution: {integrity: sha512-RdJUflcE3cUzKiMqQgsCu06FPu9UdIJO0beYbPhHN4k6apgJtifcoCtT9bcxOpYBtpD2kCM6Sbzg4CausW/PKQ==}

  /js-yaml/3.14.1:
    resolution: {integrity: sha512-okMH7OXXJ7YrN9Ok3/SXrnu4iX9yOk+25nqX4imS2npuvTYDmo/QEZoqwZkYaIDk3jVvBOTOIEgEhaLOynBS9g==}
    hasBin: true
    dependencies:
      argparse: 1.0.10
      esprima: 4.0.1
    dev: true

  /js-yaml/4.0.0:
    resolution: {integrity: sha512-pqon0s+4ScYUvX30wxQi3PogGFAlUyH0awepWvwkj4jD4v+ova3RiYw8bmA6x2rDrEaj8i/oWKoRxpVNW+Re8Q==}
    hasBin: true
    dependencies:
      argparse: 2.0.1
    dev: true

  /jsbn/0.1.1:
    resolution: {integrity: sha1-peZUwuWi3rXyAdls77yoDA7y9RM=}
    dev: true

  /jsdoc-type-pratt-parser/1.0.4:
    resolution: {integrity: sha512-jzmW9gokeq9+bHPDR1nCeidMyFUikdZlbOhKzh9+/nJqB75XhpNKec1/UuxW5c4+O+Pi31Gc/dCboyfSm/pSpQ==}
    engines: {node: '>=12.0.0'}
    dev: true

  /jsdoc-type-pratt-parser/1.2.0:
    resolution: {integrity: sha512-4STjeF14jp4bqha44nKMY1OUI6d2/g6uclHWUCZ7B4DoLzaB5bmpTkQrpqU+vSVzMD0LsKAOskcnI3I3VfIpmg==}
    engines: {node: '>=12.0.0'}
    dev: true

  /jsdom-global/3.0.2_jsdom@11.12.0:
    resolution: {integrity: sha1-a9KZwTsMRiay2iwDk81DhdYGrLk=}
    peerDependencies:
      jsdom: '>=10.0.0'
    dependencies:
      jsdom: 11.12.0
    dev: true

  /jsdom-global/3.0.2_jsdom@13.2.0:
    resolution: {integrity: sha1-a9KZwTsMRiay2iwDk81DhdYGrLk=}
    peerDependencies:
      jsdom: '>=10.0.0'
    dependencies:
      jsdom: 13.2.0
    dev: true

  /jsdom/11.12.0:
    resolution: {integrity: sha512-y8Px43oyiBM13Zc1z780FrfNLJCXTL40EWlty/LXUtcjykRBNgLlCjWXpfSPBl2iv+N7koQN+dvqszHZgT/Fjw==}
    dependencies:
      abab: 2.0.5
      acorn: 5.7.4
      acorn-globals: 4.3.4
      array-equal: 1.0.0
      cssom: 0.3.8
      cssstyle: 1.4.0
      data-urls: 1.1.0
      domexception: 1.0.1
      escodegen: 1.14.3
      html-encoding-sniffer: 1.0.2
      left-pad: 1.3.0
      nwsapi: 2.2.0
      parse5: 4.0.0
      pn: 1.1.0
      request: 2.88.2
      request-promise-native: 1.0.9_request@2.88.2
      sax: 1.2.4
      symbol-tree: 3.2.4
      tough-cookie: 2.5.0
      w3c-hr-time: 1.0.2
      webidl-conversions: 4.0.2
      whatwg-encoding: 1.0.5
      whatwg-mimetype: 2.3.0
      whatwg-url: 6.5.0
      ws: 5.2.3
      xml-name-validator: 3.0.0
    dev: true

  /jsdom/13.2.0:
    resolution: {integrity: sha512-cG1NtMWO9hWpqRNRR3dSvEQa8bFI6iLlqU2x4kwX51FQjp0qus8T9aBaAO6iGp3DeBrhdwuKxckknohkmfvsFw==}
    engines: {node: '>=8'}
    dependencies:
      abab: 2.0.5
      acorn: 6.4.2
      acorn-globals: 4.3.4
      array-equal: 1.0.0
      cssom: 0.3.8
      cssstyle: 1.4.0
      data-urls: 1.1.0
      domexception: 1.0.1
      escodegen: 1.14.3
      html-encoding-sniffer: 1.0.2
      nwsapi: 2.2.0
      parse5: 5.1.0
      pn: 1.1.0
      request: 2.88.2
      request-promise-native: 1.0.9_request@2.88.2
      saxes: 3.1.11
      symbol-tree: 3.2.4
      tough-cookie: 2.5.0
      w3c-hr-time: 1.0.2
      w3c-xmlserializer: 1.1.2
      webidl-conversions: 4.0.2
      whatwg-encoding: 1.0.5
      whatwg-mimetype: 2.3.0
      whatwg-url: 7.1.0
      ws: 6.2.2
      xml-name-validator: 3.0.0
    dev: true

  /jsdom/16.7.0:
    resolution: {integrity: sha512-u9Smc2G1USStM+s/x1ru5Sxrl6mPYCbByG1U/hUmqaVsm4tbNyS7CicOSRyuGQYZhTu0h84qkZZQ/I+dzizSVw==}
    engines: {node: '>=10'}
    peerDependencies:
      canvas: ^2.5.0
    peerDependenciesMeta:
      canvas:
        optional: true
    dependencies:
      abab: 2.0.5
      acorn: 8.7.0
      acorn-globals: 6.0.0
      cssom: 0.4.4
      cssstyle: 2.3.0
      data-urls: 2.0.0
      decimal.js: 10.3.1
      domexception: 2.0.1
      escodegen: 2.0.0
      form-data: 3.0.1
      html-encoding-sniffer: 2.0.1
      http-proxy-agent: 4.0.1
      https-proxy-agent: 5.0.0
      is-potential-custom-element-name: 1.0.1
      nwsapi: 2.2.0
      parse5: 6.0.1
      saxes: 5.0.1
      symbol-tree: 3.2.4
      tough-cookie: 4.0.0
      w3c-hr-time: 1.0.2
      w3c-xmlserializer: 2.0.0
      webidl-conversions: 6.1.0
      whatwg-encoding: 1.0.5
      whatwg-mimetype: 2.3.0
      whatwg-url: 8.7.0
      ws: 7.5.7
      xml-name-validator: 3.0.0
    transitivePeerDependencies:
      - bufferutil
      - supports-color
      - utf-8-validate
    dev: true

  /jsesc/2.5.2:
    resolution: {integrity: sha512-OYu7XEzjkCQ3C5Ps3QIZsQfNpqoJyZZA99wd9aWd05NCtC5pWOkShK2mkL6HXQR6/Cy2lbNdPlZBpuQHXE63gA==}
    engines: {node: '>=4'}
    hasBin: true
    dev: true

  /json-parse-better-errors/1.0.2:
    resolution: {integrity: sha512-mrqyZKfX5EhL7hvqcV6WG1yYjnjeuYDzDhhcAAUrq8Po85NBQBJP+ZDUT75qZQ98IkUoBqdkExkukOU7Ts2wrw==}
    dev: true

  /json-parse-even-better-errors/2.3.1:
    resolution: {integrity: sha512-xyFwyhro/JEof6Ghe2iz2NcXoj2sloNsWr/XsERDK/oiPCfaNhl5ONfp+jQdAZRQQ0IJWNzH9zIZF7li91kh2w==}
    dev: true

  /json-schema-traverse/0.4.1:
    resolution: {integrity: sha512-xbbCH5dCYU5T8LcEhhuh7HJ88HXuW3qsI3Y0zOZFKfZEHcpWiHU/Jxzk629Brsab/mMiHQti9wMP+845RPe3Vg==}
    dev: true

  /json-schema-traverse/1.0.0:
    resolution: {integrity: sha512-NM8/P9n3XjXhIZn1lLhkFaACTOURQXjWhV4BA/RnOv8xvgqtqpAX9IO4mRQxSx1Rlo4tqzeqb0sOlruaOy3dug==}
    dev: true

  /json-schema/0.4.0:
    resolution: {integrity: sha512-es94M3nTIfsEPisRafak+HDLfHXnKBhV3vU5eqPcS3flIWqcxJWgXHXiey3YrpaNsanY5ei1VoYEbOzijuq9BA==}
    dev: true

  /json-stable-stringify-without-jsonify/1.0.1:
    resolution: {integrity: sha1-nbe1lJatPzz+8wp1FC0tkwrXJlE=}
    dev: true

  /json-stringify-safe/5.0.1:
    resolution: {integrity: sha1-Epai1Y/UXxmg9s4B1lcB4sc1tus=}
    dev: true

  /json5/1.0.1:
    resolution: {integrity: sha512-aKS4WQjPenRxiQsC93MNfjx+nbF4PAdYzmd/1JIj8HYzqfbu86beTuNgXDzPknWk0n0uARlyewZo4s++ES36Ow==}
    hasBin: true
    dependencies:
      minimist: 1.2.5
    dev: true

  /json5/2.2.0:
    resolution: {integrity: sha512-f+8cldu7X/y7RAJurMEJmdoKXGB/X550w2Nr3tTbezL6RwEE/iMcm+tZnXeoZtKuOq6ft8+CqzEkrIgx1fPoQA==}
    engines: {node: '>=6'}
    hasBin: true
    dependencies:
      minimist: 1.2.5
    dev: true

  /jsonc-parser/2.0.3:
    resolution: {integrity: sha512-WJi9y9ABL01C8CxTKxRRQkkSpY/x2bo4Gy0WuiZGrInxQqgxQpvkBCLNcDYcHOSdhx4ODgbFcgAvfL49C+PHgQ==}
    dev: true

  /jsonc-parser/3.0.0:
    resolution: {integrity: sha512-fQzRfAbIBnR0IQvftw9FJveWiHp72Fg20giDrHz6TdfB12UH/uue0D3hm57UB5KgAVuniLMCaS8P1IMj9NR7cA==}
    dev: true

  /jsonfile/4.0.0:
    resolution: {integrity: sha1-h3Gq4HmbZAdrdmQPygWPnBDjPss=}
    optionalDependencies:
      graceful-fs: 4.2.9
    dev: true

  /jsonfile/6.1.0:
    resolution: {integrity: sha512-5dgndWOriYSm5cnYaJNhalLNDKOqFwyDB/rr1E9ZsGciGvKPs8R2xYGCacuf3z6K1YKDz182fd+fY3cn3pMqXQ==}
    dependencies:
      universalify: 2.0.0
    optionalDependencies:
      graceful-fs: 4.2.9
    dev: true

  /jsprim/1.4.2:
    resolution: {integrity: sha512-P2bSOMAc/ciLz6DzgjVlGJP9+BrJWu5UDGK70C2iweC5QBIeFf0ZXRvGjEj2uYgrY2MkAAhsSWHDWlFtEroZWw==}
    engines: {node: '>=0.6.0'}
    dependencies:
      assert-plus: 1.0.0
      extsprintf: 1.3.0
      json-schema: 0.4.0
      verror: 1.10.0
    dev: true

  /jsx-ast-utils/3.2.1:
    resolution: {integrity: sha512-uP5vu8xfy2F9A6LGC22KO7e2/vGTS1MhP+18f++ZNlf0Ohaxbc9nIEwHAsejlJKyzfZzU5UIhe5ItYkitcZnZA==}
    engines: {node: '>=4.0'}
    dependencies:
      array-includes: 3.1.4
      object.assign: 4.1.2
    dev: true

  /just-extend/4.2.1:
    resolution: {integrity: sha512-g3UB796vUFIY90VIv/WX3L2c8CS2MdWUww3CNrYmqza1Fg0DURc2K/O4YrnklBdQarSJ/y8JnJYDGc+1iumQjg==}
    dev: true

  /kind-of/3.2.2:
    resolution: {integrity: sha1-MeohpzS6ubuw8yRm2JOupR5KPGQ=}
    engines: {node: '>=0.10.0'}
    dependencies:
      is-buffer: 1.1.6
    dev: true

  /kind-of/4.0.0:
    resolution: {integrity: sha1-IIE989cSkosgc3hpGkUGb65y3Vc=}
    engines: {node: '>=0.10.0'}
    dependencies:
      is-buffer: 1.1.6
    dev: true

  /kind-of/5.1.0:
    resolution: {integrity: sha512-NGEErnH6F2vUuXDh+OlbcKW7/wOcfdRHaZ7VWtqCztfHri/++YKmP51OdWeGPuqCOba6kk2OTe5d02VmTB80Pw==}
    engines: {node: '>=0.10.0'}
    dev: true

  /kind-of/6.0.3:
    resolution: {integrity: sha512-dcS1ul+9tmeD95T+x28/ehLgd9mENa3LsvDTtzm3vyBEO7RPptvAD+t44WVXaUjTBRcrpFeFlC8WCruUR456hw==}
    engines: {node: '>=0.10.0'}
    dev: true

  /kleur/3.0.3:
    resolution: {integrity: sha512-eTIzlVOSUR+JxdDFepEYcBMtZ9Qqdef+rnzWdRZuMbOywu5tO2w2N7rqjoANZ5k9vywhL6Br1VRjUIgTQx4E8w==}
    engines: {node: '>=6'}
    dev: true

  /language-subtag-registry/0.3.21:
    resolution: {integrity: sha512-L0IqwlIXjilBVVYKFT37X9Ih11Um5NEl9cbJIuU/SwP/zEEAbBPOnEeeuxVMf45ydWQRDQN3Nqc96OgbH1K+Pg==}
    dev: true

  /language-tags/1.0.5:
    resolution: {integrity: sha1-0yHbxNowuovzAk4ED6XBRmH5GTo=}
    dependencies:
      language-subtag-registry: 0.3.21
    dev: true

  /left-pad/1.3.0:
    resolution: {integrity: sha512-XI5MPzVNApjAyhQzphX8BkmKsKUxD4LdyK24iZeQGinBN9yTQT3bFlCBy/aVx2HrNcqQGsdot8ghrjyrvMCoEA==}
    deprecated: use String.prototype.padStart()
    dev: true

  /leven/3.1.0:
    resolution: {integrity: sha512-qsda+H8jTaUaN/x5vzW2rzc+8Rw4TAQ/4KjB46IwK5VH+IlVeeeje/EoZRpiXvIqjFgK84QffqPztGI3VBLG1A==}
    engines: {node: '>=6'}
    dev: true

  /levn/0.3.0:
    resolution: {integrity: sha1-OwmSTt+fCDwEkP3UwLxEIeBHZO4=}
    engines: {node: '>= 0.8.0'}
    dependencies:
      prelude-ls: 1.1.2
      type-check: 0.3.2
    dev: true

  /levn/0.4.1:
    resolution: {integrity: sha512-+bT2uH4E5LGE7h/n3evcS/sQlJXCpIp6ym8OWJ5eV6+67Dsql/LaaT7qJBAt2rzfoa/5QBGBhxDix1dMt2kQKQ==}
    engines: {node: '>= 0.8.0'}
    dependencies:
      prelude-ls: 1.2.1
      type-check: 0.4.0
    dev: true

  /lines-and-columns/1.2.4:
    resolution: {integrity: sha512-7ylylesZQ/PV29jhEDl3Ufjo6ZX7gCqJr5F7PKrqc93v7fzSymt1BpwEU8nAUXs8qzzvqhbjhK5QZg6Mt/HkBg==}
    dev: true

  /linkify-it/2.2.0:
    resolution: {integrity: sha512-GnAl/knGn+i1U/wjBz3akz2stz+HrHLsxMwHQGofCDfPvlf+gDKN58UtfmUquTY4/MXeE2x7k19KQmeoZi94Iw==}
    dependencies:
      uc.micro: 1.0.6
    dev: true

  /load-json-file/4.0.0:
    resolution: {integrity: sha1-L19Fq5HjMhYjT9U62rZo607AmTs=}
    engines: {node: '>=4'}
    dependencies:
      graceful-fs: 4.2.9
      parse-json: 4.0.0
      pify: 3.0.0
      strip-bom: 3.0.0
    dev: true

  /loader-runner/2.4.0:
    resolution: {integrity: sha512-Jsmr89RcXGIwivFY21FcRrisYZfvLMTWx5kOLc+JTxtpBOG6xML0vzbc6SEQG2FO9/4Fc3wW4LVcB5DmGflaRw==}
    engines: {node: '>=4.3.0 <5.0.0 || >=5.10'}
    dev: true

  /loader-utils/1.4.0:
    resolution: {integrity: sha512-qH0WSMBtn/oHuwjy/NucEgbx5dbxxnxup9s4PVXJUDHZBQY+s0NWA9rJf53RBnQZxfch7euUui7hpoAPvALZdA==}
    engines: {node: '>=4.0.0'}
    dependencies:
      big.js: 5.2.2
      emojis-list: 3.0.0
      json5: 1.0.1
    dev: true

  /loader-utils/2.0.2:
    resolution: {integrity: sha512-TM57VeHptv569d/GKh6TAYdzKblwDNiumOdkFnejjD0XwTH87K90w3O7AiJRqdQoXygvi1VQTJTLGhJl7WqA7A==}
    engines: {node: '>=8.9.0'}
    dependencies:
      big.js: 5.2.2
      emojis-list: 3.0.0
      json5: 2.2.0
    dev: true

  /locate-path/2.0.0:
    resolution: {integrity: sha1-K1aLJl7slExtnA3pw9u7ygNUzY4=}
    engines: {node: '>=4'}
    dependencies:
      p-locate: 2.0.0
      path-exists: 3.0.0
    dev: true

  /locate-path/3.0.0:
    resolution: {integrity: sha512-7AO748wWnIhNqAuaty2ZWHkQHRSNfPVIsPIfwEOWO22AmaoVrWavlOcMR5nzTLNYvp36X220/maaRsrec1G65A==}
    engines: {node: '>=6'}
    dependencies:
      p-locate: 3.0.0
      path-exists: 3.0.0
    dev: true

  /locate-path/5.0.0:
    resolution: {integrity: sha512-t7hw9pI+WvuwNJXwk5zVHpyhIqzg2qTlklJOf0mVxGSbe3Fp2VieZcduNYjaLDoy6p9uGpQEGWG87WpMKlNq8g==}
    engines: {node: '>=8'}
    dependencies:
      p-locate: 4.1.0
    dev: true

  /locate-path/6.0.0:
    resolution: {integrity: sha512-iPZK6eYjbxRu3uB4/WZ3EsEIMJFMqAoopl3R+zuq0UjcAm/MO6KCweDgPfP3elTztoKP3KtnVHxTn2NHBSDVUw==}
    engines: {node: '>=10'}
    dependencies:
      p-locate: 5.0.0
    dev: true

  /lodash.escape/4.0.1:
    resolution: {integrity: sha1-yQRGkMIeBClL6qUXcS/e0fqI3pg=}
    dev: true

  /lodash.flattendeep/4.4.0:
    resolution: {integrity: sha1-+wMJF/hqMTTlvJvsDWngAT3f7bI=}
    dev: true

  /lodash.get/4.4.2:
    resolution: {integrity: sha1-LRd/ZS+jHpObRDjVNBSZ36OCXpk=}
    dev: true

  /lodash.isequal/4.5.0:
    resolution: {integrity: sha1-QVxEePK8wwEgwizhDtMib30+GOA=}
    dev: true

  /lodash.merge/4.6.2:
    resolution: {integrity: sha512-0KpjqXRVvrYyCsX1swR/XTK0va6VQkQM6MNo7PqW77ByjAhoARA8EfrP1N4+KlKj8YS0ZUCtRT/YUuhyYDujIQ==}
    dev: true

  /lodash.sortby/4.7.0:
    resolution: {integrity: sha1-7dFMgk4sycHgsKG0K7UhBRakJDg=}
    dev: true

  /lodash.truncate/4.4.2:
    resolution: {integrity: sha1-WjUNoLERO4N+z//VgSy+WNbq4ZM=}
    dev: true

  /lodash.values/4.3.0:
    resolution: {integrity: sha1-o6bCsOvsxcLLocF+bmIP6BtT00c=}
    dev: true

  /lodash/4.17.21:
    resolution: {integrity: sha512-v2kDEe57lecTulaDIuNTPy3Ry4gLGJ6Z1O3vE1krgXZNrsQ+LFTGHVxVjcXPs17LhbZVGedAJv8XZ1tvj5FvSg==}
    dev: true

  /log-symbols/4.0.0:
    resolution: {integrity: sha512-FN8JBzLx6CzeMrB0tg6pqlGU1wCrXW+ZXGH481kfsBqer0hToTIiHdjH4Mq8xJUbvATujKCvaREGWpGUionraA==}
    engines: {node: '>=10'}
    dependencies:
      chalk: 4.1.2
    dev: true

  /log-symbols/4.1.0:
    resolution: {integrity: sha512-8XPvpAA8uyhfteu8pIvQxpJZ7SYYdpUivZpGy6sFsBuKRY/7rQGavedeB8aK+Zkyq6upMFVL/9AW6vOYzfRyLg==}
    engines: {node: '>=10'}
    dependencies:
      chalk: 4.1.2
      is-unicode-supported: 0.1.0
    dev: true

  /lolex/4.2.0:
    resolution: {integrity: sha512-gKO5uExCXvSm6zbF562EvM+rd1kQDnB9AZBbiQVzf1ZmdDpxUSvpnAaVOP83N/31mRK8Ml8/VE8DMvsAZQ+7wg==}
    dev: true

  /lolex/5.1.2:
    resolution: {integrity: sha512-h4hmjAvHTmd+25JSwrtTIuwbKdwg5NzZVRMLn9saij4SZaepCrTCxPr35H/3bjwfMJtN+t3CX8672UIkglz28A==}
    dependencies:
      '@sinonjs/commons': 1.8.3
    dev: true

  /loose-envify/1.4.0:
    resolution: {integrity: sha512-lyuxPGr/Wfhrlem2CL/UcnUc1zcqKAImBDzukY7Y5F/yQiNdko6+fRLevlw1HgMySw7f611UIY408EtxRSoK3Q==}
    hasBin: true
    dependencies:
      js-tokens: 4.0.0

  /loupe/2.3.4:
    resolution: {integrity: sha512-OvKfgCC2Ndby6aSTREl5aCCPTNIzlDfQZvZxNUrBrihDhL3xcrYegTblhmEiCrg2kKQz4XsFIaemE5BF4ybSaQ==}
    dependencies:
      get-func-name: 2.0.0
    dev: true

  /lru-cache/4.1.5:
    resolution: {integrity: sha512-sWZlbEP2OsHNkXrMl5GYk/jKk70MBng6UU4YI/qGDYbgf6YbP4EvmqISbXCoJiRKs+1bSpFHVgQxvJ17F2li5g==}
    dependencies:
      pseudomap: 1.0.2
      yallist: 2.1.2
    dev: true

  /lru-cache/5.1.1:
    resolution: {integrity: sha512-KpNARQA3Iwv+jTA0utUVVbrh+Jlrr1Fv0e56GGzAFOXN7dk/FviaDW8LHmK52DlcH4WP2n6gI8vN1aesBFgo9w==}
    dependencies:
      yallist: 3.1.1
    dev: true

  /lru-cache/6.0.0:
    resolution: {integrity: sha512-Jo6dJ04CmSjuznwJSS3pUeWmd/H0ffTlkXXgwZi+eq1UCmqQwCh+eLsYOYCwY991i2Fah4h1BEMCx4qThGbsiA==}
    engines: {node: '>=10'}
    dependencies:
      yallist: 4.0.0
    dev: true

  /lunr/2.3.9:
    resolution: {integrity: sha512-zTU3DaZaF3Rt9rhN3uBMGQD3dD2/vFQqnvZCDv4dl5iOzq2IZQqTxu90r4E5J+nP70J3ilqVCrbho2eWaeW8Ow==}
    dev: true

  /lz-string/1.4.4:
    resolution: {integrity: sha1-wNjq82BZ9wV5bh40SBHPTEmNOiY=}
    hasBin: true
    dev: true

  /madge/4.0.2:
    resolution: {integrity: sha512-l5bnA2dvyk0azLKDbOTCI+wDZ6nB007PhvPdmiYlPmqwVi49JPbhQrH/t4u8E6Akp3gwji1GZuA+v/F5q6yoWQ==}
    engines: {node: ^10.13 || ^12 || >=14}
    hasBin: true
    dependencies:
      chalk: 4.1.2
      commander: 6.2.1
      commondir: 1.0.1
      debug: 4.3.3
      dependency-tree: 8.1.2
      detective-amd: 3.1.2
      detective-cjs: 3.1.3
      detective-es6: 2.2.2
      detective-less: 1.0.2
      detective-postcss: 4.0.0
      detective-sass: 3.0.2
      detective-scss: 2.0.2
      detective-stylus: 1.0.3
      detective-typescript: 7.0.2
      graphviz: 0.0.9
      ora: 5.4.1
      pluralize: 8.0.0
      precinct: 7.1.0
      pretty-ms: 7.0.1
      rc: 1.2.8
      typescript: 3.9.10
      walkdir: 0.4.1
    transitivePeerDependencies:
      - supports-color
    dev: true

  /make-dir/2.1.0:
    resolution: {integrity: sha512-LS9X+dc8KLxXCb8dni79fLIIUA5VyZoyjSMCwTluaXA0o27cCK0bhXkpgw+sTXVpPy/lSO57ilRixqk0vDmtRA==}
    engines: {node: '>=6'}
    dependencies:
      pify: 4.0.1
      semver: 5.7.1
    dev: true

  /make-dir/3.1.0:
    resolution: {integrity: sha512-g3FeP20LNwhALb/6Cz6Dd4F2ngze0jz7tbzrD2wAV+o9FeNHe4rL+yK2md0J/fiSf1sa1ADhXqi5+oVwOM/eGw==}
    engines: {node: '>=8'}
    dependencies:
      semver: 6.3.0
    dev: true

  /make-error/1.3.6:
    resolution: {integrity: sha512-s8UhlNe7vPKomQhC1qFelMokr/Sc3AgNbso3n74mVPA5LTZwkB9NlXf4XPamLxJE8h0gh73rM94xvwRT2CVInw==}
    dev: true

  /makeerror/1.0.12:
    resolution: {integrity: sha512-JmqCvUhmt43madlpFzG4BQzG2Z3m6tvQDNKdClZnO3VbIudJYmxsT0FNJMeiB2+JTSlTQTSbU8QdesVmwJcmLg==}
    dependencies:
      tmpl: 1.0.5
    dev: true

  /map-cache/0.2.2:
    resolution: {integrity: sha1-wyq9C9ZSXZsFFkW7TyasXcmKDb8=}
    engines: {node: '>=0.10.0'}
    dev: true

  /map-visit/1.0.0:
    resolution: {integrity: sha1-7Nyo8TFE5mDxtb1B8S80edmN+48=}
    engines: {node: '>=0.10.0'}
    dependencies:
      object-visit: 1.0.1
    dev: true

  /marked/4.0.12:
    resolution: {integrity: sha512-hgibXWrEDNBWgGiK18j/4lkS6ihTe9sxtV4Q1OQppb/0zzyPSzoFANBa5MfsG/zgsWklmNnhm0XACZOH/0HBiQ==}
    engines: {node: '>= 12'}
    hasBin: true
    dev: true

  /math-random/1.0.4:
    resolution: {integrity: sha512-rUxjysqif/BZQH2yhd5Aaq7vXMSx9NdEsQcyA07uEzIvxgI7zIr33gGsh+RU0/XjmQpCW7RsVof1vlkvQVCK5A==}
    dev: true

  /md5.js/1.3.5:
    resolution: {integrity: sha512-xitP+WxNPcTTOgnTJcrhM0xvdPepipPSf3I8EIpGKeFLjt3PlJLIDG3u8EX53ZIubkb+5U2+3rELYpEhHhzdkg==}
    dependencies:
      hash-base: 3.1.0
      inherits: 2.0.4
      safe-buffer: 5.2.1
    dev: true

  /md5/2.3.0:
    resolution: {integrity: sha512-T1GITYmFaKuO91vxyoQMFETst+O71VUPEU3ze5GNzDm0OWdP8v1ziTaAEPUr/3kLsY3Sftgz242A1SetQiDL7g==}
    dependencies:
      charenc: 0.0.2
      crypt: 0.0.2
      is-buffer: 1.1.6
    dev: true

  /media-typer/0.3.0:
    resolution: {integrity: sha1-hxDXrwqmJvj/+hzgAWhUUmMlV0g=}
    engines: {node: '>= 0.6'}
    dev: true

  /memoize-one/4.0.3:
    resolution: {integrity: sha512-QmpUu4KqDmX0plH4u+tf0riMc1KHE1+lw95cMrLlXQAFOx/xnBtwhZ52XJxd9X2O6kwKBqX32kmhbhlobD0cuw==}
    dev: true

  /memoize-one/5.2.1:
    resolution: {integrity: sha512-zYiwtZUcYyXKo/np96AGZAckk+FWWsUdJ3cHGGmld7+AhvcWmQyGCYUh1hc4Q/pkOhb65dQR/pqCyK0cOaHz4Q==}
    dev: true

  /memory-fs/0.4.1:
    resolution: {integrity: sha1-OpoguEYlI+RHz7x+i7gO1me/xVI=}
    dependencies:
      errno: 0.1.8
      readable-stream: 2.3.7
    dev: true

  /memory-fs/0.5.0:
    resolution: {integrity: sha512-jA0rdU5KoQMC0e6ppoNRtpp6vjFq6+NY7r8hywnC7V+1Xj/MtHwGIbB1QaK/dunyjWteJzmkpd7ooeWg10T7GA==}
    engines: {node: '>=4.3.0 <5.0.0 || >=5.10'}
    dependencies:
      errno: 0.1.8
      readable-stream: 2.3.7
    dev: true

  /merge-descriptors/1.0.1:
    resolution: {integrity: sha1-sAqqVW3YtEVoFQ7J0blT8/kMu2E=}
    dev: true

  /merge-source-map/1.1.0:
    resolution: {integrity: sha512-Qkcp7P2ygktpMPh2mCQZaf3jhN6D3Z/qVZHSdWvQ+2Ef5HgRAPBO57A77+ENm0CPx2+1Ce/MYKi3ymqdfuqibw==}
    dependencies:
      source-map: 0.6.1
    dev: true

  /merge-stream/2.0.0:
    resolution: {integrity: sha512-abv/qOcuPfk3URPfDzmZU1LKmuw8kT+0nIHvKrKgFrwifol/doWcdA4ZqsWQ8ENrFKkd67Mfpo/LovbIUsbt3w==}
    dev: true

  /merge2/1.4.1:
    resolution: {integrity: sha512-8q7VEgMJW4J8tcfVPy8g09NcQwZdbwFEqhe/WZkoIzjn/3TGDwtOCYtXGxA3O8tPzpczCCDgv+P2P5y00ZJOOg==}
    engines: {node: '>= 8'}
    dev: true

  /methods/1.1.2:
    resolution: {integrity: sha1-VSmk1nZUE07cxSZmVoNbD4Ua/O4=}
    engines: {node: '>= 0.6'}
    dev: true

  /micro-memoize/4.0.9:
    resolution: {integrity: sha512-Z2uZi/IUMGQDCXASdujXRqrXXEwSY0XffUrAOllhqzQI3wpUyZbiZTiE2JuYC0HSG2G7DbCS5jZmsEKEGZuemg==}
    dev: true

  /micromatch/2.3.11:
    resolution: {integrity: sha1-hmd8l9FyCzY0MdBNDRUpO9OMFWU=}
    engines: {node: '>=0.10.0'}
    dependencies:
      arr-diff: 2.0.0
      array-unique: 0.2.1
      braces: 1.8.5
      expand-brackets: 0.1.5
      extglob: 0.3.2
      filename-regex: 2.0.1
      is-extglob: 1.0.0
      is-glob: 2.0.1
      kind-of: 3.2.2
      normalize-path: 2.1.1
      object.omit: 2.0.1
      parse-glob: 3.0.4
      regex-cache: 0.4.4
    dev: true

  /micromatch/3.1.10:
    resolution: {integrity: sha512-MWikgl9n9M3w+bpsY3He8L+w9eF9338xRl8IAO5viDizwSzziFEyUzo2xrrloB64ADbTf8uA8vRqqttDTOmccg==}
    engines: {node: '>=0.10.0'}
    dependencies:
      arr-diff: 4.0.0
      array-unique: 0.3.2
      braces: 2.3.2
      define-property: 2.0.2
      extend-shallow: 3.0.2
      extglob: 2.0.4
      fragment-cache: 0.2.1
      kind-of: 6.0.3
      nanomatch: 1.2.13
      object.pick: 1.3.0
      regex-not: 1.0.2
      snapdragon: 0.8.2
      to-regex: 3.0.2
    dev: true

  /micromatch/4.0.4:
    resolution: {integrity: sha512-pRmzw/XUcwXGpD9aI9q/0XOwLNygjETJ8y0ao0wdqprrzDa4YnxLcz7fQRZr8voh8V10kGhABbNcHVk5wHgWwg==}
    engines: {node: '>=8.6'}
    dependencies:
      braces: 3.0.2
      picomatch: 2.3.1
    dev: true

  /miller-rabin/4.0.1:
    resolution: {integrity: sha512-115fLhvZVqWwHPbClyntxEVfVDfl9DLLTuJvq3g2O/Oxi8AiNouAHvDSzHS0viUJc+V5vm3eq91Xwqn9dp4jRA==}
    hasBin: true
    dependencies:
      bn.js: 4.12.0
      brorand: 1.1.0
    dev: true

  /mime-db/1.51.0:
    resolution: {integrity: sha512-5y8A56jg7XVQx2mbv1lu49NR4dokRnhZYTtL+KGfaa27uq4pSTXkwQkFJl4pkRMyNFz/EtYDSkiiEHx3F7UN6g==}
    engines: {node: '>= 0.6'}
    dev: true

  /mime-types/2.1.34:
    resolution: {integrity: sha512-6cP692WwGIs9XXdOO4++N+7qjqv0rqxxVvJ3VHPh/Sc9mVZcQP+ZGhkKiTvWMQRr2tbHkJP/Yn7Y0npb3ZBs4A==}
    engines: {node: '>= 0.6'}
    dependencies:
      mime-db: 1.51.0
    dev: true

  /mime/1.6.0:
    resolution: {integrity: sha512-x0Vn8spI+wuJ1O6S7gnbaQg8Pxh4NNHb7KSINmEWKiPE4RKOplvijn+NkmYmmRgP68mc70j2EbeTFRsrswaQeg==}
    engines: {node: '>=4'}
    hasBin: true
    dev: true

  /mime/2.6.0:
    resolution: {integrity: sha512-USPkMeET31rOMiarsBNIHZKLGgvKc/LrjofAnBlOttf5ajRvqiRA8QsenbcooctK6d6Ts6aqZXBA+XbkKthiQg==}
    engines: {node: '>=4.0.0'}
    hasBin: true
    dev: true

  /mimic-fn/2.1.0:
    resolution: {integrity: sha512-OqbOk5oEQeAZ8WXWydlu9HJjz9WVdEIvamMCcXmuqUYjTknH/sqsWvhQ3vgwKFRR1HpjvNBKQ37nbJgYzGqGcg==}
    engines: {node: '>=6'}
    dev: true

  /min-document/2.19.0:
    resolution: {integrity: sha1-e9KC4/WELtKVu3SM3Z8f+iyCRoU=}
    dependencies:
      dom-walk: 0.1.2
    dev: true

  /minimalistic-assert/1.0.1:
    resolution: {integrity: sha512-UtJcAD4yEaGtjPezWuO9wC4nwUnVH/8/Im3yEHQP4b67cXlD/Qr9hdITCU1xDbSEXg2XKNaP8jsReV7vQd00/A==}
    dev: true

  /minimalistic-crypto-utils/1.0.1:
    resolution: {integrity: sha1-9sAMHAsIIkblxNmd+4x8CDsrWCo=}
    dev: true

  /minimatch/3.0.4:
    resolution: {integrity: sha512-yJHVQEhyqPLUTgt9B83PXu6W3rx4MvvHvSUvToogpwoGDOUQ+yDrR0HRot+yOCdCO7u4hX3pWft6kWBBcqh0UA==}
    dependencies:
      brace-expansion: 1.1.11
    dev: true

  /minimatch/3.1.2:
    resolution: {integrity: sha512-J7p63hRiAjw1NDEww1W7i37+ByIrOWO5XQQAzZ3VOcL0PNybwpfmV/N05zFAzwQ9USyEcX6t3UO+K5aqBQOIHw==}
    dependencies:
      brace-expansion: 1.1.11
    dev: true

  /minimist/1.2.5:
    resolution: {integrity: sha512-FM9nNUYrRBAELZQT3xeZQ7fmMOBg6nWNmJKTcgsJeaLstP/UODVpGsr5OhXhhXg6f+qtJ8uiZ+PUxkDWcgIXLw==}
    dev: true

  /mississippi/3.0.0:
    resolution: {integrity: sha512-x471SsVjUtBRtcvd4BzKE9kFC+/2TeWgKCgw0bZcw1b9l2X3QX5vCWgF+KaZaYm87Ss//rHnWryupDrgLvmSkA==}
    engines: {node: '>=4.0.0'}
    dependencies:
      concat-stream: 1.6.2
      duplexify: 3.7.1
      end-of-stream: 1.4.4
      flush-write-stream: 1.1.1
      from2: 2.3.0
      parallel-transform: 1.2.0
      pump: 3.0.0
      pumpify: 1.5.1
      stream-each: 1.2.3
      through2: 2.0.5
    dev: true

  /mixin-deep/1.3.2:
    resolution: {integrity: sha512-WRoDn//mXBiJ1H40rqa3vH0toePwSsGb45iInWlTySa+Uu4k3tYUSxa2v1KqAiLtvlrSzaExqS1gtk96A9zvEA==}
    engines: {node: '>=0.10.0'}
    dependencies:
      for-in: 1.0.2
      is-extendable: 1.0.1
    dev: true

  /mkdirp-classic/0.5.3:
    resolution: {integrity: sha512-gKLcREMhtuZRwRAfqP3RFW+TK4JqApVBtOIftVgjuABpAtpxhPGaDcfvbhNvD0B8iD1oUr/txX35NjcaY6Ns/A==}
    dev: true

  /mkdirp/0.5.5:
    resolution: {integrity: sha512-NKmAlESf6jMGym1++R0Ra7wvhV+wFW63FaSOFPwRahvea0gMUcGUhVeAg/0BC0wiv9ih5NYPB1Wn1UEI1/L+xQ==}
    hasBin: true
    dependencies:
      minimist: 1.2.5
    dev: true

  /mkdirp/1.0.4:
    resolution: {integrity: sha512-vVqVZQyf3WLx2Shd0qJ9xuvqgAyKPLAiqITEtqW0oIUjzo3PePDd6fW9iFz30ef7Ysp/oiWqbhszeGWW2T6Gzw==}
    engines: {node: '>=10'}
    hasBin: true
    dev: true

  /mocha-junit-reporter/1.23.3_mocha@8.4.0:
    resolution: {integrity: sha512-ed8LqbRj1RxZfjt/oC9t12sfrWsjZ3gNnbhV1nuj9R/Jb5/P3Xb4duv2eCfCDMYH+fEu0mqca7m4wsiVjsxsvA==}
    peerDependencies:
      mocha: '>=2.2.5'
    dependencies:
      debug: 2.6.9
      md5: 2.3.0
      mkdirp: 0.5.5
      mocha: 8.4.0
      strip-ansi: 4.0.0
      xml: 1.0.1
    dev: true

  /mocha/8.4.0:
    resolution: {integrity: sha512-hJaO0mwDXmZS4ghXsvPVriOhsxQ7ofcpQdm8dE+jISUOKopitvnXFQmpRR7jd2K6VBG6E26gU3IAbXXGIbu4sQ==}
    engines: {node: '>= 10.12.0'}
    hasBin: true
    dependencies:
      '@ungap/promise-all-settled': 1.1.2
      ansi-colors: 4.1.1
      browser-stdout: 1.3.1
      chokidar: 3.5.1
      debug: 4.3.1_supports-color@8.1.1
      diff: 5.0.0
      escape-string-regexp: 4.0.0
      find-up: 5.0.0
      glob: 7.1.6
      growl: 1.10.5
      he: 1.2.0
      js-yaml: 4.0.0
      log-symbols: 4.0.0
      minimatch: 3.0.4
      ms: 2.1.3
      nanoid: 3.1.20
      serialize-javascript: 5.0.1
      strip-json-comments: 3.1.1
      supports-color: 8.1.1
      which: 2.0.2
      wide-align: 1.1.3
      workerpool: 6.1.0
      yargs: 16.2.0
      yargs-parser: 20.2.4
      yargs-unparser: 2.0.0
    dev: true

  /mock-local-storage/1.1.20:
    resolution: {integrity: sha512-JsV1bVnHA0lhdoGeJDBrOtC1X8j2ZJ5ZttoyZMp3cZCgbnh2MuQaQGpHwfwha+Jczhmd40lOmzYmBKExvsbBaA==}
    dependencies:
      core-js: 3.21.1
      global: 4.4.0
    dev: true

  /mock-require/3.0.3:
    resolution: {integrity: sha512-lLzfLHcyc10MKQnNUCv7dMcoY/2Qxd6wJfbqCcVk3LDb8An4hF6ohk5AztrvgKhJCqj36uyzi/p5se+tvyD+Wg==}
    engines: {node: '>=4.3.0'}
    dependencies:
      get-caller-file: 1.0.3
      normalize-path: 2.1.1
    dev: true

  /module-definition/3.4.0:
    resolution: {integrity: sha512-XxJ88R1v458pifaSkPNLUTdSPNVGMP2SXVncVmApGO+gAfrLANiYe6JofymCzVceGOMwQE2xogxBSc8uB7XegA==}
    engines: {node: '>=6.0'}
    hasBin: true
    dependencies:
      ast-module-types: 3.0.0
      node-source-walk: 4.3.0
    dev: true

  /module-lookup-amd/7.0.1:
    resolution: {integrity: sha512-w9mCNlj0S8qviuHzpakaLVc+/7q50jl9a/kmJ/n8bmXQZgDPkQHnPBb8MUOYh3WpAYkXuNc2c+khsozhIp/amQ==}
    engines: {node: '>=10.13.0'}
    hasBin: true
    dependencies:
      commander: 2.20.3
      debug: 4.3.3
      glob: 7.2.0
      requirejs: 2.3.6
      requirejs-config-file: 4.0.0
    transitivePeerDependencies:
      - supports-color
    dev: true

  /moo/0.5.1:
    resolution: {integrity: sha512-I1mnb5xn4fO80BH9BLcF0yLypy2UKl+Cb01Fu0hJRkJjlCRtxZMWkTdAtDd5ZqCOxtCkhmRwyI57vWT+1iZ67w==}
    dev: true

  /move-concurrently/1.0.1:
    resolution: {integrity: sha1-viwAX9oy4LKa8fBdfEszIUxwH5I=}
    dependencies:
      aproba: 1.2.0
      copy-concurrently: 1.0.5
      fs-write-stream-atomic: 1.0.10
      mkdirp: 0.5.5
      rimraf: 2.7.1
      run-queue: 1.0.3
    dev: true

  /ms/2.0.0:
    resolution: {integrity: sha1-VgiurfwAvmwpAd9fmGF4jeDVl8g=}
    dev: true

  /ms/2.1.2:
    resolution: {integrity: sha512-sGkPx+VjMtmA6MX27oA4FBFELFCZZ4S4XqeGOXCv68tT+jb3vk/RyaKWP0PTKyWtmLSM0b+adUTEvbs1PEaH2w==}
    dev: true

  /ms/2.1.3:
    resolution: {integrity: sha512-6FlzubTLZG3J2a/NVCAleEhjzq5oxgHyaCU9yYXvcLsvoVaHJq/s5xXI6/XXP6tz7R9xAOtHnSO/tXtF3WRTlA==}
    dev: true

  /nan/2.15.0:
    resolution: {integrity: sha512-8ZtvEnA2c5aYCZYd1cvgdnU6cqwixRoYg70xPLWUws5ORTa/lnw+u4amixRS/Ac5U5mQVgp9pnlSUnbNWFaWZQ==}
    dev: true
    optional: true

  /nanoid/2.1.11:
    resolution: {integrity: sha512-s/snB+WGm6uwi0WjsZdaVcuf3KJXlfGl2LcxgwkEwJF0D/BWzVWAZW/XY4bFaiR7s0Jk3FPvlnepg1H1b1UwlA==}
    dev: true

  /nanoid/3.1.20:
    resolution: {integrity: sha512-a1cQNyczgKbLX9jwbS/+d7W8fX/RfgYR7lVWwWOGIPNgK2m0MWvrGF6/m4kk6U3QcFMnZf3RIhL0v2Jgh/0Uxw==}
    engines: {node: ^10 || ^12 || ^13.7 || ^14 || >=15.0.1}
    hasBin: true
    dev: true

  /nanoid/3.3.1:
    resolution: {integrity: sha512-n6Vs/3KGyxPQd6uO0eH4Bv0ojGSUvuLlIHtC3Y0kEO23YRge8H9x1GCzLn28YX0H66pMkxuaeESFq4tKISKwdw==}
    engines: {node: ^10 || ^12 || ^13.7 || ^14 || >=15.0.1}
    hasBin: true
    dev: true

  /nanomatch/1.2.13:
    resolution: {integrity: sha512-fpoe2T0RbHwBTBUOftAfBPaDEi06ufaUai0mE6Yn1kacc3SnTErfb/h+X94VXzI64rKFHYImXSvdwGGCmwOqCA==}
    engines: {node: '>=0.10.0'}
    dependencies:
      arr-diff: 4.0.0
      array-unique: 0.3.2
      define-property: 2.0.2
      extend-shallow: 3.0.2
      fragment-cache: 0.2.1
      is-windows: 1.0.2
      kind-of: 6.0.3
      object.pick: 1.3.0
      regex-not: 1.0.2
      snapdragon: 0.8.2
      to-regex: 3.0.2
    dev: true

  /natural-compare/1.4.0:
    resolution: {integrity: sha1-Sr6/7tdUHywnrPspvbvRXI1bpPc=}
    dev: true

  /nearley/2.20.1:
    resolution: {integrity: sha512-+Mc8UaAebFzgV+KpI5n7DasuuQCHA89dmwm7JXw3TV43ukfNQ9DnBH3Mdb2g/I4Fdxc26pwimBWvjIw0UAILSQ==}
    hasBin: true
    dependencies:
      commander: 2.20.3
      moo: 0.5.1
      railroad-diagrams: 1.0.0
      randexp: 0.4.6
    dev: true

  /negotiator/0.6.3:
    resolution: {integrity: sha512-+EUsqGPLsM+j/zdChZjsnX51g4XrHFOIXwfnCVPGlQk/k5giakcKsuxCObBRu6DSm9opw/O6slWbJdghQM4bBg==}
    engines: {node: '>= 0.6'}
    dev: true

  /neo-async/2.6.2:
    resolution: {integrity: sha512-Yd3UES5mWCSqR+qNT93S3UoYUkqAZ9lLg8a7g9rimsWmYGK8cVToA4/sF3RrshdyV3sAGMXVUmpMYOw+dLpOuw==}
    dev: true

  /nested-error-stacks/2.1.0:
    resolution: {integrity: sha512-AO81vsIO1k1sM4Zrd6Hu7regmJN1NSiAja10gc4bX3F0wd+9rQmcuHQaHVQCYIEC8iFXnE+mavh23GOt7wBgug==}
    dev: true

  /nice-try/1.0.5:
    resolution: {integrity: sha512-1nh45deeb5olNY7eX82BkPO7SSxR5SSYJiPTrTdFUVYwAl8CKMA5N9PjTYkHiRjisVcxcQ1HXdLhx2qxxJzLNQ==}
    dev: true

  /nise/1.5.3:
    resolution: {integrity: sha512-Ymbac/94xeIrMf59REBPOv0thr+CJVFMhrlAkW/gjCIE58BGQdCj0x7KRCb3yz+Ga2Rz3E9XXSvUyyxqqhjQAQ==}
    dependencies:
      '@sinonjs/formatio': 3.2.2
      '@sinonjs/text-encoding': 0.7.1
      just-extend: 4.2.1
      lolex: 5.1.2
      path-to-regexp: 1.8.0
    dev: true

  /nise/4.1.0:
    resolution: {integrity: sha512-eQMEmGN/8arp0xsvGoQ+B1qvSkR73B1nWSCh7nOt5neMCtwcQVYQGdzQMhcNscktTsWB54xnlSQFzOAPJD8nXA==}
    dependencies:
      '@sinonjs/commons': 1.8.3
      '@sinonjs/fake-timers': 6.0.1
      '@sinonjs/text-encoding': 0.7.1
      just-extend: 4.2.1
      path-to-regexp: 1.8.0
    dev: true

  /node-fetch/2.6.7:
    resolution: {integrity: sha512-ZjMPFEfVx5j+y2yF35Kzx5sF7kDzxuDj6ziH4FFbOp87zKDZNx8yExJIb05OGF4Nlt9IHFIMBkRl41VdvcNdbQ==}
    engines: {node: 4.x || >=6.0.0}
    peerDependencies:
      encoding: ^0.1.0
    peerDependenciesMeta:
      encoding:
        optional: true
    dependencies:
      whatwg-url: 5.0.0

  /node-int64/0.4.0:
    resolution: {integrity: sha1-h6kGXNs1XTGC2PlM4RGIuCXGijs=}
    dev: true

  /node-libs-browser/2.2.1:
    resolution: {integrity: sha512-h/zcD8H9kaDZ9ALUWwlBUDo6TKF8a7qBSCSEGfjTVIYeqsioSKaAX+BN7NgiMGp6iSIXZ3PxgCu8KS3b71YK5Q==}
    dependencies:
      assert: 1.5.0
      browserify-zlib: 0.2.0
      buffer: 4.9.2
      console-browserify: 1.2.0
      constants-browserify: 1.0.0
      crypto-browserify: 3.12.0
      domain-browser: 1.2.0
      events: 3.3.0
      https-browserify: 1.0.0
      os-browserify: 0.3.0
      path-browserify: 0.0.1
      process: 0.11.10
      punycode: 1.4.1
      querystring-es3: 0.2.1
      readable-stream: 2.3.7
      stream-browserify: 2.0.2
      stream-http: 2.8.3
      string_decoder: 1.3.0
      timers-browserify: 2.0.12
      tty-browserify: 0.0.0
      url: 0.11.0
      util: 0.11.1
      vm-browserify: 1.1.2
    dev: true

  /node-notifier/8.0.2:
    resolution: {integrity: sha512-oJP/9NAdd9+x2Q+rfphB2RJCHjod70RcRLjosiPMMu5gjIfwVnOUGq2nbTjTUbmy0DJ/tFIVT30+Qe3nzl4TJg==}
    dependencies:
      growly: 1.3.0
      is-wsl: 2.2.0
      semver: 7.3.5
      shellwords: 0.1.1
      uuid: 8.3.2
      which: 2.0.2
    dev: true
    optional: true

  /node-preload/0.2.1:
    resolution: {integrity: sha512-RM5oyBy45cLEoHqCeh+MNuFAxO0vTFBLskvQbOKnEE7YTTSN4tbN8QWDIPQ6L+WvKsB/qLEGpYe2ZZ9d4W9OIQ==}
    engines: {node: '>=8'}
    dependencies:
      process-on-spawn: 1.0.0
    dev: true

  /node-releases/2.0.2:
    resolution: {integrity: sha512-XxYDdcQ6eKqp/YjI+tb2C5WM2LgjnZrfYg4vgQt49EK268b6gYCHsBLrK2qvJo4FmCtqmKezb0WZFK4fkrZNsg==}
    dev: true

  /node-source-walk/4.3.0:
    resolution: {integrity: sha512-8Q1hXew6ETzqKRAs3jjLioSxNfT1cx74ooiF8RlAONwVMcfq+UdzLC2eB5qcPldUxaE5w3ytLkrmV1TGddhZTA==}
    engines: {node: '>=6.0'}
    dependencies:
      '@babel/parser': 7.17.3
    dev: true

  /normalize-package-data/2.5.0:
    resolution: {integrity: sha512-/5CMN3T0R4XTj4DcGaexo+roZSdSFW/0AOOTROrjxzCG1wrWXEsGbRKevjlIL+ZDE4sZlJr5ED4YW0yqmkK+eA==}
    dependencies:
      hosted-git-info: 2.8.9
      resolve: 1.22.0
      semver: 5.7.1
      validate-npm-package-license: 3.0.4
    dev: true

  /normalize-path/2.1.1:
    resolution: {integrity: sha1-GrKLVW4Zg2Oowab35vogE3/mrtk=}
    engines: {node: '>=0.10.0'}
    dependencies:
      remove-trailing-separator: 1.1.0
    dev: true

  /normalize-path/3.0.0:
    resolution: {integrity: sha512-6eZs5Ls3WtCisHWp9S2GUy8dqkpGi4BVSz3GaqiE6ezub0512ESztXUwUB6C6IKbQkY2Pnb/mD4WYojCRwcwLA==}
    engines: {node: '>=0.10.0'}
    dev: true

  /npm-run-path/2.0.2:
    resolution: {integrity: sha1-NakjLfo11wZ7TLLd8jV7GHFTbF8=}
    engines: {node: '>=4'}
    dependencies:
      path-key: 2.0.1
    dev: true

  /npm-run-path/4.0.1:
    resolution: {integrity: sha512-S48WzZW777zhNIrn7gxOlISNAqi9ZC/uQFnRdbeIHhZhCA6UqpkOT8T1G7BvfdgP4Er8gF4sUbaS0i7QvIfCWw==}
    engines: {node: '>=8'}
    dependencies:
      path-key: 3.1.1
    dev: true

  /nth-check/2.0.1:
    resolution: {integrity: sha512-it1vE95zF6dTT9lBsYbxvqh0Soy4SPowchj0UBGj/V6cTPnXXtQOPUbhZ6CmGzAD/rW22LQK6E96pcdJXk4A4w==}
    dependencies:
      boolbase: 1.0.0
    dev: true

  /null-loader/3.0.0_webpack@4.44.2:
    resolution: {integrity: sha512-hf5sNLl8xdRho4UPBOOeoIwT3WhjYcMUQm0zj44EhD6UscMAz72o2udpoDFBgykucdEDGIcd6SXbc/G6zssbzw==}
    engines: {node: '>= 8.9.0'}
    peerDependencies:
      webpack: ^4.3.0
    dependencies:
      loader-utils: 1.4.0
      schema-utils: 1.0.0
      webpack: 4.44.2_webpack-cli@3.3.12
    dev: true

  /nwsapi/2.2.0:
    resolution: {integrity: sha512-h2AatdwYH+JHiZpv7pt/gSX1XoRGb7L/qSIeuqA6GwYoF9w1vP1cw42TO0aI2pNyshRK5893hNSl+1//vHK7hQ==}
    dev: true

  /nyc/14.1.1:
    resolution: {integrity: sha512-OI0vm6ZGUnoGZv/tLdZ2esSVzDwUC88SNs+6JoSOMVxA+gKMB8Tk7jBwgemLx4O40lhhvZCVw1C+OYLOBOPXWw==}
    engines: {node: '>=6'}
    hasBin: true
    dependencies:
      archy: 1.0.0
      caching-transform: 3.0.2
      convert-source-map: 1.8.0
      cp-file: 6.2.0
      find-cache-dir: 2.1.0
      find-up: 3.0.0
      foreground-child: 1.5.6
      glob: 7.2.0
      istanbul-lib-coverage: 2.0.5
      istanbul-lib-hook: 2.0.7
      istanbul-lib-instrument: 3.3.0
      istanbul-lib-report: 2.0.8
      istanbul-lib-source-maps: 3.0.6
      istanbul-reports: 2.2.7
      js-yaml: 3.14.1
      make-dir: 2.1.0
      merge-source-map: 1.1.0
      resolve-from: 4.0.0
      rimraf: 2.7.1
      signal-exit: 3.0.7
      spawn-wrap: 1.4.3
      test-exclude: 5.2.3
      uuid: 3.4.0
      yargs: 13.3.2
      yargs-parser: 13.1.2
    transitivePeerDependencies:
      - supports-color
    dev: true

  /nyc/15.1.0:
    resolution: {integrity: sha512-jMW04n9SxKdKi1ZMGhvUTHBN0EICCRkHemEoE5jm6mTYcqcdas0ATzgUgejlQUHMvpnOZqGB5Xxsv9KxJW1j8A==}
    engines: {node: '>=8.9'}
    hasBin: true
    dependencies:
      '@istanbuljs/load-nyc-config': 1.1.0
      '@istanbuljs/schema': 0.1.3
      caching-transform: 4.0.0
      convert-source-map: 1.8.0
      decamelize: 1.2.0
      find-cache-dir: 3.3.2
      find-up: 4.1.0
      foreground-child: 2.0.0
      get-package-type: 0.1.0
      glob: 7.2.0
      istanbul-lib-coverage: 3.2.0
      istanbul-lib-hook: 3.0.0
      istanbul-lib-instrument: 4.0.3
      istanbul-lib-processinfo: 2.0.2
      istanbul-lib-report: 3.0.0
      istanbul-lib-source-maps: 4.0.1
      istanbul-reports: 3.1.4
      make-dir: 3.1.0
      node-preload: 0.2.1
      p-map: 3.0.0
      process-on-spawn: 1.0.0
      resolve-from: 5.0.0
      rimraf: 3.0.2
      signal-exit: 3.0.7
      spawn-wrap: 2.0.0
      test-exclude: 6.0.0
      yargs: 15.4.1
    transitivePeerDependencies:
      - supports-color
    dev: true

  /oauth-sign/0.9.0:
    resolution: {integrity: sha512-fexhUFFPTGV8ybAtSIGbV6gOkSv8UtRbDBnAyLQw4QPKkgNlsH2ByPGtMUqdWkos6YCRmAqViwgZrJc/mRDzZQ==}
    dev: true

  /object-assign/3.0.0:
    resolution: {integrity: sha1-m+3VygiXlJvKR+f/QIBi1Un1h/I=}
    engines: {node: '>=0.10.0'}

  /object-assign/4.1.1:
    resolution: {integrity: sha1-IQmtx5ZYh8/AXLvUQsrIv7s2CGM=}
    engines: {node: '>=0.10.0'}

  /object-copy/0.1.0:
    resolution: {integrity: sha1-fn2Fi3gb18mRpBupde04EnVOmYw=}
    engines: {node: '>=0.10.0'}
    dependencies:
      copy-descriptor: 0.1.1
      define-property: 0.2.5
      kind-of: 3.2.2
    dev: true

  /object-inspect/1.12.0:
    resolution: {integrity: sha512-Ho2z80bVIvJloH+YzRmpZVQe87+qASmBUKZDWgx9cu+KDrX2ZDH/3tMy+gXbZETVGs2M8YdxObOh7XAtim9Y0g==}
    dev: true

  /object-is/1.1.5:
    resolution: {integrity: sha512-3cyDsyHgtmi7I7DfSSI2LDp6SK2lwvtbg0p0R1e0RvTqF5ceGx+K2dfSjm1bKDMVCFEDAQvy+o8c6a7VujOddw==}
    engines: {node: '>= 0.4'}
    dependencies:
      call-bind: 1.0.2
      define-properties: 1.1.3
    dev: true

  /object-keys/1.1.1:
    resolution: {integrity: sha512-NuAESUOUMrlIXOfHKzD6bpPu3tYt3xvjNdRIQ+FeT0lNb4K8WR70CaDxhuNguS2XG+GjkyMwOzsN5ZktImfhLA==}
    engines: {node: '>= 0.4'}
    dev: true

  /object-visit/1.0.1:
    resolution: {integrity: sha1-95xEk68MU3e1n+OdOV5BBC3QRbs=}
    engines: {node: '>=0.10.0'}
    dependencies:
      isobject: 3.0.1
    dev: true

  /object.assign/4.1.2:
    resolution: {integrity: sha512-ixT2L5THXsApyiUPYKmW+2EHpXXe5Ii3M+f4e+aJFAHao5amFRW6J0OO6c/LU8Be47utCx2GL89hxGB6XSmKuQ==}
    engines: {node: '>= 0.4'}
    dependencies:
      call-bind: 1.0.2
      define-properties: 1.1.3
      has-symbols: 1.0.3
      object-keys: 1.1.1
    dev: true

  /object.entries/1.1.5:
    resolution: {integrity: sha512-TyxmjUoZggd4OrrU1W66FMDG6CuqJxsFvymeyXI51+vQLN67zYfZseptRge703kKQdo4uccgAKebXFcRCzk4+g==}
    engines: {node: '>= 0.4'}
    dependencies:
      call-bind: 1.0.2
      define-properties: 1.1.3
      es-abstract: 1.19.1
    dev: true

  /object.fromentries/2.0.5:
    resolution: {integrity: sha512-CAyG5mWQRRiBU57Re4FKoTBjXfDoNwdFVH2Y1tS9PqCsfUTymAohOkEMSG3aRNKmv4lV3O7p1et7c187q6bynw==}
    engines: {node: '>= 0.4'}
    dependencies:
      call-bind: 1.0.2
      define-properties: 1.1.3
      es-abstract: 1.19.1
    dev: true

  /object.getownpropertydescriptors/2.1.3:
    resolution: {integrity: sha512-VdDoCwvJI4QdC6ndjpqFmoL3/+HxffFBbcJzKi5hwLLqqx3mdbedRpfZDdK0SrOSauj8X4GzBvnDZl4vTN7dOw==}
    engines: {node: '>= 0.8'}
    dependencies:
      call-bind: 1.0.2
      define-properties: 1.1.3
      es-abstract: 1.19.1
    dev: true

  /object.hasown/1.1.0:
    resolution: {integrity: sha512-MhjYRfj3GBlhSkDHo6QmvgjRLXQ2zndabdf3nX0yTyZK9rPfxb6uRpAac8HXNLy1GpqWtZ81Qh4v3uOls2sRAg==}
    dependencies:
      define-properties: 1.1.3
      es-abstract: 1.19.1
    dev: true

  /object.omit/2.0.1:
    resolution: {integrity: sha1-Gpx0SCnznbuFjHbKNXmuKlTr0fo=}
    engines: {node: '>=0.10.0'}
    dependencies:
      for-own: 0.1.5
      is-extendable: 0.1.1
    dev: true

  /object.pick/1.3.0:
    resolution: {integrity: sha1-h6EKxMFpS9Lhy/U1kaZhQftd10c=}
    engines: {node: '>=0.10.0'}
    dependencies:
      isobject: 3.0.1
    dev: true

  /object.values/1.1.5:
    resolution: {integrity: sha512-QUZRW0ilQ3PnPpbNtgdNV1PDbEqLIiSFB3l+EnGtBQ/8SUTLj1PZwtQHABZtLgwpJZTSZhuGLOGk57Drx2IvYg==}
    engines: {node: '>= 0.4'}
    dependencies:
      call-bind: 1.0.2
      define-properties: 1.1.3
      es-abstract: 1.19.1
    dev: true

  /on-finished/2.3.0:
    resolution: {integrity: sha1-IPEzZIGwg811M3mSoWlxqi2QaUc=}
    engines: {node: '>= 0.8'}
    dependencies:
      ee-first: 1.1.1
    dev: true

  /once/1.4.0:
    resolution: {integrity: sha1-WDsap3WWHUsROsF9nFC6753Xa9E=}
    dependencies:
      wrappy: 1.0.2
    dev: true

  /onetime/5.1.2:
    resolution: {integrity: sha512-kbpaSSGJTWdAY5KPVeMOKXSrPtr8C8C7wodJbcsd51jRnmD+GZu8Y0VoU6Dm5Z4vWr0Ig/1NKuWRKf7j5aaYSg==}
    engines: {node: '>=6'}
    dependencies:
      mimic-fn: 2.1.0
    dev: true

  /optionator/0.8.3:
    resolution: {integrity: sha512-+IW9pACdk3XWmmTXG8m3upGUJst5XRGzxMRjXzAuJ1XnIFNvfhjjIuYkDvysnPQ7qzqVzLt78BCruntqRhWQbA==}
    engines: {node: '>= 0.8.0'}
    dependencies:
      deep-is: 0.1.4
      fast-levenshtein: 2.0.6
      levn: 0.3.0
      prelude-ls: 1.1.2
      type-check: 0.3.2
      word-wrap: 1.2.3
    dev: true

  /optionator/0.9.1:
    resolution: {integrity: sha512-74RlY5FCnhq4jRxVUPKDaRwrVNXMqsGsiW6AJw4XK8hmtm10wC0ypZBLw5IIp85NZMr91+qd1RvvENwg7jjRFw==}
    engines: {node: '>= 0.8.0'}
    dependencies:
      deep-is: 0.1.4
      fast-levenshtein: 2.0.6
      levn: 0.4.1
      prelude-ls: 1.2.1
      type-check: 0.4.0
      word-wrap: 1.2.3
    dev: true

  /ora/5.4.1:
    resolution: {integrity: sha512-5b6Y85tPxZZ7QytO+BQzysW31HJku27cRIlkbAXaNx+BdcVi+LlRFmVXzeF6a7JCwJpyw5c4b+YSVImQIrBpuQ==}
    engines: {node: '>=10'}
    dependencies:
      bl: 4.1.0
      chalk: 4.1.2
      cli-cursor: 3.1.0
      cli-spinners: 2.6.1
      is-interactive: 1.0.0
      is-unicode-supported: 0.1.0
      log-symbols: 4.1.0
      strip-ansi: 6.0.1
      wcwidth: 1.0.1
    dev: true

  /os-browserify/0.3.0:
    resolution: {integrity: sha1-hUNzx/XCMVkU/Jv8a9gjj92h7Cc=}
    dev: true

  /os-homedir/1.0.2:
    resolution: {integrity: sha1-/7xJiDNuDoM94MFox+8VISGqf7M=}
    engines: {node: '>=0.10.0'}
    dev: true

  /p-each-series/2.2.0:
    resolution: {integrity: sha512-ycIL2+1V32th+8scbpTvyHNaHe02z0sjgh91XXjAk+ZeXoPN4Z46DVUnzdso0aX4KckKw0FNNFHdjZ2UsZvxiA==}
    engines: {node: '>=8'}
    dev: true

  /p-finally/1.0.0:
    resolution: {integrity: sha1-P7z7FbiZpEEjs0ttzBi3JDNqLK4=}
    engines: {node: '>=4'}
    dev: true

  /p-limit/1.3.0:
    resolution: {integrity: sha512-vvcXsLAJ9Dr5rQOPk7toZQZJApBl2K4J6dANSsEuh6QI41JYcsS/qhTGa9ErIUUgK3WNQoJYvylxvjqmiqEA9Q==}
    engines: {node: '>=4'}
    dependencies:
      p-try: 1.0.0
    dev: true

  /p-limit/2.3.0:
    resolution: {integrity: sha512-//88mFWSJx8lxCzwdAABTJL2MyWB12+eIY7MDL2SqLmAkeKU9qxRvWuSyTjm3FUmpBEMuFfckAIqEaVGUDxb6w==}
    engines: {node: '>=6'}
    dependencies:
      p-try: 2.2.0
    dev: true

  /p-limit/3.1.0:
    resolution: {integrity: sha512-TYOanM3wGwNGsZN2cVTYPArw454xnXj5qmWF1bEoAc4+cU/ol7GVh7odevjp1FNHduHc3KZMcFduxU5Xc6uJRQ==}
    engines: {node: '>=10'}
    dependencies:
      yocto-queue: 0.1.0
    dev: true

  /p-locate/2.0.0:
    resolution: {integrity: sha1-IKAQOyIqcMj9OcwuWAaA893l7EM=}
    engines: {node: '>=4'}
    dependencies:
      p-limit: 1.3.0
    dev: true

  /p-locate/3.0.0:
    resolution: {integrity: sha512-x+12w/To+4GFfgJhBEpiDcLozRJGegY+Ei7/z0tSLkMmxGZNybVMSfWj9aJn8Z5Fc7dBUNJOOVgPv2H7IwulSQ==}
    engines: {node: '>=6'}
    dependencies:
      p-limit: 2.3.0
    dev: true

  /p-locate/4.1.0:
    resolution: {integrity: sha512-R79ZZ/0wAxKGu3oYMlz8jy/kbhsNrS7SKZ7PxEHBgJ5+F2mtFW2fK2cOtBh1cHYkQsbzFV7I+EoRKe6Yt0oK7A==}
    engines: {node: '>=8'}
    dependencies:
      p-limit: 2.3.0
    dev: true

  /p-locate/5.0.0:
    resolution: {integrity: sha512-LaNjtRWUBY++zB5nE/NwcaoMylSPk+S+ZHNB1TzdbMJMny6dynpAGt7X/tl/QYq3TIeE6nxHppbo2LGymrG5Pw==}
    engines: {node: '>=10'}
    dependencies:
      p-limit: 3.1.0
    dev: true

  /p-map/3.0.0:
    resolution: {integrity: sha512-d3qXVTF/s+W+CdJ5A29wywV2n8CQQYahlgz2bFiA+4eVNJbHJodPZ+/gXwPGh0bOqA+j8S+6+ckmvLGPk1QpxQ==}
    engines: {node: '>=8'}
    dependencies:
      aggregate-error: 3.1.0
    dev: true

  /p-try/1.0.0:
    resolution: {integrity: sha1-y8ec26+P1CKOE/Yh8rGiN8GyB7M=}
    engines: {node: '>=4'}
    dev: true

  /p-try/2.2.0:
    resolution: {integrity: sha512-R4nPAVTAU0B9D35/Gk3uJf/7XYbQcyohSKdvAxIRSNghFl4e71hVoGnBNQz9cWaXxO2I10KTC+3jMdvvoKw6dQ==}
    engines: {node: '>=6'}
    dev: true

  /package-hash/3.0.0:
    resolution: {integrity: sha512-lOtmukMDVvtkL84rJHI7dpTYq+0rli8N2wlnqUcBuDWCfVhRUfOmnR9SsoHFMLpACvEV60dX7rd0rFaYDZI+FA==}
    engines: {node: '>=6'}
    dependencies:
      graceful-fs: 4.2.9
      hasha: 3.0.0
      lodash.flattendeep: 4.4.0
      release-zalgo: 1.0.0
    dev: true

  /package-hash/4.0.0:
    resolution: {integrity: sha512-whdkPIooSu/bASggZ96BWVvZTRMOFxnyUG5PnTSGKoJE2gd5mbVNmR2Nj20QFzxYYgAXpoqC+AiXzl+UMRh7zQ==}
    engines: {node: '>=8'}
    dependencies:
      graceful-fs: 4.2.9
      hasha: 5.2.2
      lodash.flattendeep: 4.4.0
      release-zalgo: 1.0.0
    dev: true

  /pako/1.0.11:
    resolution: {integrity: sha512-4hLB8Py4zZce5s4yd9XzopqwVv/yGNhV1Bl8NTmCq1763HeK2+EwVTv+leGeL13Dnh2wfbqowVPXCIO0z4taYw==}
    dev: true

  /parallel-transform/1.2.0:
    resolution: {integrity: sha512-P2vSmIu38uIlvdcU7fDkyrxj33gTUy/ABO5ZUbGowxNCopBq/OoD42bP4UmMrJoPyk4Uqf0mu3mtWBhHCZD8yg==}
    dependencies:
      cyclist: 1.0.1
      inherits: 2.0.4
      readable-stream: 2.3.7
    dev: true

  /parent-module/1.0.1:
    resolution: {integrity: sha512-GQ2EWRpQV8/o+Aw8YqtfZZPfNRWZYkbidE9k5rpl/hC3vtHHBfGm2Ifi6qWV+coDGkrUKZAxE3Lot5kcsRlh+g==}
    engines: {node: '>=6'}
    dependencies:
      callsites: 3.1.0
    dev: true

  /parse-asn1/5.1.6:
    resolution: {integrity: sha512-RnZRo1EPU6JBnra2vGHj0yhp6ebyjBZpmUCLHWiFhxlzvBCCpAuZ7elsBp1PVAbQN0/04VD/19rfzlBSwLstMw==}
    dependencies:
      asn1.js: 5.4.1
      browserify-aes: 1.2.0
      evp_bytestokey: 1.0.3
      pbkdf2: 3.1.2
      safe-buffer: 5.2.1
    dev: true

  /parse-glob/3.0.4:
    resolution: {integrity: sha1-ssN2z7EfNVE7rdFz7wu246OIORw=}
    engines: {node: '>=0.10.0'}
    dependencies:
      glob-base: 0.3.0
      is-dotfile: 1.0.3
      is-extglob: 1.0.0
      is-glob: 2.0.1
    dev: true

  /parse-json/4.0.0:
    resolution: {integrity: sha1-vjX1Qlvh9/bHRxhPmKeIy5lHfuA=}
    engines: {node: '>=4'}
    dependencies:
      error-ex: 1.3.2
      json-parse-better-errors: 1.0.2
    dev: true

  /parse-json/5.2.0:
    resolution: {integrity: sha512-ayCKvm/phCGxOkYRSCM82iDwct8/EonSEgCSxWxD7ve6jHggsFl4fZVQBPRNgQoKiuV/odhFrGzQXZwbifC8Rg==}
    engines: {node: '>=8'}
    dependencies:
      '@babel/code-frame': 7.16.7
      error-ex: 1.3.2
      json-parse-even-better-errors: 2.3.1
      lines-and-columns: 1.2.4
    dev: true

  /parse-ms/2.1.0:
    resolution: {integrity: sha512-kHt7kzLoS9VBZfUsiKjv43mr91ea+U05EyKkEtqp7vNbHxmaVuEqN7XxeEVnGrMtYOAxGrDElSi96K7EgO1zCA==}
    engines: {node: '>=6'}
    dev: true

  /parse-passwd/1.0.0:
    resolution: {integrity: sha1-bVuTSkVpk7I9N/QKOC1vFmao5cY=}
    engines: {node: '>=0.10.0'}
    dev: true

  /parse5-htmlparser2-tree-adapter/6.0.1:
    resolution: {integrity: sha512-qPuWvbLgvDGilKc5BoicRovlT4MtYT6JfJyBOMDsKoiT+GiuP5qyrPCnR9HcPECIJJmZh5jRndyNThnhhb/vlA==}
    dependencies:
      parse5: 6.0.1
    dev: true

  /parse5/4.0.0:
    resolution: {integrity: sha512-VrZ7eOd3T1Fk4XWNXMgiGBK/z0MG48BWG2uQNU4I72fkQuKUTZpl+u9k+CxEG0twMVzSmXEEz12z5Fnw1jIQFA==}
    dev: true

  /parse5/5.1.0:
    resolution: {integrity: sha512-fxNG2sQjHvlVAYmzBZS9YlDp6PTSSDwa98vkD4QgVDDCAo84z5X1t5XyJQ62ImdLXx5NdIIfihey6xpum9/gRQ==}
    dev: true

  /parse5/6.0.1:
    resolution: {integrity: sha512-Ofn/CTFzRGTTxwpNEs9PP93gXShHcTq255nzRYSKe8AkVpZY7e1fpmTfOyoIvjP5HG7Z2ZM7VS9PPhQGW2pOpw==}
    dev: true

  /parseurl/1.3.3:
    resolution: {integrity: sha512-CiyeOxFT/JZyN5m0z9PfXw4SCBJ6Sygz1Dpl0wqjlhDEGGBP1GnsUVEL0p63hoG1fcj3fHynXi9NYO4nWOL+qQ==}
    engines: {node: '>= 0.8'}
    dev: true

  /pascalcase/0.1.1:
    resolution: {integrity: sha1-s2PlXoAGym/iF4TS2yK9FdeRfxQ=}
    engines: {node: '>=0.10.0'}
    dev: true

  /path-browserify/0.0.1:
    resolution: {integrity: sha512-BapA40NHICOS+USX9SN4tyhq+A2RrN/Ws5F0Z5aMHDp98Fl86lX8Oti8B7uN93L4Ifv4fHOEA+pQw87gmMO/lQ==}
    dev: true

  /path-dirname/1.0.2:
    resolution: {integrity: sha1-zDPSTVJeCZpTiMAzbG4yuRYGCeA=}
    dev: true
    optional: true

  /path-exists/3.0.0:
    resolution: {integrity: sha1-zg6+ql94yxiSXqfYENe1mwEP1RU=}
    engines: {node: '>=4'}
    dev: true

  /path-exists/4.0.0:
    resolution: {integrity: sha512-ak9Qy5Q7jYb2Wwcey5Fpvg2KoAc/ZIhLSLOSBmRmygPsGwkVVt0fZa0qrtMz+m6tJTAHfZQ8FnmB4MG4LWy7/w==}
    engines: {node: '>=8'}
    dev: true

  /path-is-absolute/1.0.1:
    resolution: {integrity: sha1-F0uSaHNVNP+8es5r9TpanhtcX18=}
    engines: {node: '>=0.10.0'}
    dev: true

  /path-key/2.0.1:
    resolution: {integrity: sha1-QRyttXTFoUDTpLGRDUDYDMn0C0A=}
    engines: {node: '>=4'}
    dev: true

  /path-key/3.1.1:
    resolution: {integrity: sha512-ojmeN0qd+y0jszEtoY48r0Peq5dwMEkIlCOu6Q5f41lfkswXuKtYrhgoTpLnyIcHm24Uhqx+5Tqm2InSwLhE6Q==}
    engines: {node: '>=8'}
    dev: true

  /path-parse/1.0.7:
    resolution: {integrity: sha512-LDJzPVEEEPR+y48z93A0Ed0yXb8pAByGWo/k5YYdYgpY2/2EsOsksJrq7lOHxryrVOn1ejG6oAp8ahvOIQD8sw==}
    dev: true

  /path-to-regexp/0.1.7:
    resolution: {integrity: sha1-32BBeABfUi8V60SQ5yR6G/qmf4w=}
    dev: true

  /path-to-regexp/1.8.0:
    resolution: {integrity: sha512-n43JRhlUKUAlibEJhPeir1ncUID16QnEjNpwzNdO3Lm4ywrBpBZ5oLD0I6br9evr1Y9JTqwRtAh7JLoOzAQdVA==}
    dependencies:
      isarray: 0.0.1
    dev: true

  /path-type/3.0.0:
    resolution: {integrity: sha512-T2ZUsdZFHgA3u4e5PfPbjd7HDDpxPnQb5jN0SrDsjNSuVXHJqtwTnWqG0B1jZrgmJ/7lj1EmVIByWt1gxGkWvg==}
    engines: {node: '>=4'}
    dependencies:
      pify: 3.0.0
    dev: true

  /path-type/4.0.0:
    resolution: {integrity: sha512-gDKb8aZMDeD/tZWs9P6+q0J9Mwkdl6xMV8TjnGP3qJVJ06bdMgkbBlLU8IdfOsIsFz2BW1rNVT3XuNEl8zPAvw==}
    engines: {node: '>=8'}
    dev: true

  /pathval/1.1.1:
    resolution: {integrity: sha512-Dp6zGqpTdETdR63lehJYPeIOqpiNBNtc7BpWSLrOje7UaIsE5aY92r/AunQA7rsXvet3lrJ3JnZX29UPTKXyKQ==}
    dev: true

  /pbkdf2/3.1.2:
    resolution: {integrity: sha512-iuh7L6jA7JEGu2WxDwtQP1ddOpaJNC4KlDEFfdQajSGgGPNi4OyDc2R7QnbY2bR9QjBVGwgvTdNJZoE7RaxUMA==}
    engines: {node: '>=0.12'}
    dependencies:
      create-hash: 1.2.0
      create-hmac: 1.1.7
      ripemd160: 2.0.2
      safe-buffer: 5.2.1
      sha.js: 2.4.11
    dev: true

  /pend/1.2.0:
    resolution: {integrity: sha1-elfrVQpng/kRUzH89GY9XI4AelA=}
    dev: true

  /performance-now/2.1.0:
    resolution: {integrity: sha1-Ywn04OX6kT7BxpMHrjZLSzd8nns=}
    dev: true

  /picocolors/1.0.0:
    resolution: {integrity: sha512-1fygroTLlHu66zi26VoTDv8yRgm0Fccecssto+MhsZ0D/DGW2sm8E8AjW7NU5VVTRt5GxbeZ5qBuJr+HyLYkjQ==}
    dev: true

  /picomatch/2.3.1:
    resolution: {integrity: sha512-JU3teHTNjmE2VCGFzuY8EXzCDVwEqB2a8fsIvwaStHhAWJEeVd1o1QD80CU6+ZdEXXSLbSsuLwJjkCBWqRQUVA==}
    engines: {node: '>=8.6'}
    dev: true

  /pify/3.0.0:
    resolution: {integrity: sha1-5aSs0sEB/fPZpNB/DbxNtJ3SgXY=}
    engines: {node: '>=4'}
    dev: true

  /pify/4.0.1:
    resolution: {integrity: sha512-uB80kBFb/tfd68bVleG9T5GGsGPjJrLAUpR5PZIrhBnIaRTQRjqdJSsIKkOP6OAIFbj7GOrcudc5pNjZ+geV2g==}
    engines: {node: '>=6'}
    dev: true

  /pirates/4.0.5:
    resolution: {integrity: sha512-8V9+HQPupnaXMA23c5hvl69zXvTwTzyAYasnkb0Tts4XvO4CliqONMOnvlq26rkhLC3nWDFBJf73LU1e1VZLaQ==}
    engines: {node: '>= 6'}
    dev: true

  /pkg-dir/3.0.0:
    resolution: {integrity: sha512-/E57AYkoeQ25qkxMj5PBOVgF8Kiu/h7cYS30Z5+R7WaiCCBfLq58ZI/dSeaEKb9WVJV5n/03QwrN3IeWIFllvw==}
    engines: {node: '>=6'}
    dependencies:
      find-up: 3.0.0
    dev: true

  /pkg-dir/4.2.0:
    resolution: {integrity: sha512-HRDzbaKjC+AOWVXxAU/x54COGeIv9eb+6CkDSQoNTt4XyWoIJvuPsXizxu/Fr23EiekbtZwmh1IcIG/l/a10GQ==}
    engines: {node: '>=8'}
    dependencies:
      find-up: 4.1.0
    dev: true

  /pkg-up/2.0.0:
    resolution: {integrity: sha1-yBmscoBZpGHKscOImivjxJoATX8=}
    engines: {node: '>=4'}
    dependencies:
      find-up: 2.1.0
    dev: true

  /pluralize/8.0.0:
    resolution: {integrity: sha512-Nc3IT5yHzflTfbjgqWcCPpo7DaKy4FnpB0l/zCAW0Tc7jxAiuqSxHasntB3D7887LSrA93kDJ9IXovxJYxyLCA==}
    engines: {node: '>=4'}
    dev: true

  /pn/1.1.0:
    resolution: {integrity: sha512-2qHaIQr2VLRFoxe2nASzsV6ef4yOOH+Fi9FBOVH6cqeSgUnoyySPZkxzLuzd+RYOQTRpROA0ztTMqxROKSb/nA==}
    dev: true

  /posix-character-classes/0.1.1:
    resolution: {integrity: sha1-AerA/jta9xoqbAL+q7jB/vfgDqs=}
    engines: {node: '>=0.10.0'}
    dev: true

  /postcss-values-parser/2.0.1:
    resolution: {integrity: sha512-2tLuBsA6P4rYTNKCXYG/71C7j1pU6pK503suYOmn4xYrQIzW+opD+7FAFNuGSdZC/3Qfy334QbeMu7MEb8gOxg==}
    engines: {node: '>=6.14.4'}
    dependencies:
      flatten: 1.0.3
      indexes-of: 1.0.1
      uniq: 1.0.1
    dev: true

  /postcss/8.4.7:
    resolution: {integrity: sha512-L9Ye3r6hkkCeOETQX6iOaWZgjp3LL6Lpqm6EtgbKrgqGGteRMNb9vzBfRL96YOSu8o7x3MfIH9Mo5cPJFGrW6A==}
    engines: {node: ^10 || ^12 || >=14}
    dependencies:
      nanoid: 3.3.1
      picocolors: 1.0.0
      source-map-js: 1.0.2
    dev: true

  /postinstall-build/5.0.3:
    resolution: {integrity: sha512-vPvPe8TKgp4FLgY3+DfxCE5PIfoXBK2lyLfNCxsRbDsV6vS4oU5RG/IWxrblMn6heagbnMED3MemUQllQ2bQUg==}
    deprecated: postinstall-build's behavior is now built into npm! You should migrate off of postinstall-build and use the new `prepare` lifecycle script with npm 5.0.0 or greater.
    hasBin: true
    dev: true

  /precinct/7.1.0:
    resolution: {integrity: sha512-I1RkW5PX51/q6Xl39//D7x9NgaKNGHpR5DCNaoxP/b2+KbzzXDNhauJUMV17KSYkJA41CSpwYUPRtRoNxbshWA==}
    engines: {node: ^10.13 || ^12 || >=14}
    hasBin: true
    dependencies:
      commander: 2.20.3
      debug: 4.3.3
      detective-amd: 3.1.2
      detective-cjs: 3.1.3
      detective-es6: 2.2.2
      detective-less: 1.0.2
      detective-postcss: 4.0.0
      detective-sass: 3.0.2
      detective-scss: 2.0.2
      detective-stylus: 1.0.3
      detective-typescript: 6.0.0
      module-definition: 3.4.0
      node-source-walk: 4.3.0
    transitivePeerDependencies:
      - supports-color
    dev: true

  /precinct/8.3.1:
    resolution: {integrity: sha512-pVppfMWLp2wF68rwHqBIpPBYY8Kd12lDhk8LVQzOwqllifVR15qNFyod43YLyFpurKRZQKnE7E4pofAagDOm2Q==}
    engines: {node: ^10.13 || ^12 || >=14}
    hasBin: true
    dependencies:
      commander: 2.20.3
      debug: 4.3.3
      detective-amd: 3.1.2
      detective-cjs: 3.1.3
      detective-es6: 2.2.2
      detective-less: 1.0.2
      detective-postcss: 4.0.0
      detective-sass: 3.0.2
      detective-scss: 2.0.2
      detective-stylus: 1.0.3
      detective-typescript: 7.0.2
      module-definition: 3.4.0
      node-source-walk: 4.3.0
    transitivePeerDependencies:
      - supports-color
    dev: true

  /prelude-ls/1.1.2:
    resolution: {integrity: sha1-IZMqVJ9eUv/ZqCf1cOBL5iqX2lQ=}
    engines: {node: '>= 0.8.0'}
    dev: true

  /prelude-ls/1.2.1:
    resolution: {integrity: sha512-vkcDPrRZo1QZLbn5RLGPpg/WmIQ65qoWWhcGKf/b5eplkkarX0m9z8ppCat4mlOqUsWpyNuYgO3VRyrYHSzX5g==}
    engines: {node: '>= 0.8.0'}
    dev: true

  /preserve/0.2.0:
    resolution: {integrity: sha1-gV7R9uvGWSb4ZbMQwHE7yzMVzks=}
    engines: {node: '>=0.10.0'}
    dev: true

  /pretty-format/21.2.1:
    resolution: {integrity: sha512-ZdWPGYAnYfcVP8yKA3zFjCn8s4/17TeYH28MXuC8vTp0o21eXjbFGcOAXZEaDaOFJjc3h2qa7HQNHNshhvoh2A==}
    dependencies:
      ansi-regex: 3.0.0
      ansi-styles: 3.2.1
    dev: true

  /pretty-format/24.9.0:
    resolution: {integrity: sha512-00ZMZUiHaJrNfk33guavqgvfJS30sLYf0f8+Srklv0AMPodGGHcoHgksZ3OThYnIvOd+8yMCn0YiEOogjlgsnA==}
    engines: {node: '>= 6'}
    dependencies:
      '@jest/types': 24.9.0
      ansi-regex: 4.1.0
      ansi-styles: 3.2.1
      react-is: 16.13.1
    dev: true

  /pretty-format/25.5.0:
    resolution: {integrity: sha512-kbo/kq2LQ/A/is0PQwsEHM7Ca6//bGPPvU6UnsdDRSKTWxT/ru/xb88v4BJf6a69H+uTytOEsTusT9ksd/1iWQ==}
    engines: {node: '>= 8.3'}
    dependencies:
      '@jest/types': 25.5.0
      ansi-regex: 5.0.1
      ansi-styles: 4.3.0
      react-is: 16.13.1
    dev: true

  /pretty-format/26.6.2:
    resolution: {integrity: sha512-7AeGuCYNGmycyQbCqd/3PWH4eOoX/OiCa0uphp57NVTeAGdJGaAliecxwBDHYQCIvrW7aDBZCYeNTP/WX69mkg==}
    engines: {node: '>= 10'}
    dependencies:
      '@jest/types': 26.6.2
      ansi-regex: 5.0.1
      ansi-styles: 4.3.0
      react-is: 17.0.2
    dev: true

  /pretty-format/27.5.1:
    resolution: {integrity: sha512-Qb1gy5OrP5+zDf2Bvnzdl3jsTf1qXVMazbvCoKhtKqVs4/YK4ozX4gKQJJVyNe+cajNPn0KoC0MC3FUmaHWEmQ==}
    engines: {node: ^10.13.0 || ^12.13.0 || ^14.15.0 || >=15.0.0}
    dependencies:
      ansi-regex: 5.0.1
      ansi-styles: 5.2.0
      react-is: 17.0.2
    dev: true

  /pretty-ms/7.0.1:
    resolution: {integrity: sha512-973driJZvxiGOQ5ONsFhOF/DtzPMOMtgC11kCpUrPGMTgqp2q/1gwzCquocrN33is0VZ5GFHXZYMM9l6h67v2Q==}
    engines: {node: '>=10'}
    dependencies:
      parse-ms: 2.1.0
    dev: true

  /process-nextick-args/2.0.1:
    resolution: {integrity: sha512-3ouUOpQhtgrbOa17J7+uxOTpITYWaGP7/AhoR3+A+/1e9skrzelGi/dXzEYyvbxubEF6Wn2ypscTKiKJFFn1ag==}
    dev: true

  /process-on-spawn/1.0.0:
    resolution: {integrity: sha512-1WsPDsUSMmZH5LeMLegqkPDrsGgsWwk1Exipy2hvB0o/F0ASzbpIctSCcZIK1ykJvtTJULEH+20WOFjMvGnCTg==}
    engines: {node: '>=8'}
    dependencies:
      fromentries: 1.3.2
    dev: true

  /process/0.11.10:
    resolution: {integrity: sha1-czIwDoQBYb2j5podHZGn1LwW8YI=}
    engines: {node: '>= 0.6.0'}
    dev: true

  /progress/2.0.3:
    resolution: {integrity: sha512-7PiHtLll5LdnKIMw100I+8xJXR5gW2QwWYkT6iJva0bXitZKa/XMrSbdmg3r2Xnaidz9Qumd0VPaMrZlF9V9sA==}
    engines: {node: '>=0.4.0'}
    dev: true

  /promise-inflight/1.0.1:
    resolution: {integrity: sha1-mEcocL8igTL8vdhoEputEsPAKeM=}
    dev: true

  /prompts/2.4.2:
    resolution: {integrity: sha512-NxNv/kLguCA7p3jE8oL2aEBsrJWgAakBpgmgK6lpPWV+WuOmY6r2/zbAVnP+T8bQlA0nzHXSJSJW0Hq7ylaD2Q==}
    engines: {node: '>= 6'}
    dependencies:
      kleur: 3.0.3
      sisteransi: 1.0.5
    dev: true

  /prop-types/15.8.1:
    resolution: {integrity: sha512-oj87CgZICdulUohogVAR7AjlC0327U4el4L6eAvOqCeudMDVU0NThNaV+b9Df4dXgSP1gXMTnPdhfe/2qDH5cg==}
    dependencies:
      loose-envify: 1.4.0
      object-assign: 4.1.1
      react-is: 16.13.1

  /proxy-addr/2.0.7:
    resolution: {integrity: sha512-llQsMLSUDUPT44jdrU/O37qlnifitDP+ZwrmmZcoSKyLKvtZxpyV0n2/bD/N4tBAAZ/gJEdZU7KMraoK1+XYAg==}
    engines: {node: '>= 0.10'}
    dependencies:
      forwarded: 0.2.0
      ipaddr.js: 1.9.1
    dev: true

  /proxy-from-env/1.1.0:
    resolution: {integrity: sha512-D+zkORCbA9f1tdWRK0RaCR3GPv50cMxcrz4X8k5LTSUD1Dkw47mKJEZQNunItRTkWwgtaUSo1RVFRIG9ZXiFYg==}
    dev: true

  /prr/1.0.1:
    resolution: {integrity: sha1-0/wRS6BplaRexok/SEzrHXj19HY=}
    dev: true

  /pseudomap/1.0.2:
    resolution: {integrity: sha1-8FKijacOYYkX7wqKw0wa5aaChrM=}
    dev: true

  /psl/1.8.0:
    resolution: {integrity: sha512-RIdOzyoavK+hA18OGGWDqUTsCLhtA7IcZ/6NCs4fFJaHBDab+pDDmDIByWFRQJq2Cd7r1OoQxBGKOaztq+hjIQ==}
    dev: true

  /public-encrypt/4.0.3:
    resolution: {integrity: sha512-zVpa8oKZSz5bTMTFClc1fQOnyyEzpl5ozpi1B5YcvBrdohMjH2rfsBtyXcuNuwjsDIXmBYlF2N5FlJYhR29t8Q==}
    dependencies:
      bn.js: 4.12.0
      browserify-rsa: 4.1.0
      create-hash: 1.2.0
      parse-asn1: 5.1.6
      randombytes: 2.1.0
      safe-buffer: 5.2.1
    dev: true

  /pump/2.0.1:
    resolution: {integrity: sha512-ruPMNRkN3MHP1cWJc9OWr+T/xDP0jhXYCLfJcBuX54hhfIBnaQmAUMfDcG4DM5UMWByBbJY69QSphm3jtDKIkA==}
    dependencies:
      end-of-stream: 1.4.4
      once: 1.4.0
    dev: true

  /pump/3.0.0:
    resolution: {integrity: sha512-LwZy+p3SFs1Pytd/jYct4wpv49HiYCqd9Rlc5ZVdk0V+8Yzv6jR5Blk3TRmPL1ft69TxP0IMZGJ+WPFU2BFhww==}
    dependencies:
      end-of-stream: 1.4.4
      once: 1.4.0
    dev: true

  /pumpify/1.5.1:
    resolution: {integrity: sha512-oClZI37HvuUJJxSKKrC17bZ9Cu0ZYhEAGPsPUy9KlMUmv9dKX2o77RUmq7f3XjIxbwyGwYzbzQ1L2Ks8sIradQ==}
    dependencies:
      duplexify: 3.7.1
      inherits: 2.0.4
      pump: 2.0.1
    dev: true

  /punycode/1.3.2:
    resolution: {integrity: sha1-llOgNvt8HuQjQvIyXM7v6jkmxI0=}
    dev: true

  /punycode/1.4.1:
    resolution: {integrity: sha1-wNWmOycYgArY4esPpSachN1BhF4=}
    dev: true

  /punycode/2.1.1:
    resolution: {integrity: sha512-XRsRjdf+j5ml+y/6GKHPZbrF/8p2Yga0JPtdqTIY2Xe5ohJPD9saDJJLPvp9+NSBprVvevdXZybnj2cv8OEd0A==}
    engines: {node: '>=6'}
    dev: true

  /puppeteer/5.3.1:
    resolution: {integrity: sha512-YTM1RaBeYrj6n7IlRXRYLqJHF+GM7tasbvrNFx6w1S16G76NrPq7oYFKLDO+BQsXNtS8kW2GxWCXjIMPvfDyaQ==}
    engines: {node: '>=10.18.1'}
    deprecated: Version no longer supported. Upgrade to @latest
    requiresBuild: true
    dependencies:
      debug: 4.3.3
      devtools-protocol: 0.0.799653
      extract-zip: 2.0.1
      https-proxy-agent: 4.0.0
      pkg-dir: 4.2.0
      progress: 2.0.3
      proxy-from-env: 1.1.0
      rimraf: 3.0.2
      tar-fs: 2.1.1
      unbzip2-stream: 1.4.3
      ws: 7.5.7
    transitivePeerDependencies:
      - bufferutil
      - supports-color
      - utf-8-validate
    dev: true

  /qs/6.10.3:
    resolution: {integrity: sha512-wr7M2E0OFRfIfJZjKGieI8lBKb7fRCH4Fv5KNPEs7gJ8jadvotdsS08PzOKR7opXhZ/Xkjtt3WF9g38drmyRqQ==}
    engines: {node: '>=0.6'}
    dependencies:
      side-channel: 1.0.4
    dev: true

  /qs/6.5.3:
    resolution: {integrity: sha512-qxXIEh4pCGfHICj1mAJQ2/2XVZkjCDTcEgfoSQxc/fYivUZxTkk7L3bDBJSoNrEzXI17oUO5Dp07ktqE5KzczA==}
    engines: {node: '>=0.6'}
    dev: true

  /qs/6.9.3:
    resolution: {integrity: sha512-EbZYNarm6138UKKq46tdx08Yo/q9ZhFoAXAI1meAFd2GtbRDhbZY2WQSICskT0c5q99aFzLG1D4nvTk9tqfXIw==}
    engines: {node: '>=0.6'}
    dev: true

  /qs/6.9.7:
    resolution: {integrity: sha512-IhMFgUmuNpyRfxA90umL7ByLlgRXu6tIfKPpF5TmcfRLlLCckfP/g3IQmju6jjpu+Hh8rA+2p6A27ZSPOOHdKw==}
    engines: {node: '>=0.6'}
    dev: true

  /querystring-es3/0.2.1:
    resolution: {integrity: sha1-nsYfeQSYdXB9aUFFlv2Qek1xHnM=}
    engines: {node: '>=0.4.x'}
    dev: true

  /querystring/0.2.0:
    resolution: {integrity: sha1-sgmEkgO7Jd+CDadW50cAWHhSFiA=}
    engines: {node: '>=0.4.x'}
    deprecated: The querystring API is considered Legacy. new code should use the URLSearchParams API instead.
    dev: true

  /queue-microtask/1.2.3:
    resolution: {integrity: sha512-NuaNSa6flKT5JaSYQzJok04JzTL1CA6aGhv5rfLW3PgqA+M2ChpZQnAC8h8i4ZFkBS8X5RqkDBHA7r4hej3K9A==}
    dev: true

  /raf/3.4.1:
    resolution: {integrity: sha512-Sq4CW4QhwOHE8ucn6J34MqtZCeWFP2aQSmrlroYgqAV1PjStIhJXxYuTgUIfkEk7zTLjmIjLmU5q+fbD1NnOJA==}
    dependencies:
      performance-now: 2.1.0
    dev: true

  /railroad-diagrams/1.0.0:
    resolution: {integrity: sha1-635iZ1SN3t+4mcG5Dlc3RVnN234=}
    dev: true

  /randexp/0.4.6:
    resolution: {integrity: sha512-80WNmd9DA0tmZrw9qQa62GPPWfuXJknrmVmLcxvq4uZBdYqb1wYoKTmnlGUchvVWe0XiLupYkBoXVOxz3C8DYQ==}
    engines: {node: '>=0.12'}
    dependencies:
      discontinuous-range: 1.0.0
      ret: 0.1.15
    dev: true

  /randomatic/3.1.1:
    resolution: {integrity: sha512-TuDE5KxZ0J461RVjrJZCJc+J+zCkTb1MbH9AQUq68sMhOMcy9jLcb3BrZKgp9q9Ncltdg4QVqWrH02W2EFFVYw==}
    engines: {node: '>= 0.10.0'}
    dependencies:
      is-number: 4.0.0
      kind-of: 6.0.3
      math-random: 1.0.4
    dev: true

  /randombytes/2.1.0:
    resolution: {integrity: sha512-vYl3iOX+4CKUWuxGi9Ukhie6fsqXqS9FE2Zaic4tNFD2N2QQaXOMFbuKK4QmDHC0JO6B1Zp41J0LpT0oR68amQ==}
    dependencies:
      safe-buffer: 5.2.1
    dev: true

  /randomfill/1.0.4:
    resolution: {integrity: sha512-87lcbR8+MhcWcUiQ+9e+Rwx8MyR2P7qnt15ynUlbm3TU/fjbgz4GsvfSUDTemtCCtVCqb4ZcEFlyPNTh9bBTLw==}
    dependencies:
      randombytes: 2.1.0
      safe-buffer: 5.2.1
    dev: true

  /range-parser/1.2.1:
    resolution: {integrity: sha512-Hrgsx+orqoygnmhFbKaHE6c296J+HTAQXoxEF6gNupROmmGJRoyzfG3ccAveqCBrwr/2yxQ5BVd/GTl5agOwSg==}
    engines: {node: '>= 0.6'}
    dev: true

  /raw-body/2.4.3:
    resolution: {integrity: sha512-UlTNLIcu0uzb4D2f4WltY6cVjLi+/jEN4lgEUj3E04tpMDpUlkBo/eSn6zou9hum2VMNpCCUone0O0WeJim07g==}
    engines: {node: '>= 0.8'}
    dependencies:
      bytes: 3.1.2
      http-errors: 1.8.1
      iconv-lite: 0.4.24
      unpipe: 1.0.0
    dev: true

  /rc/1.2.8:
    resolution: {integrity: sha512-y3bGgqKj3QBdxLbLkomlohkvsA8gdAiUQlSBJnBhfn+BPxg4bc62d8TcBW15wavDfgexCgccckhcZvywyQYPOw==}
    hasBin: true
    dependencies:
      deep-extend: 0.6.0
      ini: 1.3.8
      minimist: 1.2.5
      strip-json-comments: 2.0.1
    dev: true

  /react-autosuggest/10.1.0_react@17.0.2:
    resolution: {integrity: sha512-/azBHmc6z/31s/lBf6irxPf/7eejQdR0IqnZUzjdSibtlS8+Rw/R79pgDAo6Ft5QqCUTyEQ+f0FhL+1olDQ8OA==}
    peerDependencies:
      react: '>=16.3.0'
    dependencies:
      es6-promise: 4.2.8
      prop-types: 15.8.1
      react: 17.0.2
      react-themeable: 1.1.0
      section-iterator: 2.0.0
      shallow-equal: 1.2.1

  /react-data-grid/6.0.1_react-dom@17.0.2+react@17.0.2:
    resolution: {integrity: sha512-a4OGEjWTOCJ64GvXwTXEHDEQ8iXZ8Xk30izUKyAVmP5q+Q2AOTMq/qUcHQwpL+XJ81/vTPTIhR//ELjjzYGwFQ==}
    peerDependencies:
      react: ^16.0.0
      react-dom: ^16.0.0
    dependencies:
      react: 17.0.2
      react-dom: 17.0.2_react@17.0.2
    dev: true

  /react-dnd-html5-backend/11.1.3:
    resolution: {integrity: sha512-/1FjNlJbW/ivkUxlxQd7o3trA5DE33QiRZgxent3zKme8DwF4Nbw3OFVhTRFGaYhHFNL1rZt6Rdj1D78BjnNLw==}
    dependencies:
      dnd-core: 11.1.3
    dev: true

  /react-dnd/11.1.3_react-dom@17.0.2+react@17.0.2:
    resolution: {integrity: sha512-8rtzzT8iwHgdSC89VktwhqdKKtfXaAyC4wiqp0SywpHG12TTLvfOoL6xNEIUWXwIEWu+CFfDn4GZJyynCEuHIQ==}
    peerDependencies:
      react: '>= 16.9.0'
      react-dom: '>= 16.9.0'
    dependencies:
      '@react-dnd/shallowequal': 2.0.0
      '@types/hoist-non-react-statics': 3.3.1
      dnd-core: 11.1.3
      hoist-non-react-statics: 3.3.2
      react: 17.0.2
      react-dom: 17.0.2_react@17.0.2
    dev: true

  /react-dom/17.0.2_react@17.0.2:
    resolution: {integrity: sha512-s4h96KtLDUQlsENhMn1ar8t2bEa+q/YAtj8pPPdIjPDGBDIVNsrD9aXNWqspUe6AzKCIG0C1HZZLqLV7qpOBGA==}
    peerDependencies:
      react: 17.0.2
    dependencies:
      loose-envify: 1.4.0
      object-assign: 4.1.1
      react: 17.0.2
      scheduler: 0.20.2
    dev: true

  /react-highlight-words/0.17.0_react@17.0.2:
    resolution: {integrity: sha512-uX1Qh5IGjnLuJT0Zok234QDwRC8h4hcVMnB99Cb7aquB1NlPPDiWKm0XpSZOTdSactvnClCk8LOmVlP+75dgHA==}
    peerDependencies:
      react: ^0.14.0 || ^15.0.0 || ^16.0.0-0 || ^17.0.0-0
    dependencies:
      highlight-words-core: 1.2.2
      memoize-one: 4.0.3
      prop-types: 15.8.1
      react: 17.0.2
    dev: true

  /react-input-autosize/3.0.0_react@17.0.2:
    resolution: {integrity: sha512-nL9uS7jEs/zu8sqwFE5MAPx6pPkNAriACQ2rGLlqmKr2sPGtN7TXTyDdQt4lbNXVx7Uzadb40x8qotIuru6Rhg==}
    peerDependencies:
      react: ^16.3.0 || ^17.0.0
    dependencies:
      prop-types: 15.8.1
      react: 17.0.2
    dev: true

  /react-intersection-observer/8.33.1_react@17.0.2:
    resolution: {integrity: sha512-3v+qaJvp3D1MlGHyM+KISVg/CMhPiOlO6FgPHcluqHkx4YFCLuyXNlQ/LE6UkbODXlQcLOppfX6UMxCEkUhDLw==}
    peerDependencies:
      react: ^15.0.0 || ^16.0.0 || ^17.0.0|| ^18.0.0
    dependencies:
      react: 17.0.2
    dev: false

  /react-is/16.13.1:
    resolution: {integrity: sha512-24e6ynE2H+OKt4kqsOvNd8kBpV65zoxbA4BVsEOB3ARVWQki/DHzaUoC5KuON/BiccDaCCTZBuOcfZs70kR8bQ==}

  /react-is/17.0.2:
    resolution: {integrity: sha512-w2GsyukL62IJnlaff/nRegPQR94C/XXamvMWmSHRJ4y7Ts/4ocGRmTHvOs8PSE6pB3dWOrD/nueuU5sduBsQ4w==}

  /react-redux/7.2.6_react-dom@17.0.2+react@17.0.2:
    resolution: {integrity: sha512-10RPdsz0UUrRL1NZE0ejTkucnclYSgXp5q+tB5SWx2qeG2ZJQJyymgAhwKy73yiL/13btfB6fPr+rgbMAaZIAQ==}
    peerDependencies:
      react: ^16.8.3 || ^17
      react-dom: '*'
      react-native: '*'
    peerDependenciesMeta:
      react-dom:
        optional: true
      react-native:
        optional: true
    dependencies:
      '@babel/runtime': 7.17.2
      '@types/react-redux': 7.1.23
      hoist-non-react-statics: 3.3.2
      loose-envify: 1.4.0
      prop-types: 15.8.1
      react: 17.0.2
      react-dom: 17.0.2_react@17.0.2
      react-is: 17.0.2

  /react-select/3.2.0_react-dom@17.0.2+react@17.0.2:
    resolution: {integrity: sha512-B/q3TnCZXEKItO0fFN/I0tWOX3WJvi/X2wtdffmwSQVRwg5BpValScTO1vdic9AxlUgmeSzib2hAZAwIUQUZGQ==}
    peerDependencies:
      react: ^16.8.0 || ^17.0.0
      react-dom: ^16.8.0 || ^17.0.0
    dependencies:
      '@babel/runtime': 7.17.2
      '@emotion/cache': 10.0.29
      '@emotion/core': 10.3.1_react@17.0.2
      '@emotion/css': 10.0.27
      memoize-one: 5.2.1
      prop-types: 15.8.1
      react: 17.0.2
      react-dom: 17.0.2_react@17.0.2
      react-input-autosize: 3.0.0_react@17.0.2
      react-transition-group: 4.4.2_react-dom@17.0.2+react@17.0.2
    dev: true

  /react-shallow-renderer/16.14.1_react@17.0.2:
    resolution: {integrity: sha512-rkIMcQi01/+kxiTE9D3fdS959U1g7gs+/rborw++42m1O9FAQiNI/UNRZExVUoAOprn4umcXf+pFRou8i4zuBg==}
    peerDependencies:
      react: ^16.0.0 || ^17.0.0
    dependencies:
      object-assign: 4.1.1
      react: 17.0.2
      react-is: 17.0.2
    dev: true

  /react-table/7.7.0_react@17.0.2:
    resolution: {integrity: sha512-jBlj70iBwOTvvImsU9t01LjFjy4sXEtclBovl3mTiqjz23Reu0DKnRza4zlLtOPACx6j2/7MrQIthIK1Wi+LIA==}
    peerDependencies:
      react: ^16.8.3 || ^17.0.0-0
    dependencies:
      react: 17.0.2

  /react-test-renderer/16.14.0_react@17.0.2:
    resolution: {integrity: sha512-L8yPjqPE5CZO6rKsKXRO/rVPiaCOy0tQQJbC+UjPNlobl5mad59lvPjwFsQHTvL03caVDIVr9x9/OSgDe6I5Eg==}
    peerDependencies:
      react: ^16.14.0
    dependencies:
      object-assign: 4.1.1
      prop-types: 15.8.1
      react: 17.0.2
      react-is: 16.13.1
      scheduler: 0.19.1
    dev: true

  /react-test-renderer/17.0.2_react@17.0.2:
    resolution: {integrity: sha512-yaQ9cB89c17PUb0x6UfWRs7kQCorVdHlutU1boVPEsB8IDZH6n9tHxMacc3y0JoXOJUsZb/t/Mb8FUWMKaM7iQ==}
    peerDependencies:
      react: 17.0.2
    dependencies:
      object-assign: 4.1.1
      react: 17.0.2
      react-is: 17.0.2
      react-shallow-renderer: 16.14.1_react@17.0.2
      scheduler: 0.20.2
    dev: true

  /react-themeable/1.1.0:
    resolution: {integrity: sha1-fURm3ZsrX6dQWHJ4JenxUro3mg4=}
    dependencies:
      object-assign: 3.0.0

  /react-transition-group/4.4.2_react-dom@17.0.2+react@17.0.2:
    resolution: {integrity: sha512-/RNYfRAMlZwDSr6z4zNKV6xu53/e2BuaBbGhbyYIXTrmgu/bGHzmqOs7mJSJBHy9Ud+ApHx3QjrkKSp1pxvlFg==}
    peerDependencies:
      react: '>=16.6.0'
      react-dom: '>=16.6.0'
    dependencies:
      '@babel/runtime': 7.17.2
      dom-helpers: 5.2.1
      loose-envify: 1.4.0
      prop-types: 15.8.1
      react: 17.0.2
      react-dom: 17.0.2_react@17.0.2

  /react-window/1.8.6_react-dom@17.0.2+react@17.0.2:
    resolution: {integrity: sha512-8VwEEYyjz6DCnGBsd+MgkD0KJ2/OXFULyDtorIiTz+QzwoP94tBoA7CnbtyXMm+cCeAUER5KJcPtWl9cpKbOBg==}
    engines: {node: '>8.0.0'}
    peerDependencies:
      react: ^15.0.0 || ^16.0.0 || ^17.0.0
      react-dom: ^15.0.0 || ^16.0.0 || ^17.0.0
    dependencies:
      '@babel/runtime': 7.17.2
      memoize-one: 5.2.1
      react: 17.0.2
      react-dom: 17.0.2_react@17.0.2
    dev: true

  /react/17.0.2:
    resolution: {integrity: sha512-gnhPt75i/dq/z3/6q/0asP78D0u592D5L1pd7M8P+dck6Fu/jJeL6iVVK23fptSUZj8Vjf++7wXA8UNclGQcbA==}
    engines: {node: '>=0.10.0'}
    dependencies:
      loose-envify: 1.4.0
      object-assign: 4.1.1
    dev: true

  /read-pkg-up/3.0.0:
    resolution: {integrity: sha1-PtSWaF26D4/hGNBpHcUfSh/5bwc=}
    engines: {node: '>=4'}
    dependencies:
      find-up: 2.1.0
      read-pkg: 3.0.0
    dev: true

  /read-pkg-up/4.0.0:
    resolution: {integrity: sha512-6etQSH7nJGsK0RbG/2TeDzZFa8shjQ1um+SwQQ5cwKy0dhSXdOncEhb1CPpvQG4h7FyOV6EB6YlV0yJvZQNAkA==}
    engines: {node: '>=6'}
    dependencies:
      find-up: 3.0.0
      read-pkg: 3.0.0
    dev: true

  /read-pkg-up/7.0.1:
    resolution: {integrity: sha512-zK0TB7Xd6JpCLmlLmufqykGE+/TlOePD6qKClNW7hHDKFh/J7/7gCWGR7joEQEW1bKq3a3yUZSObOoWLFQ4ohg==}
    engines: {node: '>=8'}
    dependencies:
      find-up: 4.1.0
      read-pkg: 5.2.0
      type-fest: 0.8.1
    dev: true

  /read-pkg/3.0.0:
    resolution: {integrity: sha1-nLxoaXj+5l0WwA4rGcI3/Pbjg4k=}
    engines: {node: '>=4'}
    dependencies:
      load-json-file: 4.0.0
      normalize-package-data: 2.5.0
      path-type: 3.0.0
    dev: true

  /read-pkg/5.2.0:
    resolution: {integrity: sha512-Ug69mNOpfvKDAc2Q8DRpMjjzdtrnv9HcSMX+4VsZxD1aZ6ZzrIE7rlzXBtWTyhULSMKg076AW6WR5iZpD0JiOg==}
    engines: {node: '>=8'}
    dependencies:
      '@types/normalize-package-data': 2.4.1
      normalize-package-data: 2.5.0
      parse-json: 5.2.0
      type-fest: 0.6.0
    dev: true

  /readable-stream/2.3.7:
    resolution: {integrity: sha512-Ebho8K4jIbHAxnuxi7o42OrZgF/ZTNcsZj6nRKyUmkhLFq8CHItp/fy6hQZuZmP/n3yZ9VBUbp4zz/mX8hmYPw==}
    dependencies:
      core-util-is: 1.0.3
      inherits: 2.0.4
      isarray: 1.0.0
      process-nextick-args: 2.0.1
      safe-buffer: 5.1.2
      string_decoder: 1.1.1
      util-deprecate: 1.0.2
    dev: true

  /readable-stream/3.6.0:
    resolution: {integrity: sha512-BViHy7LKeTz4oNnkcLJ+lVSL6vpiFeX6/d3oSH8zCW7UxP2onchk+vTGB143xuFjHS3deTgkKoXXymXqymiIdA==}
    engines: {node: '>= 6'}
    dependencies:
      inherits: 2.0.4
      string_decoder: 1.3.0
      util-deprecate: 1.0.2
    dev: true

  /readdirp/2.2.1:
    resolution: {integrity: sha512-1JU/8q+VgFZyxwrJ+SVIOsh+KywWGpds3NTqikiKpDMZWScmAYyKIgqkO+ARvNWJfXeXR1zxz7aHF4u4CyH6vQ==}
    engines: {node: '>=0.10'}
    dependencies:
      graceful-fs: 4.2.9
      micromatch: 3.1.10
      readable-stream: 2.3.7
    dev: true

  /readdirp/3.5.0:
    resolution: {integrity: sha512-cMhu7c/8rdhkHXWsY+osBhfSy0JikwpHK/5+imo+LpeasTF8ouErHrlYkwT0++njiyuDvc7OFY5T3ukvZ8qmFQ==}
    engines: {node: '>=8.10.0'}
    dependencies:
      picomatch: 2.3.1
    dev: true

  /readdirp/3.6.0:
    resolution: {integrity: sha512-hOS089on8RduqdbhvQ5Z37A0ESjsqz6qnRcffsMU3495FuTdqSm+7bhJ29JvIOsBDEEnan5DPu9t3To9VRlMzA==}
    engines: {node: '>=8.10.0'}
    dependencies:
      picomatch: 2.3.1
    dev: true
    optional: true

  /realpath-native/1.1.0:
    resolution: {integrity: sha512-wlgPA6cCIIg9gKz0fgAPjnzh4yR/LnXovwuo9hvyGvx3h8nX4+/iLZplfUWasXpqD8BdnGnP5njOFjkUwPzvjA==}
    engines: {node: '>=4'}
    dependencies:
      util.promisify: 1.1.1
    dev: true

  /recursive-readdir/2.2.2:
    resolution: {integrity: sha512-nRCcW9Sj7NuZwa2XvH9co8NPeXUBhZP7CRKJtU+cS6PW9FpCIFoI5ib0NT1ZrbNuPoRy0ylyCaUL8Gih4LSyFg==}
    engines: {node: '>=0.10.0'}
    dependencies:
      minimatch: 3.0.4
    dev: true

  /redux/4.1.2:
    resolution: {integrity: sha512-SH8PglcebESbd/shgf6mii6EIoRM0zrQyjcuQ+ojmfxjTtE0z9Y8pa62iA/OJ58qjP6j27uyW4kUF4jl/jd6sw==}
    dependencies:
      '@babel/runtime': 7.17.2

  /regenerator-runtime/0.11.1:
    resolution: {integrity: sha512-MguG95oij0fC3QV3URf4V2SDYGJhJnJGqvIIgdECeODCT98wSWDAJ94SSuVpYQUoTcGUIL6L4yNB7j1DFFHSBg==}
    dev: true

  /regenerator-runtime/0.13.9:
    resolution: {integrity: sha512-p3VT+cOEgxFsRRA9X4lkI1E+k2/CtnKtU4gcxyaCUreilL/vqI6CdZ3wxVUx3UOUg+gnUOQQcRI7BmSI656MYA==}

  /regex-cache/0.4.4:
    resolution: {integrity: sha512-nVIZwtCjkC9YgvWkpM55B5rBhBYRZhAaJbgcFYXXsHnbZ9UZI9nnVWYZpBlCqv9ho2eZryPnWrZGsOdPwVWXWQ==}
    engines: {node: '>=0.10.0'}
    dependencies:
      is-equal-shallow: 0.1.3
    dev: true

  /regex-not/1.0.2:
    resolution: {integrity: sha512-J6SDjUgDxQj5NusnOtdFxDwN/+HWykR8GELwctJ7mdqhcyy1xEc4SRFHUXvxTp661YaVKAjfRLZ9cCqS6tn32A==}
    engines: {node: '>=0.10.0'}
    dependencies:
      extend-shallow: 3.0.2
      safe-regex: 1.1.0
    dev: true

  /regexp.prototype.flags/1.4.1:
    resolution: {integrity: sha512-pMR7hBVUUGI7PMA37m2ofIdQCsomVnas+Jn5UPGAHQ+/LlwKm/aTLJHdasmHRzlfeZwHiAOaRSo2rbBDm3nNUQ==}
    engines: {node: '>= 0.4'}
    dependencies:
      call-bind: 1.0.2
      define-properties: 1.1.3
    dev: true

  /regexpp/3.2.0:
    resolution: {integrity: sha512-pq2bWo9mVD43nbts2wGv17XLiNLya+GklZ8kaDLV2Z08gDCsGpnKn9BFMepvWuHCbyVvY7J5o5+BVvoQbmlJLg==}
    engines: {node: '>=8'}
    dev: true

  /regextras/0.8.0:
    resolution: {integrity: sha512-k519uI04Z3SaY0fLX843MRXnDeG2+vHOFsyhiPZvNLe7r8rD2YNRjq4BQLZZ0oAr2NrtvZlICsXysGNFPGa3CQ==}
    engines: {node: '>=0.1.14'}
    dev: true

  /release-zalgo/1.0.0:
    resolution: {integrity: sha1-CXALflB0Mpc5Mw5TXFqQ+2eFFzA=}
    engines: {node: '>=4'}
    dependencies:
      es6-error: 4.1.1
    dev: true

  /remove-trailing-separator/1.1.0:
    resolution: {integrity: sha1-wkvOKig62tW8P1jg1IJJuSN52O8=}
    dev: true

  /repeat-element/1.1.4:
    resolution: {integrity: sha512-LFiNfRcSu7KK3evMyYOuCzv3L10TW7yC1G2/+StMjK8Y6Vqd2MG7r/Qjw4ghtuCOjFvlnms/iMmLqpvW/ES/WQ==}
    engines: {node: '>=0.10.0'}
    dev: true

  /repeat-string/1.6.1:
    resolution: {integrity: sha1-jcrkcOHIirwtYA//Sndihtp15jc=}
    engines: {node: '>=0.10'}
    dev: true

  /request-promise-core/1.1.4_request@2.88.2:
    resolution: {integrity: sha512-TTbAfBBRdWD7aNNOoVOBH4pN/KigV6LyapYNNlAPA8JwbovRti1E88m3sYAwsLi5ryhPKsE9APwnjFTgdUjTpw==}
    engines: {node: '>=0.10.0'}
    peerDependencies:
      request: ^2.34
    dependencies:
      lodash: 4.17.21
      request: 2.88.2
    dev: true

  /request-promise-native/1.0.9_request@2.88.2:
    resolution: {integrity: sha512-wcW+sIUiWnKgNY0dqCpOZkUbF/I+YPi+f09JZIDa39Ec+q82CpSYniDp+ISgTTbKmnpJWASeJBPZmoxH84wt3g==}
    engines: {node: '>=0.12.0'}
    deprecated: request-promise-native has been deprecated because it extends the now deprecated request package, see https://github.com/request/request/issues/3142
    peerDependencies:
      request: ^2.34
    dependencies:
      request: 2.88.2
      request-promise-core: 1.1.4_request@2.88.2
      stealthy-require: 1.1.1
      tough-cookie: 2.5.0
    dev: true

  /request/2.88.2:
    resolution: {integrity: sha512-MsvtOrfG9ZcrOwAW+Qi+F6HbD0CWXEh9ou77uOb7FM2WPhwT7smM833PzanhJLsgXjN89Ir6V2PczXNnMpwKhw==}
    engines: {node: '>= 6'}
    deprecated: request has been deprecated, see https://github.com/request/request/issues/3142
    dependencies:
      aws-sign2: 0.7.0
      aws4: 1.11.0
      caseless: 0.12.0
      combined-stream: 1.0.8
      extend: 3.0.2
      forever-agent: 0.6.1
      form-data: 2.3.3
      har-validator: 5.1.5
      http-signature: 1.2.0
      is-typedarray: 1.0.0
      isstream: 0.1.2
      json-stringify-safe: 5.0.1
      mime-types: 2.1.34
      oauth-sign: 0.9.0
      performance-now: 2.1.0
      qs: 6.5.3
      safe-buffer: 5.2.1
      tough-cookie: 2.5.0
      tunnel-agent: 0.6.0
      uuid: 3.4.0
    dev: true

  /require-dir/1.2.0:
    resolution: {integrity: sha512-LY85DTSu+heYgDqq/mK+7zFHWkttVNRXC9NKcKGyuGLdlsfbjEPrIEYdCVrx6hqnJb+xSu3Lzaoo8VnmOhhjNA==}
    dev: true

  /require-directory/2.1.1:
    resolution: {integrity: sha1-jGStX9MNqxyXbiNE/+f3kqam30I=}
    engines: {node: '>=0.10.0'}
    dev: true

  /require-from-string/2.0.2:
    resolution: {integrity: sha512-Xf0nWe6RseziFMu+Ap9biiUbmplq6S9/p+7w7YXP/JBHhrUDDUhwa+vANyubuqfZWTveU//DYVGsDG7RKL/vEw==}
    engines: {node: '>=0.10.0'}
    dev: true

  /require-main-filename/2.0.0:
    resolution: {integrity: sha512-NKN5kMDylKuldxYLSUfrbo5Tuzh4hd+2E8NPPX02mZtn1VuREQToYe/ZdlJy+J3uCpfaiGF05e7B8W0iXbQHmg==}
    dev: true

  /requireindex/1.1.0:
    resolution: {integrity: sha1-5UBLgVV+91225JxacgBIk/4D4WI=}
    engines: {node: '>=0.10.5'}
    dev: true

  /requirejs-config-file/4.0.0:
    resolution: {integrity: sha512-jnIre8cbWOyvr8a5F2KuqBnY+SDA4NXr/hzEZJG79Mxm2WiFQz2dzhC8ibtPJS7zkmBEl1mxSwp5HhC1W4qpxw==}
    engines: {node: '>=10.13.0'}
    dependencies:
      esprima: 4.0.1
      stringify-object: 3.3.0
    dev: true

  /requirejs/2.3.6:
    resolution: {integrity: sha512-ipEzlWQe6RK3jkzikgCupiTbTvm4S0/CAU5GlgptkN5SO6F3u0UD0K18wy6ErDqiCyP4J4YYe1HuAShvsxePLg==}
    engines: {node: '>=0.4.0'}
    hasBin: true
    dev: true

  /resize-observer-polyfill/1.5.1:
    resolution: {integrity: sha512-LwZrotdHOo12nQuZlHEmtuXdqGoOD0OhaxopaNFxWzInpEgaLWoVuAMbTzixuosCx2nEG58ngzW3vxdWoxIgdg==}
    dev: true

  /resolve-cwd/2.0.0:
    resolution: {integrity: sha1-AKn3OHVW4nA46uIyyqNypqWbZlo=}
    engines: {node: '>=4'}
    dependencies:
      resolve-from: 3.0.0
    dev: true

  /resolve-cwd/3.0.0:
    resolution: {integrity: sha512-OrZaX2Mb+rJCpH/6CpSqt9xFVpN++x01XnN2ie9g6P5/3xelLAkXWVADpdz1IHD/KFfEXyE6V0U01OQ3UO2rEg==}
    engines: {node: '>=8'}
    dependencies:
      resolve-from: 5.0.0
    dev: true

  /resolve-dependency-path/2.0.0:
    resolution: {integrity: sha512-DIgu+0Dv+6v2XwRaNWnumKu7GPufBBOr5I1gRPJHkvghrfCGOooJODFvgFimX/KRxk9j0whD2MnKHzM1jYvk9w==}
    engines: {node: '>=6.0.0'}
    dev: true

  /resolve-dir/1.0.1:
    resolution: {integrity: sha1-eaQGRMNivoLybv/nOcm7U4IEb0M=}
    engines: {node: '>=0.10.0'}
    dependencies:
      expand-tilde: 2.0.2
      global-modules: 1.0.0
    dev: true

  /resolve-from/3.0.0:
    resolution: {integrity: sha1-six699nWiBvItuZTM17rywoYh0g=}
    engines: {node: '>=4'}
    dev: true

  /resolve-from/4.0.0:
    resolution: {integrity: sha512-pb/MYmXstAkysRFx8piNI1tGFNQIFA3vkE3Gq4EuA1dF6gHp/+vgZqsCGJapvy8N3Q+4o7FwvquPJcnZ7RYy4g==}
    engines: {node: '>=4'}
    dev: true

  /resolve-from/5.0.0:
    resolution: {integrity: sha512-qYg9KP24dD5qka9J47d0aVky0N+b4fTU89LN9iDnjB5waksiC49rvMB0PrUJQGoTmH50XPiqOvAjDfaijGxYZw==}
    engines: {node: '>=8'}
    dev: true

  /resolve-url/0.2.1:
    resolution: {integrity: sha1-LGN/53yJOv0qZj/iGqkIAGjiBSo=}
    deprecated: https://github.com/lydell/resolve-url#deprecated
    dev: true

  /resolve/1.22.0:
    resolution: {integrity: sha512-Hhtrw0nLeSrFQ7phPp4OOcVjLPIeMnRlr5mcnVuMe7M/7eBn98A3hmFRLoFo3DLZkivSYwhRUJTyPyWAk56WLw==}
    hasBin: true
    dependencies:
      is-core-module: 2.8.1
      path-parse: 1.0.7
      supports-preserve-symlinks-flag: 1.0.0
    dev: true

  /resolve/1.8.1:
    resolution: {integrity: sha512-AicPrAC7Qu1JxPCZ9ZgCZlY35QgFnNqc+0LtbRNxnVw4TXvjQ72wnuL9JQcEBgXkI9JM8MsT9kaQoHcpCRJOYA==}
    dependencies:
      path-parse: 1.0.7
    dev: true

  /resolve/2.0.0-next.3:
    resolution: {integrity: sha512-W8LucSynKUIDu9ylraa7ueVZ7hc0uAgJBxVsQSKOXOyle8a93qXhcz+XAXZ8bIq2d6i4Ehddn6Evt+0/UwKk6Q==}
    dependencies:
      is-core-module: 2.8.1
      path-parse: 1.0.7
    dev: true

  /restore-cursor/3.1.0:
    resolution: {integrity: sha512-l+sSefzHpj5qimhFSE5a8nufZYAM3sBSVMAPtYkmC+4EH2anSGaEMXSD0izRQbu9nfyQ9y5JrVmp7E8oZrUjvA==}
    engines: {node: '>=8'}
    dependencies:
      onetime: 5.1.2
      signal-exit: 3.0.7
    dev: true

  /ret/0.1.15:
    resolution: {integrity: sha512-TTlYpa+OL+vMMNG24xSlQGEJ3B/RzEfUlLct7b5G/ytav+wPrplCpVMFuwzXbkecJrb6IYo1iFb0S9v37754mg==}
    engines: {node: '>=0.12'}
    dev: true

  /reusify/1.0.4:
    resolution: {integrity: sha512-U9nH88a3fc/ekCF1l0/UP1IosiuIjyTh7hBvXVMHYgVcfGvt897Xguj2UOLDeI5BG2m7/uwyaLVT6fbtCwTyzw==}
    engines: {iojs: '>=1.0.0', node: '>=0.10.0'}
    dev: true

  /rimraf/2.7.1:
    resolution: {integrity: sha512-uWjbaKIK3T1OSVptzX7Nl6PvQ3qAGtKEtVRjRuazjfL3Bx5eI409VZSqgND+4UNnmzLVdPj9FqFJNPqBZFve4w==}
    hasBin: true
    dependencies:
      glob: 7.2.0
    dev: true

  /rimraf/3.0.2:
    resolution: {integrity: sha512-JZkJMZkAGFFPP2YqXZXPbMlMBgsxzE8ILs4lMIX/2o0L9UBw9O/Y3o6wFw/i9YLapcUJWwqbi3kdxIPdC62TIA==}
    hasBin: true
    dependencies:
      glob: 7.2.0
    dev: true

  /ripemd160/2.0.2:
    resolution: {integrity: sha512-ii4iagi25WusVoiC4B4lq7pbXfAp3D9v5CwfkY33vffw2+pkDjY1D8GaN7spsxvCSx8dkPqOZCEZyfxcmJG2IA==}
    dependencies:
      hash-base: 3.1.0
      inherits: 2.0.4
    dev: true

  /rst-selector-parser/2.2.3:
    resolution: {integrity: sha1-gbIw6i/MYGbInjRy3nlChdmwPZE=}
    dependencies:
      lodash.flattendeep: 4.4.0
      nearley: 2.20.1
    dev: true

  /rsvp/4.8.5:
    resolution: {integrity: sha512-nfMOlASu9OnRJo1mbEk2cz0D56a1MBNrJ7orjRZQG10XDyuvwksKbuXNp6qa+kbn839HwjwhBzhFmdsaEAfauA==}
    engines: {node: 6.* || >= 7.*}
    dev: true

  /run-parallel/1.2.0:
    resolution: {integrity: sha512-5l4VyZR86LZ/lDxZTR6jqL8AFE2S0IFLMP26AbjsLVADxHdhB/c0GUsH+y39UfCi3dzz8OlQuPmnaJOMoDHQBA==}
    dependencies:
      queue-microtask: 1.2.3
    dev: true

  /run-queue/1.0.3:
    resolution: {integrity: sha1-6Eg5bwV9Ij8kOGkkYY4laUFh7Ec=}
    dependencies:
      aproba: 1.2.0
    dev: true

  /rxjs/6.6.7:
    resolution: {integrity: sha512-hTdwr+7yYNIT5n4AMYp85KA6yw2Va0FLa3Rguvbpa4W3I5xynaBZo41cM3XM+4Q6fRMj3sBYIR1VAmZMXYJvRQ==}
    engines: {npm: '>=2.0.0'}
    dependencies:
      tslib: 1.14.1
    dev: true

  /safe-buffer/5.1.2:
    resolution: {integrity: sha512-Gd2UZBJDkXlY7GbJxfsE8/nvKkUEU1G38c1siN6QP6a9PT9MmHB8GnpscSmMJSoF8LOIrt8ud/wPtojys4G6+g==}
    dev: true

  /safe-buffer/5.2.1:
    resolution: {integrity: sha512-rp3So07KcdmmKbGvgaNxQSJr7bGVSVk5S9Eq1F+ppbRo70+YeaDxkw5Dd8NPN+GD6bjnYm2VuPuCXmpuYvmCXQ==}
    dev: true

  /safe-regex/1.1.0:
    resolution: {integrity: sha1-QKNmnzsHfR6UPURinhV91IAjvy4=}
    dependencies:
      ret: 0.1.15
    dev: true

  /safer-buffer/2.1.2:
    resolution: {integrity: sha512-YZo3K82SD7Riyi0E1EQPojLz7kpepnSQI9IyPbHHg1XXXevb5dJI7tpyN2ADxGcQbHG7vcyRHk0cbwqcQriUtg==}
    dev: true

  /sane/4.1.0:
    resolution: {integrity: sha512-hhbzAgTIX8O7SHfp2c8/kREfEn4qO/9q8C9beyY6+tvZ87EpoZ3i1RIEvp27YBswnNbY9mWd6paKVmKbAgLfZA==}
    engines: {node: 6.* || 8.* || >= 10.*}
    deprecated: some dependency vulnerabilities fixed, support for node < 10 dropped, and newer ECMAScript syntax/features added
    hasBin: true
    dependencies:
      '@cnakazawa/watch': 1.0.4
      anymatch: 2.0.0
      capture-exit: 2.0.0
      exec-sh: 0.3.6
      execa: 1.0.0
      fb-watchman: 2.0.1
      micromatch: 3.1.10
      minimist: 1.2.5
      walker: 1.0.8
    dev: true

  /sass-lookup/3.0.0:
    resolution: {integrity: sha512-TTsus8CfFRn1N44bvdEai1no6PqdmDiQUiqW5DlpmtT+tYnIt1tXtDIph5KA1efC+LmioJXSnCtUVpcK9gaKIg==}
    engines: {node: '>=6.0.0'}
    hasBin: true
    dependencies:
      commander: 2.20.3
    dev: true

  /sax/1.2.4:
    resolution: {integrity: sha512-NqVDv9TpANUjFm0N8uM5GxL36UgKi9/atZw+x7YFnQ8ckwFGKrl4xX4yWtrey3UJm5nP1kUbnYgLopqWNSRhWw==}
    dev: true

  /saxes/3.1.11:
    resolution: {integrity: sha512-Ydydq3zC+WYDJK1+gRxRapLIED9PWeSuuS41wqyoRmzvhhh9nc+QQrVMKJYzJFULazeGhzSV0QleN2wD3boh2g==}
    engines: {node: '>=8'}
    dependencies:
      xmlchars: 2.2.0
    dev: true

  /saxes/5.0.1:
    resolution: {integrity: sha512-5LBh1Tls8c9xgGjw3QrMwETmTMVk0oFgvrFSvWx62llR2hcEInrKNZ2GZCCuuy2lvWrdl5jhbpeqc5hRYKFOcw==}
    engines: {node: '>=10'}
    dependencies:
      xmlchars: 2.2.0
    dev: true

  /scheduler/0.19.1:
    resolution: {integrity: sha512-n/zwRWRYSUj0/3g/otKDRPMh6qv2SYMWNq85IEa8iZyAv8od9zDYpGSnpBEjNgcMNq6Scbu5KfIPxNF72R/2EA==}
    dependencies:
      loose-envify: 1.4.0
      object-assign: 4.1.1
    dev: true

  /scheduler/0.20.2:
    resolution: {integrity: sha512-2eWfGgAqqWFGqtdMmcL5zCMK1U8KlXv8SQFGglL3CEtd0aDVDWgeF/YoCmvln55m5zSk3J/20hTaSBeSObsQDQ==}
    dependencies:
      loose-envify: 1.4.0
      object-assign: 4.1.1
    dev: true

  /schema-utils/1.0.0:
    resolution: {integrity: sha512-i27Mic4KovM/lnGsy8whRCHhc7VicJajAjTrYg11K9zfZXnYIt4k5F+kZkwjnrhKzLic/HLU4j11mjsz2G/75g==}
    engines: {node: '>= 4'}
    dependencies:
      ajv: 6.12.6
      ajv-errors: 1.0.1_ajv@6.12.6
      ajv-keywords: 3.5.2_ajv@6.12.6
    dev: true

  /schema-utils/2.7.1:
    resolution: {integrity: sha512-SHiNtMOUGWBQJwzISiVYKu82GiV4QYGePp3odlY1tuKO7gPtphAT5R/py0fA6xtbgLL/RvtJZnU9b8s0F1q0Xg==}
    engines: {node: '>= 8.9.0'}
    dependencies:
      '@types/json-schema': 7.0.9
      ajv: 6.12.6
      ajv-keywords: 3.5.2_ajv@6.12.6
    dev: true

  /schema-utils/3.1.1:
    resolution: {integrity: sha512-Y5PQxS4ITlC+EahLuXaY86TXfR7Dc5lw294alXOq86JAHCihAIZfqv8nNCWvaEJvaC51uN9hbLGeV0cFBdH+Fw==}
    engines: {node: '>= 10.13.0'}
    dependencies:
      '@types/json-schema': 7.0.9
      ajv: 6.12.6
      ajv-keywords: 3.5.2_ajv@6.12.6
    dev: true

  /section-iterator/2.0.0:
    resolution: {integrity: sha1-v0RNev7rlK1Dw5rS+yYVFifMuio=}

  /semver/5.3.0:
    resolution: {integrity: sha1-myzl094C0XxgEq0yaqa00M9U+U8=}
    hasBin: true
    dev: true

  /semver/5.7.1:
    resolution: {integrity: sha512-sauaDf/PZdVgrLTNYHRtpXa1iRiKcaebiKQ1BJdpQlWH2lCvexQdX55snPFyK7QzpudqbCI0qXFfOasHdyNDGQ==}
    hasBin: true
    dev: true

  /semver/6.3.0:
    resolution: {integrity: sha512-b39TBaTSfV6yBrapU89p5fKekE2m/NwnDocOVruQFS1/veMgdzuPcnOM34M6CwxW8jH/lxEa5rBoDeUwu5HHTw==}
    hasBin: true
    dev: true

  /semver/7.3.5:
    resolution: {integrity: sha512-PoeGJYh8HK4BTO/a9Tf6ZG3veo/A7ZVsYrSA6J8ny9nb3B1VrpkuN+z9OE5wfE5p6H4LchYZsegiQgbJD94ZFQ==}
    engines: {node: '>=10'}
    hasBin: true
    dependencies:
      lru-cache: 6.0.0
    dev: true

  /send/0.17.2:
    resolution: {integrity: sha512-UJYB6wFSJE3G00nEivR5rgWp8c2xXvJ3OPWPhmuteU0IKj8nKbG3DrjiOmLwpnHGYWAVwA69zmTm++YG0Hmwww==}
    engines: {node: '>= 0.8.0'}
    dependencies:
      debug: 2.6.9
      depd: 1.1.2
      destroy: 1.0.4
      encodeurl: 1.0.2
      escape-html: 1.0.3
      etag: 1.8.1
      fresh: 0.5.2
      http-errors: 1.8.1
      mime: 1.6.0
      ms: 2.1.3
      on-finished: 2.3.0
      range-parser: 1.2.1
      statuses: 1.5.0
    dev: true

  /serialize-javascript/4.0.0:
    resolution: {integrity: sha512-GaNA54380uFefWghODBWEGisLZFj00nS5ACs6yHa9nLqlLpVLO8ChDGeKRjZnV4Nh4n0Qi7nhYZD/9fCPzEqkw==}
    dependencies:
      randombytes: 2.1.0
    dev: true

  /serialize-javascript/5.0.1:
    resolution: {integrity: sha512-SaaNal9imEO737H2c05Og0/8LUXG7EnsZyMa8MzkmuHoELfT6txuj0cMqRj6zfPKnmQ1yasR4PCJc8x+M4JSPA==}
    dependencies:
      randombytes: 2.1.0
    dev: true

  /serve-static/1.14.2:
    resolution: {integrity: sha512-+TMNA9AFxUEGuC0z2mevogSnn9MXKb4fa7ngeRMJaaGv8vTwnIEkKi+QGvPt33HSnf8pRS+WGM0EbMtCJLKMBQ==}
    engines: {node: '>= 0.8.0'}
    dependencies:
      encodeurl: 1.0.2
      escape-html: 1.0.3
      parseurl: 1.3.3
      send: 0.17.2
    dev: true

  /set-blocking/2.0.0:
    resolution: {integrity: sha1-BF+XgtARrppoA93TgrJDkrPYkPc=}
    dev: true

  /set-value/2.0.1:
    resolution: {integrity: sha512-JxHc1weCN68wRY0fhCoXpyK55m/XPHafOmK4UWD7m2CI14GMcFypt4w/0+NV5f/ZMby2F6S2wwA7fgynh9gWSw==}
    engines: {node: '>=0.10.0'}
    dependencies:
      extend-shallow: 2.0.1
      is-extendable: 0.1.1
      is-plain-object: 2.0.4
      split-string: 3.1.0
    dev: true

  /setimmediate/1.0.5:
    resolution: {integrity: sha1-KQy7Iy4waULX1+qbg3Mqt4VvgoU=}
    dev: true

  /setprototypeof/1.2.0:
    resolution: {integrity: sha512-E5LDX7Wrp85Kil5bhZv46j8jOeboKq5JMmYM3gVGdGH8xFpPWXUMsNrlODCrkoxMEeNi/XZIwuRvY4XNwYMJpw==}
    dev: true

  /sha.js/2.4.11:
    resolution: {integrity: sha512-QMEp5B7cftE7APOjk5Y6xgrbWu+WkLVQwk8JNjZ8nKRciZaByEW6MubieAiToS7+dwvrjGhH8jRXz3MVd0AYqQ==}
    hasBin: true
    dependencies:
      inherits: 2.0.4
      safe-buffer: 5.2.1
    dev: true

  /shallow-equal/1.2.1:
    resolution: {integrity: sha512-S4vJDjHHMBaiZuT9NPb616CSmLf618jawtv3sufLl6ivK8WocjAo58cXwbRV1cgqxH0Qbv+iUt6m05eqEa2IRA==}

  /shebang-command/1.2.0:
    resolution: {integrity: sha1-RKrGW2lbAzmJaMOfNj/uXer98eo=}
    engines: {node: '>=0.10.0'}
    dependencies:
      shebang-regex: 1.0.0
    dev: true

  /shebang-command/2.0.0:
    resolution: {integrity: sha512-kHxr2zZpYtdmrN1qDjrrX/Z1rR1kG8Dx+gkpK1G4eXmvXswmcE1hTWBWYUzlraYw1/yZp6YuDY77YtvbN0dmDA==}
    engines: {node: '>=8'}
    dependencies:
      shebang-regex: 3.0.0
    dev: true

  /shebang-regex/1.0.0:
    resolution: {integrity: sha1-2kL0l0DAtC2yypcoVxyxkMmO/qM=}
    engines: {node: '>=0.10.0'}
    dev: true

  /shebang-regex/3.0.0:
    resolution: {integrity: sha512-7++dFhtcx3353uBaq8DDR4NuxBetBzC7ZQOhmTQInHEd6bSrXdiEyzCvG07Z44UYdLShWUyXt5M/yhz8ekcb1A==}
    engines: {node: '>=8'}
    dev: true

  /shell-quote/1.7.3:
    resolution: {integrity: sha512-Vpfqwm4EnqGdlsBFNmHhxhElJYrdfcxPThu+ryKS5J8L/fhAwLazFZtq+S+TWZ9ANj2piSQLGj6NQg+lKPmxrw==}
    dev: true

  /shellwords/0.1.1:
    resolution: {integrity: sha512-vFwSUfQvqybiICwZY5+DAWIPLKsWO31Q91JSKl3UYv+K5c2QRPzn0qzec6QPu1Qc9eHYItiP3NdJqNVqetYAww==}
    dev: true
    optional: true

  /shiki/0.10.1:
    resolution: {integrity: sha512-VsY7QJVzU51j5o1+DguUd+6vmCmZ5v/6gYu4vyYAhzjuNQU6P/vmSy4uQaOhvje031qQMiW0d2BwgMH52vqMng==}
    dependencies:
      jsonc-parser: 3.0.0
      vscode-oniguruma: 1.6.2
      vscode-textmate: 5.2.0
    dev: true

  /shortid/2.2.16:
    resolution: {integrity: sha512-Ugt+GIZqvGXCIItnsL+lvFJOiN7RYqlGy7QE41O3YC1xbNSeDGIRO7xg2JJXIAj1cAGnOeC1r7/T9pgrtQbv4g==}
    dependencies:
      nanoid: 2.1.11
    dev: true

  /side-channel/1.0.4:
    resolution: {integrity: sha512-q5XPytqFEIKHkGdiMIrY10mvLRvnQh42/+GoBlFW3b2LXLE2xxJpZFdm94we0BaoV3RwJyGqg5wS7epxTv0Zvw==}
    dependencies:
      call-bind: 1.0.2
      get-intrinsic: 1.1.1
      object-inspect: 1.12.0
    dev: true

  /signal-exit/3.0.7:
    resolution: {integrity: sha512-wnD2ZE+l+SPC/uoS0vXeE9L1+0wuaMqKlfz9AMUo38JsyLSBWSFcHR1Rri62LZc12vLr1gb3jl7iwQhgwpAbGQ==}
    dev: true

  /simple-react-validator/1.6.1:
    resolution: {integrity: sha512-jguG7UlulRRBPZEyRroShUpRpV9cC5VjA4WnVGRzZgjqbQGr/twq4LLjqxt5QiSnJZE415gnbXH4oqWR2Ggmaw==}
    dev: false

  /sinon-chai/3.7.0_chai@4.3.6+sinon@7.5.0:
    resolution: {integrity: sha512-mf5NURdUaSdnatJx3uhoBOrY9dtL19fiOtAdT1Azxg3+lNJFiuN0uzaU3xX1LeAfL17kHQhTAJgpsfhbMJMY2g==}
    peerDependencies:
      chai: ^4.0.0
      sinon: '>=4.0.0'
    dependencies:
      chai: 4.3.6
      sinon: 7.5.0
    dev: true

  /sinon-chai/3.7.0_chai@4.3.6+sinon@9.2.4:
    resolution: {integrity: sha512-mf5NURdUaSdnatJx3uhoBOrY9dtL19fiOtAdT1Azxg3+lNJFiuN0uzaU3xX1LeAfL17kHQhTAJgpsfhbMJMY2g==}
    peerDependencies:
      chai: ^4.0.0
      sinon: '>=4.0.0'
    dependencies:
      chai: 4.3.6
      sinon: 9.2.4
    dev: true

  /sinon/7.5.0:
    resolution: {integrity: sha512-AoD0oJWerp0/rY9czP/D6hDTTUYGpObhZjMpd7Cl/A6+j0xBE+ayL/ldfggkBXUs0IkvIiM1ljM8+WkOc5k78Q==}
    dependencies:
      '@sinonjs/commons': 1.8.3
      '@sinonjs/formatio': 3.2.2
      '@sinonjs/samsam': 3.3.3
      diff: 3.5.0
      lolex: 4.2.0
      nise: 1.5.3
      supports-color: 5.5.0
    dev: true

  /sinon/9.2.4:
    resolution: {integrity: sha512-zljcULZQsJxVra28qIAL6ow1Z9tpattkCTEJR4RBP3TGc00FcttsP5pK284Nas5WjMZU5Yzy3kAIp3B3KRf5Yg==}
    dependencies:
      '@sinonjs/commons': 1.8.3
      '@sinonjs/fake-timers': 6.0.1
      '@sinonjs/samsam': 5.3.1
      diff: 4.0.2
      nise: 4.1.0
      supports-color: 7.2.0
    dev: true

  /sisteransi/1.0.5:
    resolution: {integrity: sha512-bLGGlR1QxBcynn2d5YmDX4MGjlZvy2MRBDRNHLJ8VI6l6+9FUiyTFNJ0IveOSP0bcXgVDPRcfGqA0pjaqUpfVg==}
    dev: true

  /slash/2.0.0:
    resolution: {integrity: sha512-ZYKh3Wh2z1PpEXWr0MpSBZ0V6mZHAQfYevttO11c51CaWjGTaadiKZ+wVt1PbMlDV5qhMFslpZCemhwOK7C89A==}
    engines: {node: '>=6'}
    dev: true

  /slash/3.0.0:
    resolution: {integrity: sha512-g9Q1haeby36OSStwb4ntCGGGaKsaVSjQ68fBxoQcutl5fS1vuY18H3wSt3jFyFtrkx+Kz0V1G85A4MyAdDMi2Q==}
    engines: {node: '>=8'}
    dev: true

  /slice-ansi/4.0.0:
    resolution: {integrity: sha512-qMCMfhY040cVHT43K9BFygqYbUPFZKHOg7K73mtTWJRb8pyP3fzf4Ixd5SzdEJQ6MRUg/WBnOLxghZtKKurENQ==}
    engines: {node: '>=10'}
    dependencies:
      ansi-styles: 4.3.0
      astral-regex: 2.0.0
      is-fullwidth-code-point: 3.0.0
    dev: true

  /snapdragon-node/2.1.1:
    resolution: {integrity: sha512-O27l4xaMYt/RSQ5TR3vpWCAB5Kb/czIcqUFOM/C4fYcLnbZUc1PkjTAMjof2pBWaSTwOUd6qUHcFGVGj7aIwnw==}
    engines: {node: '>=0.10.0'}
    dependencies:
      define-property: 1.0.0
      isobject: 3.0.1
      snapdragon-util: 3.0.1
    dev: true

  /snapdragon-util/3.0.1:
    resolution: {integrity: sha512-mbKkMdQKsjX4BAL4bRYTj21edOf8cN7XHdYUJEe+Zn99hVEYcMvKPct1IqNe7+AZPirn8BCDOQBHQZknqmKlZQ==}
    engines: {node: '>=0.10.0'}
    dependencies:
      kind-of: 3.2.2
    dev: true

  /snapdragon/0.8.2:
    resolution: {integrity: sha512-FtyOnWN/wCHTVXOMwvSv26d+ko5vWlIDD6zoUJ7LW8vh+ZBC8QdljveRP+crNrtBwioEUWy/4dMtbBjA4ioNlg==}
    engines: {node: '>=0.10.0'}
    dependencies:
      base: 0.11.2
      debug: 2.6.9
      define-property: 0.2.5
      extend-shallow: 2.0.1
      map-cache: 0.2.2
      source-map: 0.5.7
      source-map-resolve: 0.5.3
      use: 3.1.1
    dev: true

  /source-list-map/2.0.1:
    resolution: {integrity: sha512-qnQ7gVMxGNxsiL4lEuJwe/To8UnK7fAnmbGEEH8RpLouuKbeEm0lhbQVFIrNSuB+G7tVrAlVsZgETT5nljf+Iw==}
    dev: true

  /source-map-js/1.0.2:
    resolution: {integrity: sha512-R0XvVJ9WusLiqTCEiGCmICCMplcCkIwwR11mOSD9CR5u+IXYdiseeEuXCVAjS54zqwkLcPNnmU4OeJ6tUrWhDw==}
    engines: {node: '>=0.10.0'}
    dev: true

  /source-map-loader/1.1.3_webpack@4.44.2:
    resolution: {integrity: sha512-6YHeF+XzDOrT/ycFJNI53cgEsp/tHTMl37hi7uVyqFAlTXW109JazaQCkbc+jjoL2637qkH1amLi+JzrIpt5lA==}
    engines: {node: '>= 10.13.0'}
    peerDependencies:
      webpack: ^4.0.0 || ^5.0.0
    dependencies:
      abab: 2.0.5
      iconv-lite: 0.6.3
      loader-utils: 2.0.2
      schema-utils: 3.1.1
      source-map: 0.6.1
      webpack: 4.44.2_webpack-cli@3.3.12
      whatwg-mimetype: 2.3.0
    dev: true

  /source-map-resolve/0.5.3:
    resolution: {integrity: sha512-Htz+RnsXWk5+P2slx5Jh3Q66vhQj1Cllm0zvnaY98+NFx+Dv2CF/f5O/t8x+KaNdrdIAsruNzoh/KpialbqAnw==}
    deprecated: See https://github.com/lydell/source-map-resolve#deprecated
    dependencies:
      atob: 2.1.2
      decode-uri-component: 0.2.0
      resolve-url: 0.2.1
      source-map-url: 0.4.1
      urix: 0.1.0
    dev: true

  /source-map-support/0.5.21:
    resolution: {integrity: sha512-uBHU3L3czsIyYXKX88fdrGovxdSCoTGDRZ6SYXtSRxLZUzHg5P/66Ht6uoUlHu9EZod+inXhKo3qQgwXUT/y1w==}
    dependencies:
      buffer-from: 1.1.2
      source-map: 0.6.1
    dev: true

  /source-map-url/0.4.1:
    resolution: {integrity: sha512-cPiFOTLUKvJFIg4SKVScy4ilPPW6rFgMgfuZJPNoDuMs3nC1HbMUycBoJw77xFIp6z1UJQJOfx6C9GMH80DiTw==}
    deprecated: See https://github.com/lydell/source-map-url#deprecated
    dev: true

  /source-map/0.5.7:
    resolution: {integrity: sha1-igOdLRAh0i0eoUyA2OpGi6LvP8w=}
    engines: {node: '>=0.10.0'}
    dev: true

  /source-map/0.6.1:
    resolution: {integrity: sha512-UjgapumWlbMhkBgzT7Ykc5YXUT46F0iKu8SGXq0bcwP5dz/h0Plj6enJqjz1Zbq2l5WaqYnrVbwWOWMyF3F47g==}
    engines: {node: '>=0.10.0'}
    dev: true

  /source-map/0.7.3:
    resolution: {integrity: sha512-CkCj6giN3S+n9qrYiBTX5gystlENnRW5jZeNLHpe6aue+SrHcG5VYwujhW9s4dY31mEGsxBDrHR6oI69fTXsaQ==}
    engines: {node: '>= 8'}
    dev: true

  /spawn-wrap/1.4.3:
    resolution: {integrity: sha512-IgB8md0QW/+tWqcavuFgKYR/qIRvJkRLPJDFaoXtLLUaVcCDK0+HeFTkmQHj3eprcYhc+gOl0aEA1w7qZlYezw==}
    dependencies:
      foreground-child: 1.5.6
      mkdirp: 0.5.5
      os-homedir: 1.0.2
      rimraf: 2.7.1
      signal-exit: 3.0.7
      which: 1.3.1
    dev: true

  /spawn-wrap/2.0.0:
    resolution: {integrity: sha512-EeajNjfN9zMnULLwhZZQU3GWBoFNkbngTUPfaawT4RkMiviTxcX0qfhVbGey39mfctfDHkWtuecgQ8NJcyQWHg==}
    engines: {node: '>=8'}
    dependencies:
      foreground-child: 2.0.0
      is-windows: 1.0.2
      make-dir: 3.1.0
      rimraf: 3.0.2
      signal-exit: 3.0.7
      which: 2.0.2
    dev: true

  /spdx-correct/3.1.1:
    resolution: {integrity: sha512-cOYcUWwhCuHCXi49RhFRCyJEK3iPj1Ziz9DpViV3tbZOwXD49QzIN3MpOLJNxh2qwq2lJJZaKMVw9qNi4jTC0w==}
    dependencies:
      spdx-expression-parse: 3.0.1
      spdx-license-ids: 3.0.11
    dev: true

  /spdx-exceptions/2.3.0:
    resolution: {integrity: sha512-/tTrYOC7PPI1nUAgx34hUpqXuyJG+DTHJTnIULG4rDygi4xu/tfgmq1e1cIRwRzwZgo4NLySi+ricLkZkw4i5A==}
    dev: true

  /spdx-expression-parse/3.0.1:
    resolution: {integrity: sha512-cbqHunsQWnJNE6KhVSMsMeH5H/L9EpymbzqTQ3uLwNCLZ1Q481oWaofqH7nO6V07xlXwY6PhQdQ2IedWx/ZK4Q==}
    dependencies:
      spdx-exceptions: 2.3.0
      spdx-license-ids: 3.0.11
    dev: true

  /spdx-license-ids/3.0.11:
    resolution: {integrity: sha512-Ctl2BrFiM0X3MANYgj3CkygxhRmr9mi6xhejbdO960nF6EDJApTYpn0BQnDKlnNBULKiCN1n3w9EBkHK8ZWg+g==}
    dev: true

  /split-string/3.1.0:
    resolution: {integrity: sha512-NzNVhJDYpwceVVii8/Hu6DKfD2G+NrQHlS/V/qgv763EYudVwEcMQNxd2lh+0VrUByXN/oJkl5grOhYWvQUYiw==}
    engines: {node: '>=0.10.0'}
    dependencies:
      extend-shallow: 3.0.2
    dev: true

  /sprintf-js/1.0.3:
    resolution: {integrity: sha1-BOaSb2YolTVPPdAVIDYzuFcpfiw=}
    dev: true

  /sshpk/1.17.0:
    resolution: {integrity: sha512-/9HIEs1ZXGhSPE8X6Ccm7Nam1z8KcoCqPdI7ecm1N33EzAetWahvQWVqLZtaZQ+IDKX4IyA2o0gBzqIMkAagHQ==}
    engines: {node: '>=0.10.0'}
    hasBin: true
    dependencies:
      asn1: 0.2.6
      assert-plus: 1.0.0
      bcrypt-pbkdf: 1.0.2
      dashdash: 1.14.1
      ecc-jsbn: 0.1.2
      getpass: 0.1.7
      jsbn: 0.1.1
      safer-buffer: 2.1.2
      tweetnacl: 0.14.5
    dev: true

  /ssri/6.0.2:
    resolution: {integrity: sha512-cepbSq/neFK7xB6A50KHN0xHDotYzq58wWCa5LeWqnPrHG8GzfEjO/4O8kpmcGW+oaxkvhEJCWgbgNk4/ZV93Q==}
    dependencies:
      figgy-pudding: 3.5.2
    dev: true

  /stack-utils/1.0.5:
    resolution: {integrity: sha512-KZiTzuV3CnSnSvgMRrARVCj+Ht7rMbauGDK0LdVFRGyenwdylpajAp4Q0i6SX8rEmbTpMMf6ryq2gb8pPq2WgQ==}
    engines: {node: '>=8'}
    dependencies:
      escape-string-regexp: 2.0.0
    dev: true

  /stack-utils/2.0.5:
    resolution: {integrity: sha512-xrQcmYhOsn/1kX+Vraq+7j4oE2j/6BFscZ0etmYg81xuM8Gq0022Pxb8+IqgOFUIaxHs0KaSb7T1+OegiNrNFA==}
    engines: {node: '>=10'}
    dependencies:
      escape-string-regexp: 2.0.0
    dev: true

  /static-extend/0.1.2:
    resolution: {integrity: sha1-YICcOcv/VTNyJv1eC1IPNB8ftcY=}
    engines: {node: '>=0.10.0'}
    dependencies:
      define-property: 0.2.5
      object-copy: 0.1.0
    dev: true

  /statuses/1.5.0:
    resolution: {integrity: sha1-Fhx9rBd2Wf2YEfQ3cfqZOBR4Yow=}
    engines: {node: '>= 0.6'}
    dev: true

  /stealthy-require/1.1.1:
    resolution: {integrity: sha1-NbCYdbT/SfJqd35QmzCQoyJr8ks=}
    engines: {node: '>=0.10.0'}
    dev: true

  /stream-browserify/2.0.2:
    resolution: {integrity: sha512-nX6hmklHs/gr2FuxYDltq8fJA1GDlxKQCz8O/IM4atRqBH8OORmBNgfvW5gG10GT/qQ9u0CzIvr2X5Pkt6ntqg==}
    dependencies:
      inherits: 2.0.4
      readable-stream: 2.3.7
    dev: true

  /stream-each/1.2.3:
    resolution: {integrity: sha512-vlMC2f8I2u/bZGqkdfLQW/13Zihpej/7PmSiMQsbYddxuTsJp8vRe2x2FvVExZg7FaOds43ROAuFJwPR4MTZLw==}
    dependencies:
      end-of-stream: 1.4.4
      stream-shift: 1.0.1
    dev: true

  /stream-http/2.8.3:
    resolution: {integrity: sha512-+TSkfINHDo4J+ZobQLWiMouQYB+UVYFttRA94FpEzzJ7ZdqcL4uUUQ7WkdkI4DSozGmgBUE/a47L+38PenXhUw==}
    dependencies:
      builtin-status-codes: 3.0.0
      inherits: 2.0.4
      readable-stream: 2.3.7
      to-arraybuffer: 1.0.1
      xtend: 4.0.2
    dev: true

  /stream-shift/1.0.1:
    resolution: {integrity: sha512-AiisoFqQ0vbGcZgQPY1cdP2I76glaVA/RauYR4G4thNFgkTqr90yXTo4LYX60Jl+sIlPNHHdGSwo01AvbKUSVQ==}
    dev: true

  /string-length/4.0.2:
    resolution: {integrity: sha512-+l6rNN5fYHNhZZy41RXsYptCjA2Igmq4EG7kZAYFQI1E1VTXarr6ZPXBg6eq7Y6eK4FEhY6AJlyuFIb/v/S0VQ==}
    engines: {node: '>=10'}
    dependencies:
      char-regex: 1.0.2
      strip-ansi: 6.0.1
    dev: true

  /string-width/2.1.1:
    resolution: {integrity: sha512-nOqH59deCq9SRHlxq1Aw85Jnt4w6KvLKqWVik6oA9ZklXLNIOlqg4F2yrT1MVaTjAqvVwdfeZ7w7aCvJD7ugkw==}
    engines: {node: '>=4'}
    dependencies:
      is-fullwidth-code-point: 2.0.0
      strip-ansi: 4.0.0
    dev: true

  /string-width/3.1.0:
    resolution: {integrity: sha512-vafcv6KjVZKSgz06oM/H6GDBrAtz8vdhQakGjFIvNrHA6y3HCF1CInLy+QLq8dTJPQ1b+KDUqDFctkdRW44e1w==}
    engines: {node: '>=6'}
    dependencies:
      emoji-regex: 7.0.3
      is-fullwidth-code-point: 2.0.0
      strip-ansi: 5.2.0
    dev: true

  /string-width/4.2.3:
    resolution: {integrity: sha512-wKyQRQpjJ0sIp62ErSZdGsjMJWsap5oRNihHhu6G7JVO/9jIB6UyevL+tXuOqrng8j/cxKTWyWUwvSTriiZz/g==}
    engines: {node: '>=8'}
    dependencies:
      emoji-regex: 8.0.0
      is-fullwidth-code-point: 3.0.0
      strip-ansi: 6.0.1
    dev: true

  /string.prototype.matchall/4.0.6:
    resolution: {integrity: sha512-6WgDX8HmQqvEd7J+G6VtAahhsQIssiZ8zl7zKh1VDMFyL3hRTJP4FTNA3RbIp2TOQ9AYNDcc7e3fH0Qbup+DBg==}
    dependencies:
      call-bind: 1.0.2
      define-properties: 1.1.3
      es-abstract: 1.19.1
      get-intrinsic: 1.1.1
      has-symbols: 1.0.3
      internal-slot: 1.0.3
      regexp.prototype.flags: 1.4.1
      side-channel: 1.0.4
    dev: true

  /string.prototype.trim/1.2.5:
    resolution: {integrity: sha512-Lnh17webJVsD6ECeovpVN17RlAKjmz4rF9S+8Y45CkMc/ufVpTkU3vZIyIC7sllQ1FCvObZnnCdNs/HXTUOTlg==}
    engines: {node: '>= 0.4'}
    dependencies:
      call-bind: 1.0.2
      define-properties: 1.1.3
      es-abstract: 1.19.1
    dev: true

  /string.prototype.trimend/1.0.4:
    resolution: {integrity: sha512-y9xCjw1P23Awk8EvTpcyL2NIr1j7wJ39f+k6lvRnSMz+mz9CGz9NYPelDk42kOz6+ql8xjfK8oYzy3jAP5QU5A==}
    dependencies:
      call-bind: 1.0.2
      define-properties: 1.1.3
    dev: true

  /string.prototype.trimstart/1.0.4:
    resolution: {integrity: sha512-jh6e984OBfvxS50tdY2nRZnoC5/mLFKOREQfw8t5yytkoUsJRNxvI/E39qu1sD0OtWI3OC0XgKSmcWwziwYuZw==}
    dependencies:
      call-bind: 1.0.2
      define-properties: 1.1.3
    dev: true

  /string_decoder/1.1.1:
    resolution: {integrity: sha512-n/ShnvDi6FHbbVfviro+WojiFzv+s8MPMHBczVePfUpDJLwoLT0ht1l4YwBCbi8pJAveEEdnkHyPyTP/mzRfwg==}
    dependencies:
      safe-buffer: 5.1.2
    dev: true

  /string_decoder/1.3.0:
    resolution: {integrity: sha512-hkRX8U1WjJFd8LsDJ2yQ/wWWxaopEsABU1XfkM8A+j0+85JAGppt16cr1Whg6KIbb4okU6Mql6BOj+uup/wKeA==}
    dependencies:
      safe-buffer: 5.2.1
    dev: true

  /stringify-object/3.3.0:
    resolution: {integrity: sha512-rHqiFh1elqCQ9WPLIC8I0Q/g/wj5J1eMkyoiD6eoQApWHP0FtlK7rqnhmabL5VUY9JQCcqwwvlOaSuutekgyrw==}
    engines: {node: '>=4'}
    dependencies:
      get-own-enumerable-property-symbols: 3.0.2
      is-obj: 1.0.1
      is-regexp: 1.0.0
    dev: true

  /strip-ansi/4.0.0:
    resolution: {integrity: sha1-qEeQIusaw2iocTibY1JixQXuNo8=}
    engines: {node: '>=4'}
    dependencies:
      ansi-regex: 3.0.0
    dev: true

  /strip-ansi/5.2.0:
    resolution: {integrity: sha512-DuRs1gKbBqsMKIZlrffwlug8MHkcnpjs5VPmL1PAh+mA30U0DTotfDZ0d2UUsXpPmPmMMJ6W773MaA3J+lbiWA==}
    engines: {node: '>=6'}
    dependencies:
      ansi-regex: 4.1.0
    dev: true

  /strip-ansi/6.0.1:
    resolution: {integrity: sha512-Y38VPSHcqkFrCpFnQ9vuSXmquuv5oXOKpGeT6aGrr3o3Gc9AlVa6JBfUSOCnbxGGZF+/0ooI7KrPuUSztUdU5A==}
    engines: {node: '>=8'}
    dependencies:
      ansi-regex: 5.0.1
    dev: true

  /strip-bom/3.0.0:
    resolution: {integrity: sha1-IzTBjpx1n3vdVv3vfprj1YjmjtM=}
    engines: {node: '>=4'}
    dev: true

  /strip-bom/4.0.0:
    resolution: {integrity: sha512-3xurFv5tEgii33Zi8Jtp55wEIILR9eh34FAW00PZf+JnSsTmV/ioewSgQl97JHvgjoRGwPShsWm+IdrxB35d0w==}
    engines: {node: '>=8'}
    dev: true

  /strip-eof/1.0.0:
    resolution: {integrity: sha1-u0P/VZim6wXYm1n80SnJgzE2Br8=}
    engines: {node: '>=0.10.0'}
    dev: true

  /strip-final-newline/2.0.0:
    resolution: {integrity: sha512-BrpvfNAE3dcvq7ll3xVumzjKjZQ5tI1sEUIKr3Uoks0XUl45St3FlatVqef9prk4jRDzhW6WZg+3bk93y6pLjA==}
    engines: {node: '>=6'}
    dev: true

  /strip-json-comments/2.0.1:
    resolution: {integrity: sha1-PFMZQukIwml8DsNEhYwobHygpgo=}
    engines: {node: '>=0.10.0'}
    dev: true

  /strip-json-comments/3.1.1:
    resolution: {integrity: sha512-6fPc+R4ihwqP6N/aIv2f1gMH8lOVtWQHoqC4yK6oSDVVocumAsfCqjkXnqiYMhmMwS/mEHLp7Vehlt3ql6lEig==}
    engines: {node: '>=8'}
    dev: true

  /stylus-lookup/3.0.2:
    resolution: {integrity: sha512-oEQGHSjg/AMaWlKe7gqsnYzan8DLcGIHe0dUaFkucZZ14z4zjENRlQMCHT4FNsiWnJf17YN9OvrCfCoi7VvOyg==}
    engines: {node: '>=6.0.0'}
    hasBin: true
    dependencies:
      commander: 2.20.3
      debug: 4.3.3
    transitivePeerDependencies:
      - supports-color
    dev: true

  /subarg/1.0.0:
    resolution: {integrity: sha1-9izxdYHplrSPyWVpn1TAauJouNI=}
    dependencies:
      minimist: 1.2.5
    dev: true

  /superagent/7.1.1:
    resolution: {integrity: sha512-CQ2weSS6M+doIwwYFoMatklhRbx6sVNdB99OEJ5czcP3cng76Ljqus694knFWgOj3RkrtxZqIgpe6vhe0J7QWQ==}
    engines: {node: '>=6.4.0 <13 || >=14'}
    dependencies:
      component-emitter: 1.3.0
      cookiejar: 2.1.3
      debug: 4.3.3
      fast-safe-stringify: 2.1.1
      form-data: 4.0.0
      formidable: 2.0.1
      methods: 1.1.2
      mime: 2.6.0
      qs: 6.10.3
      readable-stream: 3.6.0
      semver: 7.3.5
    transitivePeerDependencies:
      - supports-color
    dev: true

  /supports-color/5.5.0:
    resolution: {integrity: sha512-QjVjwdXIt408MIiAqCX4oUKsgU2EqAGzs2Ppkm4aQYbjm+ZEWEcW4SfFNTr4uMNZma0ey4f5lgLrkB0aX0QMow==}
    engines: {node: '>=4'}
    dependencies:
      has-flag: 3.0.0
    dev: true

  /supports-color/6.1.0:
    resolution: {integrity: sha512-qe1jfm1Mg7Nq/NSh6XE24gPXROEVsWHxC1LIx//XNlD9iw7YZQGjZNjYN7xGaEG6iKdA8EtNFW6R0gjnVXp+wQ==}
    engines: {node: '>=6'}
    dependencies:
      has-flag: 3.0.0
    dev: true

  /supports-color/7.2.0:
    resolution: {integrity: sha512-qpCAvRl9stuOHveKsn7HncJRvv501qIacKzQlO/+Lwxc9+0q2wLyv4Dfvt80/DPn2pqOBsJdDiogXGR9+OvwRw==}
    engines: {node: '>=8'}
    dependencies:
      has-flag: 4.0.0
    dev: true

  /supports-color/8.1.1:
    resolution: {integrity: sha512-MpUEN2OodtUzxvKQl72cUF7RQ5EiHsGvSsVG0ia9c5RbWGL2CI4C7EpPS8UTBIplnlzZiNuV56w+FuNxy3ty2Q==}
    engines: {node: '>=10'}
    dependencies:
      has-flag: 4.0.0
    dev: true

  /supports-hyperlinks/2.2.0:
    resolution: {integrity: sha512-6sXEzV5+I5j8Bmq9/vUphGRM/RJNT9SCURJLjwfOg51heRtguGWDzcaBlgAzKhQa0EVNpPEKzQuBwZ8S8WaCeQ==}
    engines: {node: '>=8'}
    dependencies:
      has-flag: 4.0.0
      supports-color: 7.2.0
    dev: true

  /supports-preserve-symlinks-flag/1.0.0:
    resolution: {integrity: sha512-ot0WnXS9fgdkgIcePe6RHNk1WA8+muPa6cSjeR3V8K27q9BB1rTE3R1p7Hv0z1ZyAc8s6Vvv8DIyWf681MAt0w==}
    engines: {node: '>= 0.4'}
    dev: true

  /symbol-tree/3.2.4:
    resolution: {integrity: sha512-9QNk5KwDF+Bvz+PyObkmSYjI5ksVUYtjW7AU22r2NKcfLJcXp96hkDWU3+XndOsUb+AQ9QhfzfCT2O+CNWT5Tw==}
    dev: true

  /table/6.8.0:
    resolution: {integrity: sha512-s/fitrbVeEyHKFa7mFdkuQMWlH1Wgw/yEXMt5xACT4ZpzWFluehAxRtUUQKPuWhaLAWhFcVx6w3oC8VKaUfPGA==}
    engines: {node: '>=10.0.0'}
    dependencies:
      ajv: 8.10.0
      lodash.truncate: 4.4.2
      slice-ansi: 4.0.0
      string-width: 4.2.3
      strip-ansi: 6.0.1
    dev: true

  /tapable/1.1.3:
    resolution: {integrity: sha512-4WK/bYZmj8xLr+HUCODHGF1ZFzsYffasLUgEiMBY4fgtltdO6B4WJtlSbPaDTLpYTcGVwM2qLnFTICEcNxs3kA==}
    engines: {node: '>=6'}
    dev: true

  /tapable/2.2.1:
    resolution: {integrity: sha512-GNzQvQTOIP6RyTfE2Qxb8ZVlNmw0n88vp1szwWRimP02mnTsx3Wtn5qRdqY9w2XduFNUgvOwhNnQsjwCp+kqaQ==}
    engines: {node: '>=6'}
    dev: true

  /tar-fs/2.1.1:
    resolution: {integrity: sha512-V0r2Y9scmbDRLCNex/+hYzvp/zyYjvFbHPNgVTKfQvVrb6guiE/fxP+XblDNR011utopbkex2nM4dHNV6GDsng==}
    dependencies:
      chownr: 1.1.4
      mkdirp-classic: 0.5.3
      pump: 3.0.0
      tar-stream: 2.2.0
    dev: true

  /tar-stream/2.2.0:
    resolution: {integrity: sha512-ujeqbceABgwMZxEJnk2HDY2DlnUZ+9oEcb1KzTVfYHio0UE6dG71n60d8D2I4qNvleWrrXpmjpt7vZeF1LnMZQ==}
    engines: {node: '>=6'}
    dependencies:
      bl: 4.1.0
      end-of-stream: 1.4.4
      fs-constants: 1.0.0
      inherits: 2.0.4
      readable-stream: 3.6.0
    dev: true

  /temp/0.4.0:
    resolution: {integrity: sha1-ZxrWPVe+D+nXKUZks/xABjZnimA=}
    engines: {'0': node >=0.4.0}
    dev: true

  /terminal-link/2.1.1:
    resolution: {integrity: sha512-un0FmiRUQNr5PJqy9kP7c40F5BOfpGlYTrxonDChEZB7pzZxRNp/bt+ymiy9/npwXya9KH99nJ/GXFIiUkYGFQ==}
    engines: {node: '>=8'}
    dependencies:
      ansi-escapes: 4.3.2
      supports-hyperlinks: 2.2.0
    dev: true

  /terser-webpack-plugin/1.4.5_webpack@4.44.2:
    resolution: {integrity: sha512-04Rfe496lN8EYruwi6oPQkG0vo8C+HT49X687FZnpPF0qMAIHONI6HEXYPKDOE8e5HjXTyKfqRd/agHtH0kOtw==}
    engines: {node: '>= 6.9.0'}
    peerDependencies:
      webpack: ^4.0.0
    dependencies:
      cacache: 12.0.4
      find-cache-dir: 2.1.0
      is-wsl: 1.1.0
      schema-utils: 1.0.0
      serialize-javascript: 4.0.0
      source-map: 0.6.1
      terser: 4.8.0
      webpack: 4.44.2_webpack-cli@3.3.12
      webpack-sources: 1.4.3
      worker-farm: 1.7.0
    dev: true

  /terser/4.8.0:
    resolution: {integrity: sha512-EAPipTNeWsb/3wLPeup1tVPaXfIaU68xMnVdPafIL1TV05OhASArYyIfFvnvJCNrR2NIOvDVNNTFRa+Re2MWyw==}
    engines: {node: '>=6.0.0'}
    hasBin: true
    dependencies:
      commander: 2.20.3
      source-map: 0.6.1
      source-map-support: 0.5.21
    dev: true

  /test-exclude/5.2.3:
    resolution: {integrity: sha512-M+oxtseCFO3EDtAaGH7iiej3CBkzXqFMbzqYAACdzKui4eZA+pq3tZEwChvOdNfa7xxy8BfbmgJSIr43cC/+2g==}
    engines: {node: '>=6'}
    dependencies:
      glob: 7.2.0
      minimatch: 3.1.2
      read-pkg-up: 4.0.0
      require-main-filename: 2.0.0
    dev: true

  /test-exclude/6.0.0:
    resolution: {integrity: sha512-cAGWPIyOHU6zlmg88jwm7VRyXnMN7iV68OGAbYDk/Mh/xC/pzVPlQtY6ngoIH/5/tciuhGfvESU8GrHrcxD56w==}
    engines: {node: '>=8'}
    dependencies:
      '@istanbuljs/schema': 0.1.3
      glob: 7.2.0
      minimatch: 3.1.2
    dev: true

  /text-table/0.2.0:
    resolution: {integrity: sha1-f17oI66AUgfACvLfSoTsP8+lcLQ=}
    dev: true

  /throat/5.0.0:
    resolution: {integrity: sha512-fcwX4mndzpLQKBS1DVYhGAcYaYt7vsHNIvQV+WXMvnow5cgjPphq5CaayLaGsjRdSCKZFNGt7/GYAuXaNOiYCA==}
    dev: true

  /through/2.3.8:
    resolution: {integrity: sha1-DdTJ/6q8NXlgsbckEV1+Doai4fU=}
    dev: true

  /through2/2.0.5:
    resolution: {integrity: sha512-/mrRod8xqpA+IHSLyGCQ2s8SPHiCDEeQJSep1jqLYeEUClOFG2Qsh+4FU6G9VeqpZnGW/Su8LQGc4YKni5rYSQ==}
    dependencies:
      readable-stream: 2.3.7
      xtend: 4.0.2
    dev: true

  /timers-browserify/2.0.12:
    resolution: {integrity: sha512-9phl76Cqm6FhSX9Xe1ZUAMLtm1BLkKj2Qd5ApyWkXzsMRaA7dgr81kf4wJmQf/hAvg8EEyJxDo3du/0KlhPiKQ==}
    engines: {node: '>=0.6.0'}
    dependencies:
      setimmediate: 1.0.5
    dev: true

  /timsort/0.3.0:
    resolution: {integrity: sha1-QFQRqOfmM5/mTbmiNN4R3DHgK9Q=}
    dev: true

  /tippy.js/6.3.7:
    resolution: {integrity: sha512-E1d3oP2emgJ9dRQZdf3Kkn0qJgI6ZLpyS5z6ZkY1DF3kaQaBsGZsndEpHwx+eC+tYM41HaSNvNtLx8tU57FzTQ==}
    dependencies:
      '@popperjs/core': 2.11.2

  /tmpl/1.0.5:
    resolution: {integrity: sha512-3f0uOEAQwIqGuWW2MVzYg8fV/QNnc/IpuJNG837rLuczAaLVHslWHZQj4IGiEl5Hs3kkbhwL9Ab7Hrsmuj+Smw==}
    dev: true

  /to-arraybuffer/1.0.1:
    resolution: {integrity: sha1-fSKbH8xjfkZsoIEYCDanqr/4P0M=}
    dev: true

  /to-fast-properties/2.0.0:
    resolution: {integrity: sha1-3F5pjL0HkmW8c+A3doGk5Og/YW4=}
    engines: {node: '>=4'}
    dev: true

  /to-object-path/0.3.0:
    resolution: {integrity: sha1-KXWIt7Dn4KwI4E5nL4XB9JmeF68=}
    engines: {node: '>=0.10.0'}
    dependencies:
      kind-of: 3.2.2
    dev: true

  /to-regex-range/2.1.1:
    resolution: {integrity: sha1-fIDBe53+vlmeJzZ+DU3VWQFB2zg=}
    engines: {node: '>=0.10.0'}
    dependencies:
      is-number: 3.0.0
      repeat-string: 1.6.1
    dev: true

  /to-regex-range/5.0.1:
    resolution: {integrity: sha512-65P7iz6X5yEr1cwcgvQxbbIw7Uk3gOy5dIdtZ4rDveLqhrdJP+Li/Hx6tyK0NEb+2GCyneCMJiGqrADCSNk8sQ==}
    engines: {node: '>=8.0'}
    dependencies:
      is-number: 7.0.0
    dev: true

  /to-regex/3.0.2:
    resolution: {integrity: sha512-FWtleNAtZ/Ki2qtqej2CXTOayOH9bHDQF+Q48VpWyDXjbYxA4Yz8iDB31zXOBUlOHHKidDbqGVrTUvQMPmBGBw==}
    engines: {node: '>=0.10.0'}
    dependencies:
      define-property: 2.0.2
      extend-shallow: 3.0.2
      regex-not: 1.0.2
      safe-regex: 1.1.0
    dev: true

  /toidentifier/1.0.1:
    resolution: {integrity: sha512-o5sSPKEkg/DIQNmH43V0/uerLrpzVedkUh8tGNvaeXpfpuwjKenlSox/2O/BTlZUtEe+JG7s5YhEz608PlAHRA==}
    engines: {node: '>=0.6'}
    dev: true

  /tough-cookie/2.5.0:
    resolution: {integrity: sha512-nlLsUzgm1kfLXSXfRZMc1KLAugd4hqJHDTvc2hDIwS3mZAfMEuMbc03SujMF+GEcpaX/qboeycw6iO8JwVv2+g==}
    engines: {node: '>=0.8'}
    dependencies:
      psl: 1.8.0
      punycode: 2.1.1
    dev: true

  /tough-cookie/4.0.0:
    resolution: {integrity: sha512-tHdtEpQCMrc1YLrMaqXXcj6AxhYi/xgit6mZu1+EDWUn+qhUf8wMQoFIy9NXuq23zAwtcB0t/MjACGR18pcRbg==}
    engines: {node: '>=6'}
    dependencies:
      psl: 1.8.0
      punycode: 2.1.1
      universalify: 0.1.2
    dev: true

  /tr46/0.0.3:
    resolution: {integrity: sha1-gYT9NH2snNwYWZLzpmIuFLnZq2o=}

  /tr46/1.0.1:
    resolution: {integrity: sha1-qLE/1r/SSJUZZ0zN5VujaTtwbQk=}
    dependencies:
      punycode: 2.1.1
    dev: true

  /tr46/2.1.0:
    resolution: {integrity: sha512-15Ih7phfcdP5YxqiB+iDtLoaTz4Nd35+IiAv0kQ5FNKHzXgdWqPoTIqEDDJmXceQt4JZk6lVPT8lnDlPpGDppw==}
    engines: {node: '>=8'}
    dependencies:
      punycode: 2.1.1
    dev: true

  /tree-kill/1.2.2:
    resolution: {integrity: sha512-L0Orpi8qGpRG//Nd+H90vFB+3iHnue1zSSGmNOOCh1GLJ7rUKVwV2HvijphGQS2UmhUZewS9VgvxYIdgr+fG1A==}
    hasBin: true
    dev: true

  /ts-jest/26.5.6_jest@26.6.3+typescript@4.4.4:
    resolution: {integrity: sha512-rua+rCP8DxpA8b4DQD/6X2HQS8Zy/xzViVYfEs2OQu68tkCuKLV0Md8pmX55+W24uRIyAsf/BajRfxOs+R2MKA==}
    engines: {node: '>= 10'}
    hasBin: true
    peerDependencies:
      jest: '>=26 <27'
      typescript: '>=3.8 <5.0'
    dependencies:
      bs-logger: 0.2.6
      buffer-from: 1.1.2
      fast-json-stable-stringify: 2.1.0
      jest: 26.6.3
      jest-util: 26.6.2
      json5: 2.2.0
      lodash: 4.17.21
      make-error: 1.3.6
      mkdirp: 1.0.4
      semver: 7.3.5
      typescript: 4.4.4
      yargs-parser: 20.2.9
    dev: true

  /ts-key-enum/2.0.11:
    resolution: {integrity: sha512-ZYcdy6/RdwryMm2hcRT3KJanGSQREd5SDkMirdFjhWINe12wht2A26tzBqi3pxPau9Pf3Bq1C7iwzFCOfdm5yQ==}
    dev: true

  /ts-node/7.0.1:
    resolution: {integrity: sha512-BVwVbPJRspzNh2yfslyT1PSbl5uIk03EZlb493RKHN4qej/D06n1cEhjlOJG69oFsE7OT8XjpTUcYf6pKTLMhw==}
    engines: {node: '>=4.2.0'}
    hasBin: true
    dependencies:
      arrify: 1.0.1
      buffer-from: 1.1.2
      diff: 3.5.0
      make-error: 1.3.6
      minimist: 1.2.5
      mkdirp: 0.5.5
      source-map-support: 0.5.21
      yn: 2.0.0
    dev: true

  /ts-sinon/2.0.2:
    resolution: {integrity: sha512-Eh6rXPQruACHPn+/e5HsIMaHZa17tGP/scGjUeW5eJ/Levn8hBV6zSP/6QkEDUP7wLkTyY0yeYikjpTzgC9Gew==}
    dependencies:
      '@types/node': 14.18.12
      '@types/sinon': 9.0.11
      '@types/sinon-chai': 3.2.8
      sinon: 9.2.4
    dev: true

  /tsconfig-paths/3.12.0:
    resolution: {integrity: sha512-e5adrnOYT6zqVnWqZu7i/BQ3BnhzvGbjEjejFXO20lKIKpwTaupkCPgEfv4GZK1IBciJUEhYs3J3p75FdaTFVg==}
    dependencies:
      '@types/json5': 0.0.29
      json5: 1.0.1
      minimist: 1.2.5
      strip-bom: 3.0.0
    dev: true

  /tslib/1.14.1:
    resolution: {integrity: sha512-Xni35NKzjgMrwevysHTCArtLDpPvye8zV/0E4EyYn43P7/7qvQwPh9BGkHewbMulVntbigmcT7rdX3BNo9wRJg==}
    dev: true

  /tslib/2.3.1:
    resolution: {integrity: sha512-77EbyPPpMz+FRFRuAFlWMtmgUWGe9UOG2Z25NqCwiIjRhOf5iKGuzSe5P2w1laq+FkRy4p+PCuVkJSGkzTEKVw==}
    dev: true

  /tsutils/3.21.0_typescript@3.9.10:
    resolution: {integrity: sha512-mHKK3iUXL+3UF6xL5k0PEhKRUBKPBCv/+RkEOpjRWxxx27KKRBmmA60A9pgOUvMi8GKhRMPEmjBRPzs2W7O1OA==}
    engines: {node: '>= 6'}
    peerDependencies:
      typescript: '>=2.8.0 || >= 3.2.0-dev || >= 3.3.0-dev || >= 3.4.0-dev || >= 3.5.0-dev || >= 3.6.0-dev || >= 3.6.0-beta || >= 3.7.0-dev || >= 3.7.0-beta'
    dependencies:
      tslib: 1.14.1
      typescript: 3.9.10
    dev: true

  /tsutils/3.21.0_typescript@4.3.5:
    resolution: {integrity: sha512-mHKK3iUXL+3UF6xL5k0PEhKRUBKPBCv/+RkEOpjRWxxx27KKRBmmA60A9pgOUvMi8GKhRMPEmjBRPzs2W7O1OA==}
    engines: {node: '>= 6'}
    peerDependencies:
      typescript: '>=2.8.0 || >= 3.2.0-dev || >= 3.3.0-dev || >= 3.4.0-dev || >= 3.5.0-dev || >= 3.6.0-dev || >= 3.6.0-beta || >= 3.7.0-dev || >= 3.7.0-beta'
    dependencies:
      tslib: 1.14.1
      typescript: 4.3.5
    dev: true

  /tsutils/3.21.0_typescript@4.4.4:
    resolution: {integrity: sha512-mHKK3iUXL+3UF6xL5k0PEhKRUBKPBCv/+RkEOpjRWxxx27KKRBmmA60A9pgOUvMi8GKhRMPEmjBRPzs2W7O1OA==}
    engines: {node: '>= 6'}
    peerDependencies:
      typescript: '>=2.8.0 || >= 3.2.0-dev || >= 3.3.0-dev || >= 3.4.0-dev || >= 3.5.0-dev || >= 3.6.0-dev || >= 3.6.0-beta || >= 3.7.0-dev || >= 3.7.0-beta'
    dependencies:
      tslib: 1.14.1
      typescript: 4.4.4
    dev: true

  /tsutils/3.21.0_typescript@4.6.2:
    resolution: {integrity: sha512-mHKK3iUXL+3UF6xL5k0PEhKRUBKPBCv/+RkEOpjRWxxx27KKRBmmA60A9pgOUvMi8GKhRMPEmjBRPzs2W7O1OA==}
    engines: {node: '>= 6'}
    peerDependencies:
      typescript: '>=2.8.0 || >= 3.2.0-dev || >= 3.3.0-dev || >= 3.4.0-dev || >= 3.5.0-dev || >= 3.6.0-dev || >= 3.6.0-beta || >= 3.7.0-dev || >= 3.7.0-beta'
    dependencies:
      tslib: 1.14.1
      typescript: 4.6.2
    dev: true

  /tty-browserify/0.0.0:
    resolution: {integrity: sha1-oVe6QC2iTpv5V/mqadUk7tQpAaY=}
    dev: true

  /tunnel-agent/0.6.0:
    resolution: {integrity: sha1-J6XeoGs2sEoKmWZ3SykIaPD8QP0=}
    dependencies:
      safe-buffer: 5.2.1
    dev: true

  /tweetnacl/0.14.5:
    resolution: {integrity: sha1-WuaBd/GS1EViadEIr6k/+HQ/T2Q=}
    dev: true

  /type-check/0.3.2:
    resolution: {integrity: sha1-WITKtRLPHTVeP7eE8wgEsrUg23I=}
    engines: {node: '>= 0.8.0'}
    dependencies:
      prelude-ls: 1.1.2
    dev: true

  /type-check/0.4.0:
    resolution: {integrity: sha512-XleUoc9uwGXqjWwXaUTZAmzMcFZ5858QA2vvx1Ur5xIcixXIP+8LnFDgRplU30us6teqdlskFfu+ae4K79Ooew==}
    engines: {node: '>= 0.8.0'}
    dependencies:
      prelude-ls: 1.2.1
    dev: true

  /type-detect/4.0.8:
    resolution: {integrity: sha512-0fr/mIH1dlO+x7TlcMy+bIDqKPsw/70tVyeHW787goQjhmqaZe10uwLujubK9q9Lg6Fiho1KUKDYz0Z7k7g5/g==}
    engines: {node: '>=4'}
    dev: true

  /type-fest/0.20.2:
    resolution: {integrity: sha512-Ne+eE4r0/iWnpAxD852z3A+N0Bt5RN//NjJwRd2VFHEmrywxf5vsZlh4R6lixl6B+wz/8d+maTSAkN1FIkI3LQ==}
    engines: {node: '>=10'}
    dev: true

  /type-fest/0.21.3:
    resolution: {integrity: sha512-t0rzBq87m3fVcduHDUFhKmyyX+9eo6WQjZvf51Ea/M0Q7+T374Jp1aUiyUl0GKxp8M/OETVHSDvmkyPgvX+X2w==}
    engines: {node: '>=10'}
    dev: true

  /type-fest/0.6.0:
    resolution: {integrity: sha512-q+MB8nYR1KDLrgr4G5yemftpMC7/QLqVndBmEEdqzmNj5dcFOO4Oo8qlwZE3ULT3+Zim1F8Kq4cBnikNhlCMlg==}
    engines: {node: '>=8'}
    dev: true

  /type-fest/0.8.1:
    resolution: {integrity: sha512-4dbzIzqvjtgiM5rw1k5rEHtBANKmdudhGyBEajN01fEyhaAIhsoKNy6y7+IN93IfpFtwY9iqi7kD+xwKhQsNJA==}
    engines: {node: '>=8'}
    dev: true

  /type-is/1.6.18:
    resolution: {integrity: sha512-TkRKr9sUTxEH8MdfuCSP7VizJyzRNMjj2J2do2Jr3Kym598JVdEksuzPQCnlFPW4ky9Q+iA+ma9BGm06XQBy8g==}
    engines: {node: '>= 0.6'}
    dependencies:
      media-typer: 0.3.0
      mime-types: 2.1.34
    dev: true

  /typedarray-to-buffer/3.1.5:
    resolution: {integrity: sha512-zdu8XMNEDepKKR+XYOXAVPtWui0ly0NtohUscw+UmaHiAWT8hrV1rr//H6V+0DvJ3OQ19S979M0laLfX8rm82Q==}
    dependencies:
      is-typedarray: 1.0.0
    dev: true

  /typedarray/0.0.6:
    resolution: {integrity: sha1-hnrHTjhkGHsdPUfZlqeOxciDB3c=}
    dev: true

  /typedoc-plugin-merge-modules/3.1.0_typedoc@0.22.12:
    resolution: {integrity: sha512-DAHDZD+KG3mRm+hJFAMh/pO98CQ3W/BFA81FzWpc1kos66mLRIa7QVO30yBREkZNZMsTA7fgGEjEN2GO2cgi3A==}
    peerDependencies:
      typedoc: 0.21.x || 0.22.x
    dependencies:
      typedoc: 0.22.12_typescript@4.4.4
    dev: true

  /typedoc/0.22.12_typescript@4.4.4:
    resolution: {integrity: sha512-FcyC+YuaOpr3rB9QwA1IHOi9KnU2m50sPJW5vcNRPCIdecp+3bFkh7Rq5hBU1Fyn29UR2h4h/H7twZHWDhL0sw==}
    engines: {node: '>= 12.10.0'}
    hasBin: true
    peerDependencies:
      typescript: 4.0.x || 4.1.x || 4.2.x || 4.3.x || 4.4.x || 4.5.x
    dependencies:
      glob: 7.2.0
      lunr: 2.3.9
      marked: 4.0.12
      minimatch: 3.1.2
      shiki: 0.10.1
      typescript: 4.4.4
    dev: true

  /typemoq/2.1.0:
    resolution: {integrity: sha512-DtRNLb7x8yCTv/KHlwes+NI+aGb4Vl1iPC63Hhtcvk1DpxSAZzKWQv0RQFY0jX2Uqj0SDBNl8Na4e6MV6TNDgw==}
    engines: {node: '>=6.0.0'}
    requiresBuild: true
    dependencies:
      circular-json: 0.3.3
      lodash: 4.17.21
      postinstall-build: 5.0.3
    dev: true

  /typescript/3.7.7:
    resolution: {integrity: sha512-MmQdgo/XenfZPvVLtKZOq9jQQvzaUAUpcKW8Z43x9B2fOm4S5g//tPtMweZUIP+SoBqrVPEIm+dJeQ9dfO0QdA==}
    engines: {node: '>=4.2.0'}
    hasBin: true
    dev: true

  /typescript/3.9.10:
    resolution: {integrity: sha512-w6fIxVE/H1PkLKcCPsFqKE7Kv7QUwhU8qQY2MueZXWx5cPZdwFupLgKK3vntcK98BtNHZtAF4LA/yl2a7k8R6Q==}
    engines: {node: '>=4.2.0'}
    hasBin: true
    dev: true

  /typescript/4.3.5:
    resolution: {integrity: sha512-DqQgihaQ9cUrskJo9kIyW/+g0Vxsk8cDtZ52a3NGh0YNTfpUSArXSohyUGnvbPazEPLu398C0UxmKSOrPumUzA==}
    engines: {node: '>=4.2.0'}
    hasBin: true
    dev: true

  /typescript/4.4.4:
    resolution: {integrity: sha512-DqGhF5IKoBl8WNf8C1gu8q0xZSInh9j1kJJMqT3a94w1JzVaBU4EXOSMrz9yDqMT0xt3selp83fuFMQ0uzv6qA==}
    engines: {node: '>=4.2.0'}
    hasBin: true
    dev: true

  /typescript/4.6.2:
    resolution: {integrity: sha512-HM/hFigTBHZhLXshn9sN37H085+hQGeJHJ/X7LpBWLID/fbc2acUMfU+lGD98X81sKP+pFa9f0DZmCwB9GnbAg==}
    engines: {node: '>=4.2.0'}
    hasBin: true
    dev: true

  /uc.micro/1.0.6:
    resolution: {integrity: sha512-8Y75pvTYkLJW2hWQHXxoqRgV7qb9B+9vFEtidML+7koHUFapnVJAZ6cKs+Qjz5Aw3aZWHMC6u0wJE3At+nSGwA==}
    dev: true

  /unbox-primitive/1.0.1:
    resolution: {integrity: sha512-tZU/3NqK3dA5gpE1KtyiJUrEB0lxnGkMFHptJ7q6ewdZ8s12QrODwNbhIJStmJkd1QDXa1NRA8aF2A1zk/Ypyw==}
    dependencies:
      function-bind: 1.1.1
      has-bigints: 1.0.1
      has-symbols: 1.0.3
      which-boxed-primitive: 1.0.2
    dev: true

  /unbzip2-stream/1.4.3:
    resolution: {integrity: sha512-mlExGW4w71ebDJviH16lQLtZS32VKqsSfk80GCfUlwT/4/hNRFsoscrF/c++9xinkMzECL1uL9DDwXqFWkruPg==}
    dependencies:
      buffer: 5.7.1
      through: 2.3.8
    dev: true

  /union-value/1.0.1:
    resolution: {integrity: sha512-tJfXmxMeWYnczCVs7XAEvIV7ieppALdyepWMkHkwciRpZraG/xwT+s2JN8+pr1+8jCRf80FFzvr+MpQeeoF4Xg==}
    engines: {node: '>=0.10.0'}
    dependencies:
      arr-union: 3.1.0
      get-value: 2.0.6
      is-extendable: 0.1.1
      set-value: 2.0.1
    dev: true

  /uniq/1.0.1:
    resolution: {integrity: sha1-sxxa6CVIRKOoKBVBzisEuGWnNP8=}
    dev: true

  /unique-filename/1.1.1:
    resolution: {integrity: sha512-Vmp0jIp2ln35UTXuryvjzkjGdRyf9b2lTXuSYUiPmzRcl3FDtYqAwOnTJkAngD9SWhnoJzDbTKwaOrZ+STtxNQ==}
    dependencies:
      unique-slug: 2.0.2
    dev: true

  /unique-slug/2.0.2:
    resolution: {integrity: sha512-zoWr9ObaxALD3DOPfjPSqxt4fnZiWblxHIgeWqW8x7UqDzEtHEQLzji2cuJYQFCU6KmoJikOYAZlrTHHebjx2w==}
    dependencies:
      imurmurhash: 0.1.4
    dev: true

  /universalify/0.1.2:
    resolution: {integrity: sha512-rBJeI5CXAlmy1pV+617WB9J63U6XcazHHF2f2dbJix4XzpUF0RS3Zbj0FGIOCAva5P/d/GBOYaACQ1w+0azUkg==}
    engines: {node: '>= 4.0.0'}
    dev: true

  /universalify/2.0.0:
    resolution: {integrity: sha512-hAZsKq7Yy11Zu1DE0OzWjw7nnLZmJZYTDZZyEFHZdUhV8FkH5MCfoU1XMaxXovpyW5nq5scPqq0ZDP9Zyl04oQ==}
    engines: {node: '>= 10.0.0'}
    dev: true

  /unpipe/1.0.0:
    resolution: {integrity: sha1-sr9O6FFKrmFltIF4KdIbLvSZBOw=}
    engines: {node: '>= 0.8'}
    dev: true

  /unset-value/1.0.0:
    resolution: {integrity: sha1-g3aHP30jNRef+x5vw6jtDfyKtVk=}
    engines: {node: '>=0.10.0'}
    dependencies:
      has-value: 0.3.1
      isobject: 3.0.1
    dev: true

  /upath/1.2.0:
    resolution: {integrity: sha512-aZwGpamFO61g3OlfT7OQCHqhGnW43ieH9WZeP7QxN/G/jS4jfqUkZxoryvJgVPEcrl5NL/ggHsSmLMHuH64Lhg==}
    engines: {node: '>=4'}
    dev: true
    optional: true

  /uri-js/4.4.1:
    resolution: {integrity: sha512-7rKUyy33Q1yc98pQ1DAmLtwX109F7TIfWlW1Ydo8Wl1ii1SeHieeh0HHfPeL2fMXK6z0s8ecKs9frCuLJvndBg==}
    dependencies:
      punycode: 2.1.1
    dev: true

  /urix/0.1.0:
    resolution: {integrity: sha1-2pN/emLiH+wf0Y1Js1wpNQZ6bHI=}
    deprecated: Please see https://github.com/lydell/urix#deprecated
    dev: true

  /url-loader/2.1.0_webpack@4.44.2:
    resolution: {integrity: sha512-kVrp/8VfEm5fUt+fl2E0FQyrpmOYgMEkBsv8+UDP1wFhszECq5JyGF33I7cajlVY90zRZ6MyfgKXngLvHYZX8A==}
    engines: {node: '>= 8.9.0'}
    peerDependencies:
      webpack: ^4.0.0
    dependencies:
      loader-utils: 1.4.0
      mime: 2.6.0
      schema-utils: 2.7.1
      webpack: 4.44.2_webpack-cli@3.3.12
    dev: true

  /url/0.11.0:
    resolution: {integrity: sha1-ODjpfPxgUh63PFJajlW/3Z4uKPE=}
    dependencies:
      punycode: 1.3.2
      querystring: 0.2.0
    dev: true

  /use/3.1.1:
    resolution: {integrity: sha512-cwESVXlO3url9YWlFW/TA9cshCEhtu7IKJ/p5soJ/gGpj7vbvFrAY/eIioQ6Dw23KjZhYgiIo8HOs1nQ2vr/oQ==}
    engines: {node: '>=0.10.0'}
    dev: true

  /util-deprecate/1.0.2:
    resolution: {integrity: sha1-RQ1Nyfpw3nMnYvvS1KKJgUGaDM8=}
    dev: true

  /util.promisify/1.1.1:
    resolution: {integrity: sha512-/s3UsZUrIfa6xDhr7zZhnE9SLQ5RIXyYfiVnMMyMDzOc8WhWN4Nbh36H842OyurKbCDAesZOJaVyvmSl6fhGQw==}
    dependencies:
      call-bind: 1.0.2
      define-properties: 1.1.3
      for-each: 0.3.3
      has-symbols: 1.0.3
      object.getownpropertydescriptors: 2.1.3
    dev: true

  /util/0.10.3:
    resolution: {integrity: sha1-evsa/lCAUkZInj23/g7TeTNqwPk=}
    dependencies:
      inherits: 2.0.1
    dev: true

  /util/0.11.1:
    resolution: {integrity: sha512-HShAsny+zS2TZfaXxD9tYj4HQGlBezXZMZuM/S5PKLLoZkShZiGk9o5CzukI1LVHZvjdvZ2Sj1aW/Ndn2NB/HQ==}
    dependencies:
      inherits: 2.0.3
    dev: true

  /utils-merge/1.0.1:
    resolution: {integrity: sha1-n5VxD1CiZ5R7LMwSR0HBAoQn5xM=}
    engines: {node: '>= 0.4.0'}
    dev: true

  /uuid/3.4.0:
    resolution: {integrity: sha512-HjSDRw6gZE5JMggctHBcjVak08+KEVhSIiDzFnT9S9aegmp85S/bReBVTb4QTFaRNptJ9kuYaNhnbNEOkbKb/A==}
    deprecated: Please upgrade  to version 7 or higher.  Older versions may use Math.random() in certain circumstances, which is known to be problematic.  See https://v8.dev/blog/math-random for details.
    hasBin: true
    dev: true

  /uuid/7.0.3:
    resolution: {integrity: sha512-DPSke0pXhTZgoF/d+WSt2QaKMCFSfx7QegxEWT+JOuHF5aWrKEn0G+ztjuJg/gG8/ItK+rbPCD/yNv8yyih6Cg==}
    hasBin: true
    dev: true

  /uuid/8.3.2:
    resolution: {integrity: sha512-+NYs2QeMWy+GWFOEm9xnn6HCDp0l7QBD7ml8zLUmJ+93Q5NF0NocErnwkTkXVFNiX3/fpC6afS8Dhb/gz7R7eg==}
    hasBin: true
    dev: true
    optional: true

  /v8-compile-cache/2.3.0:
    resolution: {integrity: sha512-l8lCEmLcLYZh4nbunNZvQCJc5pv7+RCwa8q/LdUx8u7lsWvPDKmpodJAJNwkAhJC//dFY48KuIEmjtd4RViDrA==}
    dev: true

  /v8-to-istanbul/7.1.2:
    resolution: {integrity: sha512-TxNb7YEUwkLXCQYeudi6lgQ/SZrzNO4kMdlqVxaZPUIUjCv6iSSypUQX70kNBSERpQ8fk48+d61FXk+tgqcWow==}
    engines: {node: '>=10.10.0'}
    dependencies:
      '@types/istanbul-lib-coverage': 2.0.4
      convert-source-map: 1.8.0
      source-map: 0.7.3
    dev: true

  /validate-npm-package-license/3.0.4:
    resolution: {integrity: sha512-DpKm2Ui/xN7/HQKCtpZxoRWBhZ9Z0kqtygG8XCgNQ8ZlDnxuQmWhj566j8fN4Cu3/JmbhsDo7fcAJq4s9h27Ew==}
    dependencies:
      spdx-correct: 3.1.1
      spdx-expression-parse: 3.0.1
    dev: true

  /validator/8.2.0:
    resolution: {integrity: sha512-Yw5wW34fSv5spzTXNkokD6S6/Oq92d8q/t14TqsS3fAiA1RYnxSFSIZ+CY3n6PGGRCq5HhJTSepQvFUS2QUDxA==}
    engines: {node: '>= 0.10'}
    dev: true

  /vary/1.1.2:
    resolution: {integrity: sha1-IpnwLG3tMNSllhsLn3RSShj2NPw=}
    engines: {node: '>= 0.8'}
    dev: true

  /verror/1.10.0:
    resolution: {integrity: sha1-OhBcoXBTr1XW4nDB+CiGguGNpAA=}
    engines: {'0': node >=0.6.0}
    dependencies:
      assert-plus: 1.0.0
      core-util-is: 1.0.2
      extsprintf: 1.3.0
    dev: true

  /vm-browserify/1.1.2:
    resolution: {integrity: sha512-2ham8XPWTONajOR0ohOKOHXkm3+gaBmGut3SRuu75xLd/RRaY6vqgh8NBYYk7+RW3u5AtzPQZG8F10LHkl0lAQ==}
    dev: true

  /vscode-oniguruma/1.6.2:
    resolution: {integrity: sha512-KH8+KKov5eS/9WhofZR8M8dMHWN2gTxjMsG4jd04YhpbPR91fUj7rYQ2/XjeHCJWbg7X++ApRIU9NUwM2vTvLA==}
    dev: true

  /vscode-textmate/5.2.0:
    resolution: {integrity: sha512-Uw5ooOQxRASHgu6C7GVvUxisKXfSgW4oFlO+aa+PAkgmH89O3CXxEEzNRNtHSqtXFTl0nAC1uYj0GMSH27uwtQ==}
    dev: true

  /w3c-hr-time/1.0.2:
    resolution: {integrity: sha512-z8P5DvDNjKDoFIHK7q8r8lackT6l+jo/Ye3HOle7l9nICP9lf1Ci25fy9vHd0JOWewkIFzXIEig3TdKT7JQ5fQ==}
    dependencies:
      browser-process-hrtime: 1.0.0
    dev: true

  /w3c-xmlserializer/1.1.2:
    resolution: {integrity: sha512-p10l/ayESzrBMYWRID6xbuCKh2Fp77+sA0doRuGn4tTIMrrZVeqfpKjXHY+oDh3K4nLdPgNwMTVP6Vp4pvqbNg==}
    dependencies:
      domexception: 1.0.1
      webidl-conversions: 4.0.2
      xml-name-validator: 3.0.0
    dev: true

  /w3c-xmlserializer/2.0.0:
    resolution: {integrity: sha512-4tzD0mF8iSiMiNs30BiLO3EpfGLZUT2MSX/G+o7ZywDzliWQ3OPtTZ0PTC3B3ca1UAf4cJMHB+2Bf56EriJuRA==}
    engines: {node: '>=10'}
    dependencies:
      xml-name-validator: 3.0.0
    dev: true

  /wait-for-expect/1.3.0:
    resolution: {integrity: sha512-8fJU7jiA96HfGPt+P/UilelSAZfhMBJ52YhKzlmZQvKEZU2EcD1GQ0yqGB6liLdHjYtYAoGVigYwdxr5rktvzA==}
    dev: true

  /wait-for-expect/3.0.2:
    resolution: {integrity: sha512-cfS1+DZxuav1aBYbaO/kE06EOS8yRw7qOFoD3XtjTkYvCvh3zUvNST8DXK/nPaeqIzIv3P3kL3lRJn8iwOiSag==}
    dev: true

  /walkdir/0.4.1:
    resolution: {integrity: sha512-3eBwRyEln6E1MSzcxcVpQIhRG8Q1jLvEqRmCZqS3dsfXEDR/AhOF4d+jHg1qvDCpYaVRZjENPQyrVxAkQqxPgQ==}
    engines: {node: '>=6.0.0'}
    dev: true

  /walker/1.0.8:
    resolution: {integrity: sha512-ts/8E8l5b7kY0vlWLewOkDXMmPdLcVV4GmOQLyxuSswIJsweeFZtAsMF7k1Nszz+TYBQrlYRmzOnr398y1JemQ==}
    dependencies:
      makeerror: 1.0.12
    dev: true

  /watchpack-chokidar2/2.0.1:
    resolution: {integrity: sha512-nCFfBIPKr5Sh61s4LPpy1Wtfi0HE8isJ3d2Yb5/Ppw2P2B/3eVSEBjKfN0fmHJSK14+31KwMKmcrzs2GM4P0Ww==}
    dependencies:
      chokidar: 2.1.8
    dev: true
    optional: true

  /watchpack/1.7.5:
    resolution: {integrity: sha512-9P3MWk6SrKjHsGkLT2KHXdQ/9SNkyoJbabxnKOoJepsvJjJG8uYTR3yTPxPQvNDI3w4Nz1xnE0TLHK4RIVe/MQ==}
    dependencies:
      graceful-fs: 4.2.9
      neo-async: 2.6.2
    optionalDependencies:
      chokidar: 3.5.3
      watchpack-chokidar2: 2.0.1
    dev: true

  /wcwidth/1.0.1:
    resolution: {integrity: sha1-8LDc+RW8X/FSivrbLA4XtTLaL+g=}
    dependencies:
      defaults: 1.0.3
    dev: true

  /webidl-conversions/3.0.1:
    resolution: {integrity: sha1-JFNCdeKnvGvnvIZhHMFq4KVlSHE=}

  /webidl-conversions/4.0.2:
    resolution: {integrity: sha512-YQ+BmxuTgd6UXZW3+ICGfyqRyHXVlD5GtQr5+qjiNW7bF0cqrzX500HVXPBOvgXb5YnzDd+h0zqyv61KUD7+Sg==}
    dev: true

  /webidl-conversions/5.0.0:
    resolution: {integrity: sha512-VlZwKPCkYKxQgeSbH5EyngOmRp7Ww7I9rQLERETtf5ofd9pGeswWiOtogpEO850jziPRarreGxn5QIiTqpb2wA==}
    engines: {node: '>=8'}
    dev: true

  /webidl-conversions/6.1.0:
    resolution: {integrity: sha512-qBIvFLGiBpLjfwmYAaHPXsn+ho5xZnGvyGvsarywGNc8VyQJUMHJ8OBKGGrPER0okBeMDaan4mNBlgBROxuI8w==}
    engines: {node: '>=10.4'}
    dev: true

  /webpack-cli/3.3.12_webpack@4.44.2:
    resolution: {integrity: sha512-NVWBaz9k839ZH/sinurM+HcDvJOTXwSjYp1ku+5XKeOC03z8v5QitnK/x+lAxGXFyhdayoIf/GOpv85z3/xPag==}
    engines: {node: '>=6.11.5'}
    hasBin: true
    peerDependencies:
      webpack: 4.x.x
    dependencies:
      chalk: 2.4.2
      cross-spawn: 6.0.5
      enhanced-resolve: 4.5.0
      findup-sync: 3.0.0
      global-modules: 2.0.0
      import-local: 2.0.0
      interpret: 1.4.0
      loader-utils: 1.4.0
      supports-color: 6.1.0
      v8-compile-cache: 2.3.0
      webpack: 4.44.2_webpack-cli@3.3.12
      yargs: 13.3.2
    dev: true

  /webpack-sources/1.4.3:
    resolution: {integrity: sha512-lgTS3Xhv1lCOKo7SA5TjKXMjpSM4sBjNV5+q2bqesbSPs5FjGmU6jjtBSkX9b4qW87vDIsCIlUPOEhbZrMdjeQ==}
    dependencies:
      source-list-map: 2.0.1
      source-map: 0.6.1
    dev: true

  /webpack/4.44.2_webpack-cli@3.3.12:
    resolution: {integrity: sha512-6KJVGlCxYdISyurpQ0IPTklv+DULv05rs2hseIXer6D7KrUicRDLFb4IUM1S6LUAKypPM/nSiVSuv8jHu1m3/Q==}
    engines: {node: '>=6.11.5'}
    hasBin: true
    peerDependencies:
      webpack-cli: '*'
      webpack-command: '*'
    peerDependenciesMeta:
      webpack-cli:
        optional: true
      webpack-command:
        optional: true
    dependencies:
      '@webassemblyjs/ast': 1.9.0
      '@webassemblyjs/helper-module-context': 1.9.0
      '@webassemblyjs/wasm-edit': 1.9.0
      '@webassemblyjs/wasm-parser': 1.9.0
      acorn: 6.4.2
      ajv: 6.12.6
      ajv-keywords: 3.5.2_ajv@6.12.6
      chrome-trace-event: 1.0.3
      enhanced-resolve: 4.5.0
      eslint-scope: 4.0.3
      json-parse-better-errors: 1.0.2
      loader-runner: 2.4.0
      loader-utils: 1.4.0
      memory-fs: 0.4.1
      micromatch: 3.1.10
      mkdirp: 0.5.5
      neo-async: 2.6.2
      node-libs-browser: 2.2.1
      schema-utils: 1.0.0
      tapable: 1.1.3
      terser-webpack-plugin: 1.4.5_webpack@4.44.2
      watchpack: 1.7.5
      webpack-cli: 3.3.12_webpack@4.44.2
      webpack-sources: 1.4.3
    dev: true

  /whatwg-encoding/1.0.5:
    resolution: {integrity: sha512-b5lim54JOPN9HtzvK9HFXvBma/rnfFeqsic0hSpjtDbVxR3dJKLc+KB4V6GgiGOvl7CY/KNh8rxSo9DKQrnUEw==}
    dependencies:
      iconv-lite: 0.4.24
    dev: true

  /whatwg-mimetype/2.3.0:
    resolution: {integrity: sha512-M4yMwr6mAnQz76TbJm914+gPpB/nCwvZbJU28cUD6dR004SAxDLOOSUaB1JDRqLtaOV/vi0IC5lEAGFgrjGv/g==}
    dev: true

  /whatwg-url/5.0.0:
    resolution: {integrity: sha1-lmRU6HZUYuN2RNNib2dCzotwll0=}
    dependencies:
      tr46: 0.0.3
      webidl-conversions: 3.0.1

  /whatwg-url/6.5.0:
    resolution: {integrity: sha512-rhRZRqx/TLJQWUpQ6bmrt2UV4f0HCQ463yQuONJqC6fO2VoEb1pTYddbe59SkYq87aoM5A3bdhMZiUiVws+fzQ==}
    dependencies:
      lodash.sortby: 4.7.0
      tr46: 1.0.1
      webidl-conversions: 4.0.2
    dev: true

  /whatwg-url/7.1.0:
    resolution: {integrity: sha512-WUu7Rg1DroM7oQvGWfOiAK21n74Gg+T4elXEQYkOhtyLeWiJFoOGLXPKI/9gzIie9CtwVLm8wtw6YJdKyxSjeg==}
    dependencies:
      lodash.sortby: 4.7.0
      tr46: 1.0.1
      webidl-conversions: 4.0.2
    dev: true

  /whatwg-url/8.7.0:
    resolution: {integrity: sha512-gAojqb/m9Q8a5IV96E3fHJM70AzCkgt4uXYX2O7EmuyOnLrViCQlsEBmF9UQIu3/aeAIp2U17rtbpZWNntQqdg==}
    engines: {node: '>=10'}
    dependencies:
      lodash: 4.17.21
      tr46: 2.1.0
      webidl-conversions: 6.1.0
    dev: true

  /which-boxed-primitive/1.0.2:
    resolution: {integrity: sha512-bwZdv0AKLpplFY2KZRX6TvyuN7ojjr7lwkg6ml0roIy9YeuSr7JS372qlNW18UQYzgYK9ziGcerWqZOmEn9VNg==}
    dependencies:
      is-bigint: 1.0.4
      is-boolean-object: 1.1.2
      is-number-object: 1.0.6
      is-string: 1.0.7
      is-symbol: 1.0.4
    dev: true

  /which-module/2.0.0:
    resolution: {integrity: sha1-2e8H3Od7mQK4o6j6SzHD4/fm6Ho=}
    dev: true

  /which/1.3.1:
    resolution: {integrity: sha512-HxJdYWq1MTIQbJ3nw0cqssHoTNU267KlrDuGZ1WYlxDStUtKUhOaJmh112/TZmHxxUfuJqPXSOm7tDyas0OSIQ==}
    hasBin: true
    dependencies:
      isexe: 2.0.0
    dev: true

  /which/2.0.2:
    resolution: {integrity: sha512-BLI3Tl1TW3Pvl70l3yq3Y64i+awpwXqsGBYWkkqMtnbXgrMD+yj7rhW0kuEDxzJaYXGjEW5ogapKNMEKNMjibA==}
    engines: {node: '>= 8'}
    hasBin: true
    dependencies:
      isexe: 2.0.0
    dev: true

  /wide-align/1.1.3:
    resolution: {integrity: sha512-QGkOQc8XL6Bt5PwnsExKBPuMKBxnGxWWW3fU55Xt4feHozMUhdUMaBCk290qpm/wG5u/RSKzwdAC4i51YigihA==}
    dependencies:
      string-width: 2.1.1
    dev: true

  /wms-capabilities/0.4.0:
    resolution: {integrity: sha512-dGe1SQ4GySIfsmGF+yk07QRsed0DgJJkPpimbmehE9nGXLqIGhbpi6pNk71YENqupLPSqcABDrKZ1UqepOhCyA==}
    hasBin: true
    dependencies:
      minimist: 1.2.5
    dev: true

  /word-wrap/1.2.3:
    resolution: {integrity: sha512-Hz/mrNwitNRh/HUAtM/VT/5VH+ygD6DV7mYKZAtHOrbs8U7lvPS6xf7EJKMF0uW1KJCl0H701g3ZGus+muE5vQ==}
    engines: {node: '>=0.10.0'}
    dev: true

  /worker-farm/1.7.0:
    resolution: {integrity: sha512-rvw3QTZc8lAxyVrqcSGVm5yP/IJ2UcB3U0graE3LCFoZ0Yn2x4EoVSqJKdB/T5M+FLcRPjz4TDacRf3OCfNUzw==}
    dependencies:
      errno: 0.1.8
    dev: true

  /workerpool/6.1.0:
    resolution: {integrity: sha512-toV7q9rWNYha963Pl/qyeZ6wG+3nnsyvolaNUS8+R5Wtw6qJPTxIlOP1ZSvcGhEJw+l3HMMmtiNo9Gl61G4GVg==}
    dev: true

  /wrap-ansi/5.1.0:
    resolution: {integrity: sha512-QC1/iN/2/RPVJ5jYK8BGttj5z83LmSKmvbvrXPNCLZSEb32KKVDJDl/MOt2N01qU2H/FkzEa9PKto1BqDjtd7Q==}
    engines: {node: '>=6'}
    dependencies:
      ansi-styles: 3.2.1
      string-width: 3.1.0
      strip-ansi: 5.2.0
    dev: true

  /wrap-ansi/6.2.0:
    resolution: {integrity: sha512-r6lPcBGxZXlIcymEu7InxDMhdW0KDxpLgoFLcguasxCaJ/SOIZwINatK9KY/tf+ZrlywOKU0UDj3ATXUBfxJXA==}
    engines: {node: '>=8'}
    dependencies:
      ansi-styles: 4.3.0
      string-width: 4.2.3
      strip-ansi: 6.0.1
    dev: true

  /wrap-ansi/7.0.0:
    resolution: {integrity: sha512-YVGIj2kamLSTxw6NsZjoBxfSwsn0ycdesmc4p+Q21c5zPuZ1pl+NfxVdxPtdHvmNVOQ6XSYG4AUtyt/Fi7D16Q==}
    engines: {node: '>=10'}
    dependencies:
      ansi-styles: 4.3.0
      string-width: 4.2.3
      strip-ansi: 6.0.1
    dev: true

  /wrappy/1.0.2:
    resolution: {integrity: sha1-tSQ9jz7BqjXxNkYFvA0QNuMKtp8=}
    dev: true

  /write-file-atomic/2.4.1:
    resolution: {integrity: sha512-TGHFeZEZMnv+gBFRfjAcxL5bPHrsGKtnb4qsFAws7/vlh+QfwAaySIw4AXP9ZskTTh5GWu3FLuJhsWVdiJPGvg==}
    dependencies:
      graceful-fs: 4.2.9
      imurmurhash: 0.1.4
      signal-exit: 3.0.7
    dev: true

  /write-file-atomic/2.4.3:
    resolution: {integrity: sha512-GaETH5wwsX+GcnzhPgKcKjJ6M2Cq3/iZp1WyY/X1CSqrW+jVNM9Y7D8EC2sM4ZG/V8wZlSniJnCKWPmBYAucRQ==}
    dependencies:
      graceful-fs: 4.2.9
      imurmurhash: 0.1.4
      signal-exit: 3.0.7
    dev: true

  /write-file-atomic/3.0.3:
    resolution: {integrity: sha512-AvHcyZ5JnSfq3ioSyjrBkH9yW4m7Ayk8/9My/DD9onKeu/94fwrMocemO2QAJFAlnnDN+ZDS+ZjAR5ua1/PV/Q==}
    dependencies:
      imurmurhash: 0.1.4
      is-typedarray: 1.0.0
      signal-exit: 3.0.7
      typedarray-to-buffer: 3.1.5
    dev: true

  /ws/5.2.3:
    resolution: {integrity: sha512-jZArVERrMsKUatIdnLzqvcfydI85dvd/Fp1u/VOpfdDWQ4c9qWXe+VIeAbQ5FrDwciAkr+lzofXLz3Kuf26AOA==}
    dependencies:
      async-limiter: 1.0.1
    dev: true

  /ws/6.2.2:
    resolution: {integrity: sha512-zmhltoSR8u1cnDsD43TX59mzoMZsLKqUweyYBAIvTngR3shc0W6aOZylZmq/7hqyVxPdi+5Ud2QInblgyE72fw==}
    dependencies:
      async-limiter: 1.0.1
    dev: true

  /ws/7.5.7:
    resolution: {integrity: sha512-KMvVuFzpKBuiIXW3E4u3mySRO2/mCHSyZDJQM5NQ9Q9KHWHWh0NHgfbRMLLrceUK5qAL4ytALJbpRMjixFZh8A==}
    engines: {node: '>=8.3.0'}
    peerDependencies:
      bufferutil: ^4.0.1
      utf-8-validate: ^5.0.2
    peerDependenciesMeta:
      bufferutil:
        optional: true
      utf-8-validate:
        optional: true
    dev: true

  /wtfnode/0.9.1:
    resolution: {integrity: sha512-Ip6C2KeQPl/F3aP1EfOnPoQk14Udd9lffpoqWDNH3Xt78svxPbv53ngtmtfI0q2Te3oTq79XKTnRNXVIn/GsPA==}
    hasBin: true
    dev: true

  /xml-js/1.6.11:
    resolution: {integrity: sha512-7rVi2KMfwfWFl+GpPg6m80IVMWXLRjO+PxTq7V2CDhoGak0wzYzFgUY2m4XJ47OGdXd8eLE8EmwfAmdjw7lC1g==}
    hasBin: true
    dependencies:
      sax: 1.2.4
    dev: true

  /xml-name-validator/3.0.0:
    resolution: {integrity: sha512-A5CUptxDsvxKJEU3yO6DuWBSJz/qizqzJKOMIfUJHETbBw/sFaDxgd6fxm1ewUaM0jZ444Fc5vC5ROYurg/4Pw==}
    dev: true

  /xml/1.0.1:
    resolution: {integrity: sha1-eLpyAgApxbyHuKgaPPzXS0ovweU=}
    dev: true

  /xmlchars/2.2.0:
    resolution: {integrity: sha512-JZnDKK8B0RCDw84FNdDAIpZK+JuJw+s7Lz8nksI7SIuU3UXJJslUthsi+uWBUYOwPFwW7W7PRLRfUKpxjtjFCw==}
    dev: true

  /xmlhttprequest/1.8.0:
    resolution: {integrity: sha1-Z/4HXFwk/vOfnWX197f+dRcZaPw=}
    engines: {node: '>=0.4.0'}
    dev: true

  /xtend/4.0.2:
    resolution: {integrity: sha512-LKYU1iAXJXUgAXn9URjiu+MWhyUXHsvfp7mcuYm9dSUKK0/CjtrUwFAxD82/mCWbtLsGjFIad0wIsod4zrTAEQ==}
    engines: {node: '>=0.4'}
    dev: true

  /y18n/4.0.3:
    resolution: {integrity: sha512-JKhqTOwSrqNA1NY5lSztJ1GrBiUodLMmIZuLiDaMRJ+itFd+ABVE8XBjOvIWL+rSqNDC74LCSFmlb/U4UZ4hJQ==}
    dev: true

  /y18n/5.0.8:
    resolution: {integrity: sha512-0pfFzegeDWJHJIAmTLRP2DwHjdF5s7jo9tuztdQxAhINCdvS+3nGINqPd00AphqJR/0LhANUS6/+7SCb98YOfA==}
    engines: {node: '>=10'}
    dev: true

  /yallist/2.1.2:
    resolution: {integrity: sha1-HBH5IY8HYImkfdUS+TxmmaaoHVI=}
    dev: true

  /yallist/3.1.1:
    resolution: {integrity: sha512-a4UGQaWPH59mOXUYnAG2ewncQS4i4F43Tv3JoAM+s2VDAmS9NsK8GpDMLrCHPksFT7h3K6TOoUNn2pb7RoXx4g==}
    dev: true

  /yallist/4.0.0:
    resolution: {integrity: sha512-3wdGidZyq5PB084XLES5TpOSRA3wjXAlIWMhum2kRcv/41Sn2emQ0dycQW4uZXLejwKvg6EsvbdlVL+FYEct7A==}
    dev: true

  /yaml/1.10.2:
    resolution: {integrity: sha512-r3vXyErRCYJ7wg28yvBY5VSoAF8ZvlcW9/BwUzEtUsjvX/DKs24dIkuwjtuprwJJHsbyUbLApepYTR1BN4uHrg==}
    engines: {node: '>= 6'}
    dev: true

  /yargs-parser/13.1.2:
    resolution: {integrity: sha512-3lbsNRf/j+A4QuSZfDRA7HRSfWrzO0YjqTJd5kjAq37Zep1CEgaYmrH9Q3GwPiB9cHyd1Y1UwggGhJGoxipbzg==}
    dependencies:
      camelcase: 5.3.1
      decamelize: 1.2.0
    dev: true

  /yargs-parser/18.1.3:
    resolution: {integrity: sha512-o50j0JeToy/4K6OZcaQmW6lyXXKhq7csREXcDwk2omFPJEwUNOVtJKvmDr9EI1fAJZUyZcRF7kxGBWmRXudrCQ==}
    engines: {node: '>=6'}
    dependencies:
      camelcase: 5.3.1
      decamelize: 1.2.0
    dev: true

  /yargs-parser/20.2.4:
    resolution: {integrity: sha512-WOkpgNhPTlE73h4VFAFsOnomJVaovO8VqLDzy5saChRBFQFBoMYirowyW+Q9HB4HFF4Z7VZTiG3iSzJJA29yRA==}
    engines: {node: '>=10'}
    dev: true

  /yargs-parser/20.2.9:
    resolution: {integrity: sha512-y11nGElTIV+CT3Zv9t7VKl+Q3hTQoT9a1Qzezhhl6Rp21gJ/IVTW7Z3y9EWXhuUBC2Shnf+DX0antecpAwSP8w==}
    engines: {node: '>=10'}
    dev: true

  /yargs-unparser/2.0.0:
    resolution: {integrity: sha512-7pRTIA9Qc1caZ0bZ6RYRGbHJthJWuakf+WmHK0rVeLkNrrGhfoabBNdue6kdINI6r4if7ocq9aD/n7xwKOdzOA==}
    engines: {node: '>=10'}
    dependencies:
      camelcase: 6.3.0
      decamelize: 4.0.0
      flat: 5.0.2
      is-plain-obj: 2.1.0
    dev: true

  /yargs/13.3.2:
    resolution: {integrity: sha512-AX3Zw5iPruN5ie6xGRIDgqkT+ZhnRlZMLMHAs8tg7nRruy2Nb+i5o9bwghAogtM08q1dpr2LVoS8KSTMYpWXUw==}
    dependencies:
      cliui: 5.0.0
      find-up: 3.0.0
      get-caller-file: 2.0.5
      require-directory: 2.1.1
      require-main-filename: 2.0.0
      set-blocking: 2.0.0
      string-width: 3.1.0
      which-module: 2.0.0
      y18n: 4.0.3
      yargs-parser: 13.1.2
    dev: true

  /yargs/15.4.1:
    resolution: {integrity: sha512-aePbxDmcYW++PaqBsJ+HYUFwCdv4LVvdnhBy78E57PIor8/OVvhMrADFFEDh8DHDFRv/O9i3lPhsENjO7QX0+A==}
    engines: {node: '>=8'}
    dependencies:
      cliui: 6.0.0
      decamelize: 1.2.0
      find-up: 4.1.0
      get-caller-file: 2.0.5
      require-directory: 2.1.1
      require-main-filename: 2.0.0
      set-blocking: 2.0.0
      string-width: 4.2.3
      which-module: 2.0.0
      y18n: 4.0.3
      yargs-parser: 18.1.3
    dev: true

  /yargs/16.2.0:
    resolution: {integrity: sha512-D1mvvtDG0L5ft/jGWkLpG1+m0eQxOfaBvTNELraWj22wSVUMWxZUvYgJYcKh6jGGIkJFhH4IZPQhR4TKpc8mBw==}
    engines: {node: '>=10'}
    dependencies:
      cliui: 7.0.4
      escalade: 3.1.1
      get-caller-file: 2.0.5
      require-directory: 2.1.1
      string-width: 4.2.3
      y18n: 5.0.8
      yargs-parser: 20.2.9
    dev: true

  /yauzl/2.10.0:
    resolution: {integrity: sha1-x+sXyT4RLLEIb6bY5R+wZnt5pfk=}
    dependencies:
      buffer-crc32: 0.2.13
      fd-slicer: 1.1.0
    dev: true

  /yn/2.0.0:
    resolution: {integrity: sha1-5a2ryKz0CPY4X8dklWhMiOavaJo=}
    engines: {node: '>=4'}
    dev: true

  /yocto-queue/0.1.0:
    resolution: {integrity: sha512-rVksvsnNCdJ/ohGc6xgPwyN8eheCxsiLM8mxuE/t/mOVqJewPuO1miLpTHQiRgTKCLexL4MeAFVagts7HmNZ2Q==}
    engines: {node: '>=10'}
    dev: true

  /z-schema/3.18.4:
    resolution: {integrity: sha512-DUOKC/IhbkdLKKiV89gw9DUauTV8U/8yJl1sjf6MtDmzevLKOF2duNJ495S3MFVjqZarr+qNGCPbkg4mu4PpLw==}
    hasBin: true
    dependencies:
      lodash.get: 4.4.2
      lodash.isequal: 4.5.0
      validator: 8.2.0
    optionalDependencies:
      commander: 2.20.3
    dev: true<|MERGE_RESOLUTION|>--- conflicted
+++ resolved
@@ -97,7 +97,7 @@
       '@types/mocha': 8.2.3
       '@types/mock-require': 2.0.1
       '@types/react': 17.0.39
-      '@types/react-dom': 17.0.13
+      '@types/react-dom': 17.0.12
       '@types/react-redux': 7.1.23
       '@types/sinon': 7.5.2
       '@typescript-eslint/eslint-plugin': 5.13.0_eslint@7.32.0+typescript@4.6.2
@@ -224,7 +224,7 @@
       '@types/node': 10.14.1
       '@types/react': 17.0.39
       '@types/react-autosuggest': 10.1.2
-      '@types/react-dom': 17.0.13
+      '@types/react-dom': 17.0.12
       '@types/sinon': 9.0.11
       '@types/sinon-chai': 3.2.8
       '@wojtekmaj/enzyme-adapter-react-17': 0.6.6_fae758709a8810ba97b4c03852dde4d0
@@ -335,7 +335,7 @@
       '@types/i18next': 8.4.6
       '@types/node': 14.18.12
       '@types/react': 17.0.39
-      '@types/react-dom': 17.0.13
+      '@types/react-dom': 17.0.12
       '@types/react-redux': 7.1.23
       '@types/react-table': 7.7.9
       '@typescript-eslint/eslint-plugin': 5.13.0_a029a1efb206f96cab96e246bb448755
@@ -385,7 +385,7 @@
       '@testing-library/react': 9.5.0_react-dom@17.0.2+react@17.0.2
       '@types/jest': 24.9.1
       '@types/react': 17.0.39
-      '@types/react-dom': 17.0.13
+      '@types/react-dom': 17.0.12
       '@types/testing-library__react': 9.1.3
       '@typescript-eslint/eslint-plugin': 5.13.0_eslint@7.32.0+typescript@4.4.4
       babel-jest: 24.9.0
@@ -468,7 +468,7 @@
       '@types/chai-as-promised': 7.1.5
       '@types/mocha': 8.2.3
       '@types/react': 17.0.39
-      '@types/react-dom': 17.0.13
+      '@types/react-dom': 17.0.12
       '@typescript-eslint/eslint-plugin': 5.13.0_eslint@7.32.0+typescript@4.6.2
       chai: 4.3.6
       chai-as-promised: 7.1.1_chai@4.3.6
@@ -551,7 +551,7 @@
       '@itwin/webgl-compatibility': 3.0.1
       '@types/i18next': 8.4.6
       '@types/react': 17.0.39
-      '@types/react-dom': 17.0.13
+      '@types/react-dom': 17.0.12
       '@types/react-redux': 7.1.23
       '@typescript-eslint/eslint-plugin': 5.13.0_eslint@7.32.0+typescript@4.3.5
       cpx2: 3.0.2
@@ -621,7 +621,7 @@
       '@itwin/webgl-compatibility': 3.0.1
       '@types/i18next': 8.4.6
       '@types/react': 17.0.39
-      '@types/react-dom': 17.0.13
+      '@types/react-dom': 17.0.12
       '@types/react-redux': 7.1.23
       '@typescript-eslint/eslint-plugin': 5.13.0_eslint@7.32.0+typescript@4.3.5
       cpx2: 3.0.2
@@ -2194,24 +2194,12 @@
     resolution: {integrity: sha512-14Uleatt7jdzefLPYM3KLcnUl1ZNikaKq34enpb5XG9i81JpppDb5muZvonvKyrl7ftEHkKS5L5/eB/kxJ+bvA==}
     engines: {node: '>= 10.14.2'}
     dependencies:
-<<<<<<< HEAD
-      '@microsoft/api-extractor-model': 7.7.2
-      '@microsoft/node-core-library': 3.18.2
-      '@microsoft/ts-command-line': 4.3.7
-      '@microsoft/tsdoc': 0.12.14
-      colors: 1.2.5
-      lodash: 4.17.21
-      resolve: 1.8.1
-      source-map: 0.6.1
-      typescript: 3.7.7
-=======
       '@jest/types': 26.6.2
       '@sinonjs/fake-timers': 6.0.1
       '@types/node': 17.0.21
       jest-message-util: 26.6.2
       jest-mock: 26.6.2
       jest-util: 26.6.2
->>>>>>> 14cad81c
     dev: true
 
   /@jest/globals/26.6.2:
@@ -2571,20 +2559,6 @@
       pretty-format: 26.6.2
     dev: true
 
-  /@testing-library/dom/8.11.3:
-    resolution: {integrity: sha512-9LId28I+lx70wUiZjLvi1DB/WT2zGOxUh46glrSNMaWVx849kKAluezVzZrXJfTKKoQTmEOutLes/bHg4Bj3aA==}
-    engines: {node: '>=12'}
-    dependencies:
-      '@babel/code-frame': 7.16.7
-      '@babel/runtime': 7.17.2
-      '@types/aria-query': 4.2.2
-      aria-query: 5.0.0
-      chalk: 4.1.2
-      dom-accessibility-api: 0.5.13
-      lz-string: 1.4.4
-      pretty-format: 27.5.1
-    dev: true
-
   /@testing-library/react-hooks/3.7.0_509016fd322278d497c1e58f6164ce1d:
     resolution: {integrity: sha512-TwfbY6BWtWIHitjT05sbllyLIProcysC0dF0q1bbDa7OHLC6A6rJOYJwZ13hzfz3O4RtOuInmprBozJRyyo7/g==}
     peerDependencies:
@@ -2840,8 +2814,8 @@
       '@types/react': 17.0.39
     dev: true
 
-  /@types/react-dom/17.0.13:
-    resolution: {integrity: sha512-wEP+B8hzvy6ORDv1QBhcQia4j6ea4SFIBttHYpXKPFZRviBvknq0FRh3VrIxeXUmsPkwuXVZrVGG7KUVONmXCQ==}
+  /@types/react-dom/17.0.12:
+    resolution: {integrity: sha512-SeJ430ndLI15JtRSHuzotn7AIdUtr8bdk6XW8mMfzjZo3vahRgJGHZqHiI4nAzCHTVG4qC21ObfsHBVUEHcDhg==}
     dependencies:
       '@types/react': 17.0.39
     dev: true
@@ -2918,7 +2892,7 @@
     resolution: {integrity: sha512-mj1aH4cj3XUpMEgVpognma5kHVtbm6U6cHZmEFzCRiXPvKkuHrFr3+yXdGLXvfFRBaQIVshPGHI+hGTOJlhS/g==}
     deprecated: This is a stub types definition. testing-library__dom provides its own type definitions, so you do not need this installed.
     dependencies:
-      '@testing-library/dom': 8.11.3
+      '@testing-library/dom': 7.31.2
     dev: true
 
   /@types/testing-library__react-hooks/3.4.1:
@@ -2930,25 +2904,25 @@
   /@types/testing-library__react/9.1.3:
     resolution: {integrity: sha512-iCdNPKU3IsYwRK9JieSYAiX0+aYDXOGAmrC/3/M7AqqSDKnWWVv07X+Zk1uFSL7cMTUYzv4lQRfohucEocn5/w==}
     dependencies:
-      '@types/react-dom': 17.0.13
+      '@types/react-dom': 17.0.12
       '@types/testing-library__dom': 7.5.0
       pretty-format: 25.5.0
     dev: true
 
-  /@types/yargs-parser/21.0.0:
-    resolution: {integrity: sha512-iO9ZQHkZxHn4mSakYV0vFHAVDyEOIJQrV2uZ06HxEPcx+mt8swXoZHIbaaJ2crJYFfErySgktuTZ3BeLz+XmFA==}
+  /@types/yargs-parser/20.2.1:
+    resolution: {integrity: sha512-7tFImggNeNBVMsn0vLrpn1H1uPrUBdnARPTpZoitY37ZrdJREzf7I16tMrlK3hen349gr1NYh8CmZQa7CTG6Aw==}
     dev: true
 
   /@types/yargs/13.0.12:
     resolution: {integrity: sha512-qCxJE1qgz2y0hA4pIxjBR+PelCH0U5CK1XJXFwCNqfmliatKp47UCXXE9Dyk1OXBDLvsCF57TqQEJaeLfDYEOQ==}
     dependencies:
-      '@types/yargs-parser': 21.0.0
+      '@types/yargs-parser': 20.2.1
     dev: true
 
   /@types/yargs/15.0.14:
     resolution: {integrity: sha512-yEJzHoxf6SyQGhBhIYGXQDSCkJjB6HohDShto7m8vaKg9Yp0Yn8+71J9eakh2bnPg6BfsH9PRMhiRTZnd4eXGQ==}
     dependencies:
-      '@types/yargs-parser': 21.0.0
+      '@types/yargs-parser': 20.2.1
     dev: true
 
   /@types/yauzl/2.9.2:
@@ -4057,11 +4031,6 @@
       color-convert: 2.0.1
     dev: true
 
-  /ansi-styles/5.2.0:
-    resolution: {integrity: sha512-Cxwpt2SfTzTtXcfOlzGEee8O+c+MmUgGrNiBcXnuWxuFJHe6a5Hz7qwhwe5OgaSYI0IJvkLqWX1ASG+cJOkEiA==}
-    engines: {node: '>=10'}
-    dev: true
-
   /anymatch/1.3.2:
     resolution: {integrity: sha512-0XNayC8lTHQ2OI8aljNCN3sSx6hsr/1+rlcDAotXJR7C1oZZHCNsfpbKwMjRA3Uqb5tF1Rae2oloTr4xpq+WjA==}
     dependencies:
@@ -4133,11 +4102,6 @@
     dependencies:
       '@babel/runtime': 7.17.2
       '@babel/runtime-corejs3': 7.17.2
-    dev: true
-
-  /aria-query/5.0.0:
-    resolution: {integrity: sha512-V+SM7AbUwJ+EBnB8+DXs0hPZHO0W6pqBcc0dW90OwtVG02PswOu/teuARoLQjdDOH+t9pJgGnW5/Qmouf3gPJg==}
-    engines: {node: '>=6.0'}
     dev: true
 
   /arr-diff/2.0.0:
@@ -10715,15 +10679,6 @@
       react-is: 17.0.2
     dev: true
 
-  /pretty-format/27.5.1:
-    resolution: {integrity: sha512-Qb1gy5OrP5+zDf2Bvnzdl3jsTf1qXVMazbvCoKhtKqVs4/YK4ozX4gKQJJVyNe+cajNPn0KoC0MC3FUmaHWEmQ==}
-    engines: {node: ^10.13.0 || ^12.13.0 || ^14.15.0 || >=15.0.0}
-    dependencies:
-      ansi-regex: 5.0.1
-      ansi-styles: 5.2.0
-      react-is: 17.0.2
-    dev: true
-
   /pretty-ms/7.0.1:
     resolution: {integrity: sha512-973driJZvxiGOQ5ONsFhOF/DtzPMOMtgC11kCpUrPGMTgqp2q/1gwzCquocrN33is0VZ5GFHXZYMM9l6h67v2Q==}
     engines: {node: '>=10'}
