--- conflicted
+++ resolved
@@ -11,28 +11,15 @@
 export class OneClickLCAProvider implements UiItemsProvider {
   public readonly id = "OneClickLCAProvider";
 
-<<<<<<< HEAD
   constructor(private readonly _props?: OneClickLCAReportProps) {}
 
-  public provideWidgets(
-    _stageId: string,
-    stageUsage: string,
-    location: StagePanelLocation,
-    section?: StagePanelSection
-  ): ReadonlyArray<Widget> {
-=======
   public provideWidgets(_stageId: string, stageUsage: string, location: StagePanelLocation, section?: StagePanelSection): ReadonlyArray<Widget> {
->>>>>>> 9c91e990
     const widgets: Widget[] = [];
     if (location === StagePanelLocation.Left && section === StagePanelSection.Start && stageUsage === StageUsage.General) {
       const OneClickLCAWidget: Widget = {
         id: "OneClickLCAWidget",
         label: "One Click LCA",
-<<<<<<< HEAD
         content: <OneClickLCA {...this._props} />,
-=======
-        content: <OneClickLCA />,
->>>>>>> 9c91e990
       };
 
       widgets.push(OneClickLCAWidget);
