/*---------------------------------------------------------------------------------------------
* Copyright (c) Bentley Systems, Incorporated. All rights reserved.
* See LICENSE.md in the project root for license terms and full copyright notice.
*--------------------------------------------------------------------------------------------*/
import type { IModelConnection } from "@itwin/core-frontend";
import type {
  ISelectionProvider,
  SelectionChangeEventArgs,
} from "@itwin/presentation-frontend";
import { Presentation } from "@itwin/presentation-frontend";
import { useActiveIModelConnection } from "@itwin/appui-react";
import {
  Fieldset,
  LabeledInput,
  RadioTile,
  RadioTileGroup,
  Small,
  toaster,
} from "@itwin/itwinui-react";
import type { ReactElement } from "react";
import React, { useCallback, useEffect, useState } from "react";
import {
  EmptyMessage,
  handleError,
  handleInputChange,
  WidgetHeader,
} from "./utils";
import type { IGroupTyped } from "./Grouping";
import { defaultUIProvidersMetadata } from "./Grouping";
import "./GroupAction.scss";
import ActionPanel from "./ActionPanel";
import useValidator, { NAME_REQUIREMENTS } from "../hooks/useValidator";
import type { PropertyRecord } from "@itwin/appui-abstract";
import { GroupQueryBuilderContainer } from "./GroupQueryBuilderContainer";
import { QueryBuilder } from "./QueryBuilder";
import {
  transparentOverriddenElements,
  visualizeElementsByQuery,
  zoomToElements,
} from "./viewerUtils";
import { GroupQueryBuilderContext } from "./context/GroupQueryBuilderContext";
import { useGroupingMappingApiConfig } from "./context/GroupingApiConfigContext";
import { useMappingClient } from "./context/MappingClientContext";
import { useGroupingMappingUIProvider } from "./context/GroupingMappingUIProviderContext";
import { SvgAdd } from "@itwin/itwinui-icons-react";
<<<<<<< HEAD
import type { GroupUIProvider } from "./provider/CustomUIProvider";
import { CustomUIProviderTypes } from "./provider/CustomUIProvider";
=======
import SearchGroupingUI from "./provider/SearchGroupingUI";
import ManualGroupingUI from "./provider/ManualGroupingUI";
>>>>>>> aba83d2d

interface GroupActionProps {
  iModelId: string;
  mappingId: string;
  group?: IGroupTyped;
  queryGenerationType?: string;
  goBack: () => Promise<void>;
  resetView: () => Promise<void>;
}

const GroupAction = (props: GroupActionProps) => {
  const iModelConnection = useActiveIModelConnection() as IModelConnection;
  const { getAccessToken } = useGroupingMappingApiConfig();
  const mappingClient = useMappingClient();
<<<<<<< HEAD
  const groupUIProviders: GroupUIProvider[] = useCustomUIProvider()
    .filter((p) => p.type === CustomUIProviderTypes.GROUP) as GroupUIProvider[];
=======
  const uiProviders = useGroupingMappingUIProvider();
>>>>>>> aba83d2d

  const [details, setDetails] = useState({
    groupName: props.group?.groupName ?? "",
    description: props.group?.description ?? "",
  });
  const [query, setQuery] = useState<string>("");
  const [simpleSelectionQuery, setSimpleSelectionQuery] = useState<string>("");
  const [validator, showValidationMessage] = useValidator();
  const [isLoading, setIsLoading] = useState<boolean>(false);
  const [isRendering, setIsRendering] = useState<boolean>(false);
  const [currentPropertyList, setCurrentPropertyList] = useState<PropertyRecord[]>([]);
  const [queryBuilder, setQueryBuilder] = useState<QueryBuilder>(
    new QueryBuilder(undefined),
  );
  const [queryGenerationType, setQueryGenerationType] = useState(
    props.queryGenerationType,
  );

  const isUpdating = isLoading || isRendering;

  const changeGroupByType = async (
    event: React.ChangeEvent<HTMLInputElement>,
  ) => {
    const {
      target: { value },
    } = event;
    setQueryGenerationType(value);
    Presentation.selection.clearSelection(
      "GroupingMappingWidget",
      iModelConnection,
    );
    setQuery("");
    setSimpleSelectionQuery("");
    await props.resetView();
  };

  useEffect(() => {
    const removeListener = Presentation.selection.selectionChange.addListener(
      async (
        evt: SelectionChangeEventArgs,
        selectionProvider: ISelectionProvider,
      ) => {
        if (queryGenerationType === "Selection") {
          const selection = selectionProvider.getSelection(
            evt.imodel,
            evt.level,
          );
          const query = selection.instanceKeys.size > 0
            ? `SELECT ECInstanceId FROM ${selection.instanceKeys.keys().next().value}`
            : "";
          setSimpleSelectionQuery(query);
        }
      },
    );
    return () => {
      removeListener();
    };
  }, [iModelConnection, queryGenerationType]);

  useEffect(() => {
    const reemphasize = async () => {
      try {
        if (!query || query === "") {
          return;
        }

        if (
          queryGenerationType === "Selection" &&
          currentPropertyList.length === 0
        ) {
          return;
        }

        setIsRendering(true);
        transparentOverriddenElements();
        const resolvedHiliteIds = await visualizeElementsByQuery(
          query,
          "red",
          iModelConnection,
        );
        await zoomToElements(resolvedHiliteIds);
      } catch {
        toaster.negative("Sorry, we have failed to generate a valid query. 😔");
      } finally {
        setIsRendering(false);
      }
    };

    void reemphasize();
  }, [iModelConnection, query, currentPropertyList, queryGenerationType]);

  useEffect(() => {
    Presentation.selection.clearSelection(
      "GroupingMappingWidget",
      iModelConnection,
    );
  }, [iModelConnection]);

  const save = useCallback(async () => {
    if (!validator.allValid()) {
      showValidationMessage(true);
      return;
    }
    try {
      setIsLoading(true);
      const currentQuery = query || simpleSelectionQuery;

      const accessToken = await getAccessToken();

      props.group
        ? await mappingClient.updateGroup(
          accessToken,
          props.iModelId,
          props.mappingId,
          props.group.id ?? "",
          { ...details, query: currentQuery },
        )
        : await mappingClient.createGroup(
          accessToken,
          props.iModelId,
          props.mappingId,
          {
            ...details,
            query: currentQuery,
          },
        );
      Presentation.selection.clearSelection(
        "GroupingMappingWidget",
        iModelConnection,
      );
      await props.goBack();
    } catch (error: any) {
      handleError(error.status);
      setIsLoading(false);
    }
  }, [
    validator,
    showValidationMessage,
    query,
    simpleSelectionQuery,
    getAccessToken,
    props,
    mappingClient,
    details,
    iModelConnection,
  ]);

  const createQueryBuilderComponent  = () => {
    switch (queryGenerationType) {
      case "Selection": {
        return (
          <GroupQueryBuilderContext.Provider
            value={{
              currentPropertyList,
              setCurrentPropertyList,
              query,
              setQuery,
              queryBuilder,
              setQueryBuilder,
              isLoading,
              isRendering,
              resetView: props.resetView,
            }}
          >
            <GroupQueryBuilderContainer />
          </GroupQueryBuilderContext.Provider>
        );
      }
      case "Search": {
        return (
          <SearchGroupingUI
            updateQuery={setQuery}
            isUpdating={isUpdating}
            resetView={props.resetView}
          />
        );
      }
      case "Manual": {
        return (
          <ManualGroupingUI
            updateQuery={setQuery}
            isUpdating={isUpdating}
            resetView={props.resetView}
          />
        );
      }
      default: {
        if (queryGenerationType && queryGenerationType.length > 0) {
          const selectedUIProvider = groupUIProviders.find(
            (e) => e.name === queryGenerationType,
          );
          if (selectedUIProvider) {
            return React.createElement(selectedUIProvider.uiComponent, {
              updateQuery: setQuery,
              isUpdating,
              resetView: props.resetView,
            });
          }
        }
        return <EmptyMessage message='No query generation method selected. ' />;
      }
    }
  };

  const isBlockingActions = !(
    details.groupName &&
    (query || simpleSelectionQuery) &&
    !isRendering &&
    !isLoading
  );

  const getRadioTileComponent = (
    icon: ReactElement,
    value: string,
    label: string,
  ) => {
    return (
      <RadioTile
        name={"groupby"}
        icon={icon}
        key={value}
        onChange={changeGroupByType}
        value={value}
        label={label}
        disabled={isUpdating}
        checked={queryGenerationType === value}
      />
    );
  };

  return (
    <>
      <WidgetHeader
        title={props.group ? props.group.groupName ?? "" : "Add Group"}
        returnFn={async () => {
          Presentation.selection.clearSelection(
            "GroupingMappingWidget",
            iModelConnection,
          );
          await props.goBack();
        }}
      />
      <div className='gmw-group-add-modify-container'>
        <Fieldset legend='Group Details' className='gmw-group-details'>
          <Small className='gmw-field-legend'>
            Asterisk * indicates mandatory fields.
          </Small>
          <LabeledInput
            id='groupName'
            name='groupName'
            label='Name'
            value={details.groupName}
            required
            onChange={(event) => {
              handleInputChange(event, details, setDetails);
              validator.showMessageFor("groupName");
            }}
            message={validator.message(
              "groupName",
              details.groupName,
              NAME_REQUIREMENTS,
            )}
            status={
              validator.message(
                "groupName",
                details.groupName,
                NAME_REQUIREMENTS,
              )
                ? "negative"
                : undefined
            }
            onBlur={() => {
              validator.showMessageFor("groupName");
            }}
            onBlurCapture={(event) => {
              handleInputChange(event, details, setDetails);
              validator.showMessageFor("groupName");
            }}
          />
          <LabeledInput
            id='description'
            name='description'
            label='Description'
            value={details.description}
            onChange={(event) => {
              handleInputChange(event, details, setDetails);
            }}
          />
        </Fieldset>
        <Fieldset legend='Group By' className='gmw-query-builder-container'>
          <RadioTileGroup className='gmw-radio-group-tile' required>
            {groupUIProviders.length === 0
              ? (
                defaultUIProvidersMetadata.map((p) =>
                  getRadioTileComponent(p.icon, p.name, p.displayLabel)
                )
              )
              : (
                groupUIProviders.map((ext) =>
                  getRadioTileComponent(ext.icon ?? <SvgAdd />, ext.name, ext.displayLabel),
                )
              )}
          </RadioTileGroup>
          {queryGenerationType && createQueryBuilderComponent()}
        </Fieldset>
      </div>
      <ActionPanel
        onSave={async () => {
          await save();
        }}
        onCancel={async () => {
          Presentation.selection.clearSelection(
            "GroupingMappingWidget",
            iModelConnection,
          );
          await props.goBack();
        }}
        isSavingDisabled={isBlockingActions}
        isLoading={isLoading}
      />
    </>
  );
};

export default GroupAction;<|MERGE_RESOLUTION|>--- conflicted
+++ resolved
@@ -43,13 +43,10 @@
 import { useMappingClient } from "./context/MappingClientContext";
 import { useGroupingMappingUIProvider } from "./context/GroupingMappingUIProviderContext";
 import { SvgAdd } from "@itwin/itwinui-icons-react";
-<<<<<<< HEAD
-import type { GroupUIProvider } from "./provider/CustomUIProvider";
-import { CustomUIProviderTypes } from "./provider/CustomUIProvider";
-=======
 import SearchGroupingUI from "./provider/SearchGroupingUI";
 import ManualGroupingUI from "./provider/ManualGroupingUI";
->>>>>>> aba83d2d
+import { GroupingMappingUIProviderType} from "./provider/GroupingMappingUIProvider";
+import type { GroupingUIProvider } from "./provider/GroupingMappingUIProvider";
 
 interface GroupActionProps {
   iModelId: string;
@@ -64,12 +61,8 @@
   const iModelConnection = useActiveIModelConnection() as IModelConnection;
   const { getAccessToken } = useGroupingMappingApiConfig();
   const mappingClient = useMappingClient();
-<<<<<<< HEAD
-  const groupUIProviders: GroupUIProvider[] = useCustomUIProvider()
-    .filter((p) => p.type === CustomUIProviderTypes.GROUP) as GroupUIProvider[];
-=======
-  const uiProviders = useGroupingMappingUIProvider();
->>>>>>> aba83d2d
+  const groupUIProviders: GroupingUIProvider[] = useGroupingMappingUIProvider()
+    .filter((p) => p.type === GroupingMappingUIProviderType.GROUP) as GroupingUIProvider[];
 
   const [details, setDetails] = useState({
     groupName: props.group?.groupName ?? "",
