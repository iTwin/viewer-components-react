/*---------------------------------------------------------------------------------------------
 * Copyright (c) Bentley Systems, Incorporated. All rights reserved.
 * See LICENSE.md in the project root for license terms and full copyright notice.
 *--------------------------------------------------------------------------------------------*/

import { useCallback } from "react";
import { Icon } from "@stratakit/foundations";
import categorySvg from "@stratakit/icons/bis-category-3d.svg";
import classSvg from "@stratakit/icons/bis-class.svg";
import elementSvg from "@stratakit/icons/bis-element.svg";
import subjectSvg from "@stratakit/icons/bis-subject.svg";
import groupSvg from "@stratakit/icons/group.svg";
import modelSvg from "@stratakit/icons/model-cube.svg";
import hierarchyTreeSvg from "@stratakit/icons/selection-children.svg";
import { EmptyTreeContent } from "../common/components/EmptyTree.js";
import { Tree } from "../common/components/Tree.js";
import { TreeRenderer } from "../common/components/TreeRenderer.js";
import { useGuid } from "../common/useGuid.js";
import { IModelContentTreeComponent } from "./IModelContentTreeComponent.js";
import { defaultHierarchyConfiguration, IModelContentTreeDefinition } from "./IModelContentTreeDefinition.js";
import { IModelContentTreeIdsCache } from "./internal/IModelContentTreeIdsCache.js";

<<<<<<< HEAD
import type { IModelContentTreeHierarchyConfiguration } from "./IModelContentTreeDefinition.js";
import type { PresentationHierarchyNode } from "@itwin/presentation-hierarchies-react";
import type { BaseTreeRendererProps } from "../common/components/BaseTreeRenderer.js";
import type { TreeProps } from "../common/components/Tree.js";
=======
import type { ReactElement } from "react";
import type { PresentationHierarchyNode } from "@itwin/presentation-hierarchies-react";
import type { TreeProps } from "../common/components/Tree.js";
import type { IModelContentTreeHierarchyConfiguration } from "./IModelContentTreeDefinition.js";
>>>>>>> 1f783ae7

/** @beta */
export type IModelContentTreeProps = Pick<TreeProps, "imodel" | "selectionStorage" | "selectionMode" | "emptyTreeContent"> &
  Pick<BaseTreeRendererProps, "getInlineActions" | "getMenuActions" | "getDecorations" | "treeLabel"> & {
    hierarchyLevelConfig?: {
      sizeLimit?: number;
    };
    hierarchyConfig?: Partial<IModelContentTreeHierarchyConfiguration>;
  };

/** @beta */
<<<<<<< HEAD
export function IModelContentTree({
  getInlineActions,
  getMenuActions,
  getDecorations,
  selectionMode,
  treeLabel,
  hierarchyConfig: hierarchyConfigProp,
  ...rest
}: IModelContentTreeProps) {
=======
export function IModelContentTree({ hierarchyConfig: hierarchyConfigProp, ...props }: IModelContentTreeProps) {
  const componentId = useGuid();
>>>>>>> 1f783ae7
  const getHierarchyDefinition = useCallback<TreeProps["getHierarchyDefinition"]>(
    ({ imodelAccess }) => {
      const hierarchyConfig = {
        ...defaultHierarchyConfiguration,
        ...hierarchyConfigProp,
      };
      return new IModelContentTreeDefinition({ imodelAccess, idsCache: new IModelContentTreeIdsCache(imodelAccess, componentId), hierarchyConfig });
    },
    // eslint-disable-next-line react-hooks/exhaustive-deps
    Object.values({ ...(hierarchyConfigProp ?? {}), componentId }),
  );

  return (
    <Tree
      emptyTreeContent={<EmptyTreeContent icon={modelSvg} />}
      {...rest}
      treeName={IModelContentTreeComponent.id}
      getHierarchyDefinition={getHierarchyDefinition}
      selectionMode={selectionMode ?? "extended"}
      treeRenderer={(treeProps) => (
        <TreeRenderer
          {...treeProps}
          treeLabel={treeLabel}
          getInlineActions={getInlineActions}
          getMenuActions={getMenuActions}
          getDecorations={getDecorations ?? ((node) => <IModelContentTreeIcon node={node} />)}
        />
      )}
    />
  );
}

/** @beta */
export function IModelContentTreeIcon({ node }: { node: PresentationHierarchyNode }) {
  if (node.nodeData.extendedData?.imageId === undefined) {
    return undefined;
  }

  const getIcon = () => {
    switch (node.nodeData.extendedData!.imageId) {
      case "icon-layers":
        return categorySvg;
      case "icon-item":
        return elementSvg;
      case "icon-ec-class":
        return classSvg;
      case "icon-folder":
        return subjectSvg;
      case "icon-model":
        return modelSvg;
      case "icon-hierarchy-tree":
        return hierarchyTreeSvg;
      case "icon-group":
        return groupSvg;
      default:
        return undefined;
    }
  };

  return <Icon href={getIcon()} />;
}<|MERGE_RESOLUTION|>--- conflicted
+++ resolved
@@ -15,22 +15,15 @@
 import { EmptyTreeContent } from "../common/components/EmptyTree.js";
 import { Tree } from "../common/components/Tree.js";
 import { TreeRenderer } from "../common/components/TreeRenderer.js";
-import { useGuid } from "../common/useGuid.js";
+import { useGuid } from "../common/internal/useGuid.js";
 import { IModelContentTreeComponent } from "./IModelContentTreeComponent.js";
 import { defaultHierarchyConfiguration, IModelContentTreeDefinition } from "./IModelContentTreeDefinition.js";
 import { IModelContentTreeIdsCache } from "./internal/IModelContentTreeIdsCache.js";
 
-<<<<<<< HEAD
-import type { IModelContentTreeHierarchyConfiguration } from "./IModelContentTreeDefinition.js";
 import type { PresentationHierarchyNode } from "@itwin/presentation-hierarchies-react";
 import type { BaseTreeRendererProps } from "../common/components/BaseTreeRenderer.js";
 import type { TreeProps } from "../common/components/Tree.js";
-=======
-import type { ReactElement } from "react";
-import type { PresentationHierarchyNode } from "@itwin/presentation-hierarchies-react";
-import type { TreeProps } from "../common/components/Tree.js";
 import type { IModelContentTreeHierarchyConfiguration } from "./IModelContentTreeDefinition.js";
->>>>>>> 1f783ae7
 
 /** @beta */
 export type IModelContentTreeProps = Pick<TreeProps, "imodel" | "selectionStorage" | "selectionMode" | "emptyTreeContent"> &
@@ -42,7 +35,6 @@
   };
 
 /** @beta */
-<<<<<<< HEAD
 export function IModelContentTree({
   getInlineActions,
   getMenuActions,
@@ -52,10 +44,7 @@
   hierarchyConfig: hierarchyConfigProp,
   ...rest
 }: IModelContentTreeProps) {
-=======
-export function IModelContentTree({ hierarchyConfig: hierarchyConfigProp, ...props }: IModelContentTreeProps) {
   const componentId = useGuid();
->>>>>>> 1f783ae7
   const getHierarchyDefinition = useCallback<TreeProps["getHierarchyDefinition"]>(
     ({ imodelAccess }) => {
       const hierarchyConfig = {
