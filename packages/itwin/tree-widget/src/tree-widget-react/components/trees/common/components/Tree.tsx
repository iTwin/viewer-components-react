/*---------------------------------------------------------------------------------------------
 * Copyright (c) Bentley Systems, Incorporated. All rights reserved.
 * See LICENSE.md in the project root for license terms and full copyright notice.
 *--------------------------------------------------------------------------------------------*/

<<<<<<< HEAD
import "./Tree.css";
import { useCallback, useMemo, useState } from "react";
=======
import { useCallback, useState } from "react";
>>>>>>> b97ad8c5
import { BeEvent } from "@itwin/core-bentley";
import { SchemaMetadataContextProvider } from "@itwin/presentation-components";
import { useIModelUnifiedSelectionTree } from "@itwin/presentation-hierarchies-react";
import { TreeWidget } from "../../../../TreeWidget.js";
<<<<<<< HEAD
import { useHierarchiesLocalization } from "../internal/UseHierarchiesLocalization.js";
import { useHierarchyLevelFiltering } from "../internal/UseHierarchyFiltering.js";
import { useIModelChangeListener } from "../internal/UseIModelChangeListener.js";
import { createIModelAccess } from "../internal/Utils.js";
import { useNodeHighlighting } from "../UseNodeHighlighting.js";
import { useReportingAction, useTelemetryContext } from "../UseTelemetryContext.js";
import { LOGGING_NAMESPACE } from "../Utils.js";
=======
import { useHierarchiesLocalization } from "../UseHierarchiesLocalization.js";
import { useHierarchyLevelFiltering } from "../UseHierarchyFiltering.js";
import { useIModelAccess } from "../UseIModelAccess.js";
import { useIModelChangeListener } from "../UseIModelChangeListener.js";
import { useNodeHighlighting } from "../UseNodeHighlighting.js";
import { useReportingAction, useTelemetryContext } from "../UseTelemetryContext.js";
>>>>>>> b97ad8c5
import { Delayed } from "./Delayed.js";
import { EmptyTreeContent } from "./EmptyTree.js";
import { ProgressOverlay } from "./ProgressOverlay.js";
import { SkeletonTree } from "./SkeletonTree.js";

import type { ReactNode } from "react";
import type { MarkRequired } from "@itwin/core-bentley";
import type { IModelConnection } from "@itwin/core-frontend";
import type { SchemaContext } from "@itwin/ecschema-metadata";
import type { PresentationHierarchyNode, SelectionStorage, useIModelTree, useSelectionHandler } from "@itwin/presentation-hierarchies-react";
import type { FunctionProps } from "../Utils.js";
import type { BaseTreeRendererProps } from "./BaseTreeRenderer.js";
import type { HighlightInfo } from "../UseNodeHighlighting.js";

/** @beta */
export type TreeProps = Pick<FunctionProps<typeof useIModelTree>, "getFilteredPaths" | "getHierarchyDefinition"> &
  Partial<Pick<FunctionProps<typeof useSelectionHandler>, "selectionMode">> & {
    /** iModel connection that should be used to pull data from. */
    imodel: IModelConnection;
    /** Callback for getting `SchemaContext` for specific iModel. */
    getSchemaContext: (imodel: IModelConnection) => SchemaContext;
    /** Unique tree component name that will be used as unified selection change event source when selecting node. */
    treeName: string;
    /** Unified selection storage that should be used by tree to handle tree selection changes. */
    selectionStorage: SelectionStorage;
    /**
     * An optional predicate to allow or prohibit selection of a node.
     * When not supplied, all nodes are selectable.
     */
    selectionPredicate?: (node: PresentationHierarchyNode) => boolean;
    /** Tree renderer that should be used to render tree data. */
    treeRenderer: (
      treeProps: Required<
        Pick<
          BaseTreeRendererProps,
          | "rootNodes"
          | "reloadTree"
          | "expandNode"
          | "getLabel"
          | "onFilterClick"
          | "selectNodes"
          | "selectionMode"
          | "isNodeSelected"
          | "getHierarchyLevelDetails"
          | "getLabel"
        >
      >,
    ) => ReactNode;
    /** Custom iModel access that is stored outside tree component. If not provided it new iModel access will be created using `imodel` prop. */
    imodelAccess?: FunctionProps<typeof useIModelTree>["imodelAccess"];
    /** Size limit that should be applied on each hierarchy level. Default to `1000`. */
    hierarchyLevelSizeLimit?: number;
    /** Component that should be renderer if there are no tree nodes. */
    emptyTreeContent?: ReactNode;
    /** Callback that this invoked when tree reloads. */
    onReload?: () => void;
    /** Options for highlighting node labels. */
    highlight?: HighlightInfo;
  };

/**
 * Default tree component that manages tree state and renders using supplied `treeRenderer`.
 * @beta
 */
export function Tree({ getSchemaContext, hierarchyLevelSizeLimit, selectionStorage, imodelAccess: providedIModelAccess, ...props }: TreeProps) {
<<<<<<< HEAD
  const defaultHierarchyLevelSizeLimit = hierarchyLevelSizeLimit ?? 1000;

  const imodelAccess = useMemo(() => {
    TreeWidget.logger.logInfo(
      `${LOGGING_NAMESPACE}.${props.treeName}`,
      `iModel changed, now using ${providedIModelAccess ? "provided imodel access" : `"${props.imodel.name}"`}`,
    );
    return providedIModelAccess ?? createIModelAccess({ getSchemaContext, imodel: props.imodel });
  }, [providedIModelAccess, getSchemaContext, props.imodel, props.treeName]);
=======
  const { imodelAccess, currentHierarchyLevelSizeLimit } = useIModelAccess({
    imodel: props.imodel,
    imodelAccess: providedIModelAccess,
    getSchemaContext,
    hierarchyLevelSizeLimit,
  });
  return (
    <TreeBase
      {...props}
      getSchemaContext={getSchemaContext}
      selectionStorage={selectionStorage}
      imodelAccess={imodelAccess}
      currentHierarchyLevelSizeLimit={currentHierarchyLevelSizeLimit}
    />
  );
}
>>>>>>> b97ad8c5

/** @internal */
export function TreeBase({ getSchemaContext, ...props }: MarkRequired<TreeProps, "imodelAccess"> & { currentHierarchyLevelSizeLimit: number }) {
  return (
    <SchemaMetadataContextProvider imodel={props.imodel} schemaContextProvider={getSchemaContext}>
      <TreeBaseImpl {...props} />
    </SchemaMetadataContextProvider>
  );
}

function TreeBaseImpl({
  imodel,
  imodelAccess,
  treeName,
  emptyTreeContent,
  getFilteredPaths,
  currentHierarchyLevelSizeLimit,
  getHierarchyDefinition,
  selectionPredicate,
  selectionMode,
  onReload,
  treeRenderer,
  selectionStorage,
<<<<<<< HEAD
  highlight,
}: MarkRequired<Omit<TreeProps, "getSchemaContext">, "imodelAccess"> & { defaultHierarchyLevelSizeLimit: number }) {
=======
}: MarkRequired<Omit<TreeProps, "getSchemaContext">, "imodelAccess"> & { currentHierarchyLevelSizeLimit: number }) {
>>>>>>> b97ad8c5
  const localizedStrings = useHierarchiesLocalization();
  const { onFeatureUsed, onPerformanceMeasured } = useTelemetryContext();
  const [imodelChanged] = useState(new BeEvent<() => void>());
  const {
    rootNodes,
    getNode,
    isLoading,
    selectNodes: selectNodesAction,
    setFormatter: _setFormatter,
    expandNode,
    ...treeProps
  } = useIModelUnifiedSelectionTree({
    imodelAccess,
    imodelChanged,
    getHierarchyDefinition,
    getFilteredPaths,
    sourceName: treeName,
    localizedStrings,
    selectionStorage,
    onPerformanceMeasured: (action, duration) => {
      if (action === "reload") {
        onReload?.();
      }
      onPerformanceMeasured(action, duration);
    },
    onHierarchyLimitExceeded: () => onFeatureUsed({ featureId: "hierarchy-level-size-limit-hit", reportInteraction: false }),
    onHierarchyLoadError: ({ type, error }) => {
      // eslint-disable-next-line no-console
      console.error(error);
      onFeatureUsed({ featureId: `error-${type}`, reportInteraction: false });
    },
  });
  useIModelChangeListener({
    imodel,
    action: useCallback(() => {
      TreeWidget.logger.logTrace(`${LOGGING_NAMESPACE}.${treeName}`, `iModel data changed`);
      imodelChanged.raiseEvent();
    }, [imodelChanged, treeName]),
  });

  const selectNodes = useSelectionPredicate({
    action: useReportingAction({ action: selectNodesAction }),
    predicate: selectionPredicate,
    getNode,
  });
  const { filteringDialog, onFilterClick } = useHierarchyLevelFiltering({
    imodel,
    defaultHierarchyLevelSizeLimit: currentHierarchyLevelSizeLimit,
  });
  const reportingExpandNode = useReportingAction({ action: expandNode });
  const reportingOnFilterClicked = useReportingAction({ action: onFilterClick });
  const { getLabel } = useNodeHighlighting({ rootNodes, highlight });

  if (rootNodes === undefined) {
    return <SkeletonTree />;
  }

  if (rootNodes.length === 0 && !isLoading) {
    return <>{emptyTreeContent ? emptyTreeContent : <EmptyTreeContent />}</>;
  }

  const treeRendererProps: FunctionProps<TreeProps["treeRenderer"]> = {
    ...treeProps,
    rootNodes,
    selectionMode: selectionMode ?? "single",
    selectNodes,
    expandNode: reportingExpandNode,
    onFilterClick: reportingOnFilterClicked,
    getLabel,
  };

  return (
    <div style={{ position: "relative", height: "100%", overflow: "hidden" }}>
      <div className={"tw-tree-renderer-container"} id="tw-tree-renderer-container">
        {treeRenderer(treeRendererProps)}
        {filteringDialog}
      </div>
      <Delayed show={isLoading}>
        <ProgressOverlay />
      </Delayed>
    </div>
  );
}

function useSelectionPredicate({
  action,
  predicate,
  getNode,
}: {
  action: (...args: any[]) => void;
  predicate?: (node: PresentationHierarchyNode) => boolean;
  getNode: (nodeId: string) => PresentationHierarchyNode | undefined;
}): ReturnType<typeof useIModelUnifiedSelectionTree>["selectNodes"] {
  return useCallback(
    (nodeIds, changeType) =>
      action(
        nodeIds.filter((nodeId) => {
          const node = getNode(nodeId);
          return node && (!predicate || predicate(node));
        }),
        changeType,
      ),
    [action, getNode, predicate],
  );
}<|MERGE_RESOLUTION|>--- conflicted
+++ resolved
@@ -3,32 +3,18 @@
  * See LICENSE.md in the project root for license terms and full copyright notice.
  *--------------------------------------------------------------------------------------------*/
 
-<<<<<<< HEAD
-import "./Tree.css";
-import { useCallback, useMemo, useState } from "react";
-=======
 import { useCallback, useState } from "react";
->>>>>>> b97ad8c5
 import { BeEvent } from "@itwin/core-bentley";
 import { SchemaMetadataContextProvider } from "@itwin/presentation-components";
 import { useIModelUnifiedSelectionTree } from "@itwin/presentation-hierarchies-react";
 import { TreeWidget } from "../../../../TreeWidget.js";
-<<<<<<< HEAD
 import { useHierarchiesLocalization } from "../internal/UseHierarchiesLocalization.js";
 import { useHierarchyLevelFiltering } from "../internal/UseHierarchyFiltering.js";
+import { useIModelAccess } from "../internal/UseIModelAccess.js";
 import { useIModelChangeListener } from "../internal/UseIModelChangeListener.js";
-import { createIModelAccess } from "../internal/Utils.js";
 import { useNodeHighlighting } from "../UseNodeHighlighting.js";
 import { useReportingAction, useTelemetryContext } from "../UseTelemetryContext.js";
 import { LOGGING_NAMESPACE } from "../Utils.js";
-=======
-import { useHierarchiesLocalization } from "../UseHierarchiesLocalization.js";
-import { useHierarchyLevelFiltering } from "../UseHierarchyFiltering.js";
-import { useIModelAccess } from "../UseIModelAccess.js";
-import { useIModelChangeListener } from "../UseIModelChangeListener.js";
-import { useNodeHighlighting } from "../UseNodeHighlighting.js";
-import { useReportingAction, useTelemetryContext } from "../UseTelemetryContext.js";
->>>>>>> b97ad8c5
 import { Delayed } from "./Delayed.js";
 import { EmptyTreeContent } from "./EmptyTree.js";
 import { ProgressOverlay } from "./ProgressOverlay.js";
@@ -42,7 +28,6 @@
 import type { FunctionProps } from "../Utils.js";
 import type { BaseTreeRendererProps } from "./BaseTreeRenderer.js";
 import type { HighlightInfo } from "../UseNodeHighlighting.js";
-
 /** @beta */
 export type TreeProps = Pick<FunctionProps<typeof useIModelTree>, "getFilteredPaths" | "getHierarchyDefinition"> &
   Partial<Pick<FunctionProps<typeof useSelectionHandler>, "selectionMode">> & {
@@ -94,21 +79,11 @@
  * @beta
  */
 export function Tree({ getSchemaContext, hierarchyLevelSizeLimit, selectionStorage, imodelAccess: providedIModelAccess, ...props }: TreeProps) {
-<<<<<<< HEAD
-  const defaultHierarchyLevelSizeLimit = hierarchyLevelSizeLimit ?? 1000;
-
-  const imodelAccess = useMemo(() => {
-    TreeWidget.logger.logInfo(
-      `${LOGGING_NAMESPACE}.${props.treeName}`,
-      `iModel changed, now using ${providedIModelAccess ? "provided imodel access" : `"${props.imodel.name}"`}`,
-    );
-    return providedIModelAccess ?? createIModelAccess({ getSchemaContext, imodel: props.imodel });
-  }, [providedIModelAccess, getSchemaContext, props.imodel, props.treeName]);
-=======
   const { imodelAccess, currentHierarchyLevelSizeLimit } = useIModelAccess({
     imodel: props.imodel,
     imodelAccess: providedIModelAccess,
     getSchemaContext,
+    treeName: props.treeName,
     hierarchyLevelSizeLimit,
   });
   return (
@@ -121,7 +96,6 @@
     />
   );
 }
->>>>>>> b97ad8c5
 
 /** @internal */
 export function TreeBase({ getSchemaContext, ...props }: MarkRequired<TreeProps, "imodelAccess"> & { currentHierarchyLevelSizeLimit: number }) {
@@ -145,12 +119,8 @@
   onReload,
   treeRenderer,
   selectionStorage,
-<<<<<<< HEAD
   highlight,
-}: MarkRequired<Omit<TreeProps, "getSchemaContext">, "imodelAccess"> & { defaultHierarchyLevelSizeLimit: number }) {
-=======
 }: MarkRequired<Omit<TreeProps, "getSchemaContext">, "imodelAccess"> & { currentHierarchyLevelSizeLimit: number }) {
->>>>>>> b97ad8c5
   const localizedStrings = useHierarchiesLocalization();
   const { onFeatureUsed, onPerformanceMeasured } = useTelemetryContext();
   const [imodelChanged] = useState(new BeEvent<() => void>());
