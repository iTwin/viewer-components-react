--- conflicted
+++ resolved
@@ -3,15 +3,11 @@
  * See LICENSE.md in the project root for license terms and full copyright notice.
  *--------------------------------------------------------------------------------------------*/
 
-<<<<<<< HEAD
-import type { Viewport } from "@itwin/core-frontend";
+import { HierarchyFilteringPath, HierarchyNodeIdentifier } from "@itwin/presentation-hierarchies";
 import { showAllCategories } from "./CategoriesVisibilityUtils.js";
 import { toggleAllCategories } from "./internal/VisibilityUtils.js";
-=======
-import { useEffect, useRef } from "react";
-import { HierarchyFilteringPath, HierarchyNodeIdentifier } from "@itwin/presentation-hierarchies";
->>>>>>> 0b54955d
 
+import type { Viewport } from "@itwin/core-frontend";
 import type { Id64Array, Id64String } from "@itwin/core-bentley";
 import type { HierarchyFilteringPathOptions, HierarchyNodeIdentifiersPath } from "@itwin/presentation-hierarchies";
 
@@ -88,21 +84,12 @@
   }
 }
 
-<<<<<<< HEAD
 /**
  * Checks if all given models are displayed in given viewport.
  * @public
  */
 export function areAllModelsVisible(models: string[], viewport: Viewport) {
   return models.length !== 0 ? models.every((id) => viewport.viewsModel(id)) : false;
-=======
-/** @internal */
-export function useLatest<T>(value: T) {
-  const ref = useRef(value);
-  useEffect(() => {
-    ref.current = value;
-  }, [value]);
-  return ref;
 }
 
 /** @internal */
@@ -159,5 +146,4 @@
     result.push(normalizedFilteringPaths[index]);
   }
   return result;
->>>>>>> 0b54955d
 }