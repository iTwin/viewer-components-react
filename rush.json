{
  "$schema": "https://developer.microsoft.com/json-schemas/rush/v5/rush.schema.json",
  "rushVersion": "5.83.1",
  "pnpmVersion": "6.35.1",
  "nodeSupportedVersionRange": ">=12.17.0 <19.0.0",
  "pnpmOptions": {
    "useWorkspaces": true
  },
  "projectFolderMinDepth": 2,
  "projectFolderMaxDepth": 3,
  "ensureConsistentVersions": false,
  "gitPolicy": {
    "allowedEmailRegExps": [
      "[^@]+@users\\.noreply\\.github\\.com"
    ],
    "sampleEmail": "mrexample@users.noreply.github.com"
  },
  "repository": {
    "url": "https://github.com/iTwin/viewer-components-react",
    "defaultBranch": "master"
  },
  "projects": [
    {
      "packageName": "@itwin/breakdown-trees-react",
      "projectFolder": "packages/itwin/breakdown-trees",
      "versionPolicyName": "itwin-breakdown-trees"
    },
    {
      "packageName": "@itwin/geo-tools-react",
      "projectFolder": "packages/itwin/geo-tools",
      "versionPolicyName": "itwin-geo-tools"
    },
    {
      "packageName": "@itwin/grouping-mapping-widget",
      "projectFolder": "packages/itwin/grouping-mapping-widget",
      "versionPolicyName": "grouping-mapping-widget"
    },
    {
      "packageName": "@itwin/reports-config-widget-react",
      "projectFolder": "packages/itwin/reports-config-widget",
      "versionPolicyName": "reports-config-widget"
    },
    {
      "packageName": "@itwin/one-click-lca-react",
      "projectFolder": "packages/itwin/one-click-lca-widget",
      "versionPolicyName": "one-click-lca-widget"
    },
    {
      "packageName": "@itwin/imodel-react-hooks",
      "projectFolder": "packages/itwin/imodel-react-hooks",
      "versionPolicyName": "itwin-imodel-react-hooks"
    },
    {
      "packageName": "@itwin/measure-tools-react",
      "projectFolder": "packages/itwin/measure-tools",
      "versionPolicyName": "itwin-measure-tools"
    },
    {
      "packageName": "@itwin/tree-widget-react",
      "projectFolder": "packages/itwin/tree-widget",
      "versionPolicyName": "itwin-tree-widget"
    },
    {
      "packageName": "@itwin/property-grid-react",
      "projectFolder": "packages/itwin/property-grid",
      "versionPolicyName": "itwin-property-grid"
    },
    {
      "packageName": "@itwin/infrastructure-iot-react",
      "projectFolder": "packages/itwin/infrastructure-iot",
      "versionPolicyName": "infrastructure-iot"
    },
    {
<<<<<<< HEAD
      "packageName": "@itwin/ec3-widget-react",
      "projectFolder": "packages/itwin/ec3-widget",
      "versionPolicyName": "ec3-widget"
    }
=======
      "packageName": "@itwin/map-layers",
      "projectFolder": "packages/itwin/map-layers",
      "versionPolicyName": "itwin-map-layers"
    },
>>>>>>> 0227caf2
  ]
}<|MERGE_RESOLUTION|>--- conflicted
+++ resolved
@@ -1,86 +1,84 @@
-{
-  "$schema": "https://developer.microsoft.com/json-schemas/rush/v5/rush.schema.json",
-  "rushVersion": "5.83.1",
-  "pnpmVersion": "6.35.1",
-  "nodeSupportedVersionRange": ">=12.17.0 <19.0.0",
-  "pnpmOptions": {
-    "useWorkspaces": true
-  },
-  "projectFolderMinDepth": 2,
-  "projectFolderMaxDepth": 3,
-  "ensureConsistentVersions": false,
-  "gitPolicy": {
-    "allowedEmailRegExps": [
-      "[^@]+@users\\.noreply\\.github\\.com"
-    ],
-    "sampleEmail": "mrexample@users.noreply.github.com"
-  },
-  "repository": {
-    "url": "https://github.com/iTwin/viewer-components-react",
-    "defaultBranch": "master"
-  },
-  "projects": [
-    {
-      "packageName": "@itwin/breakdown-trees-react",
-      "projectFolder": "packages/itwin/breakdown-trees",
-      "versionPolicyName": "itwin-breakdown-trees"
-    },
-    {
-      "packageName": "@itwin/geo-tools-react",
-      "projectFolder": "packages/itwin/geo-tools",
-      "versionPolicyName": "itwin-geo-tools"
-    },
-    {
-      "packageName": "@itwin/grouping-mapping-widget",
-      "projectFolder": "packages/itwin/grouping-mapping-widget",
-      "versionPolicyName": "grouping-mapping-widget"
-    },
-    {
-      "packageName": "@itwin/reports-config-widget-react",
-      "projectFolder": "packages/itwin/reports-config-widget",
-      "versionPolicyName": "reports-config-widget"
-    },
-    {
-      "packageName": "@itwin/one-click-lca-react",
-      "projectFolder": "packages/itwin/one-click-lca-widget",
-      "versionPolicyName": "one-click-lca-widget"
-    },
-    {
-      "packageName": "@itwin/imodel-react-hooks",
-      "projectFolder": "packages/itwin/imodel-react-hooks",
-      "versionPolicyName": "itwin-imodel-react-hooks"
-    },
-    {
-      "packageName": "@itwin/measure-tools-react",
-      "projectFolder": "packages/itwin/measure-tools",
-      "versionPolicyName": "itwin-measure-tools"
-    },
-    {
-      "packageName": "@itwin/tree-widget-react",
-      "projectFolder": "packages/itwin/tree-widget",
-      "versionPolicyName": "itwin-tree-widget"
-    },
-    {
-      "packageName": "@itwin/property-grid-react",
-      "projectFolder": "packages/itwin/property-grid",
-      "versionPolicyName": "itwin-property-grid"
-    },
-    {
-      "packageName": "@itwin/infrastructure-iot-react",
-      "projectFolder": "packages/itwin/infrastructure-iot",
-      "versionPolicyName": "infrastructure-iot"
-    },
-    {
-<<<<<<< HEAD
-      "packageName": "@itwin/ec3-widget-react",
-      "projectFolder": "packages/itwin/ec3-widget",
-      "versionPolicyName": "ec3-widget"
-    }
-=======
-      "packageName": "@itwin/map-layers",
-      "projectFolder": "packages/itwin/map-layers",
-      "versionPolicyName": "itwin-map-layers"
-    },
->>>>>>> 0227caf2
-  ]
+{
+  "$schema": "https://developer.microsoft.com/json-schemas/rush/v5/rush.schema.json",
+  "rushVersion": "5.83.1",
+  "pnpmVersion": "6.35.1",
+  "nodeSupportedVersionRange": ">=12.17.0 <19.0.0",
+  "pnpmOptions": {
+    "useWorkspaces": true
+  },
+  "projectFolderMinDepth": 2,
+  "projectFolderMaxDepth": 3,
+  "ensureConsistentVersions": false,
+  "gitPolicy": {
+    "allowedEmailRegExps": [
+      "[^@]+@users\\.noreply\\.github\\.com"
+    ],
+    "sampleEmail": "mrexample@users.noreply.github.com"
+  },
+  "repository": {
+    "url": "https://github.com/iTwin/viewer-components-react",
+    "defaultBranch": "master"
+  },
+  "projects": [
+    {
+      "packageName": "@itwin/breakdown-trees-react",
+      "projectFolder": "packages/itwin/breakdown-trees",
+      "versionPolicyName": "itwin-breakdown-trees"
+    },
+    {
+      "packageName": "@itwin/geo-tools-react",
+      "projectFolder": "packages/itwin/geo-tools",
+      "versionPolicyName": "itwin-geo-tools"
+    },
+    {
+      "packageName": "@itwin/grouping-mapping-widget",
+      "projectFolder": "packages/itwin/grouping-mapping-widget",
+      "versionPolicyName": "grouping-mapping-widget"
+    },
+    {
+      "packageName": "@itwin/reports-config-widget-react",
+      "projectFolder": "packages/itwin/reports-config-widget",
+      "versionPolicyName": "reports-config-widget"
+    },
+    {
+      "packageName": "@itwin/one-click-lca-react",
+      "projectFolder": "packages/itwin/one-click-lca-widget",
+      "versionPolicyName": "one-click-lca-widget"
+    },
+    {
+      "packageName": "@itwin/imodel-react-hooks",
+      "projectFolder": "packages/itwin/imodel-react-hooks",
+      "versionPolicyName": "itwin-imodel-react-hooks"
+    },
+    {
+      "packageName": "@itwin/measure-tools-react",
+      "projectFolder": "packages/itwin/measure-tools",
+      "versionPolicyName": "itwin-measure-tools"
+    },
+    {
+      "packageName": "@itwin/tree-widget-react",
+      "projectFolder": "packages/itwin/tree-widget",
+      "versionPolicyName": "itwin-tree-widget"
+    },
+    {
+      "packageName": "@itwin/property-grid-react",
+      "projectFolder": "packages/itwin/property-grid",
+      "versionPolicyName": "itwin-property-grid"
+    },
+    {
+      "packageName": "@itwin/infrastructure-iot-react",
+      "projectFolder": "packages/itwin/infrastructure-iot",
+      "versionPolicyName": "infrastructure-iot"
+    },
+    {
+      "packageName": "@itwin/ec3-widget-react",
+      "projectFolder": "packages/itwin/ec3-widget",
+      "versionPolicyName": "ec3-widget"
+    },
+    {
+      "packageName": "@itwin/map-layers",
+      "projectFolder": "packages/itwin/map-layers",
+      "versionPolicyName": "itwin-map-layers"
+    }
+  ]
 }