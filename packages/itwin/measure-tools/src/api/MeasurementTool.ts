/*---------------------------------------------------------------------------------------------
* Copyright (c) Bentley Systems, Incorporated. All rights reserved.
* See LICENSE.md in the project root for license terms and full copyright notice.
*--------------------------------------------------------------------------------------------*/

import type { Id64String } from "@itwin/core-bentley";
import { BeDuration, BeUiEvent } from "@itwin/core-bentley";
import type { GeometryStreamProps } from "@itwin/core-common";
import type {
  BeButtonEvent,
  DecorateContext,
  HitDetail,
  IModelConnection,
  ScreenViewport,
  ToolAssistanceInstruction,
} from "@itwin/core-frontend";
import {
  EventHandled,
  IModelApp,
  NotifyMessageDetails,
  OutputMessageAlert,
  OutputMessagePriority,
  OutputMessageType,
  PrimitiveTool,
  ToolAssistance,
  ToolAssistanceInputMethod,
} from "@itwin/core-frontend";
import { MeasureTools } from "../MeasureTools";
import type { Feature } from "./FeatureTracking";
import { FeatureTracking } from "./FeatureTracking";
import type { Measurement } from "./Measurement";
import type { MeasurementToolModel } from "./MeasurementToolModel";
import { SheetMeasurementsHelper } from "./SheetMeasurementHelper";

/** Interface for any interactive tool that creates measurements. */
export interface MeasurementTool {
  /** Gets a read-only list of measurements active in the tool. Note: By convention all measurements can be found in the [[MeasurementManager]] so it is unnecessary to query the current measurement
   * tool if interested in querying all measurements.
   */
  readonly measurements: ReadonlyArray<Measurement>;

  /** Gets the current measurement the user is placing. */
  readonly dynamicMeasurement: Measurement | undefined;

  /** Persists the measurements that are active in the tool. Ownership of the measurements transfer to the measurement manager. If the tool does not persist, the
   * measurements it has created are deleted from the [[MeasurementManager]].
   * @returns true if measurements were persisted, false otherwise.
   */
  persistMeasurements(): boolean;

  /** Clears any active measurements in the [[MeasurementManager]] that the tool owns.
   * @param viewType Optionally clear measurements based on the type of viewport they're drawn in.
   */
  clearMeasurements(viewType?: string): void;
}

/** Namespace for functions relating to the MeasurementTool interface. */
export namespace MeasurementTool {
  /** Event for when a tool creates a new measurement. */
  export const onNewMeasurement = new BeUiEvent<Measurement>();

  /** Event when the tool's dynamic measurement has changed. */
  export const onDynamicMeasurementChanged = new BeUiEvent<Measurement>();

  /** Gets the active measurement tool, if it exists.
   * @returns the measurement tool, or undefined if the current tool is not one.
   */
  export function getActiveMeasurementTool(): MeasurementTool | undefined {
    const tool = IModelApp.toolAdmin.currentTool;
    if (
      tool === undefined ||
      !("measurements" in tool) ||
      !("persistMeasurements" in tool) ||
      !("clearMeasurements" in tool)
    )
      return undefined;

    return tool as unknown as MeasurementTool;
  }
}

/**
 * Helper class to hold the selection state during the operation of a tool. Call saveSelection on install and restoreSelection on cleanup.
 */
export class SelectionHolder {
  private _imodel?: IModelConnection;
  private _selectedIds: Set<Id64String>;

  constructor() {
    this._selectedIds = new Set<Id64String>();
  }

  public saveSelection(
    imodel: IModelConnection,
    clearSelectionAfter: boolean
  ): void {
    this._imodel = imodel;
    this._selectedIds.clear();
    imodel.selectionSet.elements.forEach((id) => this._selectedIds.add(id));

    if (clearSelectionAfter) imodel.selectionSet.emptyAll();
  }

  public restoreSelection(): void {
    if (!this._imodel) return;

    this._imodel.selectionSet.replace(this._selectedIds);
    this._imodel = undefined;
    this._selectedIds.clear();
  }
}

/** Useful base class for tools */
export abstract class PrimitiveToolBase extends PrimitiveTool {
  protected get feature(): Feature | undefined {
    return undefined;
  }

  public override async onPostInstall(): Promise<void> {
    await super.onPostInstall();

    const feature = this.feature;
    if (feature) FeatureTracking.notifyFeature(feature);
  }

  // Recommended way to show feedback to the user in a consistant manor
  protected showMessage(
    priority: OutputMessagePriority,
    briefMessage: string | HTMLElement,
    detailedMessage?: string | HTMLElement
  ) {
    const msg = new NotifyMessageDetails(
      priority,
      briefMessage,
      detailedMessage,
      OutputMessageType.Toast,
      OutputMessageAlert.Balloon
    );
    msg.displayTime = BeDuration.fromSeconds(5.0);
    IModelApp.notifications.outputMessage(msg);
  }

  protected async showException(err: Error) {
    const priority = OutputMessagePriority.Error;
    const msg = err.message || err.name || typeof err;

    this.showMessage(priority, msg);
  }

  protected createMouseUndoInstruction(
    textOverride?: string
  ): ToolAssistanceInstruction {
    const text =
      textOverride ||
      MeasureTools.localization.getLocalizedString(
        "MeasureTools:Generic.undoMeasurement"
      );
    return ToolAssistance.createKeyboardInstruction(
      ToolAssistance.createKeyboardInfo([ToolAssistance.ctrlKey, "Z"]),
      text,
      false,
      ToolAssistanceInputMethod.Mouse
    );
  }

  protected createMouseRedoInstruction(
    textOverride?: string
  ): ToolAssistanceInstruction {
    const text =
      textOverride ||
      MeasureTools.localization.getLocalizedString(
        "MeasureTools:Generic.redoMeasurement"
      );
    return ToolAssistance.createKeyboardInstruction(
      ToolAssistance.createKeyboardInfo([ToolAssistance.ctrlKey, "Y"]),
      text,
      false,
      ToolAssistanceInputMethod.Mouse
    );
  }

  // For most of our cases we expect to draw our decorations when suspended also
  public override decorateSuspended(context: DecorateContext): void {
    this.decorate(context);
  }
}

/** Useful base class for measurement tools which maintains a tool model that a subclass will instantiate as well as save the current selection/restore on exit.
 * Generally a measurement tool model contains all the logic to create and manage measurements dynamically, while the tool is responsible
 * for sending input events to the model.
 */
export abstract class MeasurementToolBase<
  T extends Measurement,
  ToolModel extends MeasurementToolModel<T>
>
  extends PrimitiveToolBase
  implements MeasurementTool {
  private _toolModel: ToolModel;
  private _selectionHolder: SelectionHolder;
  protected _allowedViewportCallback: (vp: ScreenViewport) => boolean;

  protected _enableSheetMeasurements: boolean;

  public get measurements(): ReadonlyArray<Measurement> {
    return this._toolModel.measurements;
  }

  public get dynamicMeasurement(): Measurement | undefined {
    return this._toolModel.dynamicMeasurement;
  }

  protected get toolModel(): ToolModel {
    return this._toolModel;
  }

  protected get selectionHolder(): SelectionHolder {
    return this._selectionHolder;
  }

  protected get saveRestoreSelection(): boolean {
    return true;
  }

<<<<<<< HEAD
  constructor(allowedViewportCallback: (vp: ScreenViewport) => boolean = (() => true))  {
    super();

    this._allowedViewportCallback = allowedViewportCallback;
=======
  protected get allowedDrawingTypes(): SheetMeasurementsHelper.DrawingType[] {
    return [];
  }

  constructor() {
    super();

    this._enableSheetMeasurements = false;
>>>>>>> 6d577478
    this._toolModel = this.createToolModel();
    this._toolModel.synchMeasurementsWithSelectionSet = true; // Sync by default
    this._selectionHolder = new SelectionHolder();
    this.setupEvents();
  }

  public override requireWriteableTarget(): boolean {
    return false;
  }

  public override isValidLocation(
    ev: BeButtonEvent,
    _isButtonEvent: boolean
  ): boolean {
    if (ev.viewport)
      return this._allowedViewportCallback(ev.viewport);
    return true;
  }

  public override async onPostInstall(): Promise<void> {
    await super.onPostInstall();

    if (this.saveRestoreSelection)
      this._selectionHolder.saveSelection(this.iModel, true);

    this._toolModel.initialize();
    this.updateAccuSnap();
    this.updateToolAssistance();
  }

  public override async onCleanup(): Promise<void> {
    await super.onCleanup();

    if (this.saveRestoreSelection) this._selectionHolder.restoreSelection();

    // Persist measurements when the tool exits
    this._toolModel.persistMeasurements();
    this._toolModel.cleanup();
  }

  public override async onReinitialize(): Promise<void> {
    this.toolModel.reset(false);
    this.updateAccuSnap();
    this.updateToolAssistance();
  }

  public override async onUndoPreviousStep(): Promise<boolean> {
    // If we have an active measurement, reset to initial state
    if (undefined !== this._toolModel.dynamicMeasurement) {
      await this.onReinitialize();
      return true;
    }

    // Start undoing existing measurements
    if (this._toolModel.canUndo) {
      const result = this._toolModel.undoMeasurement();
      this.updateToolAssistance();
      return result;
    }

    const message = MeasureTools.localization.getLocalizedString(
      "MeasureTools:Generic.nothingToUndo"
    );
    this.showMessage(OutputMessagePriority.Info, message);
    return false;
  }

  public override async onRedoPreviousStep(): Promise<boolean> {
    // Probably not a good idea if there are ongoing measurements
    if (undefined !== this._toolModel.dynamicMeasurement) return false;

    if (this._toolModel.canRedo) {
      const result = this._toolModel.redoMeasurement();
      this.updateToolAssistance();
      return result;
    }

    const message = MeasureTools.localization.getLocalizedString(
      "MeasureTools:Generic.nothingToRedo"
    );
    this.showMessage(OutputMessagePriority.Info, message);
    return false;
  }

  public override async onResetButtonDown(
    _ev: BeButtonEvent
  ): Promise<EventHandled> {
    if (undefined !== this.toolModel.dynamicMeasurement)
      await this.onReinitialize();
    else await this.onRestartTool();

    return EventHandled.Yes;
  }

  public override async onKeyTransition(
    wentDown: boolean,
    keyEvent: KeyboardEvent
  ): Promise<EventHandled> {
    if (EventHandled.Yes === (await super.onKeyTransition(wentDown, keyEvent)))
      return EventHandled.Yes;

    if (wentDown && "escape" === keyEvent.key.toLowerCase()) {
      await this.exitTool();
      return EventHandled.Yes;
    }

    return EventHandled.No;
  }

  public override testDecorationHit(id: string): boolean {
    return this._toolModel.testDecorationHit(id);
  }

  public override getDecorationGeometry(
    hit: HitDetail
  ): GeometryStreamProps | undefined {
    return this._toolModel.getDecorationGeometry(hit);
  }

  public override async getToolTip(hit: HitDetail): Promise<HTMLElement | string> {
    const defaultToolTip = async (hit: HitDetail) => {
      const toolTip = await this._toolModel.getToolTip(hit);

      if (toolTip === "") return super.getToolTip(hit);

      return toolTip;
    }
    if (!this._enableSheetMeasurements) {
      return defaultToolTip(hit);
    } else {
      return SheetMeasurementsHelper.getSheetToolTipText(hit, this.allowedDrawingTypes, defaultToolTip);
    }
  }

  public override decorate(context: DecorateContext): void {
    this._toolModel.decorate(context);
  }

  public override async onUnsuspend(): Promise<void> {
    this.updateAccuSnap();
    this.updateToolAssistance();
  }

  public persistMeasurements(): boolean {
    return this._toolModel.persistMeasurements();
  }

  public clearMeasurements(viewportType?: string): void {
    this._toolModel.clearMeasurements(viewportType);
  }

  protected updateAccuSnap() {
    IModelApp.accuSnap.enableSnap(true);
  }

  protected updateToolAssistance() {}

  protected abstract createToolModel(): ToolModel;

  protected setupEvents() {
    this._toolModel.onNewMeasurement.addListener((args: Measurement) => {
      MeasurementTool.onNewMeasurement.emit(args);
    });

    this._toolModel.onDynamicMeasurementChanged.addListener(
      (args: Measurement) => {
        MeasurementTool.onDynamicMeasurementChanged.emit(args);
      }
    );
  }
}<|MERGE_RESOLUTION|>--- conflicted
+++ resolved
@@ -221,21 +221,16 @@
     return true;
   }
 
-<<<<<<< HEAD
+  protected get allowedDrawingTypes(): SheetMeasurementsHelper.DrawingType[] {
+    return [];
+  }
+
   constructor(allowedViewportCallback: (vp: ScreenViewport) => boolean = (() => true))  {
     super();
 
     this._allowedViewportCallback = allowedViewportCallback;
-=======
-  protected get allowedDrawingTypes(): SheetMeasurementsHelper.DrawingType[] {
-    return [];
-  }
-
-  constructor() {
-    super();
 
     this._enableSheetMeasurements = false;
->>>>>>> 6d577478
     this._toolModel = this.createToolModel();
     this._toolModel.synchMeasurementsWithSelectionSet = true; // Sync by default
     this._selectionHolder = new SelectionHolder();
