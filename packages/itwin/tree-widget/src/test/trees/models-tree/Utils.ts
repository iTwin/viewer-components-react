/*---------------------------------------------------------------------------------------------
 * Copyright (c) Bentley Systems, Incorporated. All rights reserved.
 * See LICENSE.md in the project root for license terms and full copyright notice.
 *--------------------------------------------------------------------------------------------*/

import { concatMap, EMPTY, expand, firstValueFrom, from, toArray } from "rxjs";
import sinon from "sinon";
import { createIModelHierarchyProvider } from "@itwin/presentation-hierarchies";
import {
  ELEMENT_CLASS_NAME,
  GEOMETRIC_ELEMENT_3D_CLASS_NAME,
  MODEL_CLASS_NAME,
  SPATIAL_CATEGORY_CLASS_NAME,
  SUBJECT_CLASS_NAME,
} from "../../../tree-widget-react/components/trees/common/internal/ClassNameDefinitions.js";
import { ModelsTreeIdsCache } from "../../../tree-widget-react/components/trees/models-tree/internal/ModelsTreeIdsCache.js";
import { defaultHierarchyConfiguration, ModelsTreeDefinition } from "../../../tree-widget-react/components/trees/models-tree/ModelsTreeDefinition.js";
import { createIModelAccess } from "../Common.js";

import type { Id64Arg, Id64Array, Id64String } from "@itwin/core-bentley";
import type { IModelConnection } from "@itwin/core-frontend";
import type {
  ClassGroupingNodeKey,
  GroupingHierarchyNode,
  HierarchyFilteringPath,
  HierarchyNodeKey,
  HierarchyProvider,
  NonGroupingHierarchyNode,
} from "@itwin/presentation-hierarchies";

type ModelsTreeHierarchyConfiguration = ConstructorParameters<typeof ModelsTreeDefinition>[0]["hierarchyConfig"];

interface CreateModelsTreeProviderProps {
  imodel: IModelConnection;
  filteredNodePaths?: HierarchyFilteringPath[];
  hierarchyConfig?: Partial<ModelsTreeHierarchyConfiguration>;
}

export function createModelsTreeProvider({
  imodel,
  filteredNodePaths,
  hierarchyConfig,
}: CreateModelsTreeProviderProps): HierarchyProvider & { dispose: () => void; [Symbol.dispose]: () => void } {
  const config = { ...defaultHierarchyConfiguration, hideRootSubject: true, ...hierarchyConfig };
  const imodelAccess = createIModelAccess(imodel);
  const idsCache = new ModelsTreeIdsCache(imodelAccess, config);
  const provider = createIModelHierarchyProvider({
    imodelAccess,
    hierarchyDefinition: new ModelsTreeDefinition({
      imodelAccess,
      idsCache,
      hierarchyConfig: config,
    }),
    ...(filteredNodePaths
      ? { filtering: { paths: filteredNodePaths.map((path) => ("path" in path ? path : { path, options: { autoExpand: true } })) } }
      : undefined),
  });
  const dispose = () => {
    provider[Symbol.dispose]();
    idsCache[Symbol.dispose]();
  };
  return {
    hierarchyChanged: provider.hierarchyChanged,
    getNodes: (props) => provider.getNodes(props),
    getNodeInstanceKeys: (props) => provider.getNodeInstanceKeys(props),
    setFormatter: (formatter) => provider.setFormatter(formatter),
    setHierarchyFilter: (props) => provider.setHierarchyFilter(props),
    dispose,
    [Symbol.dispose]() {
      dispose();
    },
  };
}

interface IdsCacheMockProps {
  subjectsHierarchy?: Map<Id64String, Id64String[]>;
  subjectModels?: Map<Id64String, Id64String[]>;
  modelCategories?: Map<Id64String, Id64Array>;
  categoryElements?: Map<Id64String, Id64Array>;
}

export function createFakeIdsCache(props?: IdsCacheMockProps): ModelsTreeIdsCache {
  return sinon.createStubInstance(ModelsTreeIdsCache, {
    getChildSubjectIds: sinon.stub<[Id64Array], Promise<Id64Array>>().callsFake(async (subjectIds) => {
      const obs = from(subjectIds).pipe(
        concatMap((id) => props?.subjectsHierarchy?.get(id) ?? EMPTY),
        expand((id) => props?.subjectsHierarchy?.get(id) ?? EMPTY),
        toArray(),
      );
      return firstValueFrom(obs);
    }),
    getChildSubjectModelIds: sinon.stub(),
    getSubjectModelIds: sinon.stub<[Id64Array], Promise<Id64Array>>().callsFake(async (subjectIds) => {
      const obs = from(subjectIds).pipe(
        expand((id) => props?.subjectsHierarchy?.get(id) ?? EMPTY),
        concatMap((id) => props?.subjectModels?.get(id) ?? EMPTY),
        toArray(),
      );
      return firstValueFrom(obs);
    }),
    getModelCategoryIds: sinon.stub<[Id64String], Promise<Id64Array>>().callsFake(async (modelId) => {
      return props?.modelCategories?.get(modelId) ?? [];
    }),
    getCategoryElementsCount: sinon.stub<[Id64String, Id64String], Promise<number>>().callsFake(async (_, categoryId) => {
      return props?.categoryElements?.get(categoryId)?.length ?? 0;
    }),
    hasSubModel: sinon.stub<[Id64String], Promise<boolean>>().callsFake(async () => false),
    getCategoriesModeledElements: sinon.stub<[Id64String, Id64Arg], Promise<Id64Array>>().callsFake(async () => []),
  });
}

export function createSubjectHierarchyNode(...ids: Id64String[]): NonGroupingHierarchyNode {
  return {
    key: {
      type: "instances",
      instanceKeys: ids.map((id) => ({ className: SUBJECT_CLASS_NAME, id })),
    },
    children: false,
    label: "",
    parentKeys: [],
    extendedData: {
      isSubject: true,
    },
  };
}
export function createModelHierarchyNode(modelId?: Id64String, hasChildren?: boolean): NonGroupingHierarchyNode {
  return {
    key: {
      type: "instances",
      instanceKeys: [{ className: MODEL_CLASS_NAME, id: modelId ?? "" }],
    },
    children: !!hasChildren,
    label: "",
    parentKeys: [],
    extendedData: {
      isModel: true,
      modelId: modelId ?? "0x1",
    },
  };
}
export function createCategoryHierarchyNode(modelId?: Id64String, categoryId?: Id64Arg, hasChildren?: boolean): NonGroupingHierarchyNode {
  return {
    key: {
      type: "instances",
<<<<<<< HEAD
      instanceKeys: [{ className: SPATIAL_CATEGORY_CLASS_NAME, id: categoryId ?? "" }],
=======
      instanceKeys:
        typeof categoryId === "string"
          ? [{ className: "bis:SpatialCategory", id: categoryId ?? "" }]
          : [...(categoryId ?? [])].map((id) => ({ className: "bis:SpatialCategory", id })),
>>>>>>> 63987cc2
    },
    children: !!hasChildren,
    label: "",
    parentKeys: [],
    extendedData: {
      isCategory: true,
      modelId: modelId ?? "0x1",
      categoryId: categoryId ?? "0x2",
    },
  };
}
export function createElementHierarchyNode(props: {
  modelId: Id64String | undefined;
  categoryId: Id64String | undefined;
  hasChildren?: boolean;
  elementId?: Id64String;
}): NonGroupingHierarchyNode {
  return {
    key: {
      type: "instances",
      instanceKeys: [{ className: GEOMETRIC_ELEMENT_3D_CLASS_NAME, id: props.elementId ?? "" }],
    },
    children: !!props.hasChildren,
    label: "",
    parentKeys: [],
    extendedData: {
      modelId: props.modelId,
      categoryId: props.categoryId,
    },
  };
}
export function createClassGroupingHierarchyNode({
  elements,
  parentKeys,
  ...props
}: {
  modelId: Id64String | undefined;
  categoryId: Id64String | undefined;
  elements: Id64Array;
  className?: string;
  parentKeys?: HierarchyNodeKey[];
}): GroupingHierarchyNode & { key: ClassGroupingNodeKey } {
  const className = props.className ?? ELEMENT_CLASS_NAME;
  return {
    key: {
      type: "class-grouping",
      className,
    },
    children: !!elements?.length,
    groupedInstanceKeys: elements ? elements.map((id) => ({ className, id })) : [],
    label: "",
    parentKeys: parentKeys ?? [],
    extendedData: props,
  };
}<|MERGE_RESOLUTION|>--- conflicted
+++ resolved
@@ -10,7 +10,6 @@
   ELEMENT_CLASS_NAME,
   GEOMETRIC_ELEMENT_3D_CLASS_NAME,
   MODEL_CLASS_NAME,
-  SPATIAL_CATEGORY_CLASS_NAME,
   SUBJECT_CLASS_NAME,
 } from "../../../tree-widget-react/components/trees/common/internal/ClassNameDefinitions.js";
 import { ModelsTreeIdsCache } from "../../../tree-widget-react/components/trees/models-tree/internal/ModelsTreeIdsCache.js";
@@ -142,14 +141,10 @@
   return {
     key: {
       type: "instances",
-<<<<<<< HEAD
-      instanceKeys: [{ className: SPATIAL_CATEGORY_CLASS_NAME, id: categoryId ?? "" }],
-=======
       instanceKeys:
         typeof categoryId === "string"
           ? [{ className: "bis:SpatialCategory", id: categoryId ?? "" }]
           : [...(categoryId ?? [])].map((id) => ({ className: "bis:SpatialCategory", id })),
->>>>>>> 63987cc2
     },
     children: !!hasChildren,
     label: "",
