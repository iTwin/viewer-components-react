--- conflicted
+++ resolved
@@ -553,19 +553,13 @@
           for await (const row of reader) {
             result.push({ modelId: row.modelId, categoryId: row.categoryId, elementsCount: row.elementsCount });
           }
-<<<<<<< HEAD
-=======
-
->>>>>>> 90a099db
+
           input.forEach(({ modelId, categoryId }) => {
             if (!result.some((queriedResult) => queriedResult.categoryId === categoryId && queriedResult.modelId === modelId)) {
               result.push({ categoryId, modelId, elementsCount: 0 });
             }
           });
-<<<<<<< HEAD
-=======
-
->>>>>>> 90a099db
+
           return result;
         }),
         mergeAll(),
