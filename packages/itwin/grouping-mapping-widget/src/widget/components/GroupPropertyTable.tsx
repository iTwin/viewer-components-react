--- conflicted
+++ resolved
@@ -15,76 +15,32 @@
   MenuItem,
   Table,
 } from "@itwin/itwinui-react";
-<<<<<<< HEAD
-import React, { useMemo, useState } from "react";
-import type { GroupPropertyReportingAPI } from "../../api/generated/api";
-import { reportingClientApi } from "../../api/reportingClient";
-=======
-import React, { useCallback, useContext, useEffect, useMemo, useState } from "react";
->>>>>>> 57d0c508
+import React, { useContext, useMemo, useState } from "react";
 import type { CreateTypeFromInterface } from "../utils";
 import type { CellProps } from "react-table";
 import DeleteModal from "./DeleteModal";
 import { PropertyMenuView } from "./PropertyMenu";
-<<<<<<< HEAD
-=======
-import { handleError } from "./utils";
 import type { GroupProperty } from "@itwin/insights-client";
 import { ReportingClient } from "@itwin/insights-client";
-import type { Api } from "./GroupingMapping";
 import { ApiContext } from "./GroupingMapping";
->>>>>>> 57d0c508
 
 export type GroupPropertyType = CreateTypeFromInterface<GroupProperty>;
 
-<<<<<<< HEAD
-=======
-const fetchGroupProperties = async (
-  setGroupProperties: React.Dispatch<React.SetStateAction<GroupPropertyType[]>>,
-  iModelId: string,
-  mappingId: string,
-  groupId: string,
-  setIsLoading: React.Dispatch<React.SetStateAction<boolean>>,
-  apiContext: Api
-) => {
-  try {
-    setIsLoading(true);
-    const reportingClientApi = new ReportingClient(apiContext.prefix);
-    const groupProperties = await reportingClientApi.getGroupProperties(
-      apiContext.accessToken,
-      iModelId,
-      mappingId,
-      groupId,
-    );
-    setGroupProperties(groupProperties);
-  } catch (error: any) {
-    handleError(error.status);
-  } finally {
-    setIsLoading(false);
-  }
-};
-
->>>>>>> 57d0c508
 interface GroupPropertyTableProps {
   iModelId: string;
   mappingId: string;
   groupId: string;
   setSelectedGroupProperty: React.Dispatch<
   React.SetStateAction<
-  CreateTypeFromInterface<GroupProperty> | undefined
+  CreateTypeFromInterface<GroupPropertyType> | undefined
   >
   >;
   setGroupModifyView: React.Dispatch<React.SetStateAction<PropertyMenuView>>;
-<<<<<<< HEAD
-  onGroupPropertyModify: (value: CellProps<GroupProperty>) => void;
+  onGroupPropertyModify: (value: CellProps<GroupPropertyType>) => void;
   isLoadingGroupProperties: boolean;
-  groupProperties: GroupProperty[];
+  groupProperties: GroupPropertyType[];
   refreshGroupProperties: () => Promise<void>;
-  selectedGroupProperty?: GroupProperty;
-=======
-  onGroupPropertyModify: (value: CellProps<GroupPropertyType>) => void;
   selectedGroupProperty?: GroupPropertyType;
->>>>>>> 57d0c508
 }
 
 const GroupPropertyTable = ({
@@ -99,41 +55,10 @@
   refreshGroupProperties,
   setGroupModifyView,
 }: GroupPropertyTableProps) => {
-<<<<<<< HEAD
-=======
   const apiContext = useContext(ApiContext);
-  const [isLoading, setIsLoading] = useState<boolean>(true);
->>>>>>> 57d0c508
   const [showGroupPropertyDeleteModal, setShowGroupPropertyDeleteModal] =
     useState<boolean>(false);
-  const [groupProperties, setGroupProperties] = useState<GroupPropertyType[]>([]);
 
-  useEffect(() => {
-    void fetchGroupProperties(
-      setGroupProperties,
-      iModelId,
-      mappingId,
-      groupId,
-      setIsLoading,
-      apiContext
-    );
-  }, [apiContext, groupId, iModelId, mappingId, setIsLoading]);
-
-<<<<<<< HEAD
-=======
-  const refresh = useCallback(async () => {
-    setGroupProperties([]);
-    await fetchGroupProperties(
-      setGroupProperties,
-      iModelId,
-      mappingId,
-      groupId,
-      setIsLoading,
-      apiContext
-    );
-  }, [apiContext, groupId, iModelId, mappingId, setGroupProperties]);
-
->>>>>>> 57d0c508
   const groupPropertiesColumns = useMemo(
     () => [
       {
