--- conflicted
+++ resolved
@@ -38,27 +38,16 @@
   TreeWidget,
   TreeWidgetComponent,
 } from "@itwin/tree-widget-react";
-<<<<<<< HEAD
 import { createLayersUiProvider, initializeLayers } from "./components/LayersWidget";
-=======
 import { CustomizeFormatPropertyContextMenuItem } from "./components/quantity-formatting/FormatPropertyContextMenuItem";
->>>>>>> 1f783ae7
 import { RepositoriesTreeComponent } from "./components/repositories-tree/RepositoriesTree";
 import { useViewerOptionsContext } from "./components/ViewerOptions";
 import { unifiedSelectionStorage } from "./SelectionStorage";
 
-<<<<<<< HEAD
 import type { ComponentProps } from "react";
+import type { UiItemsProvider } from "@itwin/appui-react";
+import type { ClientPrefix } from "@itwin/grouping-mapping-widget";
 import type { TreeDefinition } from "@itwin/tree-widget-react";
-import type { ClientPrefix } from "@itwin/grouping-mapping-widget";
-import type { UiItemsProvider } from "@itwin/appui-react";
-=======
-import type { ComponentPropsWithRef } from "react";
-import type { UiItemsProvider } from "@itwin/appui-react";
-import type { IModelConnection } from "@itwin/core-frontend";
-import type { ClientPrefix } from "@itwin/grouping-mapping-widget";
-import type { SelectableTreeDefinition } from "@itwin/tree-widget-react";
->>>>>>> 1f783ae7
 
 export interface UiProvidersConfig {
   initialize: () => Promise<void>;
