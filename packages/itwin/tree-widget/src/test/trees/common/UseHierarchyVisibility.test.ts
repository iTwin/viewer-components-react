--- conflicted
+++ resolved
@@ -54,35 +54,19 @@
     visibilityHandler.getVisibilityStatus.resolves({ state: "visible" });
 
     act(() => {
-<<<<<<< HEAD
-      // expect initial state to be visible and disabled
+      // expect initial state to be "loading"
       const state = result.current.getVisibilityButtonState(node);
-      expect(state.state).to.be.eq("visible");
-      expect(state.isDisabled).to.be.true;
-=======
-      // expect initial state to be "loading"
-      const state = result.current.getCheckboxState(node);
       expect(state).to.deep.eq({ isLoading: true });
->>>>>>> e0bd80a5
     });
 
     await waitFor(() => {
       // wait for visibility status to be calculated
       expect(visibilityHandler.getVisibilityStatus).to.be.called;
-<<<<<<< HEAD
       const state = result.current.getVisibilityButtonState(node);
-      expect(state.state).to.be.eq("visible");
-      expect(state.isDisabled).to.be.undefined;
+      expect(state).to.deep.eq({ state: "visible", tooltip: "visibilityTooltips.status.visible" });
     });
 
-    expect(result.current.getVisibilityButtonState(node).state).to.be.eq("visible");
-=======
-      const state = result.current.getCheckboxState(node);
-      expect(state).to.deep.eq({ state: "on" });
-    });
-
-    expect(result.current.getCheckboxState(node)).to.deep.eq({ state: "on" });
->>>>>>> e0bd80a5
+    expect(result.current.getVisibilityButtonState(node)).to.deep.eq({ state: "visible", tooltip: "visibilityTooltips.status.visible" });
     expect(visibilityHandler.getVisibilityStatus).to.be.calledOnce;
   });
 
@@ -94,29 +78,16 @@
     visibilityHandler.getVisibilityStatus.resolves({ state: "visible" });
 
     act(() => {
-<<<<<<< HEAD
-      // expect initial state to be visible and disabled
+      // expect initial state to be "loading"
       const state = result.current.getVisibilityButtonState(node);
-      expect(state.state).to.be.eq("visible");
-      expect(state.isDisabled).to.be.true;
-=======
-      // expect initial state to be "loading"
-      const state = result.current.getCheckboxState(node);
       expect(state).to.deep.eq({ isLoading: true });
->>>>>>> e0bd80a5
     });
 
     await waitFor(() => {
       // wait for visibility status to calculated
       expect(visibilityHandler.getVisibilityStatus).to.be.called;
-<<<<<<< HEAD
       const state = result.current.getVisibilityButtonState(node);
-      expect(state.state).to.be.eq("visible");
-      expect(state.isDisabled).to.be.undefined;
-=======
-      const state = result.current.getCheckboxState(node);
-      expect(state).to.deep.eq({ state: "on" });
->>>>>>> e0bd80a5
+      expect(state).to.deep.eq({ state: "visible", tooltip: "visibilityTooltips.status.visible" });
     });
 
     expect(visibilityHandler.getVisibilityStatus).to.be.calledOnce;
@@ -131,31 +102,18 @@
     act(() => {
       // expect visibility state to be same
       expect(visibilityHandler.getVisibilityStatus).to.be.called;
-<<<<<<< HEAD
       const state = result.current.getVisibilityButtonState(node);
-      expect(state.state).to.be.eq("visible");
-=======
-      const state = result.current.getCheckboxState(node);
-      expect(state).to.deep.eq({ state: "on" });
->>>>>>> e0bd80a5
+      expect(state).to.deep.eq({ state: "visible", tooltip: "visibilityTooltips.status.visible" });
     });
 
     await waitFor(() => {
       // wait for visibility status to calculated
       expect(visibilityHandler.getVisibilityStatus).to.be.calledTwice;
-<<<<<<< HEAD
       const state = result.current.getVisibilityButtonState(node);
-      expect(state.state).to.be.eq("partial");
+      expect(state).to.deep.eq({ state: "partial", tooltip: "visibilityTooltips.status.partial" });
     });
 
-    expect(result.current.getVisibilityButtonState(node).state).to.be.eq("partial");
-=======
-      const state = result.current.getCheckboxState(node);
-      expect(state).to.deep.eq({ state: "partial" });
-    });
-
-    expect(result.current.getCheckboxState(node)).to.deep.eq({ state: "partial" });
->>>>>>> e0bd80a5
+    expect(result.current.getVisibilityButtonState(node)).to.deep.eq({ state: "partial", tooltip: "visibilityTooltips.status.partial" });
     expect(visibilityHandler.getVisibilityStatus).to.be.calledTwice;
   });
 
@@ -167,29 +125,16 @@
     visibilityHandler.getVisibilityStatus.resolves({ state: "visible" });
 
     act(() => {
-<<<<<<< HEAD
-      // expect initial state to be visible and disabled
+      // expect initial state to be "loading"
       const state = result.current.getVisibilityButtonState(node);
-      expect(state.state).to.be.eq("visible");
-      expect(state.isDisabled).to.be.true;
-=======
-      // expect initial state to be "loading"
-      const state = result.current.getCheckboxState(node);
       expect(state).to.deep.eq({ isLoading: true });
->>>>>>> e0bd80a5
     });
 
     await waitFor(() => {
       // wait for visibility status to calculated
       expect(visibilityHandler.getVisibilityStatus).to.be.called;
-<<<<<<< HEAD
       const state = result.current.getVisibilityButtonState(node);
-      expect(state.state).to.be.eq("visible");
-      expect(state.isDisabled).to.be.undefined;
-=======
-      const state = result.current.getCheckboxState(node);
-      expect(state).to.deep.eq({ state: "on" });
->>>>>>> e0bd80a5
+      expect(state).to.deep.eq({ state: "visible", tooltip: "visibilityTooltips.status.visible" });
     });
 
     expect(visibilityHandler.getVisibilityStatus).to.be.calledOnce;
@@ -211,25 +156,15 @@
     act(() => {
       // expect visibility state to be optimistically updated to 'visible'
       expect(visibilityHandler.getVisibilityStatus).to.be.calledOnce;
-<<<<<<< HEAD
       const state = result.current.getVisibilityButtonState(node);
-      expect(state.state).to.be.eq("visible");
-=======
-      const state = result.current.getCheckboxState(node);
-      expect(state).to.deep.eq({ state: "off" });
->>>>>>> e0bd80a5
+      expect(state).to.deep.eq({ state: "visible", tooltip: "visibilityTooltips.status.determining" });
     });
 
     await waitFor(() => {
       // wait for visibility status to recalculated
       expect(visibilityHandler.getVisibilityStatus).to.be.calledTwice;
-<<<<<<< HEAD
       const state = result.current.getVisibilityButtonState(node);
-      expect(state.state).to.be.eq("hidden");
-=======
-      const state = result.current.getCheckboxState(node);
-      expect(state).to.deep.eq({ state: "off" });
->>>>>>> e0bd80a5
+      expect(state).to.deep.eq({ state: "hidden", tooltip: "visibilityTooltips.status.hidden" });
     });
 
     expect(visibilityHandler.getVisibilityStatus).to.be.calledTwice;
