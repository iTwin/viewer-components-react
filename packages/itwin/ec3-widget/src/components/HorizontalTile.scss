/*---------------------------------------------------------------------------------------------
* Copyright (c) Bentley Systems, Incorporated. All rights reserved.
* See LICENSE.md in the project root for license terms and full copyright notice.
*--------------------------------------------------------------------------------------------*/
@import "~@itwin/itwinui-css/scss/variables";

.ec3w-horizontal-tile-container {
  display: flex;
  justify-content: space-between;
  border-radius: 5px;
  background-color: var(--iui-color-background-2);
<<<<<<< HEAD
  min-height: $iui-baseline * 4;
=======
  height: $iui-baseline * 4;
  flex-shrink: 0;
>>>>>>> 37a82a71
  padding: 5.5px $iui-s;

  .ec3w-body {
    display: flex;
    flex-direction: column;
    min-width: 0;
    justify-content: center;

    &-text {
      overflow: hidden;
      white-space: nowrap;
      text-overflow: ellipsis;
    }
  }

  .ec3w-action-button {
    margin-left: 0;
    align-self: center;
    min-width: 36px;
    margin-right: $iui-xs;
    flex-shrink: 0;
  }

  &-selected {
    @include themed {
      border: 1px solid t(iui-color-foreground-primary);
      background: linear-gradient(rgba(t(iui-color-foreground-primary-rgb), t(iui-opacity-6)),
          rgba(t(iui-color-foreground-primary-rgb), t(iui-opacity-6))),
        linear-gradient(t(iui-color-background-1), t(iui-color-background-1));
    }
  }
}<|MERGE_RESOLUTION|>--- conflicted
+++ resolved
@@ -1,49 +1,45 @@
-/*---------------------------------------------------------------------------------------------
-* Copyright (c) Bentley Systems, Incorporated. All rights reserved.
-* See LICENSE.md in the project root for license terms and full copyright notice.
-*--------------------------------------------------------------------------------------------*/
-@import "~@itwin/itwinui-css/scss/variables";
-
-.ec3w-horizontal-tile-container {
-  display: flex;
-  justify-content: space-between;
-  border-radius: 5px;
-  background-color: var(--iui-color-background-2);
-<<<<<<< HEAD
-  min-height: $iui-baseline * 4;
-=======
-  height: $iui-baseline * 4;
-  flex-shrink: 0;
->>>>>>> 37a82a71
-  padding: 5.5px $iui-s;
-
-  .ec3w-body {
-    display: flex;
-    flex-direction: column;
-    min-width: 0;
-    justify-content: center;
-
-    &-text {
-      overflow: hidden;
-      white-space: nowrap;
-      text-overflow: ellipsis;
-    }
-  }
-
-  .ec3w-action-button {
-    margin-left: 0;
-    align-self: center;
-    min-width: 36px;
-    margin-right: $iui-xs;
-    flex-shrink: 0;
-  }
-
-  &-selected {
-    @include themed {
-      border: 1px solid t(iui-color-foreground-primary);
-      background: linear-gradient(rgba(t(iui-color-foreground-primary-rgb), t(iui-opacity-6)),
-          rgba(t(iui-color-foreground-primary-rgb), t(iui-opacity-6))),
-        linear-gradient(t(iui-color-background-1), t(iui-color-background-1));
-    }
-  }
+/*---------------------------------------------------------------------------------------------
+* Copyright (c) Bentley Systems, Incorporated. All rights reserved.
+* See LICENSE.md in the project root for license terms and full copyright notice.
+*--------------------------------------------------------------------------------------------*/
+@import "~@itwin/itwinui-css/scss/variables";
+
+.ec3w-horizontal-tile-container {
+  display: flex;
+  justify-content: space-between;
+  border-radius: 5px;
+  background-color: var(--iui-color-background-2);
+  height: $iui-baseline * 4;
+  flex-shrink: 0;
+  padding: 5.5px $iui-s;
+
+  .ec3w-body {
+    display: flex;
+    flex-direction: column;
+    min-width: 0;
+    justify-content: center;
+
+    &-text {
+      overflow: hidden;
+      white-space: nowrap;
+      text-overflow: ellipsis;
+    }
+  }
+
+  .ec3w-action-button {
+    margin-left: 0;
+    align-self: center;
+    min-width: 36px;
+    margin-right: $iui-xs;
+    flex-shrink: 0;
+  }
+
+  &-selected {
+    @include themed {
+      border: 1px solid t(iui-color-foreground-primary);
+      background: linear-gradient(rgba(t(iui-color-foreground-primary-rgb), t(iui-opacity-6)),
+          rgba(t(iui-color-foreground-primary-rgb), t(iui-opacity-6))),
+        linear-gradient(t(iui-color-background-1), t(iui-color-background-1));
+    }
+  }
 }