--- conflicted
+++ resolved
@@ -4,10 +4,6 @@
   autoInstallPeers: true
   excludeLinksFromLockfile: false
   injectWorkspacePackages: true
-
-overrides:
-  '@itwin/itwinui-react@^2': 2.12.26
-  '@itwin/itwinui-react@^3': 3.18.3
 
 importers:
 
@@ -26,13 +22,8 @@
         specifier: ^1.7.1
         version: 1.7.1
       '@itwin/presentation-hierarchies-react':
-<<<<<<< HEAD
-        specifier: ^1.8.1
-        version: 1.8.1(@itwin/itwinui-react@3.18.3(react-dom@18.0.0(react@18.0.0))(react@18.0.0))(react-dom@18.0.0(react@18.0.0))(react@18.0.0)
-=======
         specifier: ^1.9.0
-        version: 1.9.0(@itwin/itwinui-react@3.16.5(@types/react@18.0.34)(react-dom@18.0.0(react@18.0.0))(react@18.0.0))(react-dom@18.0.0(react@18.0.0))(react@18.0.0)
->>>>>>> 8b8b07f0
+        version: 1.9.0(@itwin/itwinui-react@3.18.3(react-dom@18.0.0(react@18.0.0))(react@18.0.0))(react-dom@18.0.0(react@18.0.0))(react@18.0.0)
       '@itwin/presentation-shared':
         specifier: ^1.2.2
         version: 1.2.2
@@ -107,7 +98,7 @@
         specifier: ^5.10.0
         version: 5.10.0(3521611af429f2d4a41d958b5c6ef7ee)
       '@itwin/itwinui-react':
-        specifier: 3.18.3
+        specifier: ^3.16.5
         version: 3.18.3(react-dom@18.0.0(react@18.0.0))(react@18.0.0)
       '@itwin/oidc-signin-tool':
         specifier: ^5.0.0
@@ -496,7 +487,7 @@
       '@itwin/core-quantity': ^4.0.0 || ^5.0.0
       '@itwin/core-react': 5.10.0
       '@itwin/imodel-components-react': 5.10.0
-      '@itwin/itwinui-react': 3.18.3
+      '@itwin/itwinui-react': ^3.15.0
       react: ^18.0.0
       react-dom: ^18.0.0
       react-redux: ^7.2.2 || ^8.0.0 || ^9.0.0
@@ -532,7 +523,7 @@
       '@itwin/appui-abstract': ^4.0.0 || ^5.0.0
       '@itwin/core-bentley': ^4.0.0 || ^5.0.0
       '@itwin/core-react': 5.10.0
-      '@itwin/itwinui-react': 3.18.3
+      '@itwin/itwinui-react': ^3.15.0
       react: ^18.0.0
       react-dom: ^18.0.0
 
@@ -599,7 +590,7 @@
     peerDependencies:
       '@itwin/appui-abstract': ^4.0.0 || ^5.0.0
       '@itwin/core-bentley': ^4.0.0 || ^5.0.0
-      '@itwin/itwinui-react': 3.18.3
+      '@itwin/itwinui-react': ^3.15.0
       react: ^18.0.0
       react-dom: ^18.0.0
 
@@ -646,7 +637,7 @@
       '@itwin/core-geometry': ^4.0.0 || ^5.0.0
       '@itwin/core-quantity': ^4.0.0 || ^5.0.0
       '@itwin/core-react': 5.10.0
-      '@itwin/itwinui-react': 3.18.3
+      '@itwin/itwinui-react': ^3.15.0
       react: ^18.0.0
       react-dom: ^18.0.0
 
@@ -772,7 +763,7 @@
   '@itwin/presentation-hierarchies-react@1.9.0':
     resolution: {integrity: sha512-jcnUYnXy/o0a8azQXXAbAZm8W+jhi8HcVNUAiMmpSWZI7hnSE75knxmu4W7mv336BiQnkiwacHoweGsbHifdkA==}
     peerDependencies:
-      '@itwin/itwinui-react': 3.18.3
+      '@itwin/itwinui-react': ^3.0.0
       react: ^17.0.0 || ^18.0.0
       react-dom: ^17.0.0 || ^18.0.0
     peerDependenciesMeta:
@@ -5008,11 +4999,7 @@
       rxjs: 7.8.1
       rxjs-for-await: 1.0.0(rxjs@7.8.1)
 
-<<<<<<< HEAD
-  '@itwin/presentation-hierarchies-react@1.8.1(@itwin/itwinui-react@3.18.3(react-dom@18.0.0(react@18.0.0))(react@18.0.0))(react-dom@18.0.0(react@18.0.0))(react@18.0.0)':
-=======
-  '@itwin/presentation-hierarchies-react@1.9.0(@itwin/itwinui-react@3.16.5(@types/react@18.0.34)(react-dom@18.0.0(react@18.0.0))(react@18.0.0))(react-dom@18.0.0(react@18.0.0))(react@18.0.0)':
->>>>>>> 8b8b07f0
+  '@itwin/presentation-hierarchies-react@1.9.0(@itwin/itwinui-react@3.18.3(react-dom@18.0.0(react@18.0.0))(react@18.0.0))(react-dom@18.0.0(react@18.0.0))(react@18.0.0)':
     dependencies:
       '@itwin/core-bentley': 5.0.0
       '@itwin/itwinui-icons-react': 2.10.0(react-dom@18.0.0(react@18.0.0))(react@18.0.0)
