--- conflicted
+++ resolved
@@ -125,22 +125,12 @@
   );
 
   useEffect(() => {
-<<<<<<< HEAD
-    if (UiFramework.uiVersion === "1") {
-      return;
-    }
-    if (instanceKeys.some((key) => !Id64.isTransient(key.id))) {
-      widgetDef?.setWidgetState(WidgetState.Open);
-    } else {
-      widgetDef?.setWidgetState(WidgetState.Hidden);
-=======
     if (UiFramework.uiVersion !== "1") {
       if (instanceKeys.some((key) => !Id64.isTransient(key.id))) {
         widgetDef?.setWidgetState(WidgetState.Open);
       } else {
         widgetDef?.setWidgetState(WidgetState.Hidden);
       }
->>>>>>> 48112195
     }
   }, [widgetDef, instanceKeys]);
 
