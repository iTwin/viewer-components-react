--- conflicted
+++ resolved
@@ -49,11 +49,7 @@
     cursor: pointer;
 
     .gmw-color-legend {
-<<<<<<< HEAD
       border: 1px solid black;
-=======
-      border: $iui-xxs solid black;
->>>>>>> 0a69874b
     }
   }
 
