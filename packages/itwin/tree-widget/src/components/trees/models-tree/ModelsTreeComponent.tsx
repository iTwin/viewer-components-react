--- conflicted
+++ resolved
@@ -11,13 +11,8 @@
 import { TreeHeader } from "../../tree-header/TreeHeader";
 import { useTreeFilteringState } from "../../TreeFilteringState";
 import { AutoSizer } from "../../utils/AutoSizer";
-import { queryModelsForHeaderActions } from "./internal/Utils";
 import { ModelsTree } from "./ModelsTree";
-<<<<<<< HEAD
-import { areAllModelsVisible, hideAllModels, invertAllModels, showAllModels, toggleModels } from "./ModelsVisibilityHandler";
-=======
 import { HideAllButton, InvertButton, ShowAllButton, useAvailableModels, View2DButton, View3DButton } from "./ModelsTreeButtons";
->>>>>>> cd1dd1d8
 
 import type { ModelsTreeProps } from "./ModelsTree";
 import type { IModelConnection, ScreenViewport } from "@itwin/core-frontend";
