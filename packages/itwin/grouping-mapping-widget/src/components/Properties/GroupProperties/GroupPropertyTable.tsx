/*---------------------------------------------------------------------------------------------
<<<<<<< HEAD
* Copyright (c) Bentley Systems, Incorporated. All rights reserved.
* See LICENSE.md in the project root for license terms and full copyright notice.
*--------------------------------------------------------------------------------------------*/
import {
  SvgDelete,
  SvgEdit,
  SvgFunction,
  SvgLabel,
  SvgMeasure,
  SvgMore,
} from "@itwin/itwinui-icons-react";
import {
  DropdownMenu,
  Flex,
  Icon,
  IconButton,
  MenuItem,
} from "@itwin/itwinui-react";
=======
 * Copyright (c) Bentley Systems, Incorporated. All rights reserved.
 * See LICENSE.md in the project root for license terms and full copyright notice.
 *--------------------------------------------------------------------------------------------*/
import { SvgDelete, SvgEdit, SvgMore } from "@itwin/itwinui-icons-react";
import { DropdownMenu, IconButton, MenuItem } from "@itwin/itwinui-react";
>>>>>>> 47efe175
import React, { useCallback } from "react";
import type { CellProps, Column } from "react-table";
import type { Property } from "@itwin/insights-client";
import { PropertyNameCell } from "../PropertyNameCell";
import { PropertyTable } from "../PropertyTable";
import { useGroupingMappingApiConfig } from "../../context/GroupingApiConfigContext";
import { useMutation, useQueryClient } from "@tanstack/react-query";
import { usePropertiesClient } from "../../context/PropertiesClientContext";
export interface GroupPropertyTableProps {
  iModelId: string;
  mappingId: string;
  groupId: string;
  onClickAdd?: () => void;
  onClickModify?: (value: Property) => void;
  isLoading: boolean;
  groupProperties: Property[];
  refresh: () => Promise<void>;
}

export const GroupPropertyTable = ({ mappingId, groupId, onClickAdd, onClickModify, isLoading, groupProperties, refresh }: GroupPropertyTableProps) => {
  const propertiesClient = usePropertiesClient();
  const { getAccessToken, iModelId } = useGroupingMappingApiConfig();
  const queryClient = useQueryClient();

  const columnsFactory = useCallback(
    (handleShowDeleteModal: (value: Property) => void): Column<Property>[] => [
      {
        id: "propertyName",
        accessor: "propertyName",
<<<<<<< HEAD
        Cell: (value: CellProps<Property>) => (
          <PropertyNameCell
            property={value.row.original}
            onClickModify={onClickModify} />
        ),
      },
      {
        id: "propertyTypeIcons",
        Cell: (value: CellProps<Property>) => (
          <Flex
            flexDirection={"row"}
            gap="xs">
            <Icon fill={value.row.original.ecProperties ? "informational" : "default"}>
              <SvgLabel />
            </Icon>
            <Icon fill={value.row.original.calculatedPropertyType ? "informational" : "default"}>
              <SvgMeasure />
            </Icon>
            <Icon fill={value.row.original.formula ? "informational" : "default"}>
              <SvgFunction />
            </Icon>
          </Flex>
        ),
=======
        Cell: (value: CellProps<Property>) => <PropertyNameCell property={value.row.original} onClickModify={onClickModify} />,
>>>>>>> 47efe175
      },
      {
        id: "dropdown",
        width: 80,
        Cell: (value: CellProps<Property>) => {
          return (
            <DropdownMenu
              menuItems={(close: () => void) =>
                [
                  onClickModify
                    ? [
                        <MenuItem
                          key={0}
                          onClick={() => {
                            onClickModify(value.row.original);
                            close();
                          }}
                          icon={<SvgEdit />}
                        >
                          Modify
                        </MenuItem>,
                      ]
                    : [],
                  <MenuItem
                    key={1}
                    onClick={() => {
                      handleShowDeleteModal(value.row.original);
                      close();
                    }}
                    icon={<SvgDelete />}
                  >
                    Remove
                  </MenuItem>,
                ].flatMap((p) => p)
              }
            >
              <IconButton styleType="borderless" title="Property Options">
                <SvgMore />
              </IconButton>
            </DropdownMenu>
          );
        },
      },
    ],
    [onClickModify],
  );

  const { mutateAsync: deleteProperty } = useMutation({
    mutationFn: async (propertyId: string) => {
      const accessToken = await getAccessToken();
      await propertiesClient.deleteProperty(accessToken, mappingId, groupId, propertyId);
    },
    onSuccess: async () => {
      await queryClient.invalidateQueries({ queryKey: ["properties", iModelId, mappingId, groupId] });
    },
  });

  return (
    <PropertyTable
      propertyType="Group"
      columnsFactory={columnsFactory}
      data={groupProperties}
      isLoading={isLoading}
      onClickAdd={onClickAdd}
      refreshProperties={refresh}
      deleteProperty={deleteProperty}
    />
  );
};<|MERGE_RESOLUTION|>--- conflicted
+++ resolved
@@ -1,5 +1,4 @@
 /*---------------------------------------------------------------------------------------------
-<<<<<<< HEAD
 * Copyright (c) Bentley Systems, Incorporated. All rights reserved.
 * See LICENSE.md in the project root for license terms and full copyright notice.
 *--------------------------------------------------------------------------------------------*/
@@ -18,13 +17,6 @@
   IconButton,
   MenuItem,
 } from "@itwin/itwinui-react";
-=======
- * Copyright (c) Bentley Systems, Incorporated. All rights reserved.
- * See LICENSE.md in the project root for license terms and full copyright notice.
- *--------------------------------------------------------------------------------------------*/
-import { SvgDelete, SvgEdit, SvgMore } from "@itwin/itwinui-icons-react";
-import { DropdownMenu, IconButton, MenuItem } from "@itwin/itwinui-react";
->>>>>>> 47efe175
 import React, { useCallback } from "react";
 import type { CellProps, Column } from "react-table";
 import type { Property } from "@itwin/insights-client";
@@ -54,7 +46,6 @@
       {
         id: "propertyName",
         accessor: "propertyName",
-<<<<<<< HEAD
         Cell: (value: CellProps<Property>) => (
           <PropertyNameCell
             property={value.row.original}
@@ -78,9 +69,6 @@
             </Icon>
           </Flex>
         ),
-=======
-        Cell: (value: CellProps<Property>) => <PropertyNameCell property={value.row.original} onClickModify={onClickModify} />,
->>>>>>> 47efe175
       },
       {
         id: "dropdown",
