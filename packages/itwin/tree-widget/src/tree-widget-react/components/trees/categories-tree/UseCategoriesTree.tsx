--- conflicted
+++ resolved
@@ -3,15 +3,7 @@
  * See LICENSE.md in the project root for license terms and full copyright notice.
  *--------------------------------------------------------------------------------------------*/
 
-<<<<<<< HEAD
 import { useCallback, useEffect, useMemo } from "react";
-=======
-import { useCallback, useMemo, useState } from "react";
-import { firstValueFrom } from "rxjs";
-import { assert } from "@itwin/core-bentley";
-import { SvgLayers } from "@itwin/itwinui-icons-react";
-import { Text } from "@itwin/itwinui-react";
->>>>>>> 1f783ae7
 import { createECSqlQueryExecutor } from "@itwin/presentation-core-interop";
 import { Icon } from "@stratakit/foundations";
 import categorySvg from "@stratakit/icons/bis-category-3d.svg";
@@ -20,15 +12,10 @@
 import definitionContainerSvg from "@stratakit/icons/bis-definitions-container.svg";
 import elementSvg from "@stratakit/icons/bis-element.svg";
 import { EmptyTreeContent, FilterUnknownError, NoFilterMatches, TooManyFilterMatches } from "../common/components/EmptyTree.js";
+import { useGuid } from "../common/internal/useGuid.js";
 import { useCachedVisibility } from "../common/internal/useTreeHooks/UseCachedVisibility.js";
 import { useIdsCache } from "../common/internal/useTreeHooks/UseIdsCache.js";
-<<<<<<< HEAD
 import { getClassesByView } from "../common/internal/Utils.js";
-=======
-import { FilterLimitExceededError } from "../common/TreeErrors.js";
-import { useGuid } from "../common/useGuid.js";
-import { useTelemetryContext } from "../common/UseTelemetryContext.js";
->>>>>>> 1f783ae7
 import { CategoriesTreeDefinition, defaultHierarchyConfiguration } from "./CategoriesTreeDefinition.js";
 import { CategoriesTreeIdsCache } from "./internal/CategoriesTreeIdsCache.js";
 import { useFilteredPaths } from "./internal/UseFilteredPaths.js";
@@ -36,19 +23,18 @@
 import { createFilteredCategoriesTree } from "./internal/visibility/FilteredTree.js";
 
 import type { ReactNode } from "react";
-import type { Id64Array } from "@itwin/core-bentley";
+import type { GuidString, Id64Array } from "@itwin/core-bentley";
 import type { PresentationHierarchyNode } from "@itwin/presentation-hierarchies-react";
-import type { CreateCacheProps } from "../common/internal/useTreeHooks/UseIdsCache.js";
 import type { CategoryInfo } from "../common/CategoriesVisibilityUtils.js";
 import type { VisibilityTreeProps } from "../common/components/VisibilityTree.js";
 import type { VisibilityTreeRendererProps } from "../common/components/VisibilityTreeRenderer.js";
-<<<<<<< HEAD
 import type { CreateFilteredTreeProps, CreateTreeSpecificVisibilityHandlerProps } from "../common/internal/useTreeHooks/UseCachedVisibility.js";
+import type { CreateCacheProps } from "../common/internal/useTreeHooks/UseIdsCache.js";
 import type { FilteredTree } from "../common/internal/visibility/BaseFilteredTree.js";
 import type { TreeWidgetViewport } from "../common/TreeWidgetViewport.js";
 import type { CategoriesTreeHierarchyConfiguration } from "./CategoriesTreeDefinition.js";
+import type { CategoriesTreeFilteringError } from "./internal/UseFilteredPaths.js";
 import type { CategoriesTreeFilterTargets } from "./internal/visibility/FilteredTree.js";
-import type { CategoriesTreeFilteringError } from "./internal/UseFilteredPaths.js";
 
 /** @beta */
 export interface UseCategoriesTreeProps {
@@ -56,19 +42,6 @@
   onCategoriesFiltered?: (props: { categories: CategoryInfo[] | undefined; models?: Id64Array }) => void;
   filter?: string;
   emptyTreeContent?: ReactNode;
-=======
-import type { CreateCacheProps } from "../common/internal/useTreeHooks/UseIdsCache.js";
-import type { CategoriesTreeHierarchyConfiguration } from "./CategoriesTreeDefinition.js";
-
-type CategoriesTreeFilteringError = "tooManyFilterMatches" | "unknownFilterError";
-type HierarchyFilteringPaths = Awaited<ReturnType<Required<VisibilityTreeProps>["getFilteredPaths"]>>;
-
-/** @beta */
-export interface UseCategoriesTreeProps {
-  filter: string;
-  activeView: Viewport;
-  onCategoriesFiltered?: (categories: CategoryInfo[] | undefined) => void;
->>>>>>> 1f783ae7
   hierarchyConfig?: Partial<CategoriesTreeHierarchyConfiguration>;
 }
 
@@ -85,7 +58,6 @@
  * Custom hook to create and manage state for the categories tree.
  * @beta
  */
-<<<<<<< HEAD
 export function useCategoriesTree({
   filter,
   activeView,
@@ -93,11 +65,6 @@
   emptyTreeContent,
   hierarchyConfig,
 }: UseCategoriesTreeProps): UseCategoriesTreeResult {
-=======
-export function useCategoriesTree({ hierarchyConfig, filter, activeView, onCategoriesFiltered }: UseCategoriesTreeProps): UseCategoriesTreeResult {
-  const [filteringError, setFilteringError] = useState<CategoriesTreeFilteringError | undefined>();
-
->>>>>>> 1f783ae7
   const hierarchyConfiguration = useMemo<CategoriesTreeHierarchyConfiguration>(
     () => ({
       ...defaultHierarchyConfiguration,
@@ -106,14 +73,9 @@
     // eslint-disable-next-line react-hooks/exhaustive-deps
     Object.values(hierarchyConfig ?? {}),
   );
-<<<<<<< HEAD
   const viewType = activeView.viewType === "2d" ? "2d" : "3d";
-
-=======
-  const viewType = activeView.view.is2d() ? "2d" : "3d";
-  const iModel = activeView.iModel;
   const componentId = useGuid();
->>>>>>> 1f783ae7
+
   const { getCache: getCategoriesTreeIdsCache } = useIdsCache<CategoriesTreeIdsCache, { viewType: "2d" | "3d" }>({
     imodel: activeView.iModel,
     createCache,
@@ -121,28 +83,13 @@
     componentId,
   });
 
-<<<<<<< HEAD
   const { visibilityHandlerFactory, onFilteredPathsChanged } = useCategoriesCachedVisibility({
     activeView,
     viewType,
     getCache: getCategoriesTreeIdsCache,
-  });
-=======
-  const visibilityHandlerFactory = useCallback(() => {
-    const visibilityHandler = new CategoriesVisibilityHandler({
-      viewport: activeView,
-      idsCache: getCategoriesTreeIdsCache(),
-      hierarchyConfig: hierarchyConfiguration,
-    });
-    return {
-      getVisibilityStatus: async (node: HierarchyNode) => visibilityHandler.getVisibilityStatus(node),
-      changeVisibility: async (node: HierarchyNode, on: boolean) => visibilityHandler.changeVisibility(node, on),
-      onVisibilityChange: visibilityHandler.onVisibilityChange,
-      dispose: () => visibilityHandler.dispose(),
-    };
-  }, [activeView, getCategoriesTreeIdsCache, hierarchyConfiguration]);
-  const { onFeatureUsed } = useTelemetryContext();
->>>>>>> 1f783ae7
+    componentId,
+    hierarchyConfig: hierarchyConfiguration,
+  });
 
   const getHierarchyDefinition = useCallback<VisibilityTreeProps["getHierarchyDefinition"]>(
     (props) => {
@@ -151,7 +98,6 @@
     [viewType, getCategoriesTreeIdsCache, hierarchyConfiguration],
   );
 
-<<<<<<< HEAD
   const { getPaths, filteringError } = useFilteredPaths({
     hierarchyConfiguration,
     filter,
@@ -159,40 +105,8 @@
     onFilteredPathsChanged,
     viewType,
     onCategoriesFiltered,
-  });
-=======
-  const getFilteredPaths = useMemo<VisibilityTreeProps["getFilteredPaths"] | undefined>(() => {
-    setFilteringError(undefined);
-    onCategoriesFiltered?.(undefined);
-    if (!filter) {
-      return undefined;
-    }
-    return async ({ imodelAccess, abortSignal }) => {
-      onFeatureUsed({ featureId: "filtering", reportInteraction: true });
-      try {
-        const paths = await CategoriesTreeDefinition.createInstanceKeyPaths({
-          imodelAccess,
-          label: filter,
-          viewType,
-          idsCache: getCategoriesTreeIdsCache(),
-          abortSignal,
-          componentId,
-          hierarchyConfig: hierarchyConfiguration,
-        });
-        onCategoriesFiltered?.(await getCategoriesFromPaths({ paths, idsCache: getCategoriesTreeIdsCache(), hierarchyConfig: hierarchyConfiguration }));
-        return paths;
-      } catch (e) {
-        const newError = e instanceof FilterLimitExceededError ? "tooManyFilterMatches" : "unknownFilterError";
-        if (newError !== "tooManyFilterMatches") {
-          const feature = e instanceof Error && e.message.includes("query too long to execute or server is too busy") ? "error-timeout" : "error-unknown";
-          onFeatureUsed({ featureId: feature, reportInteraction: false });
-        }
-        setFilteringError(newError);
-        return [];
-      }
-    };
-  }, [filter, viewType, onFeatureUsed, onCategoriesFiltered, getCategoriesTreeIdsCache, componentId, hierarchyConfiguration]);
->>>>>>> 1f783ae7
+    componentId,
+  });
 
   return {
     categoriesTreeProps: {
@@ -210,79 +124,7 @@
   };
 }
 
-<<<<<<< HEAD
 function getEmptyTreeContentComponent(filter?: string, error?: CategoriesTreeFilteringError, emptyTreeContent?: React.ReactNode) {
-=======
-async function getCategoriesFromPaths(props: {
-  paths: HierarchyFilteringPaths;
-  idsCache: CategoriesTreeIdsCache;
-  hierarchyConfig: CategoriesTreeHierarchyConfiguration;
-}): Promise<CategoryInfo[] | undefined> {
-  const { paths, idsCache, hierarchyConfig } = props;
-  if (!paths) {
-    return undefined;
-  }
-
-  const categories = new Map<Id64String, Id64String[]>();
-  for (const path of paths) {
-    const currPath = HierarchyFilteringPath.normalize(path).path;
-    if (currPath.length === 0) {
-      continue;
-    }
-
-    let category: HierarchyNodeIdentifier;
-    let subCategory: HierarchyNodeIdentifier | undefined;
-    const lastNode = currPath[currPath.length - 1];
-
-    if (!HierarchyNodeIdentifier.isInstanceNodeIdentifier(lastNode)) {
-      continue;
-    }
-
-    if (lastNode.className === DEFINITION_CONTAINER_CLASS) {
-      const definitionContainerCategories = await firstValueFrom(
-        idsCache.getAllContainedCategories({
-          definitionContainerIds: [lastNode.id],
-          includeEmptyCategories: hierarchyConfig.showEmptyCategories,
-        }),
-      );
-      for (const categoryId of definitionContainerCategories) {
-        const value = categories.get(categoryId);
-        if (value === undefined) {
-          categories.set(categoryId, []);
-        }
-      }
-      continue;
-    }
-
-    if (lastNode.className === SUB_CATEGORY_CLASS) {
-      const secondToLastNode = currPath.length > 1 ? currPath[currPath.length - 2] : undefined;
-      assert(secondToLastNode !== undefined && HierarchyNodeIdentifier.isInstanceNodeIdentifier(secondToLastNode));
-
-      subCategory = lastNode;
-      category = secondToLastNode;
-    } else {
-      category = lastNode;
-    }
-
-    let entry = categories.get(category.id);
-    if (entry === undefined) {
-      entry = [];
-      categories.set(category.id, entry);
-    }
-
-    if (subCategory) {
-      entry.push(subCategory.id);
-    }
-  }
-
-  return [...categories.entries()].map(([categoryId, subCategoryIds]) => ({
-    categoryId,
-    subCategoryIds: subCategoryIds.length === 0 ? undefined : subCategoryIds,
-  }));
-}
-
-function getNoDataMessage(filter: string, error?: CategoriesTreeFilteringError) {
->>>>>>> 1f783ae7
   if (error) {
     if (error === "tooManyFilterMatches") {
       return <TooManyFilterMatches base={"categoriesTree"} />;
@@ -328,8 +170,14 @@
   return node.nodeData.extendedData?.description;
 }
 
-function useCategoriesCachedVisibility(props: { activeView: TreeWidgetViewport; getCache: () => CategoriesTreeIdsCache; viewType: "2d" | "3d" }) {
-  const { activeView, getCache, viewType } = props;
+function useCategoriesCachedVisibility(props: {
+  activeView: TreeWidgetViewport;
+  getCache: () => CategoriesTreeIdsCache;
+  viewType: "2d" | "3d";
+  componentId: GuidString;
+  hierarchyConfig: CategoriesTreeHierarchyConfiguration;
+}) {
+  const { activeView, getCache, viewType, componentId } = props;
   const { visibilityHandlerFactory, filteredPaths, onFilteredPathsChanged } = useCachedVisibility<CategoriesTreeIdsCache, CategoriesTreeFilterTargets>({
     activeView,
     getCache,
@@ -338,7 +186,11 @@
         createFilteredTree({ ...filteredTreeProps, viewClasses: getClassesByView(viewType) }),
       [viewType],
     ),
-    createTreeSpecificVisibilityHandler,
+    createTreeSpecificVisibilityHandler: useCallback(
+      (specificProps) => createTreeSpecificVisibilityHandler({ ...specificProps, hierarchyConfig: props.hierarchyConfig }),
+      [props.hierarchyConfig],
+    ),
+    componentId,
   });
 
   useEffect(() => {
@@ -351,12 +203,15 @@
   };
 }
 
-function createTreeSpecificVisibilityHandler(props: CreateTreeSpecificVisibilityHandlerProps<CategoriesTreeIdsCache>) {
-  const { info, getCache, viewport } = props;
+function createTreeSpecificVisibilityHandler(
+  props: CreateTreeSpecificVisibilityHandlerProps<CategoriesTreeIdsCache> & { hierarchyConfig: CategoriesTreeHierarchyConfiguration },
+) {
+  const { info, getCache, viewport, hierarchyConfig } = props;
   return new CategoriesTreeVisibilityHandler({
     alwaysAndNeverDrawnElementInfo: info,
     idsCache: getCache(),
     viewport,
+    hierarchyConfig,
   });
 }
 
