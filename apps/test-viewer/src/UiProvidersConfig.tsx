/*---------------------------------------------------------------------------------------------
 * Copyright (c) Bentley Systems, Incorporated. All rights reserved.
 * See LICENSE.md in the project root for license terms and full copyright notice.
 *--------------------------------------------------------------------------------------------*/

import { StagePanelLocation, StagePanelSection } from "@itwin/appui-react";
import { EC3Provider, EC3Widget } from "@itwin/ec3-widget-react";
import { SchemaContext } from "@itwin/ecschema-metadata";
import { ECSchemaRpcLocater } from "@itwin/ecschema-rpcinterface-common";
import { GeoTools, GeoToolsAddressSearchProvider } from "@itwin/geo-tools-react";
import { GroupingMappingProvider } from "@itwin/grouping-mapping-widget";
import { SvgHierarchyTree, SvgTechnicalPreviewMiniBw } from "@itwin/itwinui-icons-react";
import { FeatureInfoUiItemsProvider, MapLayersPrefBrowserStorage, MapLayersUI, MapLayersUiItemsProvider } from "@itwin/map-layers";
import { MapLayersFormats } from "@itwin/map-layers-formats";
import { MeasurementActionToolbar, MeasureTools, MeasureToolsUiItemsProvider } from "@itwin/measure-tools-react";
import { OneClickLCAProvider } from "@itwin/one-click-lca-react";
import {
  AddFavoritePropertyContextMenuItem,
  AncestorsNavigationControls,
  CopyPropertyTextContextMenuItem,
  createPropertyGrid,
  PropertyGridManager,
  RemoveFavoritePropertyContextMenuItem,
  ShowHideNullValuesSettingsMenuItem,
} from "@itwin/property-grid-react";
import { REPORTS_CONFIG_BASE_URL, ReportsConfigProvider, ReportsConfigWidget } from "@itwin/reports-config-widget-react";
import {
  CategoriesTreeComponent,
  ExternalSourcesTreeComponent,
  IModelContentTreeComponent,
  ModelsTreeComponent,
<<<<<<< HEAD
  SelectableTreeDefinition,
=======
>>>>>>> 20a3d076
  TreeWidget,
  TreeWidgetComponent,
} from "@itwin/tree-widget-react";
import { RepositoriesTreeComponent } from "./components/repositories-tree/RepositoriesTree";
import { useViewerOptionsContext } from "./components/ViewerOptions";
import { unifiedSelectionStorage } from "./SelectionStorage";

import type { IModelConnection } from "@itwin/core-frontend";
import type { ClientPrefix } from "@itwin/grouping-mapping-widget";
import type { SelectableTreeDefinition } from "@itwin/tree-widget-react";
import type { UiItemsProvider } from "@itwin/appui-react";

export interface UiProvidersConfig {
  initialize: () => Promise<void>;
  uiItemsProviders: UiItemsProvider[];
}

export function getUiProvidersConfig(): UiProvidersConfig {
  const enabledWidgets = import.meta.env.IMJS_ENABLED_WIDGETS ?? new URLSearchParams(document.location.href).get("widgets") ?? undefined;
  const matchingItems = enabledWidgets ? collectSupportedItems(enabledWidgets.split(/[\s;]/)) : [...configuredUiItems.values()];
  const uiItemsProviders = matchingItems.map((item) => item.createUiItemsProviders());
  return {
    initialize: async () => {
      const promises = matchingItems.map(async (item) => item.initialize());
      await Promise.all(promises);
    },
    uiItemsProviders: uiItemsProviders.flat(),
  };
}

function collectSupportedItems(ids: string[]) {
  const items: UiItem[] = [];
  for (const id of ids) {
    const configuredItem = configuredUiItems.get(id);
    if (!configuredItem) {
      console.warn(`Configuration not found for widget - '${id}'`);
      continue;
    }

    items.push(configuredItem);
  }
  return items;
}

const prefixUrl = (baseUrl?: string, prefix?: string) => {
  if (prefix && baseUrl) {
    return baseUrl.replace("api.bentley.com", `${prefix}api.bentley.com`);
  }
  return baseUrl;
};

interface UiItem {
  initialize: () => Promise<void>;
  createUiItemsProviders: () => UiItemsProvider[];
}

const schemaContextCache = new Map<string, SchemaContext>();
function getSchemaContext(imodel: IModelConnection) {
  const key = imodel.getRpcProps().key;
  let schemaContext = schemaContextCache.get(key);
  if (!schemaContext) {
    const schemaLocater = new ECSchemaRpcLocater(imodel.getRpcProps());
    schemaContext = new SchemaContext();
    schemaContext.addLocater(schemaLocater);
    schemaContextCache.set(key, schemaContext);
    imodel.onClose.addOnce(() => schemaContextCache.delete(key));
  }
  return schemaContext;
}

const configuredUiItems = new Map<string, UiItem>([
  [
    "tree-widget",
    {
      initialize: async () => {
        await TreeWidget.initialize();
      },
      createUiItemsProviders: () => [
        {
          id: "TreeWidgetUIProvider",
          getWidgets: () => {
            const trees: SelectableTreeDefinition[] = [
              {
                id: ModelsTreeComponent.id,
                getLabel: () => ModelsTreeComponent.getLabel(),
                render: (props) => (
                  <ModelsTreeComponent
                    getSchemaContext={getSchemaContext}
                    density={props.density}
                    selectionStorage={unifiedSelectionStorage}
                    selectionMode={"extended"}
                    onPerformanceMeasured={props.onPerformanceMeasured}
                    onFeatureUsed={props.onFeatureUsed}
                  />
                ),
              },
              {
                id: CategoriesTreeComponent.id,
                getLabel: () => CategoriesTreeComponent.getLabel(),
                render: (props) => (
                  <CategoriesTreeComponent
                    getSchemaContext={getSchemaContext}
                    density={props.density}
                    selectionStorage={unifiedSelectionStorage}
                    onPerformanceMeasured={props.onPerformanceMeasured}
                    onFeatureUsed={props.onFeatureUsed}
                  />
                ),
              },
              {
                id: IModelContentTreeComponent.id,
                getLabel: () => IModelContentTreeComponent.getLabel(),
                render: (props) => (
                  <IModelContentTreeComponent
                    getSchemaContext={getSchemaContext}
                    density={props.density}
                    selectionStorage={unifiedSelectionStorage}
                    onPerformanceMeasured={props.onPerformanceMeasured}
                    onFeatureUsed={props.onFeatureUsed}
                  />
                ),
              },
              {
                id: ExternalSourcesTreeComponent.id,
                startIcon: <SvgTechnicalPreviewMiniBw />,
                getLabel: () => ExternalSourcesTreeComponent.getLabel(),
                render: (props) => (
                  <ExternalSourcesTreeComponent
                    getSchemaContext={getSchemaContext}
                    density={props.density}
                    selectionStorage={unifiedSelectionStorage}
                    onPerformanceMeasured={props.onPerformanceMeasured}
                    onFeatureUsed={props.onFeatureUsed}
                  />
                ),
              },
              {
                id: "RepositoriesTree",
                getLabel: () => "Repositories tree",
                render: () => <RepositoriesTreeComponent baseUrl={"https://qa-api.bentley.com"} />,
              },
            ];
            return [
              {
                id: "tree-widget",
                label: TreeWidget.translate("widget.label"),
                icon: <SvgHierarchyTree />,
                layouts: {
                  standard: {
                    section: StagePanelSection.Start,
                    location: StagePanelLocation.Right,
                  },
                },
                content: <TreeWidgetWithOptions trees={trees} />,
              },
            ];
          },
        },
      ],
    },
  ],
  [
    "property-grid",
    {
      initialize: async () => PropertyGridManager.initialize(),
      createUiItemsProviders: () => [
        {
          id: "PropertyGridUIProvider",
          getWidgets: () => {
            return [
              createPropertyGrid({
                autoExpandChildCategories: true,
                ancestorsNavigationControls: (props) => <AncestorsNavigationControls {...props} />,
                contextMenuItems: [
                  (props) => <AddFavoritePropertyContextMenuItem {...props} />,
                  (props) => <RemoveFavoritePropertyContextMenuItem {...props} />,
                  (props) => <CopyPropertyTextContextMenuItem {...props} />,
                ],
                settingsMenuItems: [(props) => <ShowHideNullValuesSettingsMenuItem {...props} persist={true} />],
                onPerformanceMeasured: (feature, elapsedTime) => {
                  console.log(`PropertyGrid [${feature}] took ${elapsedTime} ms`);
                },
                onFeatureUsed: (feature) => {
                  console.log(`PropertyGrid [${feature}] used`);
                },
              }),
            ];
          },
        },
      ],
    },
  ],
  [
    "measure-tools",
    {
      initialize: async () => {
        await MeasureTools.startup();
        MeasurementActionToolbar.setDefaultActionProvider();
      },
      createUiItemsProviders: () => [new MeasureToolsUiItemsProvider()],
    },
  ],
  [
    "map-layers",
    {
      initialize: async () => {
        await MapLayersFormats.initialize();
        await MapLayersUI.initialize({ iTwinConfig: new MapLayersPrefBrowserStorage() });
      },
      createUiItemsProviders: () => [new MapLayersUiItemsProvider(), new FeatureInfoUiItemsProvider({})],
    },
  ],
  [
    "geo-tools",
    {
      initialize: async () => {
        await GeoTools.initialize();
      },
      createUiItemsProviders: () => [new GeoToolsAddressSearchProvider()],
    },
  ],
  [
    "grouping-mapping-widget",
    {
      initialize: async () => Promise.resolve(),
      createUiItemsProviders: () => [
        new GroupingMappingProvider({
          prefix: import.meta.env.IMJS_URL_PREFIX ? (`${import.meta.env.IMJS_URL_PREFIX}`.slice(0, -1) as ClientPrefix) : undefined,
        }),
      ],
    },
  ],
  [
    "reports-config-widget",
    {
      initialize: async () => {
        await ReportsConfigWidget.initialize();
      },
      createUiItemsProviders: () => [new ReportsConfigProvider({ baseUrl: prefixUrl(REPORTS_CONFIG_BASE_URL, import.meta.env.IMJS_URL_PREFIX) })],
    },
  ],
  [
    "ec3-widget",
    {
      initialize: async () => EC3Widget.initialize(),
      createUiItemsProviders: () => [
        new EC3Provider({
          clientId: import.meta.env.IMJS_EC3_PORTAL_AUTH_CLIENT_ID ?? "",
          iTwinId: import.meta.env.IMJS_ITWIN_ID ?? "",
          redirectUri: import.meta.env.IMJS_EC3_PORTAL_AUTH_CLIENT_REDIRECT_URI ?? "",
          reportingBasePath: prefixUrl(REPORTS_CONFIG_BASE_URL, import.meta.env.IMJS_URL_PREFIX),
          carbonCalculationBasePath: prefixUrl(REPORTS_CONFIG_BASE_URL, import.meta.env.IMJS_URL_PREFIX),
        }),
      ],
    },
  ],
  [
    "one-click-lca-widget",
    {
      initialize: async () => Promise.resolve(),
      createUiItemsProviders: () => [new OneClickLCAProvider()],
    },
  ],
]);

function TreeWidgetWithOptions(props: { trees: SelectableTreeDefinition[] }) {
  const { density } = useViewerOptionsContext();
  return (
    <TreeWidgetComponent
      trees={props.trees}
      density={density}
      onPerformanceMeasured={(feature: string, elapsedTime: number) => {
        console.log(`TreeWidget [${feature}] took ${elapsedTime} ms`);
      }}
      onFeatureUsed={(feature: string) => {
        console.log(`TreeWidget [${feature}] used`);
      }}
    />
  );
}<|MERGE_RESOLUTION|>--- conflicted
+++ resolved
@@ -29,10 +29,7 @@
   ExternalSourcesTreeComponent,
   IModelContentTreeComponent,
   ModelsTreeComponent,
-<<<<<<< HEAD
   SelectableTreeDefinition,
-=======
->>>>>>> 20a3d076
   TreeWidget,
   TreeWidgetComponent,
 } from "@itwin/tree-widget-react";
