# Change Log - @itwin/reports-config-widget-react

<<<<<<< HEAD
This log was last generated on Mon, 31 Oct 2022 19:03:27 GMT and should not be manually modified.
=======
This log was last generated on Thu, 19 Jan 2023 10:29:18 GMT and should not be manually modified.

## 0.2.0
Thu, 19 Jan 2023 10:29:18 GMT

### Minor changes

- Extraction workflow for mappings updated.
- IModel extraction dropdown removed.
>>>>>>> fe722532

## 0.1.0
Mon, 31 Oct 2022 19:03:27 GMT

### Minor changes

- Datasets can be updated in the Reports page. Reports tiles are now selectable

## 0.0.8
Thu, 29 Sep 2022 19:04:42 GMT

### Patches

- Fixed text overflow issue.

## 0.0.7
Mon, 12 Sep 2022 19:50:36 GMT

### Patches

- updated insights client to 0.3.0

## 0.0.6
Mon, 08 Aug 2022 11:57:54 GMT

### Patches

- Added missing dev dependencies

## 0.0.5
Thu, 04 Aug 2022 20:07:49 GMT

### Patches

- Added a missing dev dep

## 0.0.4
Thu, 28 Jul 2022 13:50:39 GMT

### Patches

- Fixed infinite loop in Report Mappings

## 0.0.3
Fri, 24 Jun 2022 16:51:25 GMT

### Patches

- Unit tests fix
- More unit test refinements 

## 0.0.2
Thu, 16 Jun 2022 14:09:35 GMT

### Patches

- Fixed repository url
- Fixed some flaky unit tests
- ReadMe update

## 0.0.1
Tue, 14 Jun 2022 16:01:06 GMT

### Patches

- Initial release of the reports config widget for Reporting Platform
<|MERGE_RESOLUTION|>--- conflicted
+++ resolved
@@ -1,20 +1,18 @@
 # Change Log - @itwin/reports-config-widget-react
 
-<<<<<<< HEAD
-This log was last generated on Mon, 31 Oct 2022 19:03:27 GMT and should not be manually modified.
-=======
 This log was last generated on Thu, 19 Jan 2023 10:29:18 GMT and should not be manually modified.
 
 ## 0.2.0
+
 Thu, 19 Jan 2023 10:29:18 GMT
 
 ### Minor changes
 
 - Extraction workflow for mappings updated.
 - IModel extraction dropdown removed.
->>>>>>> fe722532
 
 ## 0.1.0
+
 Mon, 31 Oct 2022 19:03:27 GMT
 
 ### Minor changes
@@ -22,6 +20,7 @@
 - Datasets can be updated in the Reports page. Reports tiles are now selectable
 
 ## 0.0.8
+
 Thu, 29 Sep 2022 19:04:42 GMT
 
 ### Patches
@@ -29,6 +28,7 @@
 - Fixed text overflow issue.
 
 ## 0.0.7
+
 Mon, 12 Sep 2022 19:50:36 GMT
 
 ### Patches
@@ -36,6 +36,7 @@
 - updated insights client to 0.3.0
 
 ## 0.0.6
+
 Mon, 08 Aug 2022 11:57:54 GMT
 
 ### Patches
@@ -43,6 +44,7 @@
 - Added missing dev dependencies
 
 ## 0.0.5
+
 Thu, 04 Aug 2022 20:07:49 GMT
 
 ### Patches
@@ -50,6 +52,7 @@
 - Added a missing dev dep
 
 ## 0.0.4
+
 Thu, 28 Jul 2022 13:50:39 GMT
 
 ### Patches
@@ -57,14 +60,16 @@
 - Fixed infinite loop in Report Mappings
 
 ## 0.0.3
+
 Fri, 24 Jun 2022 16:51:25 GMT
 
 ### Patches
 
 - Unit tests fix
-- More unit test refinements 
+- More unit test refinements
 
 ## 0.0.2
+
 Thu, 16 Jun 2022 14:09:35 GMT
 
 ### Patches
@@ -74,8 +79,9 @@
 - ReadMe update
 
 ## 0.0.1
+
 Tue, 14 Jun 2022 16:01:06 GMT
 
 ### Patches
 
-- Initial release of the reports config widget for Reporting Platform
+- Initial release of the reports config widget for Reporting Platform