--- conflicted
+++ resolved
@@ -2260,19 +2260,8 @@
       const { imodel, ...ids } = buildIModelResult;
       using visibilityTestData = createVisibilityTestData({ imodel });
       const { handler, provider, viewport } = visibilityTestData;
-<<<<<<< HEAD
-      await handler.changeVisibility(
-        createModelHierarchyNode({
-          modelId: ids.model,
-          hasChildren: true,
-        }),
-        true,
-      );
-      viewport.renderFrame();
-=======
-      await handler.changeVisibility(createModelHierarchyNode(ids.model), true);
-
->>>>>>> 2b58053a
+      await handler.changeVisibility(createModelHierarchyNode({ modelId: ids.model, hasChildren: true }), true);
+
       await validateHierarchyVisibility({
         provider,
         handler,
@@ -2339,13 +2328,8 @@
       const { imodel, ...ids } = buildIModelResult;
       using visibilityTestData = createVisibilityTestData({ imodel });
       const { handler, provider, viewport } = visibilityTestData;
-<<<<<<< HEAD
       await handler.changeVisibility(createModelHierarchyNode({ modelId: ids.model, hasChildren: true }), true);
-      viewport.renderFrame();
-=======
-      await handler.changeVisibility(createModelHierarchyNode(ids.model), true);
-
->>>>>>> 2b58053a
+
       await handler.changeVisibility(createElementHierarchyNode({ modelId: ids.model, categoryId: ids.category, elementId: ids.parentElement }), false);
 
       await validateHierarchyVisibility({
@@ -2375,19 +2359,7 @@
       const { imodel, ...ids } = buildIModelResult;
       using visibilityTestData = createVisibilityTestData({ imodel });
       const { handler, provider, viewport } = visibilityTestData;
-<<<<<<< HEAD
-      await handler.changeVisibility(
-        createElementHierarchyNode({
-          modelId: ids.model,
-          categoryId: ids.category,
-          elementId: ids.elementToShow,
-        }),
-        true,
-      );
-      viewport.renderFrame();
-=======
       await handler.changeVisibility(createElementHierarchyNode({ modelId: ids.model, categoryId: ids.category, elementId: ids.elementToShow }), true);
->>>>>>> 2b58053a
 
       await validateHierarchyVisibility({
         provider,
@@ -2440,19 +2412,7 @@
         visibilityExpectations: VisibilityExpectations.all("hidden"),
       });
 
-<<<<<<< HEAD
-      await handler.changeVisibility(
-        createElementHierarchyNode({
-          modelId: ids.model,
-          categoryId: ids.category,
-          elementId: elementToShow,
-        }),
-        true,
-      );
-      viewport.renderFrame();
-=======
       await handler.changeVisibility(createElementHierarchyNode({ modelId: ids.model, categoryId: ids.category, elementId: elementToShow }), true);
->>>>>>> 2b58053a
 
       expect(viewport.alwaysDrawn).to.deep.eq(new Set([elementToShow, ...ids.otherModelElements]));
       await validateHierarchyVisibility({
@@ -2522,20 +2482,8 @@
       const { imodel, ...ids } = buildIModelResult;
       using visibilityTestData = createVisibilityTestData({ imodel });
       const { handler, provider, viewport } = visibilityTestData;
-<<<<<<< HEAD
-      await handler.changeVisibility(
-        createCategoryHierarchyNode({
-          modelId: ids.model,
-          categoryId: ids.category,
-          hasChildren: true,
-        }),
-        true,
-      );
-      viewport.renderFrame();
-=======
-      await handler.changeVisibility(createCategoryHierarchyNode(ids.model, ids.category), true);
-
->>>>>>> 2b58053a
+      await handler.changeVisibility(createCategoryHierarchyNode({ modelId: ids.model, categoryId: ids.category, hasChildren: true }), true);
+
       await validateHierarchyVisibility({
         provider,
         handler,
@@ -2568,19 +2516,11 @@
       viewport.changeCategoryDisplay(ids.category, true, true);
       viewport.renderFrame();
 
-<<<<<<< HEAD
-      await handler.changeVisibility(
-        createCategoryHierarchyNode({
+      await handler.changeVisibility(createCategoryHierarchyNode({
           modelId: ids.model,
           categoryId: ids.category,
           hasChildren: true,
-        }),
-        false,
-      );
-      viewport.renderFrame();
-=======
-      await handler.changeVisibility(createCategoryHierarchyNode(ids.model, ids.category), false);
->>>>>>> 2b58053a
+        }), false);
 
       await validateHierarchyVisibility({
         provider,
@@ -2660,13 +2600,8 @@
       const { imodel, ...ids } = buildIModelResult;
       using visibilityTestData = createVisibilityTestData({ imodel });
       const { handler, provider, viewport } = visibilityTestData;
-<<<<<<< HEAD
       await handler.changeVisibility(createSubjectHierarchyNode({ ids: IModel.rootSubjectId }), true);
-      viewport.renderFrame();
-=======
-      await handler.changeVisibility(createSubjectHierarchyNode(IModel.rootSubjectId), true);
-
->>>>>>> 2b58053a
+
       await handler.changeVisibility(
         createClassGroupingHierarchyNode({
           modelId: ids.model,
@@ -2708,19 +2643,11 @@
       const { imodel, ...ids } = buildIModelResult;
       using visibilityTestData = createVisibilityTestData({ imodel });
       const { handler, provider, viewport } = visibilityTestData;
-<<<<<<< HEAD
-      await handler.changeVisibility(
-        createCategoryHierarchyNode({
+      await handler.changeVisibility(createCategoryHierarchyNode({
           modelId: ids.model,
           categoryId: [ids.category1, ids.category2],
           hasChildren: true,
-        }),
-        true,
-      );
-      viewport.renderFrame();
-=======
-      await handler.changeVisibility(createCategoryHierarchyNode(ids.model, [ids.category1, ids.category2]), true);
->>>>>>> 2b58053a
+        }), true);
 
       await validateHierarchyVisibility({
         provider,
@@ -3396,7 +3323,7 @@
             element: ({ elementId }) => (elementId === ids.element2 ? "visible" : "hidden"),
           },
         });
-        await handler.changeVisibility(createModelHierarchyNode(ids.model1), true);
+        await handler.changeVisibility(createModelHierarchyNode({ modelId: ids.model1 }), true);
 
         await validateHierarchyVisibility({
           provider,
@@ -3443,7 +3370,7 @@
             element: ({ elementId }) => (elementId === ids.element2 ? "visible" : "hidden"),
           },
         });
-        await handler.changeVisibility(createCategoryHierarchyNode(ids.model, ids.category1, true), true);
+        await handler.changeVisibility(createCategoryHierarchyNode({ modelId: ids.model, categoryId: ids.category1, hasChildren: true }), true);
 
         await validateHierarchyVisibility({
           provider,
