--- conflicted
+++ resolved
@@ -55,15 +55,14 @@
     "lockedMajor": 0
   },
   {
-<<<<<<< HEAD
     "policyName": "ec3-widget",
     "definitionName": "individualVersion",
     "lockedMajor": 0
-=======
+  },
+  {
     "policyName": "itwin-map-layers",
     "definitionName": "lockStepVersion",
     "version": "4.0.0-dev.45",
     "nextBump": "prerelease"
->>>>>>> 0227caf2
   }
 ]