/*---------------------------------------------------------------------------------------------
* Copyright (c) Bentley Systems, Incorporated. All rights reserved.
* See LICENSE.md in the project root for license terms and full copyright notice.
*--------------------------------------------------------------------------------------------*/
import type { PresentationPropertyDataProvider } from "@itwin/presentation-components";
import type {
  InstanceKey,
  PropertiesField,
} from "@itwin/presentation-common";
import type { Primitives, PropertyRecord } from "@itwin/appui-abstract";
import { PropertyValueFormat } from "@itwin/appui-abstract";
import { toaster } from "@itwin/itwinui-react";

export interface Query {
  unions: QueryUnion[];
}

export interface QueryUnion {
  classes: QueryClass[];
}

export interface QueryClass {
  // schemaName.className
  className: string;
  properties: QueryProperty[];
  isAspect: boolean;
  isRelational?: boolean;
}

export interface QueryProperty {
  name: string;
  value: Primitives.Value;
  needsQuote: boolean;
  isCategory: boolean;
}

/* This class is to build adaptive and dynamic query for find similar property selections */
export class QueryBuilder {
  public static readonly MULTI_ASPECT_PRIMARY_CLASS =
    "BisCore:ElementOwnsMultiAspects";
  public static readonly UNIQUE_ASPECT_PRIMARY_CLASS =
    "BisCore:ElementOwnsUniqueAspect";
  public static readonly DEFAULT_DOUBLE_PRECISION = 4;

  public dataProvider: PresentationPropertyDataProvider | undefined;
  public query: Query | undefined;

  /**
   *
   */
  constructor(provider: PresentationPropertyDataProvider | undefined) {
    this.dataProvider = provider;
  }

  private isCategory(propertyField: PropertiesField): boolean {
    const classInfo =
      propertyField.properties[0].property.navigationPropertyInfo?.classInfo;
    return classInfo?.name === "BisCore:GeometricElement3dIsInCategory";
  }

  public async addProperty(prop: PropertyRecord): Promise<boolean> {
    // TODO: only handle primitive properties now
    if (prop.value?.valueFormat !== PropertyValueFormat.Primitive) {
      toaster.warning("Only primitive types are supported for now.");
      return false;
    }
    if (prop.value.value === undefined) {
      return false;
    }

    function replaceAll(str: string, match: string, replacement: string) {
      return str.split(match).join(replacement);
    }
    // if property value has single quote, escape
    if (
      (typeof prop.value.value === "string" ||
        prop.value.value instanceof String) &&
      String(prop.value.value).indexOf("'") >= 0
    ) {
      prop.value.value = replaceAll(prop.value.value.toString(), "'", "''");
    }

    // get descriptor
    const descriptor = await this.dataProvider?.getContentDescriptor();
    const propertyField = (await this.dataProvider?.getFieldByPropertyRecord(
      prop,
    )) as PropertiesField;

    if (!descriptor || !propertyField) {
      toaster.negative(
        "Error. Failed to fetch field for this property record.",
      );
      return false;
    }

    // get the special cases
    const isNavigation: boolean =
      prop.property.typename.toLowerCase() === "navigation";
    const isCategory: boolean = isNavigation && this.isCategory(propertyField);
    const isAspect: boolean =
      propertyField.parent?.pathToPrimaryClass.find(
        (a) =>
          a.relationshipInfo?.name ===
          QueryBuilder.UNIQUE_ASPECT_PRIMARY_CLASS ||
          a.relationshipInfo?.name === QueryBuilder.MULTI_ASPECT_PRIMARY_CLASS,
      ) !== undefined;

    for (let i = 0; i < propertyField.properties.length; i++) {
      const className = propertyField.properties[i].property.classInfo.name.replace(":", ".");
      const propertyName = isNavigation
        ? isCategory
          ? `${propertyField.properties[i].property.name}.CodeValue`
          : `${propertyField.properties[i].property.name}.id`
        : propertyField.properties[i].property.name;
      const propertyValue = isNavigation
        ? isCategory
          ? prop.value.displayValue ?? ""
          : (prop.value.value as InstanceKey).id
        : prop.value.value;

      if (
        !isAspect &&
        propertyField.parent?.pathToPrimaryClass &&
        propertyField.parent?.pathToPrimaryClass.length > 0
      ) {
        this.addRelatedProperty(
          i,
          propertyField,
          propertyName,
          propertyValue,
          isAspect,
        );
      } else {
        this.addPropertyToQuery(
          i,
          className,
          propertyName,
          propertyValue,
          isAspect,
          this._needsQuote(propertyField),
          isCategory,
          false,
        );
      }
    }
    return true;
  }

  private _needsQuote(propertyField: PropertiesField): boolean {
    // list of property types that need quote around property value
    if (propertyField.type.typeName.toLowerCase() === "string") {
      return true;
    }
    if (propertyField.type.typeName.toLowerCase() === "uri") {
      return true;
    }
    return false;
  }

  public addRelatedProperty(
    unionIndex: number,
    propertyField: PropertiesField,
    propertyName: string,
    propertyValue: Primitives.Value,
    isAspect: boolean,
  ) {
    const addRelatedPropertyToQuery = this.addRelatedPropertyToQuery(unionIndex, isAspect);

    const paths = [...(propertyField.parent?.pathToPrimaryClass ?? [])];
    paths.reverse().forEach((path) => {
      const sourceClassName = path.sourceClassInfo?.name.replace(":", ".");
      const targetClassName = path.targetClassInfo?.name.replace(":", ".");
      const relClassName = path.relationshipInfo?.name.replace(":", ".");

      const relPropertyName = path.isForwardRelationship
        ? `SourceECInstanceId`
        : `TargetECInstanceId`;

      const relPropertyValue = path.isForwardRelationship
        ? `${relClassName}.TargetECInstanceId`
        : `${relClassName}.SourceECInstanceId`;

      addRelatedPropertyToQuery(
        targetClassName,
        `ECInstanceId`,
        relPropertyValue,
        false
      );

      addRelatedPropertyToQuery(
        relClassName,
        relPropertyName,
        `${sourceClassName}.ECInstanceId`,
        false
      );

      if (path.sourceClassInfo?.name
        === propertyField.parent?.contentClassInfo.name) {
        addRelatedPropertyToQuery(
          sourceClassName,
          propertyName,
          propertyValue,
          this._needsQuote(propertyField)
        );
      }
    });
  }

  private addRelatedPropertyToQuery = (
    unionIndex: number,
    isAspect: boolean,
  ) => (
    className: string,
    propertyName: string,
    propertyValue: Primitives.Value,
    needsQuote: boolean,
  ) => this.addPropertyToQuery(unionIndex, className, propertyName, propertyValue, isAspect, needsQuote, false, true);

  private addPropertyToQuery(
    unionIndex: number,
    className: string,
    propertyName: string,
    propertyValue: Primitives.Value,
    isAspect: boolean,
    needsQuote: boolean,
    isCategory: boolean,
    isRelational?: boolean,
  ) {
    if (this.query === undefined || this.query.unions.length === 0) {
      this.query = { unions: [] };
    }

    const queryProperty: QueryProperty = {
      name: propertyName,
      value: propertyValue,
      needsQuote,
      isCategory,
    };

    const queryClass: QueryClass = {
      className,
      isAspect,
      isRelational,
      properties: [
        queryProperty,
      ],
    };

    if (this.query.unions.length <= unionIndex) {
      this.query.unions.push({
        classes: [
          queryClass,
        ],
      });
      return;
    }

    const foundClass = this.query.unions[unionIndex].classes.find(
      (c) => c.className === className,
    );
    if (foundClass) {
      foundClass.isRelational = isRelational;
      if (!foundClass.properties.find((x) => x.name === propertyName)) {
        foundClass.properties.push(queryProperty);
      }
    } else {
      this.query.unions[unionIndex].classes.push(queryClass);
    }
  }

  public async removeProperty(prop: PropertyRecord) {
    if (this.query === undefined || this.query.unions.length === 0) {
      return;
    }
    if (
      this.query.unions.length === 1 &&
      this.query.unions[0].classes.length === 0
    ) {
      return;
    }

    const descriptor = await this.dataProvider?.getContentDescriptor();
    const propertyField = (await this.dataProvider?.getFieldByPropertyRecord(
      prop,
    )) as PropertiesField;
    if (!descriptor || !propertyField) {
      return;
    }

    const isAspect: boolean =
      propertyField.parent?.pathToPrimaryClass.find(
        (a) =>
          a.relationshipInfo?.name ===
          QueryBuilder.UNIQUE_ASPECT_PRIMARY_CLASS ||
          a.relationshipInfo?.name === QueryBuilder.MULTI_ASPECT_PRIMARY_CLASS,
      ) !== undefined;
    const isNavigation: boolean =
      prop.property.typename.toLowerCase() === "navigation";
    const isCategory: boolean = isNavigation && this.isCategory(propertyField);

    for (let i = 0; i < propertyField.properties.length; i++) {
      const propertyName = isNavigation
        ? isCategory
          ? `${propertyField.properties[i].property.name}.CodeValue`
          : `${propertyField.properties[i].property.name}.id`
        : propertyField.properties[i].property.name;
      const className = propertyField.properties[
        i
      ].property.classInfo.name.replace(":", ".");

      if (
        !isAspect &&
        propertyField.parent?.pathToPrimaryClass &&
        propertyField.parent?.pathToPrimaryClass.length > 0
      ) {
        this.removeRelatedProperty(i, propertyField, propertyName);
      } else {
        this.removePropertyFromQuery(i, className, propertyName);
      }
    }
  }

  private removeRelatedProperty(
    unionIndex: number,
    propertyField: PropertiesField,
    propertyName: string,
  ) {
    const paths = [...(propertyField.parent?.pathToPrimaryClass ?? [])];
    paths.reverse().forEach((path) => {
      const sourceClassName = path.sourceClassInfo?.name.replace(":", ".");
      const targetClassName = path.targetClassInfo?.name.replace(":", ".");
      const relClassName = path.relationshipInfo?.name.replace(":", ".");
      this.removePropertyFromQuery(
        unionIndex,
        targetClassName,
        `ECInstanceId`,
      );

      const relPropertyName = path.isForwardRelationship ? `SourceECInstanceId` : `TargetECInstanceId`;
      this.removePropertyFromQuery(
        unionIndex,
        relClassName,
        relPropertyName,
      );

      if (
        path.sourceClassInfo?.name ===
        propertyField.parent?.contentClassInfo.name
      ) {
        this.removePropertyFromQuery(
          unionIndex,
          sourceClassName,
          propertyName,
        );
      }
    });
  }

  private removePropertyFromQuery(
    unionIndex: number,
    className: string,
    propertyName: string,
  ) {
    const foundClass = this.query?.unions[unionIndex].classes.find(
      (c) => c.className === className,
    );
    if (foundClass) {
      const foundPropertyIndex = foundClass.properties.findIndex(
        (p) => p.name === propertyName,
      );
      if (foundPropertyIndex > -1) {
        foundClass.properties.splice(foundPropertyIndex, 1);
      }
      if (foundClass.properties.length === 0) {
        // remove the entire class if all properties are removed
        const foundClassIndex =
          this.query?.unions[unionIndex].classes.findIndex(
            (c) => c.className === className,
          ) ?? -1;
        if (foundClassIndex > -1) {
          this.query?.unions[unionIndex].classes.splice(foundClassIndex, 1);
        }
      }
    }
  }

  public buildQueryString() {
    if (
      this.query === undefined ||
      this.query.unions.length === 0 ||
      this.query.unions[0].classes.length === 0
    ) {
      return "";
    }

<<<<<<< HEAD
    const querySegments: string[] = [];
=======
    const unionSegments: string[] = [];
>>>>>>> e679b33a
    for (const union of this.query.unions) {
      const querySegments: string[] = [];

      const baseClass = union.classes[0];
      const baseClassName = baseClass.className;
      const baseIdName = baseClass.isAspect
        ? `${baseClassName}.Element.id`
        : `${baseClassName}.ECInstanceId`;

      const selectSegment = `SELECT ${baseIdName}${baseClass.isAspect ? " ECInstanceId" : ""} FROM ${baseClassName}`;
      querySegments.push(selectSegment);

      if (union.classes.length > 1) {
        for (let i = 1; i < union.classes.length; i++) {
          const joinClass = union.classes[i];
          const joinClassName = joinClass.className;
          const joinIdName = joinClass.isAspect
            ? `${joinClassName}.Element.id`
            : `${joinClassName}.ECInstanceId`;

          const joinSegment = joinClass.isRelational
            ? ` JOIN ${joinClassName}`
            : ` JOIN ${joinClassName} ON ${joinIdName} = ${baseIdName}`;
          querySegments.push(joinSegment);

          for (let j = 0; j < joinClass.properties.length; j++) {
            const prefix = j === 0 && joinClass.isRelational ? "ON" : "AND";
            const propertySegment = this._propertySegment(joinClassName, joinClass.properties[j], prefix);
            querySegments.push(propertySegment);
          }
          // when base is regular property, link base to first joined relational property
          if (joinClass.isRelational && !baseClass.isRelational && i === 1) {
            querySegments.push(` AND ${joinIdName} = ${baseIdName}`);
          }
        }
      }

      const whereSegment = this._whereSegment(baseClass, baseClassName);
      querySegments.push(whereSegment);

<<<<<<< HEAD
      const unionSegment = " UNION ";
      querySegments.push(unionSegment);
    }

    querySegments.pop();
    return querySegments.join("");
=======
      unionSegments.push(querySegments.join(""));
    }

    return unionSegments.join(" UNION ");
>>>>>>> e679b33a
  }

  private _whereSegment = (
    baseClass: QueryClass,
    baseClassName: string
  ): string => {
<<<<<<< HEAD
    let queryString = "";
    const properties = baseClass.properties;
    for (let i = 0; i < properties.length; i++) {
      const prefix = i === 0 ? "WHERE" : "AND";
      queryString += this._propertySegment(baseClassName, properties[i], prefix);
    }

    return queryString;
=======
    const segments: string[] = [];

    const properties = baseClass.properties;
    for (let i = 0; i < properties.length; i++) {
      const prefix = i === 0 ? "WHERE" : "AND";
      segments.push(this._propertySegment(baseClassName, properties[i], prefix));
    }

    return segments.join("");
>>>>>>> e679b33a
  }

  private _propertySegment(
    className: string,
    property: QueryProperty,
    prefix: string
  ): string {
<<<<<<< HEAD
    let segmentString = "";

    if (property.isCategory) {
      segmentString += this._categoryQuery(property.value.toString());
    } else {
      if (property.needsQuote) {
        segmentString += ` ${prefix} ${className}.${property.name}='${property.value}'`;
      } else {
        if (this._isFloat(property.value)) {
          segmentString += ` ${prefix} ROUND(${className}.${property.name}, `;
          segmentString += `${QueryBuilder.DEFAULT_DOUBLE_PRECISION})=`;
          segmentString += `${Number(property.value).toFixed(
            QueryBuilder.DEFAULT_DOUBLE_PRECISION
          )}`;
        } else {
          segmentString += ` ${prefix} ${className}.${property.name}=${property.value}`;
        }
      }
    }

    return segmentString;
=======
    const segments: string[] = [];

    if (property.isCategory) {
      segments.push(this._categoryQuery(property.value.toString()));
    } else {
      if (property.needsQuote) {
        segments.push(` ${prefix} ${className}.${property.name}='${property.value}'`);
      } else {
        if (this._isFloat(property.value)) {
          segments.push(` ${prefix} ROUND(${className}.${property.name}, `);
          segments.push(`${QueryBuilder.DEFAULT_DOUBLE_PRECISION})=`);
          segments.push(`${Number(property.value).toFixed(
            QueryBuilder.DEFAULT_DOUBLE_PRECISION
          )}`);
        } else {
          segments.push(` ${prefix} ${className}.${property.name}=${property.value}`);
        }
      }
    }

    return segments.join("");
>>>>>>> e679b33a
  }

  private _categoryQuery(codeValue: string): string {
    return ` JOIN bis.Category ON bis.Category.ECInstanceId = bis.GeometricElement3d.category.id AND ((bis.Category.CodeValue='${codeValue}') OR (bis.Category.UserLabel='${codeValue}'))`;
  }

  private _isFloat(n: unknown): boolean {
    return Number(n) === n && n % 1 !== 0;
  }
}<|MERGE_RESOLUTION|>--- conflicted
+++ resolved
@@ -393,11 +393,7 @@
       return "";
     }
 
-<<<<<<< HEAD
     const querySegments: string[] = [];
-=======
-    const unionSegments: string[] = [];
->>>>>>> e679b33a
     for (const union of this.query.unions) {
       const querySegments: string[] = [];
 
@@ -438,26 +434,18 @@
       const whereSegment = this._whereSegment(baseClass, baseClassName);
       querySegments.push(whereSegment);
 
-<<<<<<< HEAD
       const unionSegment = " UNION ";
       querySegments.push(unionSegment);
     }
 
     querySegments.pop();
     return querySegments.join("");
-=======
-      unionSegments.push(querySegments.join(""));
-    }
-
-    return unionSegments.join(" UNION ");
->>>>>>> e679b33a
   }
 
   private _whereSegment = (
     baseClass: QueryClass,
     baseClassName: string
   ): string => {
-<<<<<<< HEAD
     let queryString = "";
     const properties = baseClass.properties;
     for (let i = 0; i < properties.length; i++) {
@@ -466,17 +454,6 @@
     }
 
     return queryString;
-=======
-    const segments: string[] = [];
-
-    const properties = baseClass.properties;
-    for (let i = 0; i < properties.length; i++) {
-      const prefix = i === 0 ? "WHERE" : "AND";
-      segments.push(this._propertySegment(baseClassName, properties[i], prefix));
-    }
-
-    return segments.join("");
->>>>>>> e679b33a
   }
 
   private _propertySegment(
@@ -484,7 +461,6 @@
     property: QueryProperty,
     prefix: string
   ): string {
-<<<<<<< HEAD
     let segmentString = "";
 
     if (property.isCategory) {
@@ -506,29 +482,6 @@
     }
 
     return segmentString;
-=======
-    const segments: string[] = [];
-
-    if (property.isCategory) {
-      segments.push(this._categoryQuery(property.value.toString()));
-    } else {
-      if (property.needsQuote) {
-        segments.push(` ${prefix} ${className}.${property.name}='${property.value}'`);
-      } else {
-        if (this._isFloat(property.value)) {
-          segments.push(` ${prefix} ROUND(${className}.${property.name}, `);
-          segments.push(`${QueryBuilder.DEFAULT_DOUBLE_PRECISION})=`);
-          segments.push(`${Number(property.value).toFixed(
-            QueryBuilder.DEFAULT_DOUBLE_PRECISION
-          )}`);
-        } else {
-          segments.push(` ${prefix} ${className}.${property.name}=${property.value}`);
-        }
-      }
-    }
-
-    return segments.join("");
->>>>>>> e679b33a
   }
 
   private _categoryQuery(codeValue: string): string {
