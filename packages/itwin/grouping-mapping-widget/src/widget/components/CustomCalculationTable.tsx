--- conflicted
+++ resolved
@@ -15,79 +15,33 @@
   MenuItem,
   Table,
 } from "@itwin/itwinui-react";
-<<<<<<< HEAD
-import React, { useMemo, useState } from "react";
-import type { CustomCalculationReportingAPI } from "../../api/generated/api";
-import { reportingClientApi } from "../../api/reportingClient";
-=======
-import React, { useCallback, useContext, useEffect, useMemo, useState } from "react";
->>>>>>> 57d0c508
+import React, { useContext, useMemo, useState } from "react";
 import type { CreateTypeFromInterface } from "../utils";
 import { PropertyMenuView } from "./PropertyMenu";
 import type { CellProps } from "react-table";
 import DeleteModal from "./DeleteModal";
-<<<<<<< HEAD
-=======
-import { handleError } from "./utils";
 import type { CustomCalculation } from "@itwin/insights-client";
 import { ReportingClient } from "@itwin/insights-client";
-import type { Api } from "./GroupingMapping";
 import { ApiContext } from "./GroupingMapping";
->>>>>>> 57d0c508
 
 export type CustomCalculationType =
   CreateTypeFromInterface<CustomCalculation>;
 
-<<<<<<< HEAD
-=======
-const fetchCustomCalculations = async (
-  setCustomCalculations: React.Dispatch<
-  React.SetStateAction<CustomCalculationType[]>
-  >,
-  iModelId: string,
-  mappingId: string,
-  groupId: string,
-  setIsLoading: React.Dispatch<React.SetStateAction<boolean>>,
-  apiContext: Api
-) => {
-  try {
-    setIsLoading(true);
-    const reportingClientApi = new ReportingClient(apiContext.prefix);
-    const customCalculations = await reportingClientApi.getCustomCalculations(
-      apiContext.accessToken,
-      iModelId,
-      mappingId,
-      groupId,
-    );
-    setCustomCalculations(customCalculations);
-  } catch (error: any) {
-    handleError(error.status);
-  } finally {
-    setIsLoading(false);
-  }
-};
-
->>>>>>> 57d0c508
 interface CustomCalculationTableProps {
   iModelId: string;
   mappingId: string;
   groupId: string;
   setSelectedCustomCalculation: React.Dispatch<
   React.SetStateAction<
-  CreateTypeFromInterface<CustomCalculation> | undefined
+  CreateTypeFromInterface<CustomCalculationType> | undefined
   >
   >;
   setGroupModifyView: React.Dispatch<React.SetStateAction<PropertyMenuView>>;
-<<<<<<< HEAD
-  onCustomCalculationModify: (value: CellProps<CustomCalculation>) => void;
+  onCustomCalculationModify: (value: CellProps<CustomCalculationType>) => void;
   isLoadingCustomCalculations: boolean;
-  customCalculations: CustomCalculation[];
+  customCalculations: CustomCalculationType[];
   refreshCustomCalculations: () => Promise<void>;
-  selectedCustomCalculation?: CustomCalculation;
-=======
-  onCustomCalculationModify: (value: CellProps<CustomCalculationType>) => void;
   selectedCustomCalculation?: CustomCalculationType;
->>>>>>> 57d0c508
 }
 
 const CustomCalculationTable = ({
@@ -102,45 +56,12 @@
   refreshCustomCalculations,
   selectedCustomCalculation,
 }: CustomCalculationTableProps) => {
-<<<<<<< HEAD
-=======
   const apiContext = useContext(ApiContext);
-  const [isLoading, setIsLoading] = useState<boolean>(true);
->>>>>>> 57d0c508
   const [
     showCustomCalculationDeleteModal,
     setShowCustomCalculationDeleteModal,
   ] = useState<boolean>(false);
-  const [customCalculations, setCustomCalculations] = useState<
-  CustomCalculationType[]
-  >([]);
 
-  useEffect(() => {
-    void fetchCustomCalculations(
-      setCustomCalculations,
-      iModelId,
-      mappingId,
-      groupId,
-      setIsLoading,
-      apiContext
-    );
-  }, [apiContext, groupId, iModelId, mappingId, setIsLoading]);
-
-<<<<<<< HEAD
-=======
-  const refresh = useCallback(async () => {
-    setCustomCalculations([]);
-    await fetchCustomCalculations(
-      setCustomCalculations,
-      iModelId,
-      mappingId,
-      groupId,
-      setIsLoading,
-      apiContext
-    );
-  }, [apiContext, groupId, iModelId, mappingId, setCustomCalculations]);
-
->>>>>>> 57d0c508
   const CustomCalculationsColumns = useMemo(
     () => [
       {
