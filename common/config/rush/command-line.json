{
  "$schema": "https://developer.microsoft.com/json-schemas/rush/v5/command-line.schema.json",
  "commands": [
    {
      "name": "clean",
      "commandKind": "bulk",
      "summary": "Cleans build output within each package",
      "description": "Iterates through each package in the monorepo and runs the 'clean' script",
      "enableParallelism": true,
      "ignoreMissingScript": false,
      "ignoreDependencyOrder": true
    },
    {
      "name": "cover",
      "commandKind": "bulk",
      "summary": "Run cover script for each package",
      "description": "Iterates through each package in the monorepo and runs the 'cover' script",
      "enableParallelism": true,
      "ignoreMissingScript": false,
      "ignoreDependencyOrder": true,
      "allowWarningsInSuccessfulBuild": true
    },
    {
      "name": "lint",
      "commandKind": "bulk",
      "summary": "Run lint rules on each package",
      "description": "Iterates through each package in the monorepo and runs the 'lint' script",
      "enableParallelism": true,
      "ignoreMissingScript": false,
      "ignoreDependencyOrder": true,
      "allowWarningsInSuccessfulBuild": true
    },
    {
      "name": "test",
      "commandKind": "bulk",
      "summary": "Run test script for each package",
      "description": "Iterates through each package in the monorepo and runs the 'test' script",
      "enableParallelism": true,
      "ignoreMissingScript": false,
      "ignoreDependencyOrder": true,
      "allowWarningsInSuccessfulBuild": true
    },
    {
      "name": "test:integration",
      "commandKind": "bulk",
      "summary": "Run test:integration script for each package",
      "description": "Iterates through each package in the monorepo and runs the 'test:integration' script",
      "enableParallelism": false,
      "ignoreMissingScript": true,
      "ignoreDependencyOrder": true,
      "allowWarningsInSuccessfulBuild": true
    },
    {
<<<<<<< HEAD
      "name": "copyright:linter",
      "commandKind": "global",
      "summary": "Run copyright linter using lintstaged",
      "autoinstallerName": "rush-lintstaged",
      // This will invoke common/autoinstall/rush-prettier/node_modules/.bin/pretty-quick
      "shellCommand": "lint-staged --quiet --config common/scripts/.lintstagedrc.json",
      "safeForSimultaneousRushProcesses": true
=======
      "name": "rebuild",
      "commandKind": "bulk",
      "summary": "Run build for each package",
      "description": "Iterates through each package in the monorepo and runs the 'rebuild' script",
      "safeForSimultaneousRushProcesses": false,
      "enableParallelism": true,
      "ignoreDependencyOrder": false,
      "ignoreMissingScript": false,
      "allowWarningsInSuccessfulBuild": true
>>>>>>> 6fb4d091
    }
  ]
}<|MERGE_RESOLUTION|>--- conflicted
+++ resolved
@@ -1,75 +1,74 @@
-{
-  "$schema": "https://developer.microsoft.com/json-schemas/rush/v5/command-line.schema.json",
-  "commands": [
-    {
-      "name": "clean",
-      "commandKind": "bulk",
-      "summary": "Cleans build output within each package",
-      "description": "Iterates through each package in the monorepo and runs the 'clean' script",
-      "enableParallelism": true,
-      "ignoreMissingScript": false,
-      "ignoreDependencyOrder": true
-    },
-    {
-      "name": "cover",
-      "commandKind": "bulk",
-      "summary": "Run cover script for each package",
-      "description": "Iterates through each package in the monorepo and runs the 'cover' script",
-      "enableParallelism": true,
-      "ignoreMissingScript": false,
-      "ignoreDependencyOrder": true,
-      "allowWarningsInSuccessfulBuild": true
-    },
-    {
-      "name": "lint",
-      "commandKind": "bulk",
-      "summary": "Run lint rules on each package",
-      "description": "Iterates through each package in the monorepo and runs the 'lint' script",
-      "enableParallelism": true,
-      "ignoreMissingScript": false,
-      "ignoreDependencyOrder": true,
-      "allowWarningsInSuccessfulBuild": true
-    },
-    {
-      "name": "test",
-      "commandKind": "bulk",
-      "summary": "Run test script for each package",
-      "description": "Iterates through each package in the monorepo and runs the 'test' script",
-      "enableParallelism": true,
-      "ignoreMissingScript": false,
-      "ignoreDependencyOrder": true,
-      "allowWarningsInSuccessfulBuild": true
-    },
-    {
-      "name": "test:integration",
-      "commandKind": "bulk",
-      "summary": "Run test:integration script for each package",
-      "description": "Iterates through each package in the monorepo and runs the 'test:integration' script",
-      "enableParallelism": false,
-      "ignoreMissingScript": true,
-      "ignoreDependencyOrder": true,
-      "allowWarningsInSuccessfulBuild": true
-    },
-    {
-<<<<<<< HEAD
-      "name": "copyright:linter",
-      "commandKind": "global",
-      "summary": "Run copyright linter using lintstaged",
-      "autoinstallerName": "rush-lintstaged",
-      // This will invoke common/autoinstall/rush-prettier/node_modules/.bin/pretty-quick
-      "shellCommand": "lint-staged --quiet --config common/scripts/.lintstagedrc.json",
-      "safeForSimultaneousRushProcesses": true
-=======
-      "name": "rebuild",
-      "commandKind": "bulk",
-      "summary": "Run build for each package",
-      "description": "Iterates through each package in the monorepo and runs the 'rebuild' script",
-      "safeForSimultaneousRushProcesses": false,
-      "enableParallelism": true,
-      "ignoreDependencyOrder": false,
-      "ignoreMissingScript": false,
-      "allowWarningsInSuccessfulBuild": true
->>>>>>> 6fb4d091
-    }
-  ]
+{
+  "$schema": "https://developer.microsoft.com/json-schemas/rush/v5/command-line.schema.json",
+  "commands": [
+    {
+      "name": "clean",
+      "commandKind": "bulk",
+      "summary": "Cleans build output within each package",
+      "description": "Iterates through each package in the monorepo and runs the 'clean' script",
+      "enableParallelism": true,
+      "ignoreMissingScript": false,
+      "ignoreDependencyOrder": true
+    },
+    {
+      "name": "cover",
+      "commandKind": "bulk",
+      "summary": "Run cover script for each package",
+      "description": "Iterates through each package in the monorepo and runs the 'cover' script",
+      "enableParallelism": true,
+      "ignoreMissingScript": false,
+      "ignoreDependencyOrder": true,
+      "allowWarningsInSuccessfulBuild": true
+    },
+    {
+      "name": "lint",
+      "commandKind": "bulk",
+      "summary": "Run lint rules on each package",
+      "description": "Iterates through each package in the monorepo and runs the 'lint' script",
+      "enableParallelism": true,
+      "ignoreMissingScript": false,
+      "ignoreDependencyOrder": true,
+      "allowWarningsInSuccessfulBuild": true
+    },
+    {
+      "name": "test",
+      "commandKind": "bulk",
+      "summary": "Run test script for each package",
+      "description": "Iterates through each package in the monorepo and runs the 'test' script",
+      "enableParallelism": true,
+      "ignoreMissingScript": false,
+      "ignoreDependencyOrder": true,
+      "allowWarningsInSuccessfulBuild": true
+    },
+    {
+      "name": "test:integration",
+      "commandKind": "bulk",
+      "summary": "Run test:integration script for each package",
+      "description": "Iterates through each package in the monorepo and runs the 'test:integration' script",
+      "enableParallelism": false,
+      "ignoreMissingScript": true,
+      "ignoreDependencyOrder": true,
+      "allowWarningsInSuccessfulBuild": true
+    },
+    {
+      "name": "rebuild",
+      "commandKind": "bulk",
+      "summary": "Run build for each package",
+      "description": "Iterates through each package in the monorepo and runs the 'rebuild' script",
+      "safeForSimultaneousRushProcesses": false,
+      "enableParallelism": true,
+      "ignoreDependencyOrder": false,
+      "ignoreMissingScript": false,
+      "allowWarningsInSuccessfulBuild": true
+    },
+    {
+      "name": "copyright:linter",
+      "commandKind": "global",
+      "summary": "Run copyright linter using lintstaged",
+      "autoinstallerName": "rush-lintstaged",
+      // This will invoke common/autoinstall/rush-prettier/node_modules/.bin/pretty-quick
+      "shellCommand": "lint-staged --quiet --config common/scripts/.lintstagedrc.json",
+      "safeForSimultaneousRushProcesses": true
+    }
+  ]
 }