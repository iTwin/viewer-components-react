# This CODEOWNERS file follows the format of Github's CODEOWNERS
#   Documentation for reference, https://help.github.com/en/github/creating-cloning-and-archiving-repositories/about-code-owners

# This is a comment.
# Each line is a file pattern followed by one or more owners.

# These owners will be the default owners for everything in
# the repo. Unless a later match takes precedence,
# @global-owner1 and @global-owner2 will be requested for
# review when someone opens a pull request.
*  @calebmshafer
/packages/imodel-select  @wilmaier
<<<<<<< HEAD
/packages/tree-widget  @JoeZman
/packages/markup-frontstage @archana-maharjan
=======
/packages/tree-widget  @JoeZman, @JValiunas, @michaalx
>>>>>>> 5df3f7ef
<|MERGE_RESOLUTION|>--- conflicted
+++ resolved
@@ -10,9 +10,5 @@
 # review when someone opens a pull request.
 *  @calebmshafer
 /packages/imodel-select  @wilmaier
-<<<<<<< HEAD
-/packages/tree-widget  @JoeZman
 /packages/markup-frontstage @archana-maharjan
-=======
-/packages/tree-widget  @JoeZman, @JValiunas, @michaalx
->>>>>>> 5df3f7ef
+/packages/tree-widget  @JoeZman, @JValiunas, @michaalx