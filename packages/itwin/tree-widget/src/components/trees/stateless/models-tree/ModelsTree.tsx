/*---------------------------------------------------------------------------------------------
 * Copyright (c) Bentley Systems, Incorporated. All rights reserved.
 * See LICENSE.md in the project root for license terms and full copyright notice.
 *--------------------------------------------------------------------------------------------*/

import { useCallback, useMemo, useRef } from "react";
import { SvgFolder, SvgImodelHollow, SvgItem, SvgLayers, SvgModel } from "@itwin/itwinui-icons-react";
import { Text } from "@itwin/itwinui-react";
import { TreeWidget } from "../../../../TreeWidget";
import { VisibilityTree } from "../common/components/VisibilityTree";
import { useFocusedInstancesContext } from "../common/FocusedInstancesContext";
import { ModelsTreeDefinition } from "./ModelsTreeDefinition";
<<<<<<< HEAD
import { createModelsTreeVisibilityHandler } from "./ModelsTreeVisibilityHandler";
=======
import { StatelessModelsVisibilityHandler } from "./ModelsVisibilityHandler";
import { SubjectModelIdsCache } from "./SubjectModelIdsCache";
>>>>>>> 5d87ef4e

import type { ModelsTreeVisibilityHandler } from "./ModelsTreeVisibilityHandler";
import type { ComponentPropsWithoutRef, ReactElement } from "react";
import type { Viewport } from "@itwin/core-frontend";
<<<<<<< HEAD
=======
import type { HierarchyNode, LimitingECSqlQueryExecutor } from "@itwin/presentation-hierarchies";
>>>>>>> 5d87ef4e
import type { PresentationHierarchyNode } from "@itwin/presentation-hierarchies-react";
import type { HierarchyLevelConfig } from "../../common/Types";

interface StatelessModelsTreeOwnProps {
  activeView: Viewport;
  hierarchyLevelConfig?: Omit<HierarchyLevelConfig, "isFilteringEnabled">;
  filter?: string;
  onPerformanceMeasured?: (featureId: string, duration: number) => void;
}

type VisibilityTreeProps = ComponentPropsWithoutRef<typeof VisibilityTree>;
type GetFilteredPathsCallback = VisibilityTreeProps["getFilteredPaths"];
type GetHierarchyDefinitionCallback = VisibilityTreeProps["getHierarchyDefinition"];

type StatelessModelsTreeProps = StatelessModelsTreeOwnProps &
  Pick<VisibilityTreeProps, "imodel" | "getSchemaContext" | "height" | "width" | "density" | "selectionMode">;

const StatelessModelsTreeId = "models-tree-v2";

/** @internal */
export function StatelessModelsTree({
  imodel,
  getSchemaContext,
  height,
  width,
  activeView,
  filter,
  density,
  hierarchyLevelConfig,
  selectionMode,
  onPerformanceMeasured,
}: StatelessModelsTreeProps) {
<<<<<<< HEAD
  const visibilityHandlerFactory = useCallback((): ModelsTreeVisibilityHandler => {
    return createModelsTreeVisibilityHandler({ viewport: activeView });
    // return new StatelessModelsVisibilityHandler({ viewport: activeView }) as unknown as HierarchyVisibilityHandler;
=======
  const { getSubjectModelIdsCache } = useSubjectModelIdsCache();

  const visibilityHandlerFactory = useCallback(() => {
    const visibilityHandler = new StatelessModelsVisibilityHandler({ viewport: activeView });
    return {
      getVisibilityStatus: async (node: HierarchyNode) => visibilityHandler.getVisibilityStatus(node),
      changeVisibility: async (node: HierarchyNode, on: boolean) => visibilityHandler.changeVisibility(node, on),
      onVisibilityChange: visibilityHandler.onVisibilityChange,
      dispose: () => visibilityHandler.dispose(),
    };
>>>>>>> 5d87ef4e
  }, [activeView]);
  const { instanceKeys: focusedInstancesKeys } = useFocusedInstancesContext();

  const getHierarchyDefinition = useCallback<GetHierarchyDefinitionCallback>(
    ({ imodelAccess }) => new ModelsTreeDefinition({ imodelAccess, subjectModelIdsCache: getSubjectModelIdsCache(imodelAccess) }),
    [getSubjectModelIdsCache],
  );

  const getFocusedFilteredPaths = useMemo<GetFilteredPathsCallback | undefined>(() => {
    if (!focusedInstancesKeys) {
      return undefined;
    }
    return async ({ imodelAccess }) =>
      ModelsTreeDefinition.createInstanceKeyPaths({ imodelAccess, keys: focusedInstancesKeys, subjectModelIdsCache: getSubjectModelIdsCache(imodelAccess) });
  }, [focusedInstancesKeys, getSubjectModelIdsCache]);

  const getSearchFilteredPaths = useMemo<GetFilteredPathsCallback | undefined>(() => {
    if (!filter) {
      return undefined;
    }
    return async ({ imodelAccess }) =>
      ModelsTreeDefinition.createInstanceKeyPaths({ imodelAccess, label: filter, subjectModelIdsCache: getSubjectModelIdsCache(imodelAccess) });
  }, [filter, getSubjectModelIdsCache]);

  const getFilteredPaths = getFocusedFilteredPaths ?? getSearchFilteredPaths;

  return (
    <VisibilityTree
      height={height}
      width={width}
      imodel={imodel}
      treeName="StatelessModelsTree"
      getSchemaContext={getSchemaContext}
      visibilityHandlerFactory={visibilityHandlerFactory}
      getHierarchyDefinition={getHierarchyDefinition}
      getFilteredPaths={getFilteredPaths}
      hierarchyLevelSizeLimit={hierarchyLevelConfig?.sizeLimit}
      getIcon={getIcon}
      density={density}
      noDataMessage={getNoDataMessage(filter)}
      selectionMode={selectionMode}
      onPerformanceMeasured={(action, duration) => {
        onPerformanceMeasured?.(`${StatelessModelsTreeId}-${action}`, duration);
      }}
    />
  );
}

function getNoDataMessage(filter?: string) {
  if (filter) {
    return <Text>{TreeWidget.translate("stateless.noNodesMatchFilter", { filter })}</Text>;
  }
  return undefined;
}

function getIcon(node: PresentationHierarchyNode): ReactElement | undefined {
  if (node.extendedData?.imageId === undefined) {
    return undefined;
  }

  switch (node.extendedData.imageId) {
    case "icon-layers":
      return <SvgLayers />;
    case "icon-item":
      return <SvgItem />;
    case "icon-ec-class":
      return <SvgItem />;
    case "icon-imodel-hollow-2":
      return <SvgImodelHollow />;
    case "icon-folder":
      return <SvgFolder />;
    case "icon-model":
      return <SvgModel />;
  }

  return undefined;
}

function useSubjectModelIdsCache() {
  const cacheRef = useRef<SubjectModelIdsCache>();
  const prevImodelAccessRef = useRef<LimitingECSqlQueryExecutor>();

  const getSubjectModelIdsCache = useCallback((imodelAccess: LimitingECSqlQueryExecutor) => {
    if (prevImodelAccessRef.current !== imodelAccess) {
      cacheRef.current = undefined;
      prevImodelAccessRef.current = imodelAccess;
    }
    if (!cacheRef.current) {
      cacheRef.current = new SubjectModelIdsCache(imodelAccess);
    }
    return cacheRef.current;
  }, []);

  return {
    getSubjectModelIdsCache,
  };
}<|MERGE_RESOLUTION|>--- conflicted
+++ resolved
@@ -10,20 +10,13 @@
 import { VisibilityTree } from "../common/components/VisibilityTree";
 import { useFocusedInstancesContext } from "../common/FocusedInstancesContext";
 import { ModelsTreeDefinition } from "./ModelsTreeDefinition";
-<<<<<<< HEAD
 import { createModelsTreeVisibilityHandler } from "./ModelsTreeVisibilityHandler";
-=======
-import { StatelessModelsVisibilityHandler } from "./ModelsVisibilityHandler";
 import { SubjectModelIdsCache } from "./SubjectModelIdsCache";
->>>>>>> 5d87ef4e
 
 import type { ModelsTreeVisibilityHandler } from "./ModelsTreeVisibilityHandler";
 import type { ComponentPropsWithoutRef, ReactElement } from "react";
 import type { Viewport } from "@itwin/core-frontend";
-<<<<<<< HEAD
-=======
-import type { HierarchyNode, LimitingECSqlQueryExecutor } from "@itwin/presentation-hierarchies";
->>>>>>> 5d87ef4e
+import type { LimitingECSqlQueryExecutor } from "@itwin/presentation-hierarchies";
 import type { PresentationHierarchyNode } from "@itwin/presentation-hierarchies-react";
 import type { HierarchyLevelConfig } from "../../common/Types";
 
@@ -56,22 +49,11 @@
   selectionMode,
   onPerformanceMeasured,
 }: StatelessModelsTreeProps) {
-<<<<<<< HEAD
+  const { getSubjectModelIdsCache } = useSubjectModelIdsCache();
+
   const visibilityHandlerFactory = useCallback((): ModelsTreeVisibilityHandler => {
     return createModelsTreeVisibilityHandler({ viewport: activeView });
     // return new StatelessModelsVisibilityHandler({ viewport: activeView }) as unknown as HierarchyVisibilityHandler;
-=======
-  const { getSubjectModelIdsCache } = useSubjectModelIdsCache();
-
-  const visibilityHandlerFactory = useCallback(() => {
-    const visibilityHandler = new StatelessModelsVisibilityHandler({ viewport: activeView });
-    return {
-      getVisibilityStatus: async (node: HierarchyNode) => visibilityHandler.getVisibilityStatus(node),
-      changeVisibility: async (node: HierarchyNode, on: boolean) => visibilityHandler.changeVisibility(node, on),
-      onVisibilityChange: visibilityHandler.onVisibilityChange,
-      dispose: () => visibilityHandler.dispose(),
-    };
->>>>>>> 5d87ef4e
   }, [activeView]);
   const { instanceKeys: focusedInstancesKeys } = useFocusedInstancesContext();
 
