/*---------------------------------------------------------------------------------------------
 * Copyright (c) Bentley Systems, Incorporated. All rights reserved.
 * See LICENSE.md in the project root for license terms and full copyright notice.
 *--------------------------------------------------------------------------------------------*/

<<<<<<< HEAD
import { Icon } from "@itwin/itwinui-react/bricks";
import { EmptyTreeContent } from "../common/components/EmptyTree.js";
=======
import { useCallback } from "react";
import { SvgFolder, SvgGroup, SvgHierarchyTree, SvgImodelHollow, SvgItem, SvgLayers, SvgModel } from "@itwin/itwinui-icons-react";
>>>>>>> 3a3108e1
import { Tree } from "../common/components/Tree.js";
import { TreeRenderer } from "../common/components/TreeRenderer.js";
import { IModelContentTreeComponent } from "./IModelContentTreeComponent.js";
import { defaultHierarchyConfiguration, IModelContentTreeDefinition } from "./IModelContentTreeDefinition.js";
import { IModelContentTreeIdsCache } from "./internal/IModelContentTreeIdsCache.js";

<<<<<<< HEAD
=======
import type { ReactElement } from "react";
import type { IModelContentTreeHierarchyConfiguration } from "./IModelContentTreeDefinition.js";
import type { TreeProps } from "../common/components/Tree.js";
>>>>>>> 3a3108e1
import type { PresentationHierarchyNode } from "@itwin/presentation-hierarchies-react";
import type { BaseTreeRendererProps } from "../common/components/BaseTreeRenderer.js";
import type { TreeProps } from "../common/components/Tree.js";
/** @beta */
export type IModelContentTreeProps = Pick<TreeProps, "imodel" | "getSchemaContext" | "selectionStorage" | "selectionMode" | "emptyTreeContent"> &
  Pick<BaseTreeRendererProps, "actions" | "getDecorations"> & {
    hierarchyLevelConfig?: {
      sizeLimit?: number;
    };
  };
<<<<<<< HEAD

/** @beta */
export function IModelContentTree({ actions, getDecorations, selectionMode, ...rest }: IModelContentTreeProps) {
=======
  hierarchyConfig?: Partial<IModelContentTreeHierarchyConfiguration>;
};

/** @beta */
export function IModelContentTree({ hierarchyConfig: hierarchyConfigProp, ...props }: IModelContentTreeProps) {
  const getHierarchyDefinition = useCallback<TreeProps["getHierarchyDefinition"]>(
    ({ imodelAccess }) => {
      const hierarchyConfig = {
        ...defaultHierarchyConfiguration,
        ...hierarchyConfigProp,
      };
      return new IModelContentTreeDefinition({ imodelAccess, idsCache: new IModelContentTreeIdsCache(imodelAccess), hierarchyConfig });
    },
    // eslint-disable-next-line react-hooks/exhaustive-deps
    Object.values(hierarchyConfigProp ?? {}),
  );

>>>>>>> 3a3108e1
  return (
    <Tree
      emptyTreeContent={<EmptyTreeContent icon={modelSvg} />}
      {...rest}
      treeName={IModelContentTreeComponent.id}
<<<<<<< HEAD
      getHierarchyDefinition={getDefinitionsProvider}
      selectionMode={selectionMode ?? "extended"}
      treeRenderer={(treeProps) => (
        <TreeRenderer {...treeProps} actions={actions} getDecorations={getDecorations ?? ((node) => <IModelContentTreeIcon node={node} />)} />
      )}
    />
  );
}

const getDefinitionsProvider: TreeProps["getHierarchyDefinition"] = ({ imodelAccess }) => {
  return new IModelContentTreeDefinition({
    imodelAccess,
    idsCache: new IModelContentTreeIdsCache(imodelAccess),
  });
};

const categorySvg = new URL("@itwin/itwinui-icons/bis-category-3d.svg", import.meta.url).href;
const classSvg = new URL("@itwin/itwinui-icons/bis-class.svg", import.meta.url).href;
const elementSvg = new URL("@itwin/itwinui-icons/bis-element.svg", import.meta.url).href;
const subjectSvg = new URL("@itwin/itwinui-icons/bis-subject.svg", import.meta.url).href;
const groupSvg = new URL("@itwin/itwinui-icons/group.svg", import.meta.url).href;
const modelSvg = new URL("@itwin/itwinui-icons/model-cube.svg", import.meta.url).href;
const hierarchyTreeSvg = new URL("@itwin/itwinui-icons/selection-children.svg", import.meta.url).href;

/** @beta */
export function IModelContentTreeIcon({ node }: { node: PresentationHierarchyNode }) {
=======
      getHierarchyDefinition={getHierarchyDefinition}
      selectionMode={props.selectionMode ?? "extended"}
      treeRenderer={(treeProps) => <TreeRenderer {...treeProps} getIcon={getIcon} />}
    />
  );
}

function getIcon(node: PresentationHierarchyNode): ReactElement | undefined {
>>>>>>> 3a3108e1
  if (node.extendedData?.imageId === undefined) {
    return undefined;
  }

  const getIcon = () => {
    switch (node.extendedData!.imageId) {
      case "icon-layers":
        return categorySvg;
      case "icon-item":
        return elementSvg;
      case "icon-ec-class":
        return classSvg;
      case "icon-folder":
        return subjectSvg;
      case "icon-model":
        return modelSvg;
      case "icon-hierarchy-tree":
        return hierarchyTreeSvg;
      case "icon-group":
        return groupSvg;
      default:
        return undefined;
    }
  };

  return <Icon href={getIcon()} />;
}<|MERGE_RESOLUTION|>--- conflicted
+++ resolved
@@ -3,45 +3,32 @@
  * See LICENSE.md in the project root for license terms and full copyright notice.
  *--------------------------------------------------------------------------------------------*/
 
-<<<<<<< HEAD
+import { useCallback } from "react";
 import { Icon } from "@itwin/itwinui-react/bricks";
 import { EmptyTreeContent } from "../common/components/EmptyTree.js";
-=======
-import { useCallback } from "react";
-import { SvgFolder, SvgGroup, SvgHierarchyTree, SvgImodelHollow, SvgItem, SvgLayers, SvgModel } from "@itwin/itwinui-icons-react";
->>>>>>> 3a3108e1
 import { Tree } from "../common/components/Tree.js";
 import { TreeRenderer } from "../common/components/TreeRenderer.js";
 import { IModelContentTreeComponent } from "./IModelContentTreeComponent.js";
 import { defaultHierarchyConfiguration, IModelContentTreeDefinition } from "./IModelContentTreeDefinition.js";
 import { IModelContentTreeIdsCache } from "./internal/IModelContentTreeIdsCache.js";
 
-<<<<<<< HEAD
-=======
-import type { ReactElement } from "react";
 import type { IModelContentTreeHierarchyConfiguration } from "./IModelContentTreeDefinition.js";
-import type { TreeProps } from "../common/components/Tree.js";
->>>>>>> 3a3108e1
 import type { PresentationHierarchyNode } from "@itwin/presentation-hierarchies-react";
 import type { BaseTreeRendererProps } from "../common/components/BaseTreeRenderer.js";
 import type { TreeProps } from "../common/components/Tree.js";
+
+
 /** @beta */
 export type IModelContentTreeProps = Pick<TreeProps, "imodel" | "getSchemaContext" | "selectionStorage" | "selectionMode" | "emptyTreeContent"> &
   Pick<BaseTreeRendererProps, "actions" | "getDecorations"> & {
     hierarchyLevelConfig?: {
       sizeLimit?: number;
     };
-  };
-<<<<<<< HEAD
-
-/** @beta */
-export function IModelContentTree({ actions, getDecorations, selectionMode, ...rest }: IModelContentTreeProps) {
-=======
   hierarchyConfig?: Partial<IModelContentTreeHierarchyConfiguration>;
 };
 
 /** @beta */
-export function IModelContentTree({ hierarchyConfig: hierarchyConfigProp, ...props }: IModelContentTreeProps) {
+export function IModelContentTree({ actions, getDecorations, selectionMode, hierarchyConfig: hierarchyConfigProp, ...rest }: IModelContentTreeProps) {
   const getHierarchyDefinition = useCallback<TreeProps["getHierarchyDefinition"]>(
     ({ imodelAccess }) => {
       const hierarchyConfig = {
@@ -54,14 +41,12 @@
     Object.values(hierarchyConfigProp ?? {}),
   );
 
->>>>>>> 3a3108e1
   return (
     <Tree
       emptyTreeContent={<EmptyTreeContent icon={modelSvg} />}
       {...rest}
       treeName={IModelContentTreeComponent.id}
-<<<<<<< HEAD
-      getHierarchyDefinition={getDefinitionsProvider}
+      getHierarchyDefinition={getHierarchyDefinition}
       selectionMode={selectionMode ?? "extended"}
       treeRenderer={(treeProps) => (
         <TreeRenderer {...treeProps} actions={actions} getDecorations={getDecorations ?? ((node) => <IModelContentTreeIcon node={node} />)} />
@@ -69,13 +54,6 @@
     />
   );
 }
-
-const getDefinitionsProvider: TreeProps["getHierarchyDefinition"] = ({ imodelAccess }) => {
-  return new IModelContentTreeDefinition({
-    imodelAccess,
-    idsCache: new IModelContentTreeIdsCache(imodelAccess),
-  });
-};
 
 const categorySvg = new URL("@itwin/itwinui-icons/bis-category-3d.svg", import.meta.url).href;
 const classSvg = new URL("@itwin/itwinui-icons/bis-class.svg", import.meta.url).href;
@@ -87,16 +65,6 @@
 
 /** @beta */
 export function IModelContentTreeIcon({ node }: { node: PresentationHierarchyNode }) {
-=======
-      getHierarchyDefinition={getHierarchyDefinition}
-      selectionMode={props.selectionMode ?? "extended"}
-      treeRenderer={(treeProps) => <TreeRenderer {...treeProps} getIcon={getIcon} />}
-    />
-  );
-}
-
-function getIcon(node: PresentationHierarchyNode): ReactElement | undefined {
->>>>>>> 3a3108e1
   if (node.extendedData?.imageId === undefined) {
     return undefined;
   }
