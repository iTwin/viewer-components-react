--- conflicted
+++ resolved
@@ -25,23 +25,10 @@
 const EXPANSION_TOGGLE_WIDTH = 24;
 
 /**
-<<<<<<< HEAD
- * Props for tree renderer used by visibility trees.
+ * Props for visibility tree renderer.
  * @public
  */
 export interface VisibilityTreeRendererProps extends TreeRendererBaseProps {
-  nodeRendererProps: VisibilityTreeNodeRendererProps;
-}
-
-/**
- * Props for base tree node renderer used by visibility trees.
- * @public
- */
-=======
- * Props for visibility tree renderer.
- * @public
- */
-export interface VisibilityTreeRendererProps {
   /** Props for single node renderer. */
   nodeRendererProps: VisibilityTreeNodeRendererProps;
 }
@@ -50,7 +37,6 @@
  * Props for visibility tree node renderer.
  * @public
  */
->>>>>>> 5c64e345
 export interface VisibilityTreeNodeRendererProps {
   /**
    * Specifies whether the icon at the left of the node label should be rendered.
@@ -76,20 +62,9 @@
  * Creates Visibility tree renderer which renders nodes with eye checkbox.
  * @public
  */
-<<<<<<< HEAD
 export function createVisibilityTreeRenderer({ nodeRendererProps, ...restProps }: VisibilityTreeRendererProps) {
   return function VisibilityTreeRenderer(treeProps: TreeRendererProps) {
     return <TreeRenderer {...treeProps} {...restProps} nodeRenderer={createVisibilityTreeNodeRenderer(nodeRendererProps)} />;
-=======
-export function createVisibilityTreeRenderer({ nodeRendererProps }: VisibilityTreeRendererProps) {
-  return function VisibilityTreeRenderer(props: TreeRendererProps) {
-    return (
-      <TreeRenderer
-        {...props}
-        nodeRenderer={createVisibilityTreeNodeRenderer(nodeRendererProps)}
-      />
-    );
->>>>>>> 5c64e345
   };
 }
 
@@ -124,18 +99,6 @@
  * @public
  */
 export function VisibilityTreeNodeCheckbox(props: NodeCheckboxRenderProps) {
-<<<<<<< HEAD
-  return (
-    <Checkbox
-      className="visibility-tree-checkbox"
-      variant="eyeball"
-      checked={props.checked}
-      onChange={(e) => props.onChange(e.currentTarget.checked)}
-      disabled={props.disabled}
-      title={props.title}
-    />
-  );
-=======
   return <Checkbox
     className="visibility-tree-checkbox"
     variant="eyeball"
@@ -144,7 +107,6 @@
     disabled={props.disabled}
     title={props.title}
   />;
->>>>>>> 5c64e345
 }
 
 /**
