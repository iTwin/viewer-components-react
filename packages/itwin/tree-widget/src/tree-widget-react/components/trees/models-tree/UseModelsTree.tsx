/*---------------------------------------------------------------------------------------------
 * Copyright (c) Bentley Systems, Incorporated. All rights reserved.
 * See LICENSE.md in the project root for license terms and full copyright notice.
 *--------------------------------------------------------------------------------------------*/

import { useCallback, useEffect, useMemo, useState } from "react";
import { Icon } from "@stratakit/foundations";
import categorySvg from "@stratakit/icons/bis-category-3d.svg";
import classSvg from "@stratakit/icons/bis-class.svg";
import elementSvg from "@stratakit/icons/bis-element.svg";
import subjectSvg from "@stratakit/icons/bis-subject.svg";
import modelSvg from "@stratakit/icons/model-cube.svg";
import {
  EmptyTreeContent,
  FilterUnknownError,
  NoFilterMatches,
  TooManyFilterMatches,
  TooManyInstancesFocused,
  UnknownInstanceFocusError,
} from "../common/components/EmptyTree.js";
import { ModelsTreeNode } from "./internal/ModelsTreeNode.js";
import { createModelsTreeVisibilityHandler } from "./internal/ModelsTreeVisibilityHandler.js";
import { useFilteredPaths } from "./internal/UseFilteredPaths.js";
import { useIdsCache } from "./internal/UseIdsCache.js";
import { defaultHierarchyConfiguration, ModelsTreeDefinition } from "./ModelsTreeDefinition.js";

import type { ModelsTreeIdsCache } from "./internal/ModelsTreeIdsCache.js";
import type { ReactNode } from "react";
import type { HierarchyFilteringPath } from "@itwin/presentation-hierarchies";
import type { Id64String } from "@itwin/core-bentley";
import type { InstanceKey } from "@itwin/presentation-shared";
import type { Viewport } from "@itwin/core-frontend";
import type { PresentationHierarchyNode } from "@itwin/presentation-hierarchies-react";
import type { ElementsGroupInfo, ModelsTreeHierarchyConfiguration } from "./ModelsTreeDefinition.js";
import type { ModelsTreeVisibilityHandlerOverrides } from "./internal/ModelsTreeVisibilityHandler.js";
import type { VisibilityTreeProps } from "../common/components/VisibilityTree.js";
import type { VisibilityTreeRendererProps } from "../common/components/VisibilityTreeRenderer.js";
import type { ModelsTreeFilteringError } from "./internal/UseFilteredPaths.js";

/** @beta */
export interface UseModelsTreeProps {
  /**
   * Optional search string used to filter tree nodes by label, as well as highlight matching substrings in the tree.
   * Nodes that do not contain this string in their label will be filtered out.
   *
   * If `getFilteredPaths` function is provided, it will take precedence and automatic filtering by this string will not be applied.
   * Instead, the string will be supplied to the given `getFilteredPaths` function for consumers to apply the filtering.
   */
  filter?: string;
  activeView: Viewport;
  hierarchyConfig?: Partial<ModelsTreeHierarchyConfiguration>;
  visibilityHandlerOverrides?: ModelsTreeVisibilityHandlerOverrides;
  /**
   * Optional function for applying custom filtering on the hierarchy. Use it when you want full control over which nodes should be displayed, based on more complex logic or known instance keys.
   *
   * When defined, this function takes precedence over filtering by `filter` string. If both are supplied, the `filter` is provided as an argument to `getFilteredPaths`.
   *
   * @param props Parameters provided when `getFilteredPaths` is called:
   * - `createInstanceKeyPaths`: Helper function to create filter paths.
   * - `filter`: The filter string which would otherwise be used for default filtering.
   *
   * **Example use cases:**
   * - You have a list of `InstanceKey` items, which you want to use for filtering the hierarchy.
   * - You want to create filter paths based on node label, but also apply some extra conditions (for example exclude paths with sub-models).
   * - You want to construct custom filtered paths. For example: create a filter path for each geometric element which has a parent element.
   *
   * @note Paths returned  by `createInstanceKeyPaths` will not have `autoExpand` flag set. If you want nodes to be expanded, iterate over the paths and
   * set `autoExpand: true` manually.
   */
  getFilteredPaths?: (props: {
    /** A function that creates filtering paths based on provided target instance keys or node label. */
    createInstanceKeyPaths: (props: { targetItems: Array<InstanceKey | ElementsGroupInfo> } | { label: string }) => Promise<HierarchyFilteringPath[]>;
    /** Filter which would be used to create filter paths if `getFilteredPaths` wouldn't be provided. */
    filter?: string;
  }) => Promise<HierarchyFilteringPath[]>;
  onModelsFiltered?: (modelIds: Id64String[] | undefined) => void;
  /**
   * An optional predicate to allow or prohibit selection of a node.
   * When not supplied, all nodes are selectable.
   */
  selectionPredicate?: (props: { node: PresentationHierarchyNode; type: "subject" | "model" | "category" | "element" | "elements-class-group" }) => boolean;
  emptyTreeContent?: ReactNode;
}

/** @beta */
interface UseModelsTreeResult {
  modelsTreeProps: Pick<
    VisibilityTreeProps,
    "treeName" | "getHierarchyDefinition" | "getFilteredPaths" | "visibilityHandlerFactory" | "highlight" | "emptyTreeContent" | "selectionPredicate"
  >;
  rendererProps: Required<Pick<VisibilityTreeRendererProps, "getDecorations">>;
}

/**
 * Custom hook to create and manage state for the models tree.
 * @beta
 */
export function useModelsTree({
  activeView,
  filter,
  hierarchyConfig,
  visibilityHandlerOverrides,
  getFilteredPaths,
  onModelsFiltered,
  selectionPredicate: nodeTypeSelectionPredicate,
  emptyTreeContent,
}: UseModelsTreeProps): UseModelsTreeResult {
  const hierarchyConfiguration = useMemo<ModelsTreeHierarchyConfiguration>(
    () => ({
      ...defaultHierarchyConfiguration,
      ...hierarchyConfig,
    }),
    // eslint-disable-next-line react-hooks/exhaustive-deps
    Object.values(hierarchyConfig ?? {}),
  );

  const { getModelsTreeIdsCache, visibilityHandlerFactory, onFilteredPathsChanged } = useCachedVisibility(
    activeView,
    hierarchyConfiguration,
    visibilityHandlerOverrides,
  );

  const getHierarchyDefinition = useCallback<VisibilityTreeProps["getHierarchyDefinition"]>(
    ({ imodelAccess }) => new ModelsTreeDefinition({ imodelAccess, idsCache: getModelsTreeIdsCache(), hierarchyConfig: hierarchyConfiguration }),
    [getModelsTreeIdsCache, hierarchyConfiguration],
  );

<<<<<<< HEAD
  const { getPaths, filteringError } = useFilteredPaths({
    hierarchyConfiguration,
    filter,
    getFilteredPaths,
    getModelsTreeIdsCache,
    onFilteredPathsChanged,
    onModelsFiltered,
  });
=======
  const onNodeDoubleClick = useCallback(
    async ({ nodeData, extendedData }: PresentationHierarchyNode) => {
      if (!HierarchyNode.isInstancesNode(nodeData) || (extendedData && (extendedData.isSubject || extendedData.isModel || extendedData.isCategory))) {
        return;
      }
      const instanceIds = nodeData.key.instanceKeys.map((instanceKey) => instanceKey.id);
      await IModelApp.viewManager.selectedView?.zoomToElements(instanceIds);
      onFeatureUsed({ featureId: "zoom-to-node", reportInteraction: false });
    },
    [onFeatureUsed],
  );

  const getPaths = useMemo<VisibilityTreeProps["getFilteredPaths"] | undefined>(() => {
    setFilteringError(undefined);
    onModelsFiltered?.(undefined);

    // reset filtered paths if there is no filters applied. This allows to keep current filtered paths until new paths are loaded.
    if (!loadFocusedItems && !getFilteredPaths && !filter) {
      onFilteredPathsChanged(undefined);
    }

    const handlePaths = async (filteredPaths: HierarchyFilteringPath[], classInspector: ECClassHierarchyInspector) => {
      onFilteredPathsChanged(filteredPaths);
      if (!onModelsFiltered) {
        return;
      }

      const modelIds = await getModels(filteredPaths, getModelsTreeIdsCache(), classInspector);
      onModelsFiltered(modelIds);
    };

    if (loadFocusedItems) {
      return async ({ imodelAccess }) => {
        try {
          const focusedItems = await collectFocusedItems(loadFocusedItems);
          const paths = await ModelsTreeDefinition.createInstanceKeyPaths({
            imodelAccess,
            idsCache: getModelsTreeIdsCache(),
            targetItems: focusedItems,
            hierarchyConfig: hierarchyConfiguration,
          });
          void handlePaths(paths, imodelAccess);
          return paths.map((path) => ("path" in path ? path : { path, options: { autoExpand: true } }));
        } catch (e) {
          const newError = e instanceof FilterLimitExceededError ? "tooManyInstancesFocused" : "unknownInstanceFocusError";
          if (newError !== "tooManyInstancesFocused") {
            const feature = e instanceof Error && e.message.includes("query too long to execute or server is too busy") ? "error-timeout" : "error-unknown";
            onFeatureUsed({ featureId: feature, reportInteraction: false });
          }
          setFilteringError(newError);
          return [];
        }
      };
    }

    if (getFilteredPaths) {
      return async ({ imodelAccess }) => {
        try {
          const paths = await getFilteredPaths({
            createInstanceKeyPaths: async (props) =>
              ModelsTreeDefinition.createInstanceKeyPaths({
                ...props,
                imodelAccess,
                idsCache: getModelsTreeIdsCache(),
                hierarchyConfig: hierarchyConfiguration,
                limit: "unbounded",
              }),
            filter,
          });
          void handlePaths(paths, imodelAccess);
          return paths;
        } catch (e) {
          const newError = e instanceof FilterLimitExceededError ? "tooManyFilterMatches" : "unknownFilterError";
          if (newError !== "tooManyFilterMatches") {
            const feature = e instanceof Error && e.message.includes("query too long to execute or server is too busy") ? "error-timeout" : "error-unknown";
            onFeatureUsed({ featureId: feature, reportInteraction: false });
          }
          setFilteringError(newError);
          return [];
        }
      };
    }

    if (filter) {
      return async ({ imodelAccess }) => {
        onFeatureUsed({ featureId: "filtering", reportInteraction: true });
        try {
          const paths = await ModelsTreeDefinition.createInstanceKeyPaths({
            imodelAccess,
            label: filter,
            idsCache: getModelsTreeIdsCache(),
            hierarchyConfig: hierarchyConfiguration,
          });
          void handlePaths(paths, imodelAccess);
          return paths.map((path) => ("path" in path ? path : { path, options: { autoExpand: true } }));
        } catch (e) {
          const newError = e instanceof FilterLimitExceededError ? "tooManyFilterMatches" : "unknownFilterError";
          if (newError !== "tooManyFilterMatches") {
            const feature = e instanceof Error && e.message.includes("query too long to execute or server is too busy") ? "error-timeout" : "error-unknown";
            onFeatureUsed({ featureId: feature, reportInteraction: false });
          }
          setFilteringError(newError);
          return [];
        }
      };
    }
    return undefined;
  }, [filter, loadFocusedItems, getModelsTreeIdsCache, onFeatureUsed, getFilteredPaths, hierarchyConfiguration, onModelsFiltered, onFilteredPathsChanged]);
>>>>>>> 2548a657

  const nodeSelectionPredicate = useCallback<NonNullable<VisibilityTreeProps["selectionPredicate"]>>(
    (node) => {
      if (!nodeTypeSelectionPredicate) {
        return true;
      }
      return nodeTypeSelectionPredicate({ node, type: ModelsTreeNode.getType(node.nodeData) });
    },
    [nodeTypeSelectionPredicate],
  );

  // TODO: add double click logic
  return {
    modelsTreeProps: {
      treeName: "models-tree-v2",
      visibilityHandlerFactory,
      getHierarchyDefinition,
      getFilteredPaths: getPaths,
      emptyTreeContent: useMemo(() => getEmptyTreeContentComponent(filter, filteringError, emptyTreeContent), [filter, filteringError, emptyTreeContent]),
      highlight: useMemo(() => (filter ? { text: filter } : undefined), [filter]),
      selectionPredicate: nodeSelectionPredicate,
    },
    rendererProps: {
      // onDoubleClick,
      getDecorations: useCallback((node) => <ModelsTreeIcon node={node} />, []),
    },
  };
}

<<<<<<< HEAD
=======
async function getModels(paths: HierarchyFilteringPath[], idsCache: ModelsTreeIdsCache, classInspector: ECClassHierarchyInspector) {
  if (!paths) {
    return undefined;
  }

  const targetModels = new Set<Id64String>();
  const targetSubjects = new Set<Id64String>();
  for (const path of paths) {
    const currPath = Array.isArray(path) ? path : path.path;
    for (let i = 0; i < currPath.length; i++) {
      const currStep = currPath[i];
      if (!HierarchyNodeIdentifier.isInstanceNodeIdentifier(currStep)) {
        break;
      }

      // if paths end with subject need to get all models under that subject
      if (i === currPath.length - 1 && currStep.className === "BisCore.Subject") {
        targetSubjects.add(currStep.id);
        break;
      }

      // collect all the models from the filtered path
      if (await classInspector.classDerivesFrom(currStep.className, "BisCore.GeometricModel3d")) {
        targetModels.add(currStep.id);
      }
    }
  }

  const matchingModels = await idsCache.getSubjectModelIds([...targetSubjects]);
  return [...targetModels, ...matchingModels];
}

function getNoDataMessage(filter?: string, error?: ModelsTreeFilteringError) {
  if (isInstanceFocusError(error)) {
    return <InstanceFocusError error={error} />;
  }
  if (isFilterError(error)) {
    return <Text>{TreeWidget.translate(`modelsTree.filtering.${error}`)}</Text>;
  }
  if (filter) {
    return <Text>{TreeWidget.translate("modelsTree.filtering.noMatches", { filter })}</Text>;
  }
  return undefined;
}

function isFilterError(error: ModelsTreeFilteringError | undefined) {
  return error === "tooManyFilterMatches" || error === "unknownFilterError";
}

function isInstanceFocusError(error: ModelsTreeFilteringError | undefined) {
  return error === "tooManyInstancesFocused" || error === "unknownInstanceFocusError";
}

function InstanceFocusError({ error }: { error: ModelsTreeFilteringError }) {
  const { toggle } = useFocusedInstancesContext();
  const localizedMessage = createLocalizedMessage(TreeWidget.translate(`modelsTree.filtering.${error}`), () => toggle());
  return <Text>{localizedMessage}</Text>;
}

function getIcon(node: PresentationHierarchyNode): ReactElement | undefined {
  if (node.extendedData?.imageId === undefined) {
    return undefined;
  }

  switch (node.extendedData.imageId) {
    case "icon-layers":
      return <SvgLayers />;
    case "icon-item":
      return <SvgItem />;
    case "icon-ec-class":
      return <SvgClassGrouping />;
    case "icon-imodel-hollow-2":
      return <SvgImodelHollow />;
    case "icon-folder":
      return <SvgFolder />;
    case "icon-model":
      return <SvgModel />;
  }

  return undefined;
}

>>>>>>> 2548a657
function createVisibilityHandlerFactory(
  activeView: Viewport,
  idsCacheGetter: () => ModelsTreeIdsCache,
  overrides?: ModelsTreeVisibilityHandlerOverrides,
  filteredPaths?: HierarchyFilteringPath[],
): VisibilityTreeProps["visibilityHandlerFactory"] {
  return ({ imodelAccess }) => createModelsTreeVisibilityHandler({ viewport: activeView, idsCache: idsCacheGetter(), imodelAccess, overrides, filteredPaths });
}

function useCachedVisibility(activeView: Viewport, hierarchyConfig: ModelsTreeHierarchyConfiguration, overrides?: ModelsTreeVisibilityHandlerOverrides) {
  const { getCache: getModelsTreeIdsCache } = useIdsCache(activeView.iModel, hierarchyConfig);
  const [filteredPaths, setFilteredPaths] = useState<HierarchyFilteringPath[]>();
  const [visibilityHandlerFactory, setVisibilityHandlerFactory] = useState<VisibilityTreeProps["visibilityHandlerFactory"]>(() =>
    createVisibilityHandlerFactory(activeView, getModelsTreeIdsCache, overrides, filteredPaths),
  );

  useEffect(() => {
    setVisibilityHandlerFactory(() => createVisibilityHandlerFactory(activeView, getModelsTreeIdsCache, overrides, filteredPaths));
  }, [activeView, getModelsTreeIdsCache, overrides, filteredPaths]);

  return {
    getModelsTreeIdsCache,
    visibilityHandlerFactory,
    onFilteredPathsChanged: useCallback((paths: HierarchyFilteringPath[] | undefined) => setFilteredPaths(paths), []),
  };
}

function getEmptyTreeContentComponent(filter?: string, error?: ModelsTreeFilteringError, emptyTreeContent?: React.ReactNode) {
  if (isInstanceFocusError(error)) {
    return <InstanceFocusError error={error} />;
  }
  if (isFilterError(error)) {
    if (error === "tooManyFilterMatches") {
      return <TooManyFilterMatches base={"modelsTree"} />;
    }
    return <FilterUnknownError base={"modelsTree"} />;
  }
  if (filter) {
    return <NoFilterMatches base={"modelsTree"} />;
  }
  if (emptyTreeContent) {
    return emptyTreeContent;
  }
  return <EmptyTreeContent icon={modelSvg} />;
}

function isFilterError(error: ModelsTreeFilteringError | undefined) {
  return error === "tooManyFilterMatches" || error === "unknownFilterError";
}

function isInstanceFocusError(error: ModelsTreeFilteringError | undefined): error is "tooManyInstancesFocused" | "unknownInstanceFocusError" {
  return error === "tooManyInstancesFocused" || error === "unknownInstanceFocusError";
}

function InstanceFocusError({ error }: { error: ModelsTreeFilteringError }) {
  if (error === "tooManyInstancesFocused") {
    return <TooManyInstancesFocused base={"modelsTree"} />;
  }
  return <UnknownInstanceFocusError base={"modelsTree"} />;
}

/** @beta */
export function ModelsTreeIcon({ node }: { node: PresentationHierarchyNode }) {
  if (node.nodeData.extendedData?.imageId === undefined) {
    return undefined;
  }

  const getIcon = () => {
    switch (node.nodeData.extendedData!.imageId) {
      case "icon-layers":
        return categorySvg;
      case "icon-item":
        return elementSvg;
      case "icon-ec-class":
        return classSvg;
      case "icon-folder":
        return subjectSvg;
      case "icon-model":
        return modelSvg;
      default:
        return undefined;
    }
  };

  return <Icon href={getIcon()} />;
}<|MERGE_RESOLUTION|>--- conflicted
+++ resolved
@@ -125,7 +125,6 @@
     [getModelsTreeIdsCache, hierarchyConfiguration],
   );
 
-<<<<<<< HEAD
   const { getPaths, filteringError } = useFilteredPaths({
     hierarchyConfiguration,
     filter,
@@ -134,116 +133,6 @@
     onFilteredPathsChanged,
     onModelsFiltered,
   });
-=======
-  const onNodeDoubleClick = useCallback(
-    async ({ nodeData, extendedData }: PresentationHierarchyNode) => {
-      if (!HierarchyNode.isInstancesNode(nodeData) || (extendedData && (extendedData.isSubject || extendedData.isModel || extendedData.isCategory))) {
-        return;
-      }
-      const instanceIds = nodeData.key.instanceKeys.map((instanceKey) => instanceKey.id);
-      await IModelApp.viewManager.selectedView?.zoomToElements(instanceIds);
-      onFeatureUsed({ featureId: "zoom-to-node", reportInteraction: false });
-    },
-    [onFeatureUsed],
-  );
-
-  const getPaths = useMemo<VisibilityTreeProps["getFilteredPaths"] | undefined>(() => {
-    setFilteringError(undefined);
-    onModelsFiltered?.(undefined);
-
-    // reset filtered paths if there is no filters applied. This allows to keep current filtered paths until new paths are loaded.
-    if (!loadFocusedItems && !getFilteredPaths && !filter) {
-      onFilteredPathsChanged(undefined);
-    }
-
-    const handlePaths = async (filteredPaths: HierarchyFilteringPath[], classInspector: ECClassHierarchyInspector) => {
-      onFilteredPathsChanged(filteredPaths);
-      if (!onModelsFiltered) {
-        return;
-      }
-
-      const modelIds = await getModels(filteredPaths, getModelsTreeIdsCache(), classInspector);
-      onModelsFiltered(modelIds);
-    };
-
-    if (loadFocusedItems) {
-      return async ({ imodelAccess }) => {
-        try {
-          const focusedItems = await collectFocusedItems(loadFocusedItems);
-          const paths = await ModelsTreeDefinition.createInstanceKeyPaths({
-            imodelAccess,
-            idsCache: getModelsTreeIdsCache(),
-            targetItems: focusedItems,
-            hierarchyConfig: hierarchyConfiguration,
-          });
-          void handlePaths(paths, imodelAccess);
-          return paths.map((path) => ("path" in path ? path : { path, options: { autoExpand: true } }));
-        } catch (e) {
-          const newError = e instanceof FilterLimitExceededError ? "tooManyInstancesFocused" : "unknownInstanceFocusError";
-          if (newError !== "tooManyInstancesFocused") {
-            const feature = e instanceof Error && e.message.includes("query too long to execute or server is too busy") ? "error-timeout" : "error-unknown";
-            onFeatureUsed({ featureId: feature, reportInteraction: false });
-          }
-          setFilteringError(newError);
-          return [];
-        }
-      };
-    }
-
-    if (getFilteredPaths) {
-      return async ({ imodelAccess }) => {
-        try {
-          const paths = await getFilteredPaths({
-            createInstanceKeyPaths: async (props) =>
-              ModelsTreeDefinition.createInstanceKeyPaths({
-                ...props,
-                imodelAccess,
-                idsCache: getModelsTreeIdsCache(),
-                hierarchyConfig: hierarchyConfiguration,
-                limit: "unbounded",
-              }),
-            filter,
-          });
-          void handlePaths(paths, imodelAccess);
-          return paths;
-        } catch (e) {
-          const newError = e instanceof FilterLimitExceededError ? "tooManyFilterMatches" : "unknownFilterError";
-          if (newError !== "tooManyFilterMatches") {
-            const feature = e instanceof Error && e.message.includes("query too long to execute or server is too busy") ? "error-timeout" : "error-unknown";
-            onFeatureUsed({ featureId: feature, reportInteraction: false });
-          }
-          setFilteringError(newError);
-          return [];
-        }
-      };
-    }
-
-    if (filter) {
-      return async ({ imodelAccess }) => {
-        onFeatureUsed({ featureId: "filtering", reportInteraction: true });
-        try {
-          const paths = await ModelsTreeDefinition.createInstanceKeyPaths({
-            imodelAccess,
-            label: filter,
-            idsCache: getModelsTreeIdsCache(),
-            hierarchyConfig: hierarchyConfiguration,
-          });
-          void handlePaths(paths, imodelAccess);
-          return paths.map((path) => ("path" in path ? path : { path, options: { autoExpand: true } }));
-        } catch (e) {
-          const newError = e instanceof FilterLimitExceededError ? "tooManyFilterMatches" : "unknownFilterError";
-          if (newError !== "tooManyFilterMatches") {
-            const feature = e instanceof Error && e.message.includes("query too long to execute or server is too busy") ? "error-timeout" : "error-unknown";
-            onFeatureUsed({ featureId: feature, reportInteraction: false });
-          }
-          setFilteringError(newError);
-          return [];
-        }
-      };
-    }
-    return undefined;
-  }, [filter, loadFocusedItems, getModelsTreeIdsCache, onFeatureUsed, getFilteredPaths, hierarchyConfiguration, onModelsFiltered, onFilteredPathsChanged]);
->>>>>>> 2548a657
 
   const nodeSelectionPredicate = useCallback<NonNullable<VisibilityTreeProps["selectionPredicate"]>>(
     (node) => {
@@ -273,91 +162,6 @@
   };
 }
 
-<<<<<<< HEAD
-=======
-async function getModels(paths: HierarchyFilteringPath[], idsCache: ModelsTreeIdsCache, classInspector: ECClassHierarchyInspector) {
-  if (!paths) {
-    return undefined;
-  }
-
-  const targetModels = new Set<Id64String>();
-  const targetSubjects = new Set<Id64String>();
-  for (const path of paths) {
-    const currPath = Array.isArray(path) ? path : path.path;
-    for (let i = 0; i < currPath.length; i++) {
-      const currStep = currPath[i];
-      if (!HierarchyNodeIdentifier.isInstanceNodeIdentifier(currStep)) {
-        break;
-      }
-
-      // if paths end with subject need to get all models under that subject
-      if (i === currPath.length - 1 && currStep.className === "BisCore.Subject") {
-        targetSubjects.add(currStep.id);
-        break;
-      }
-
-      // collect all the models from the filtered path
-      if (await classInspector.classDerivesFrom(currStep.className, "BisCore.GeometricModel3d")) {
-        targetModels.add(currStep.id);
-      }
-    }
-  }
-
-  const matchingModels = await idsCache.getSubjectModelIds([...targetSubjects]);
-  return [...targetModels, ...matchingModels];
-}
-
-function getNoDataMessage(filter?: string, error?: ModelsTreeFilteringError) {
-  if (isInstanceFocusError(error)) {
-    return <InstanceFocusError error={error} />;
-  }
-  if (isFilterError(error)) {
-    return <Text>{TreeWidget.translate(`modelsTree.filtering.${error}`)}</Text>;
-  }
-  if (filter) {
-    return <Text>{TreeWidget.translate("modelsTree.filtering.noMatches", { filter })}</Text>;
-  }
-  return undefined;
-}
-
-function isFilterError(error: ModelsTreeFilteringError | undefined) {
-  return error === "tooManyFilterMatches" || error === "unknownFilterError";
-}
-
-function isInstanceFocusError(error: ModelsTreeFilteringError | undefined) {
-  return error === "tooManyInstancesFocused" || error === "unknownInstanceFocusError";
-}
-
-function InstanceFocusError({ error }: { error: ModelsTreeFilteringError }) {
-  const { toggle } = useFocusedInstancesContext();
-  const localizedMessage = createLocalizedMessage(TreeWidget.translate(`modelsTree.filtering.${error}`), () => toggle());
-  return <Text>{localizedMessage}</Text>;
-}
-
-function getIcon(node: PresentationHierarchyNode): ReactElement | undefined {
-  if (node.extendedData?.imageId === undefined) {
-    return undefined;
-  }
-
-  switch (node.extendedData.imageId) {
-    case "icon-layers":
-      return <SvgLayers />;
-    case "icon-item":
-      return <SvgItem />;
-    case "icon-ec-class":
-      return <SvgClassGrouping />;
-    case "icon-imodel-hollow-2":
-      return <SvgImodelHollow />;
-    case "icon-folder":
-      return <SvgFolder />;
-    case "icon-model":
-      return <SvgModel />;
-  }
-
-  return undefined;
-}
-
->>>>>>> 2548a657
 function createVisibilityHandlerFactory(
   activeView: Viewport,
   idsCacheGetter: () => ModelsTreeIdsCache,
