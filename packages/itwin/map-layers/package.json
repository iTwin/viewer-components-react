{
  "name": "@itwin/map-layers",
  "version": "5.0.0-dev.1",
  "description": "Extension that adds a Map Layers Widget",
  "main": "lib/cjs/map-layers.js",
  "module": "lib/esm/map-layers.js",
  "typings": "lib/cjs/map-layers",
  "license": "MIT",
  "scripts": {
    "build": "npm run -s copy:locale && npm run -s build:cjs && npm run -s build:esm",
    "build:cjs": "tsc 1>&2 --outDir lib/cjs && npm run -s copy:cjs",
    "build:esm": "tsc 1>&2 --module ES2020 --outDir lib/esm && npm run -s copy:esm",
    "clean": "rimraf lib .rush/temp/package-deps*.json",
    "copy:locale": "cpx \"./src/public/**/*\" ./lib/public",
    "copy:cjs": "cpx \"./src/**/*.{*css,json,svg}\" \"./lib/cjs\"",
    "copy:esm": "cpx \"./src/**/*.{*css,json,svg}\" \"./lib/esm\"",
    "cover": "nyc npm -s test",
    "docs": "",
    "lint": "eslint -f visualstudio \"./src/**/*.{ts,tsx}\" 1>&2",
    "pseudolocalize": "betools pseudolocalize --englishDir=./src/public/locales/en --out=./src/public/locales/en-PSEUDO",
    "test": "mocha \"./lib/cjs/test/**/*.test.js\"",
    "rebuild": "npm run -s clean && npm run -s build"
  },
  "repository": {
    "type": "git",
    "url": "https://github.com/iTwin/viewer-components-react/tree/master/packages/itwin/map-layers"
  },
  "keywords": [
    "iModel",
    "BIM",
    "maps",
    "extension"
  ],
  "author": {
    "name": "Bentley Systems, Inc.",
    "url": "http://www.bentley.com"
  },
  "dependencies": {
    "@itwin/itwinui-icons-color-react": "~1.0.3",
    "classnames": "^2.3.1",
    "react-beautiful-dnd": "^13.0.0"
  },
  "devDependencies": {
<<<<<<< HEAD
    "@itwin/appui-abstract": "^4.0.0-dev.94",
    "@itwin/appui-layout-react": "^4.0.0-dev.20",
    "@itwin/appui-react": "^4.0.0-dev.20",
    "@itwin/build-tools": "^4.0.0-dev.94",
    "@itwin/components-react": "^4.0.0-dev.20",
    "@itwin/core-bentley": "^4.0.0-dev.94",
    "@itwin/core-common": "^4.0.0-dev.94",
    "@itwin/core-frontend": "^4.0.0-dev.94",
    "@itwin/core-geometry": "^4.0.0-dev.94",
    "@itwin/core-orbitgt": "^4.0.0-dev.94",
    "@itwin/core-quantity": "^4.0.0-dev.94",
    "@itwin/core-react": "^4.0.0-dev.20",
    "@itwin/core-telemetry": "^4.0.0-dev.94",
    "@itwin/eslint-plugin": "^4.0.0-dev.38",
    "@itwin/imodel-components-react": "^4.0.0-dev.20",
    "@itwin/itwinui-variables": "^2.0.0",
    "@itwin/itwinui-react": "^2.7.0",
    "@itwin/map-layers-formats": "workspace:*",
    "@itwin/webgl-compatibility": "^4.0.0-dev.94",
=======
    "@itwin/appui-abstract": "^4.0.0-dev.95",
    "@itwin/appui-layout-react": "^4.0.0",
    "@itwin/appui-react": "^4.0.0",
    "@itwin/build-tools": "^4.0.0-dev.95",
    "@itwin/components-react": "^4.0.0",
    "@itwin/core-bentley": "^4.0.0-dev.95",
    "@itwin/core-common": "^4.0.0-dev.95",
    "@itwin/core-frontend": "^4.0.0-dev.95",
    "@itwin/core-geometry": "^4.0.0-dev.95",
    "@itwin/core-orbitgt": "^4.0.0-dev.95",
    "@itwin/core-quantity": "^4.0.0-dev.95",
    "@itwin/core-react": "^4.0.0",
    "@itwin/core-telemetry": "^4.0.0-dev.95",
    "@itwin/eslint-plugin": "^4.0.0-dev.38",
    "@itwin/imodel-components-react": "^4.0.0",
    "@itwin/itwinui-variables": "^2.0.0",
    "@itwin/itwinui-react": "^2.7.0",
    "@itwin/webgl-compatibility": "^4.0.0-dev.95",
>>>>>>> 974c443e
    "@testing-library/react": "^12.0.0",
    "@testing-library/react-hooks": "^7.0.2",
    "@types/chai": "4.3.1",
    "@types/enzyme": "3.9.3",
    "@types/mocha": "^8.2.2",
    "@types/node": "^18.11.5",
    "@types/react": "^17.0.37",
    "@types/react-beautiful-dnd": "^12.1.2",
    "@types/sinon": "^9.0.0",
    "@types/sinon-chai": "^3.2.0",
    "@wojtekmaj/enzyme-adapter-react-17": "^0.6.3",
    "chai": "^4.1.2",
    "chai-as-promised": "^7",
    "chai-jest-snapshot": "^2.0.0",
    "chai-spies": "1.0.0",
    "cpx2": "^3.0.0",
    "enzyme": "3.10.0",
    "enzyme-to-json": "^3.3.4",
    "eslint": "^7.11.0",
    "jsdom": "^19.0.0",
    "jsdom-global": "3.0.2",
    "mocha": "^10.0.0",
    "nyc": "^15.1.0",
    "react": "^17.0.0",
    "react-dom": "^17.0.0",
    "react-redux": "^7.2.2",
    "redux": "^4.1.0",
    "rimraf": "^3.0.2",
    "sinon": "^9.0.2",
    "sinon-chai": "^3.2.0",
    "typemoq": "^2.1.0",
    "typescript": "~4.4.0"
  },
  "peerDependencies": {
<<<<<<< HEAD
    "@itwin/appui-abstract": "^4.0.0-dev.94",
    "@itwin/appui-layout-react": "^4.0.0-dev.20",
    "@itwin/appui-react": "^4.0.0-dev.20",
    "@itwin/components-react": "^4.0.0-dev.20",
    "@itwin/core-bentley": "^4.0.0-dev.94",
    "@itwin/core-common": "^4.0.0-dev.94",
    "@itwin/core-frontend": "^4.0.0-dev.94",
    "@itwin/core-react": "^4.0.0-dev.20",
    "@itwin/imodel-components-react": "^4.0.0-dev.20",
=======
    "@itwin/appui-abstract": "^4.0.0-dev.95",
    "@itwin/appui-layout-react": "^4.0.0",
    "@itwin/appui-react": "^4.0.0",
    "@itwin/components-react": "^4.0.0",
    "@itwin/core-bentley": "^4.0.0-dev.95",
    "@itwin/core-common": "^4.0.0-dev.95",
    "@itwin/core-frontend": "^4.0.0-dev.95",
    "@itwin/core-react": "^4.0.0",
    "@itwin/imodel-components-react": "^4.0.0",
>>>>>>> 974c443e
    "react": "^17.0.0",
    "react-dom": "^17.0.0"
  },
  "nyc": {
    "extends": "./node_modules/@itwin/build-tools/.nycrc",
    "check-coverage": false
  },
  "eslintConfig": {
    "plugins": [
      "@itwin"
    ],
    "extends": "plugin:@itwin/ui"
  },
  "mocha": {
    "require": [
      "scripts/copy-test-setup.js",
      "raf/polyfill",
      "source-map-support/register",
      "jsdom-global/register",
      "ignore-styles"
    ],
    "checkLeaks": true,
    "timeout": 60000,
    "file": [
      "lib/cjs/test/setup.js"
    ],
    "exclude": [
      "lib/cjs/test/coverage/**/*"
    ],
    "reporter": [
      "node_modules/@itwin/build-tools/mocha-reporter"
    ],
    "reporterOptions": [
      "mochaFile=lib/test/junit_results.xml"
    ]
  }
}<|MERGE_RESOLUTION|>--- conflicted
+++ resolved
@@ -41,27 +41,6 @@
     "react-beautiful-dnd": "^13.0.0"
   },
   "devDependencies": {
-<<<<<<< HEAD
-    "@itwin/appui-abstract": "^4.0.0-dev.94",
-    "@itwin/appui-layout-react": "^4.0.0-dev.20",
-    "@itwin/appui-react": "^4.0.0-dev.20",
-    "@itwin/build-tools": "^4.0.0-dev.94",
-    "@itwin/components-react": "^4.0.0-dev.20",
-    "@itwin/core-bentley": "^4.0.0-dev.94",
-    "@itwin/core-common": "^4.0.0-dev.94",
-    "@itwin/core-frontend": "^4.0.0-dev.94",
-    "@itwin/core-geometry": "^4.0.0-dev.94",
-    "@itwin/core-orbitgt": "^4.0.0-dev.94",
-    "@itwin/core-quantity": "^4.0.0-dev.94",
-    "@itwin/core-react": "^4.0.0-dev.20",
-    "@itwin/core-telemetry": "^4.0.0-dev.94",
-    "@itwin/eslint-plugin": "^4.0.0-dev.38",
-    "@itwin/imodel-components-react": "^4.0.0-dev.20",
-    "@itwin/itwinui-variables": "^2.0.0",
-    "@itwin/itwinui-react": "^2.7.0",
-    "@itwin/map-layers-formats": "workspace:*",
-    "@itwin/webgl-compatibility": "^4.0.0-dev.94",
-=======
     "@itwin/appui-abstract": "^4.0.0-dev.95",
     "@itwin/appui-layout-react": "^4.0.0",
     "@itwin/appui-react": "^4.0.0",
@@ -80,7 +59,6 @@
     "@itwin/itwinui-variables": "^2.0.0",
     "@itwin/itwinui-react": "^2.7.0",
     "@itwin/webgl-compatibility": "^4.0.0-dev.95",
->>>>>>> 974c443e
     "@testing-library/react": "^12.0.0",
     "@testing-library/react-hooks": "^7.0.2",
     "@types/chai": "4.3.1",
@@ -115,17 +93,6 @@
     "typescript": "~4.4.0"
   },
   "peerDependencies": {
-<<<<<<< HEAD
-    "@itwin/appui-abstract": "^4.0.0-dev.94",
-    "@itwin/appui-layout-react": "^4.0.0-dev.20",
-    "@itwin/appui-react": "^4.0.0-dev.20",
-    "@itwin/components-react": "^4.0.0-dev.20",
-    "@itwin/core-bentley": "^4.0.0-dev.94",
-    "@itwin/core-common": "^4.0.0-dev.94",
-    "@itwin/core-frontend": "^4.0.0-dev.94",
-    "@itwin/core-react": "^4.0.0-dev.20",
-    "@itwin/imodel-components-react": "^4.0.0-dev.20",
-=======
     "@itwin/appui-abstract": "^4.0.0-dev.95",
     "@itwin/appui-layout-react": "^4.0.0",
     "@itwin/appui-react": "^4.0.0",
@@ -135,7 +102,6 @@
     "@itwin/core-frontend": "^4.0.0-dev.95",
     "@itwin/core-react": "^4.0.0",
     "@itwin/imodel-components-react": "^4.0.0",
->>>>>>> 974c443e
     "react": "^17.0.0",
     "react-dom": "^17.0.0"
   },
