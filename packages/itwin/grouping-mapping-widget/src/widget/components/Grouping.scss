/*---------------------------------------------------------------------------------------------
* Copyright (c) Bentley Systems, Incorporated. All rights reserved.
* See LICENSE.md in the project root for license terms and full copyright notice.
*--------------------------------------------------------------------------------------------*/
@import "~@itwin/itwinui-css/scss/variables";

.gmw-groups-container {
  display: flex;
  flex-direction: column;
  flex-grow: 1;
  padding: $iui-baseline $iui-m;
  min-height: 0;

  .gmw-toolbar {
    display: flex;
    justify-content: space-between;
    gap: $iui-s;
    border-bottom: 1px solid var(--iui-color-background-4);
    padding-bottom: $iui-baseline;
    flex-wrap: wrap;

<<<<<<< HEAD
    .gmw-toolbar-buttons {
=======
    .add-load-button {
      width: 125px;
      text-align: center;
    }

    .toolbar-buttons {
      display:flex;
>>>>>>> 45a4274f
      margin-right: $iui-sm;
      flex-wrap: wrap;

      .gmw-toggle {
        margin-right: $iui-xs;
      }
    }
  }

  .gmw-group-list {
    display: flex;
    flex-direction: column;
    overflow-y: overlay;
    gap: 7.5px;
    margin-top: 7.5px;

    .gmw-actions {
      display: flex;
      flex-direction: row;
    }
  }

  .gmw-group-view-icon {
    margin-left: 0;
    align-self: center;
    min-width: $iui-l;
    cursor: pointer;
  }
}<|MERGE_RESOLUTION|>--- conflicted
+++ resolved
@@ -19,17 +19,7 @@
     padding-bottom: $iui-baseline;
     flex-wrap: wrap;
 
-<<<<<<< HEAD
     .gmw-toolbar-buttons {
-=======
-    .add-load-button {
-      width: 125px;
-      text-align: center;
-    }
-
-    .toolbar-buttons {
-      display:flex;
->>>>>>> 45a4274f
       margin-right: $iui-sm;
       flex-wrap: wrap;
 
