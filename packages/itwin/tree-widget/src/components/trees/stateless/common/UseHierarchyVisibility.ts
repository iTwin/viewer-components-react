--- conflicted
+++ resolved
@@ -31,15 +31,9 @@
 
 /** @internal */
 export function useHierarchyVisibility({ visibilityHandlerFactory }: UseHierarchyVisibilityProps): UseHierarchyVisibilityResult {
-<<<<<<< HEAD
-  const statusMap = useRef(new Map<string, { node: PresentationHierarchyNode; status: VisibilityStatus; needsRefresh: boolean }>());
-  const [state, setState] = useState<UseHierarchyVisibilityResult>({
-    getCheckboxStatus: () => ({ state: "hidden", isDisabled: true }),
-=======
   const nodesStateMap = useRef(new Map<string, { node: PresentationHierarchyNode; state: TreeNodeCheckboxState; needsRefresh: boolean }>());
   const [state, setState] = useState<UseHierarchyVisibilityResult>({
     getCheckboxState: () => ({ state: "off", isDisabled: true }),
->>>>>>> b99b7505
     onCheckboxClicked: () => {},
   });
 
