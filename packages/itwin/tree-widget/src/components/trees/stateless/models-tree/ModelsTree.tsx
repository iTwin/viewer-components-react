/*---------------------------------------------------------------------------------------------
 * Copyright (c) Bentley Systems, Incorporated. All rights reserved.
 * See LICENSE.md in the project root for license terms and full copyright notice.
 *--------------------------------------------------------------------------------------------*/

import { useCallback, useEffect, useMemo, useRef, useState } from "react";
import { IModelApp } from "@itwin/core-frontend";
import { SvgFolder, SvgImodelHollow, SvgItem, SvgLayers, SvgModel } from "@itwin/itwinui-icons-react";
<<<<<<< HEAD
import { Anchor, Text } from "@itwin/itwinui-react";
=======
import { Icon, Text } from "@itwin/itwinui-react";
>>>>>>> dd5e1d7f
import { createECSqlQueryExecutor } from "@itwin/presentation-core-interop";
import { HierarchyNode, HierarchyNodeKey } from "@itwin/presentation-hierarchies";
import { TreeWidget } from "../../../../TreeWidget";
import { useFeatureReporting } from "../../common/UseFeatureReporting";
import { VisibilityTree } from "../common/components/VisibilityTree";
import { useFocusedInstancesContext } from "../common/FocusedInstancesContext";
import { useIModelChangeListener } from "../common/UseIModelChangeListener";
import { useLatest } from "../common/UseLatest";
import { ModelsTreeIdsCache } from "./internal/ModelsTreeIdsCache";
import { createModelsTreeVisibilityHandler } from "./internal/ModelsTreeVisibilityHandler";
import { defaultHierarchyConfiguration, ModelsTreeDefinition } from "./ModelsTreeDefinition";

import type { Id64String } from "@itwin/core-bentley";
import type { GroupingHierarchyNode, InstancesNodeKey } from "@itwin/presentation-hierarchies";
import type { ElementsGroupInfo } from "./ModelsTreeDefinition";
import type { ComponentPropsWithoutRef, ReactElement } from "react";
import type { Viewport } from "@itwin/core-frontend";
import type { PresentationHierarchyNode } from "@itwin/presentation-hierarchies-react";
import type { HierarchyLevelConfig } from "../../common/Types";
import type { InstanceKey } from "@itwin/presentation-common";

type StatelessModelsTreeError = "tooManyFilterMatches" | "tooManyInstancesFocused" | "unknownFilterError" | "unknownInstanceFocusError";

interface StatelessModelsTreeOwnProps {
  activeView: Viewport;
  hierarchyLevelConfig?: Omit<HierarchyLevelConfig, "isFilteringEnabled">;
  filter?: string;
  onPerformanceMeasured?: (featureId: string, duration: number) => void;
  onFeatureUsed?: (feature: string) => void;
}

type VisibilityTreeProps = ComponentPropsWithoutRef<typeof VisibilityTree>;
type GetFilteredPathsCallback = VisibilityTreeProps["getFilteredPaths"];
type GetHierarchyDefinitionCallback = VisibilityTreeProps["getHierarchyDefinition"];
type ModelsTreeHierarchyConfiguration = ConstructorParameters<typeof ModelsTreeDefinition>[0]["hierarchyConfig"];

type StatelessModelsTreeProps = StatelessModelsTreeOwnProps &
  Pick<VisibilityTreeProps, "imodel" | "getSchemaContext" | "height" | "width" | "density" | "selectionMode"> & {
    hierarchyConfig?: Partial<ModelsTreeHierarchyConfiguration>;
  };

/** @internal */
export const StatelessModelsTreeId = "models-tree-v2";

/** @internal */
export function StatelessModelsTree({
  imodel,
  getSchemaContext,
  height,
  width,
  activeView,
  filter,
  density,
  hierarchyLevelConfig,
  hierarchyConfig,
  selectionMode,
  onPerformanceMeasured,
  onFeatureUsed,
}: StatelessModelsTreeProps) {
  const [error, setError] = useState<StatelessModelsTreeError | undefined>(undefined);
  const errorRef = useLatest(error);
  const hierarchyConfiguration = useMemo<ModelsTreeHierarchyConfiguration>(
    () => ({
      ...defaultHierarchyConfiguration,
      ...hierarchyConfig,
    }),
    // eslint-disable-next-line react-hooks/exhaustive-deps
    Object.values(hierarchyConfig ?? {}),
  );

  const { getModelsTreeIdsCache, visibilityHandlerFactory } = useCachedVisibility(activeView, hierarchyConfiguration);
  const { loadInstanceKeys: loadFocusedInstancesKeys } = useFocusedInstancesContext();
  const { reportUsage } = useFeatureReporting({ onFeatureUsed, treeIdentifier: StatelessModelsTreeId });

  const getHierarchyDefinition = useCallback<GetHierarchyDefinitionCallback>(
    ({ imodelAccess }) => new ModelsTreeDefinition({ imodelAccess, idsCache: getModelsTreeIdsCache(), hierarchyConfig: hierarchyConfiguration }),
    [getModelsTreeIdsCache, hierarchyConfiguration],
  );

  const onNodeDoubleClick = useCallback(
    async ({ nodeData, extendedData }: PresentationHierarchyNode) => {
      if (!HierarchyNode.isInstancesNode(nodeData) || (extendedData && (extendedData.isSubject || extendedData.isModel || extendedData.isCategory))) {
        return;
      }
      const instanceIds = nodeData.key.instanceKeys.map((instanceKey) => instanceKey.id);
      await IModelApp.viewManager.selectedView?.zoomToElements(instanceIds);
      reportUsage({ featureId: "zoom-to-node", reportInteraction: false });
    },
    [reportUsage],
  );

  const getFocusedFilteredPaths = useMemo<GetFilteredPathsCallback | undefined>(() => {
<<<<<<< HEAD
    isInstanceFocusError(errorRef.current) && setError(undefined);
    if (!focusedInstancesKeys) {
      return undefined;
    }
    return async ({ imodelAccess }) => {
      try {
        return await ModelsTreeDefinition.createInstanceKeyPaths({
          imodelAccess,
          keys: focusedInstancesKeys,
          idsCache: getModelsTreeIdsCache(),
          hierarchyConfig: hierarchyConfiguration,
        });
      } catch (e) {
        const newError = e instanceof Error && e.message.match(/Filter matches more than \d+ items/) ? "tooManyInstancesFocused" : "unknownInstanceFocusError";
        setError(newError);
        return [];
      }
    };
  }, [focusedInstancesKeys, getModelsTreeIdsCache, hierarchyConfiguration, errorRef]);
=======
    if (!loadFocusedInstancesKeys) {
      return undefined;
    }
    return async ({ imodelAccess }) => {
      const targetKeys = await collectTargetKeys(loadFocusedInstancesKeys);

      return ModelsTreeDefinition.createInstanceKeyPaths({
        imodelAccess,
        idsCache: getModelsTreeIdsCache(),
        keys: targetKeys,
        hierarchyConfig: hierarchyConfiguration,
      });
    };
  }, [loadFocusedInstancesKeys, getModelsTreeIdsCache, hierarchyConfiguration]);
>>>>>>> dd5e1d7f

  const getSearchFilteredPaths = useMemo<GetFilteredPathsCallback | undefined>(() => {
    isFilterError(errorRef.current) && setError(undefined);
    if (!filter) {
      return undefined;
    }
    return async ({ imodelAccess }) => {
      reportUsage?.({ featureId: "filtering", reportInteraction: true });
      try {
        return await ModelsTreeDefinition.createInstanceKeyPaths({
          imodelAccess,
          label: filter,
          idsCache: getModelsTreeIdsCache(),
          hierarchyConfig: hierarchyConfiguration,
        });
      } catch (e) {
        const newError = e instanceof Error && e.message.match(/Filter matches more than \d+ items/) ? "tooManyFilterMatches" : "unknownFilterError";
        setError(newError);
        return [];
      }
    };
  }, [filter, getModelsTreeIdsCache, reportUsage, hierarchyConfiguration, errorRef]);

  const getFilteredPaths = getFocusedFilteredPaths ?? getSearchFilteredPaths;

  return (
    <VisibilityTree
      height={height}
      width={width}
      imodel={imodel}
      treeName="StatelessModelsTree"
      getSchemaContext={getSchemaContext}
      visibilityHandlerFactory={visibilityHandlerFactory}
      getHierarchyDefinition={getHierarchyDefinition}
      getFilteredPaths={getFilteredPaths}
      hierarchyLevelSizeLimit={hierarchyLevelConfig?.sizeLimit}
      getIcon={getIcon}
      density={density}
      noDataMessage={getNoDataMessage(filter, error)}
      selectionMode={selectionMode}
      onPerformanceMeasured={(action, duration) => {
        onPerformanceMeasured?.(`${StatelessModelsTreeId}-${action}`, duration);
      }}
      reportUsage={reportUsage}
      onNodeDoubleClick={onNodeDoubleClick}
      searchText={filter}
    />
  );
}

function getNoDataMessage(filter?: string, error?: StatelessModelsTreeError) {
  if (isInstanceFocusError(error)) {
    return <InstanceFocusError error={error!} />;
  }
  if (isFilterError(error)) {
    return <Text>{TreeWidget.translate(`stateless.${error}`)}</Text>;
  }
  if (filter) {
    return <Text>{TreeWidget.translate("stateless.noNodesMatchFilter", { filter })}</Text>;
  }
  return undefined;
}

function isFilterError(error: StatelessModelsTreeError | undefined) {
  return error === "tooManyFilterMatches" || error === "unknownFilterError";
}

function isInstanceFocusError(error: StatelessModelsTreeError | undefined) {
  return error === "tooManyInstancesFocused" || error === "unknownInstanceFocusError";
}

function InstanceFocusError({ error }: { error: StatelessModelsTreeError }) {
  const { toggle } = useFocusedInstancesContext();
  const localizedMessage = createLocalizedMessage(TreeWidget.translate(`stateless.${error}`), () => toggle());
  return <Text>{localizedMessage}</Text>;
}

function getIcon(node: PresentationHierarchyNode): ReactElement | undefined {
  if (node.extendedData?.imageId === undefined) {
    return undefined;
  }

  switch (node.extendedData.imageId) {
    case "icon-layers":
      return <SvgLayers />;
    case "icon-item":
      return <SvgItem />;
    case "icon-ec-class":
      return <SvgClassGrouping />;
    case "icon-imodel-hollow-2":
      return <SvgImodelHollow />;
    case "icon-folder":
      return <SvgFolder />;
    case "icon-model":
      return <SvgModel />;
  }

  return undefined;
}

function createVisibilityHandlerFactory(activeView: Viewport, idsCacheGetter: () => ModelsTreeIdsCache) {
  return () => createModelsTreeVisibilityHandler({ viewport: activeView, idsCache: idsCacheGetter() });
}

function useCachedVisibility(activeView: Viewport, hierarchyConfig: ModelsTreeHierarchyConfiguration) {
  const cacheRef = useRef<ModelsTreeIdsCache>();
  const currentIModelRef = useRef(activeView.iModel);

  const getModelsTreeIdsCache = useCallback(() => {
    if (!cacheRef.current) {
      cacheRef.current = new ModelsTreeIdsCache(createECSqlQueryExecutor(currentIModelRef.current), hierarchyConfig);
    }
    return cacheRef.current;
  }, [hierarchyConfig]);

  const [visibilityHandlerFactory, setVisibilityHandlerFactory] = useState(() => createVisibilityHandlerFactory(activeView, getModelsTreeIdsCache));

  useIModelChangeListener({
    imodel: activeView.iModel,
    action: useCallback(() => {
      cacheRef.current = undefined;
      setVisibilityHandlerFactory(() => createVisibilityHandlerFactory(activeView, getModelsTreeIdsCache));
    }, [activeView, getModelsTreeIdsCache]),
  });

  useEffect(() => {
    currentIModelRef.current = activeView.iModel;
    cacheRef.current = undefined;
    setVisibilityHandlerFactory(() => createVisibilityHandlerFactory(activeView, getModelsTreeIdsCache));
  }, [activeView, getModelsTreeIdsCache]);

  return {
    getModelsTreeIdsCache,
    visibilityHandlerFactory,
  };
}

<<<<<<< HEAD
function createLocalizedMessage(message: string, onClick?: () => void) {
  const exp = new RegExp("<link>(.*)</link>");
  const match = message.match(exp);
  if (!match) {
    return message;
  }

  const [fullText, innerText] = match;
  const [textBefore, textAfter] = message.split(fullText);

  return (
    <>
      {textBefore ? textBefore : null}
      <Anchor
        underline
        onClick={(e) => {
          e.stopPropagation();
          onClick?.();
        }}
      >
        {innerText}
      </Anchor>
      {textAfter ? textAfter : null}
    </>
  );
=======
function SvgClassGrouping() {
  return (
    <Icon>
      <svg id="Calque_1" data-name="Calque 1" xmlns="http://www.w3.org/2000/svg" viewBox="0 0 16 16">
        <path d="M8.00933,0,0,3.97672V11.986L8.00933,16,16,11.93V3.97651ZM1.66173,11.27642c-.26155.03734-.59754-.26154-.76553-.69085-.168-.41066-.09334-.784.168-.82152.26154-.03734.59754.26154.76553.67219C1.99772,10.86577,1.92306,11.23909,1.66173,11.27642Zm0-3.32319c-.26155.03733-.59754-.28-.76553-.69086-.168-.42932-.09334-.80285.168-.84.26133-.03733.59754.28.76532.69086C1.99772,7.54236,1.92306,7.89723,1.66173,7.95323Zm4.31276,5.52621a.18186.18186,0,0,1-.16821-.01866L3.41657,12.15394a.94275.94275,0,0,1-.29887-.80285c.03754-.33621.22421-.52265.41108-.41066L5.9185,12.24727a.88656.88656,0,0,1,.28.80285A.5057.5057,0,0,1,5.97449,13.47944Zm0-3.37919a.18184.18184,0,0,1-.16821-.01867L3.41657,8.77475a.943.943,0,0,1-.29887-.80286c.03754-.3362.22421-.52286.41108-.42953L5.9185,8.86786a.83112.83112,0,0,1,.28.78419A.51684.51684,0,0,1,5.97449,10.10025Z" />
      </svg>
    </Icon>
  );
}

async function collectTargetKeys(loadFocusedInstancesKeys: () => AsyncIterableIterator<InstanceKey | GroupingHierarchyNode>) {
  const targetKeys: Array<InstanceKey | ElementsGroupInfo> = [];
  const groupingNodeInfos: Array<{ parentKey: InstancesNodeKey; parentType: "element" | "category"; classes: string[]; modelIds: Id64String[] }> = [];
  for await (const key of loadFocusedInstancesKeys()) {
    if ("id" in key) {
      targetKeys.push(key);
      continue;
    }

    if (!HierarchyNodeKey.isClassGrouping(key.key)) {
      targetKeys.push(...key.groupedInstanceKeys);
      continue;
    }

    if (!key.nonGroupingAncestor || !HierarchyNodeKey.isInstances(key.nonGroupingAncestor.key)) {
      continue;
    }

    const parentKey = key.nonGroupingAncestor.key;
    const type = key.nonGroupingAncestor.extendedData?.isCategory ? "category" : "element";
    const modelIds = ((key.nonGroupingAncestor.extendedData?.modelIds as Id64String[][]) ?? []).flatMap((ids) => ids);
    const groupInfo = groupingNodeInfos.find((group) => HierarchyNodeKey.equals(group.parentKey, parentKey));
    if (groupInfo) {
      groupInfo.classes.push(key.key.className);
    } else {
      groupingNodeInfos.push({ classes: [key.key.className], parentType: type, parentKey, modelIds });
    }
  }
  targetKeys.push(
    ...groupingNodeInfos.map(({ parentKey, parentType, classes, modelIds }) => ({
      parent:
        parentType === "element"
          ? { type: "element" as const, ids: parentKey.instanceKeys.map((key) => key.id) }
          : { type: "category" as const, ids: parentKey.instanceKeys.map((key) => key.id), modelIds },
      classes,
    })),
  );
  return targetKeys;
>>>>>>> dd5e1d7f
}<|MERGE_RESOLUTION|>--- conflicted
+++ resolved
@@ -6,11 +6,7 @@
 import { useCallback, useEffect, useMemo, useRef, useState } from "react";
 import { IModelApp } from "@itwin/core-frontend";
 import { SvgFolder, SvgImodelHollow, SvgItem, SvgLayers, SvgModel } from "@itwin/itwinui-icons-react";
-<<<<<<< HEAD
-import { Anchor, Text } from "@itwin/itwinui-react";
-=======
-import { Icon, Text } from "@itwin/itwinui-react";
->>>>>>> dd5e1d7f
+import { Anchor, Icon, Text } from "@itwin/itwinui-react";
 import { createECSqlQueryExecutor } from "@itwin/presentation-core-interop";
 import { HierarchyNode, HierarchyNodeKey } from "@itwin/presentation-hierarchies";
 import { TreeWidget } from "../../../../TreeWidget";
@@ -103,17 +99,17 @@
   );
 
   const getFocusedFilteredPaths = useMemo<GetFilteredPathsCallback | undefined>(() => {
-<<<<<<< HEAD
     isInstanceFocusError(errorRef.current) && setError(undefined);
-    if (!focusedInstancesKeys) {
+    if (!loadFocusedInstancesKeys) {
       return undefined;
     }
     return async ({ imodelAccess }) => {
       try {
+        const targetKeys = await collectTargetKeys(loadFocusedInstancesKeys);
         return await ModelsTreeDefinition.createInstanceKeyPaths({
           imodelAccess,
-          keys: focusedInstancesKeys,
           idsCache: getModelsTreeIdsCache(),
+          keys: targetKeys,
           hierarchyConfig: hierarchyConfiguration,
         });
       } catch (e) {
@@ -122,23 +118,7 @@
         return [];
       }
     };
-  }, [focusedInstancesKeys, getModelsTreeIdsCache, hierarchyConfiguration, errorRef]);
-=======
-    if (!loadFocusedInstancesKeys) {
-      return undefined;
-    }
-    return async ({ imodelAccess }) => {
-      const targetKeys = await collectTargetKeys(loadFocusedInstancesKeys);
-
-      return ModelsTreeDefinition.createInstanceKeyPaths({
-        imodelAccess,
-        idsCache: getModelsTreeIdsCache(),
-        keys: targetKeys,
-        hierarchyConfig: hierarchyConfiguration,
-      });
-    };
-  }, [loadFocusedInstancesKeys, getModelsTreeIdsCache, hierarchyConfiguration]);
->>>>>>> dd5e1d7f
+  }, [loadFocusedInstancesKeys, getModelsTreeIdsCache, hierarchyConfiguration, errorRef]);
 
   const getSearchFilteredPaths = useMemo<GetFilteredPathsCallback | undefined>(() => {
     isFilterError(errorRef.current) && setError(undefined);
@@ -276,7 +256,56 @@
   };
 }
 
-<<<<<<< HEAD
+function SvgClassGrouping() {
+  return (
+    <Icon>
+      <svg id="Calque_1" data-name="Calque 1" xmlns="http://www.w3.org/2000/svg" viewBox="0 0 16 16">
+        <path d="M8.00933,0,0,3.97672V11.986L8.00933,16,16,11.93V3.97651ZM1.66173,11.27642c-.26155.03734-.59754-.26154-.76553-.69085-.168-.41066-.09334-.784.168-.82152.26154-.03734.59754.26154.76553.67219C1.99772,10.86577,1.92306,11.23909,1.66173,11.27642Zm0-3.32319c-.26155.03733-.59754-.28-.76553-.69086-.168-.42932-.09334-.80285.168-.84.26133-.03733.59754.28.76532.69086C1.99772,7.54236,1.92306,7.89723,1.66173,7.95323Zm4.31276,5.52621a.18186.18186,0,0,1-.16821-.01866L3.41657,12.15394a.94275.94275,0,0,1-.29887-.80285c.03754-.33621.22421-.52265.41108-.41066L5.9185,12.24727a.88656.88656,0,0,1,.28.80285A.5057.5057,0,0,1,5.97449,13.47944Zm0-3.37919a.18184.18184,0,0,1-.16821-.01867L3.41657,8.77475a.943.943,0,0,1-.29887-.80286c.03754-.3362.22421-.52286.41108-.42953L5.9185,8.86786a.83112.83112,0,0,1,.28.78419A.51684.51684,0,0,1,5.97449,10.10025Z" />
+      </svg>
+    </Icon>
+  );
+}
+
+async function collectTargetKeys(loadFocusedInstancesKeys: () => AsyncIterableIterator<InstanceKey | GroupingHierarchyNode>) {
+  const targetKeys: Array<InstanceKey | ElementsGroupInfo> = [];
+  const groupingNodeInfos: Array<{ parentKey: InstancesNodeKey; parentType: "element" | "category"; classes: string[]; modelIds: Id64String[] }> = [];
+  for await (const key of loadFocusedInstancesKeys()) {
+    if ("id" in key) {
+      targetKeys.push(key);
+      continue;
+    }
+
+    if (!HierarchyNodeKey.isClassGrouping(key.key)) {
+      targetKeys.push(...key.groupedInstanceKeys);
+      continue;
+    }
+
+    if (!key.nonGroupingAncestor || !HierarchyNodeKey.isInstances(key.nonGroupingAncestor.key)) {
+      continue;
+    }
+
+    const parentKey = key.nonGroupingAncestor.key;
+    const type = key.nonGroupingAncestor.extendedData?.isCategory ? "category" : "element";
+    const modelIds = ((key.nonGroupingAncestor.extendedData?.modelIds as Id64String[][]) ?? []).flatMap((ids) => ids);
+    const groupInfo = groupingNodeInfos.find((group) => HierarchyNodeKey.equals(group.parentKey, parentKey));
+    if (groupInfo) {
+      groupInfo.classes.push(key.key.className);
+    } else {
+      groupingNodeInfos.push({ classes: [key.key.className], parentType: type, parentKey, modelIds });
+    }
+  }
+  targetKeys.push(
+    ...groupingNodeInfos.map(({ parentKey, parentType, classes, modelIds }) => ({
+      parent:
+        parentType === "element"
+          ? { type: "element" as const, ids: parentKey.instanceKeys.map((key) => key.id) }
+          : { type: "category" as const, ids: parentKey.instanceKeys.map((key) => key.id), modelIds },
+      classes,
+    })),
+  );
+  return targetKeys;
+}
+
 function createLocalizedMessage(message: string, onClick?: () => void) {
   const exp = new RegExp("<link>(.*)</link>");
   const match = message.match(exp);
@@ -302,54 +331,4 @@
       {textAfter ? textAfter : null}
     </>
   );
-=======
-function SvgClassGrouping() {
-  return (
-    <Icon>
-      <svg id="Calque_1" data-name="Calque 1" xmlns="http://www.w3.org/2000/svg" viewBox="0 0 16 16">
-        <path d="M8.00933,0,0,3.97672V11.986L8.00933,16,16,11.93V3.97651ZM1.66173,11.27642c-.26155.03734-.59754-.26154-.76553-.69085-.168-.41066-.09334-.784.168-.82152.26154-.03734.59754.26154.76553.67219C1.99772,10.86577,1.92306,11.23909,1.66173,11.27642Zm0-3.32319c-.26155.03733-.59754-.28-.76553-.69086-.168-.42932-.09334-.80285.168-.84.26133-.03733.59754.28.76532.69086C1.99772,7.54236,1.92306,7.89723,1.66173,7.95323Zm4.31276,5.52621a.18186.18186,0,0,1-.16821-.01866L3.41657,12.15394a.94275.94275,0,0,1-.29887-.80285c.03754-.33621.22421-.52265.41108-.41066L5.9185,12.24727a.88656.88656,0,0,1,.28.80285A.5057.5057,0,0,1,5.97449,13.47944Zm0-3.37919a.18184.18184,0,0,1-.16821-.01867L3.41657,8.77475a.943.943,0,0,1-.29887-.80286c.03754-.3362.22421-.52286.41108-.42953L5.9185,8.86786a.83112.83112,0,0,1,.28.78419A.51684.51684,0,0,1,5.97449,10.10025Z" />
-      </svg>
-    </Icon>
-  );
-}
-
-async function collectTargetKeys(loadFocusedInstancesKeys: () => AsyncIterableIterator<InstanceKey | GroupingHierarchyNode>) {
-  const targetKeys: Array<InstanceKey | ElementsGroupInfo> = [];
-  const groupingNodeInfos: Array<{ parentKey: InstancesNodeKey; parentType: "element" | "category"; classes: string[]; modelIds: Id64String[] }> = [];
-  for await (const key of loadFocusedInstancesKeys()) {
-    if ("id" in key) {
-      targetKeys.push(key);
-      continue;
-    }
-
-    if (!HierarchyNodeKey.isClassGrouping(key.key)) {
-      targetKeys.push(...key.groupedInstanceKeys);
-      continue;
-    }
-
-    if (!key.nonGroupingAncestor || !HierarchyNodeKey.isInstances(key.nonGroupingAncestor.key)) {
-      continue;
-    }
-
-    const parentKey = key.nonGroupingAncestor.key;
-    const type = key.nonGroupingAncestor.extendedData?.isCategory ? "category" : "element";
-    const modelIds = ((key.nonGroupingAncestor.extendedData?.modelIds as Id64String[][]) ?? []).flatMap((ids) => ids);
-    const groupInfo = groupingNodeInfos.find((group) => HierarchyNodeKey.equals(group.parentKey, parentKey));
-    if (groupInfo) {
-      groupInfo.classes.push(key.key.className);
-    } else {
-      groupingNodeInfos.push({ classes: [key.key.className], parentType: type, parentKey, modelIds });
-    }
-  }
-  targetKeys.push(
-    ...groupingNodeInfos.map(({ parentKey, parentType, classes, modelIds }) => ({
-      parent:
-        parentType === "element"
-          ? { type: "element" as const, ids: parentKey.instanceKeys.map((key) => key.id) }
-          : { type: "category" as const, ids: parentKey.instanceKeys.map((key) => key.id), modelIds },
-      classes,
-    })),
-  );
-  return targetKeys;
->>>>>>> dd5e1d7f
 }