/*---------------------------------------------------------------------------------------------
 * Copyright (c) Bentley Systems, Incorporated. All rights reserved.
 * See LICENSE.md in the project root for license terms and full copyright notice.
 *--------------------------------------------------------------------------------------------*/

import { DEFINITION_CONTAINER_CLASS_NAME, MODEL_CLASS_NAME, SUB_CATEGORY_CLASS_NAME } from "../../common/internal/ClassNameDefinitions.js";
import { ModelCategoryElementsCountCache } from "../../common/internal/ModelCategoryElementsCountCache.js";
import { getClassesByView, getDistinctMapValues } from "../../common/internal/Utils.js";

<<<<<<< HEAD
import type { CategoryId, DefinitionContainerId, ElementId, ModelId, SubCategoryId } from "../../common/internal/Types.js";
=======
>>>>>>> dd34678a
import type { Id64Array, Id64Set, Id64String } from "@itwin/core-bentley";
import type { LimitingECSqlQueryExecutor } from "@itwin/presentation-hierarchies";
import type { InstanceKey } from "@itwin/presentation-shared";

interface DefinitionContainerInfo {
  modelId: Id64String;
  parentDefinitionContainerExists: boolean;
  childCategories: CategoryInfo[];
  childDefinitionContainerIds: Id64Array;
}

interface CategoriesInfo {
  childCategories: CategoryInfo[];
  parentDefinitionContainerExists: boolean;
}

/** @internal */
export interface CategoryInfo {
  id: CategoryId;
  subCategoryChildCount: number;
}

interface SubCategoryInfo {
  categoryId: Id64String;
}

type ModelCategoryKey = `${ModelId}-${CategoryId}`;

/** @internal */
<<<<<<< HEAD
export class CategoriesTreeIdsCache implements Disposable {
  private _definitionContainersInfo: Promise<Map<DefinitionContainerId, DefinitionContainerInfo>> | undefined;
  private _modelsCategoriesInfo: Promise<Map<ModelId, CategoriesInfo>> | undefined;
  private _elementModelsCategories: Promise<Map<ModelId, { categoryIds: Id64Set; isSubModel: boolean; isModelPrivate: boolean }>> | undefined;
  private _subCategoriesInfo: Promise<Map<SubCategoryId, SubCategoryInfo>> | undefined;
  private readonly _categoryElementCounts: ModelCategoryElementsCountCache;
  private _modelWithCategoryModeledElements: Promise<Map<ModelCategoryKey, Set<ElementId>>> | undefined;
=======
export class CategoriesTreeIdsCache {
  private _definitionContainersInfo: Promise<Map<Id64String, DefinitionContainerInfo>> | undefined;
  private _modelsCategoriesInfo: Promise<Map<Id64String, CategoriesInfo>> | undefined;
  private _subCategoriesInfo: Promise<Map<Id64String, SubCategoryInfo>> | undefined;
  private _elementModelsCategories: Promise<Map<Id64String, Id64Set>> | undefined;
>>>>>>> dd34678a
  private _categoryClass: string;
  private _categoryElementClass: string;
  private _categoryModelClass: string;
  private _isDefinitionContainerSupported: Promise<boolean> | undefined;
  private _filteredElementsModels: Promise<Map<ElementId, ModelId>> | undefined;

  constructor(
    private _queryExecutor: LimitingECSqlQueryExecutor,
    viewType: "3d" | "2d",
  ) {
<<<<<<< HEAD
    const { categoryClass, elementClass, modelClass } = getClassesByView(viewType);
    this._categoryClass = categoryClass;
    this._categoryElementClass = elementClass;
    this._categoryModelClass = modelClass;
    this._categoryElementCounts = new ModelCategoryElementsCountCache(_queryExecutor, elementClass);
  }

  public [Symbol.dispose]() {
    this._categoryElementCounts[Symbol.dispose]();
  }

  private async *queryFilteredElementsModels(filteredElementIds: Id64Array): AsyncIterableIterator<{
    modelId: Id64String;
    id: ElementId;
  }> {
    const query = `
      SELECT Model.Id modelId, ECInstanceId id
      FROM ${this._categoryElementClass}
      WHERE ECInstanceId IN (${filteredElementIds.join(", ")})
    `;
    for await (const row of this._queryExecutor.createQueryReader({ ecsql: query }, { rowFormat: "ECSqlPropertyNames", limit: "unbounded" })) {
      yield { modelId: row.modelId, id: row.id };
    }
  }

  public async getFilteredElementsModels(filteredElementIds: Id64Array) {
    if (filteredElementIds.length === 0) {
      return new Map<ElementId, ModelId>();
    }

    this._filteredElementsModels ??= (async () => {
      const filteredElementsModels = new Map();
      for await (const { modelId, id } of this.queryFilteredElementsModels(filteredElementIds)) {
        filteredElementsModels.set(id, modelId);
      }
      return filteredElementsModels;
    })();
    return this._filteredElementsModels;
  }

  public clearFilteredElementsModels() {
    this._filteredElementsModels = undefined;
=======
    const { categoryClass, categoryElementClass, categoryModelClass } = getClassesByView(viewType);
    this._categoryClass = categoryClass;
    this._categoryElementClass = categoryElementClass;
    this._categoryModelClass = categoryModelClass;
>>>>>>> dd34678a
  }

  private async *queryElementModelCategories(): AsyncIterableIterator<{
    modelId: Id64String;
    categoryId: Id64String;
<<<<<<< HEAD
    isModelPrivate: boolean;
  }> {
    const query = `
      SELECT this.Model.Id modelId, this.Category.Id categoryId, m.IsPrivate isModelPrivate
      FROM ${this._categoryModelClass} m
      JOIN ${this._categoryElementClass} this ON m.ECInstanceId = this.Model.Id
      WHERE this.Parent.Id IS NULL
      GROUP BY modelId, categoryId, isModelPrivate
=======
  }> {
    const query = `
      SELECT this.Model.Id modelId, this.Category.Id categoryId
      FROM ${this._categoryModelClass} m
      JOIN ${this._categoryElementClass} this ON m.ECInstanceId = this.Model.Id
      WHERE m.IsPrivate = false
      GROUP BY modelId, categoryId
>>>>>>> dd34678a
    `;
    for await (const row of this._queryExecutor.createQueryReader(
      { ecsql: query },
      { rowFormat: "ECSqlPropertyNames", limit: "unbounded", restartToken: "tree-widget/categories-tree/element-models-and-categories-query" },
    )) {
<<<<<<< HEAD
      yield { modelId: row.modelId, categoryId: row.categoryId, isModelPrivate: !!row.isModelPrivate };
=======
      yield { modelId: row.modelId, categoryId: row.categoryId };
>>>>>>> dd34678a
    }
  }

  private async *queryCategories(): AsyncIterableIterator<{
    id: CategoryId;
    modelId: Id64String;
    parentDefinitionContainerExists: boolean;
    subCategoryChildCount: number;
  }> {
    const isDefinitionContainerSupported = await this.getIsDefinitionContainerSupported();
    const categoriesQuery = `
      SELECT
        this.ECInstanceId id,
        COUNT(sc.ECInstanceId) subCategoryChildCount,
        this.Model.Id modelId,
        ${
          isDefinitionContainerSupported
            ? `
            IIF(this.Model.Id IN (SELECT dc.ECInstanceId FROM ${DEFINITION_CONTAINER_CLASS_NAME} dc),
              true,
              false
            )`
            : "false"
        } parentDefinitionContainerExists
      FROM
        ${this._categoryClass} this
        JOIN ${SUB_CATEGORY_CLASS_NAME} sc ON sc.Parent.Id = this.ECInstanceId
        JOIN ${MODEL_CLASS_NAME} m ON m.ECInstanceId = this.Model.Id
      WHERE
        NOT this.IsPrivate
        AND (NOT m.IsPrivate OR m.ECClassId IS (BisCore.DictionaryModel))
        AND EXISTS (SELECT 1 FROM ${this._categoryElementClass} e WHERE e.Category.Id = this.ECInstanceId)
      GROUP BY this.ECInstanceId
    `;
    for await (const row of this._queryExecutor.createQueryReader(
      { ecsql: categoriesQuery },
      { rowFormat: "ECSqlPropertyNames", limit: "unbounded", restartToken: "tree-widget/categories-tree/categories-query" },
    )) {
      yield {
        id: row.id,
        modelId: row.modelId,
        parentDefinitionContainerExists: row.parentDefinitionContainerExists,
        subCategoryChildCount: row.subCategoryChildCount,
      };
    }
  }

  private async queryIsDefinitionContainersSupported(): Promise<boolean> {
    const query = `
      SELECT
        1
      FROM
        ECDbMeta.ECSchemaDef s
        JOIN ECDbMeta.ECClassDef c ON c.Schema.Id = s.ECInstanceId
      WHERE
        s.Name = 'BisCore'
        AND c.Name = 'DefinitionContainer'
    `;

    for await (const _row of this._queryExecutor.createQueryReader(
      { ecsql: query },
      { restartToken: "tree-widget/categories-tree/is-definition-container-supported-query" },
    )) {
      return true;
    }
    return false;
  }

  private async *queryDefinitionContainers(): AsyncIterableIterator<{ id: DefinitionContainerId; modelId: Id64String }> {
    // DefinitionModel ECInstanceId will always be the same as modeled DefinitionContainer ECInstanceId, if this wasn't the case, we would need to do something like:
    //  JOIN BisCore.DefinitionModel dm ON dm.ECInstanceId = ${modelIdAccessor}
    //  JOIN BisCore.DefinitionModelBreaksDownDefinitionContainer dr ON dr.SourceECInstanceId = dm.ECInstanceId
    //  JOIN BisCore.DefinitionContainer dc ON dc.ECInstanceId = dr.TargetECInstanceId
    const DEFINITION_CONTAINERS_CTE = "DefinitionContainers";
    const ctes = [
      `
        ${DEFINITION_CONTAINERS_CTE}(ECInstanceId, ModelId) AS (
          SELECT
            dc.ECInstanceId,
            dc.Model.Id
          FROM
            ${DEFINITION_CONTAINER_CLASS_NAME} dc
          WHERE
            dc.ECInstanceId IN (SELECT c.Model.Id FROM ${this._categoryClass} c WHERE NOT c.IsPrivate AND EXISTS (SELECT 1 FROM ${this._categoryElementClass} e WHERE e.Category.Id = c.ECInstanceId))
            AND NOT dc.IsPrivate

          UNION ALL

          SELECT
            pdc.ECInstanceId,
            pdc.Model.Id
          FROM
            ${DEFINITION_CONTAINERS_CTE} cdc
            JOIN ${DEFINITION_CONTAINER_CLASS_NAME} pdc ON pdc.ECInstanceId = cdc.ModelId
          WHERE
            NOT pdc.IsPrivate
        )
      `,
    ];
    const definitionsQuery = `
      SELECT dc.ECInstanceId id, dc.ModelId modelId FROM ${DEFINITION_CONTAINERS_CTE} dc GROUP BY dc.ECInstanceId
    `;
    for await (const row of this._queryExecutor.createQueryReader(
      { ctes, ecsql: definitionsQuery },
      { rowFormat: "ECSqlPropertyNames", limit: "unbounded", restartToken: "tree-widget/categories-tree/definition-containers-query" },
    )) {
      yield { id: row.id, modelId: row.modelId };
    }
  }

  private async *queryVisibleSubCategories(categoryIds: Id64Array): AsyncIterableIterator<{ id: SubCategoryId; parentId: CategoryId }> {
    const definitionsQuery = `
      SELECT
        sc.ECInstanceId id,
        sc.Parent.Id categoryId
      FROM
        ${SUB_CATEGORY_CLASS_NAME} sc
      WHERE
        NOT sc.IsPrivate
        AND sc.Parent.Id IN (${categoryIds.join(",")})
    `;
    for await (const row of this._queryExecutor.createQueryReader(
      { ecsql: definitionsQuery },
      { rowFormat: "ECSqlPropertyNames", limit: "unbounded", restartToken: "tree-widget/categories-tree/sub-categories-query" },
    )) {
      yield { id: row.id, parentId: row.categoryId };
    }
  }

  private async getModelsCategoriesInfo() {
    this._modelsCategoriesInfo ??= (async () => {
      const allModelsCategories = new Map<ModelId, CategoriesInfo>();
      for await (const queriedCategory of this.queryCategories()) {
        let modelCategories = allModelsCategories.get(queriedCategory.modelId);
        if (modelCategories === undefined) {
          modelCategories = { parentDefinitionContainerExists: queriedCategory.parentDefinitionContainerExists, childCategories: [] };
          allModelsCategories.set(queriedCategory.modelId, modelCategories);
        }
        modelCategories.childCategories.push({ id: queriedCategory.id, subCategoryChildCount: queriedCategory.subCategoryChildCount });
      }
      return allModelsCategories;
    })();
    return this._modelsCategoriesInfo;
  }

  private async getElementModelsCategories() {
    this._elementModelsCategories ??= (async () => {
<<<<<<< HEAD
      const [modelCategories, modelWithCategoryModeledElements] = await Promise.all([
        (async () => {
          const elementModelsCategories = new Map<ModelId, { categoryIds: Id64Set; isModelPrivate: boolean }>();
          for await (const queriedCategory of this.queryElementModelCategories()) {
            let modelEntry = elementModelsCategories.get(queriedCategory.modelId);
            if (modelEntry === undefined) {
              modelEntry = { categoryIds: new Set(), isModelPrivate: queriedCategory.isModelPrivate };
              elementModelsCategories.set(queriedCategory.modelId, modelEntry);
            }
            modelEntry.categoryIds.add(queriedCategory.categoryId);
          }
          return elementModelsCategories;
        })(),
        this.getModelWithCategoryModeledElements(),
      ]);
      const result = new Map<ModelId, { categoryIds: Set<CategoryId>; isSubModel: boolean; isModelPrivate: boolean }>();
      const subModels = getDistinctMapValues(modelWithCategoryModeledElements);
      for (const [modelId, modelEntry] of modelCategories) {
        const isSubModel = subModels.has(modelId);
        result.set(modelId, { categoryIds: modelEntry.categoryIds, isSubModel, isModelPrivate: modelEntry.isModelPrivate });
      }
      return result;
    })();
    return this._elementModelsCategories;
  }

  private async *queryModeledElements(): AsyncIterableIterator<{
    modelId: Id64String;
    modeledElementId: Id64String;
    categoryId: Id64String;
    rootCategoryId: Id64String;
  }> {
    const query = `
      SELECT
        pe.ECInstanceId modeledElementId,
        pe.Category.Id categoryId,
        pe.Model.Id modelId
      FROM ${this._categoryModelClass} m
      JOIN ${this._categoryElementClass} pe ON pe.ECInstanceId = m.ModeledElement.Id
      WHERE
        m.IsPrivate = false
        AND m.ECInstanceId IN (SELECT Model.Id FROM ${this._categoryElementClass})
    `;
    for await (const row of this._queryExecutor.createQueryReader(
      { ecsql: query },
      { rowFormat: "ECSqlPropertyNames", limit: "unbounded", restartToken: "tree-widget/categories-tree/modeled-elements-query" },
    )) {
      yield { modelId: row.modelId, categoryId: row.categoryId, modeledElementId: row.modeledElementId, rootCategoryId: row.rootCategoryId };
    }
  }

  private async getModelWithCategoryModeledElements() {
    this._modelWithCategoryModeledElements ??= (async () => {
      const modelWithCategoryModeledElements = new Map<ModelCategoryKey, Set<ElementId>>();
      for await (const { modelId, categoryId, modeledElementId } of this.queryModeledElements()) {
        const key: ModelCategoryKey = `${modelId}-${categoryId}`;
        const entry = modelWithCategoryModeledElements.get(key);
        if (entry === undefined) {
          modelWithCategoryModeledElements.set(key, new Set([modeledElementId]));
        } else {
          entry.add(modeledElementId);
        }
      }
      return modelWithCategoryModeledElements;
    })();
    return this._modelWithCategoryModeledElements;
  }

  public async getCategoriesModeledElements(modelId: Id64String, categoryIds: Id64Array): Promise<Id64Array> {
    const modelWithCategoryModeledElements = await this.getModelWithCategoryModeledElements();
    const result = new Array<ElementId>();
    for (const categoryId of categoryIds) {
      const entry = modelWithCategoryModeledElements.get(`${modelId}-${categoryId}`);
      if (entry !== undefined) {
        result.push(...entry);
      }
    }
    return result;
=======
      const elementModelsCategories = new Map<Id64String, Id64Set>();
      for await (const queriedCategory of this.queryElementModelCategories()) {
        let modelEntry = elementModelsCategories.get(queriedCategory.modelId);
        if (modelEntry === undefined) {
          modelEntry = new Set();
          elementModelsCategories.set(queriedCategory.modelId, modelEntry);
        }
        modelEntry.add(queriedCategory.categoryId);
      }
      return elementModelsCategories;
    })();
    return this._elementModelsCategories;
>>>>>>> dd34678a
  }

  private async getSubCategoriesInfo() {
    this._subCategoriesInfo ??= (async () => {
      const allSubCategories = new Map<SubCategoryId, SubCategoryInfo>();
      const modelsCategoriesInfo = await this.getModelsCategoriesInfo();
      const categoriesWithMoreThanOneSubCategory = new Array<CategoryId>();
      for (const modelCategoriesInfo of modelsCategoriesInfo.values()) {
        categoriesWithMoreThanOneSubCategory.push(
          ...modelCategoriesInfo.childCategories.filter((categoryInfo) => categoryInfo.subCategoryChildCount > 1).map((categoryInfo) => categoryInfo.id),
        );
      }

      if (categoriesWithMoreThanOneSubCategory.length === 0) {
        return allSubCategories;
      }

      for await (const queriedSubCategory of this.queryVisibleSubCategories(categoriesWithMoreThanOneSubCategory)) {
        allSubCategories.set(queriedSubCategory.id, { categoryId: queriedSubCategory.parentId });
      }
      return allSubCategories;
    })();
    return this._subCategoriesInfo;
  }

  private async getDefinitionContainersInfo() {
    this._definitionContainersInfo ??= (async () => {
      const definitionContainersInfo = new Map<DefinitionContainerId, DefinitionContainerInfo>();
      const [isDefinitionContainerSupported, modelsCategoriesInfo] = await Promise.all([
        this.getIsDefinitionContainerSupported(),
        this.getModelsCategoriesInfo(),
      ]);
      if (!isDefinitionContainerSupported || modelsCategoriesInfo.size === 0) {
        return definitionContainersInfo;
      }

      for await (const queriedDefinitionContainer of this.queryDefinitionContainers()) {
        const modelCategoriesInfo = modelsCategoriesInfo.get(queriedDefinitionContainer.id);

        definitionContainersInfo.set(queriedDefinitionContainer.id, {
          childCategories: modelCategoriesInfo?.childCategories ?? [],
          modelId: queriedDefinitionContainer.modelId,
          childDefinitionContainerIds: [],
          parentDefinitionContainerExists: false,
        });
      }

      for (const [definitionContainerId, definitionContainerInfo] of definitionContainersInfo) {
        const parentDefinitionContainer = definitionContainersInfo.get(definitionContainerInfo.modelId);
        if (parentDefinitionContainer !== undefined) {
          parentDefinitionContainer.childDefinitionContainerIds.push(definitionContainerId);
          definitionContainerInfo.parentDefinitionContainerExists = true;
        }
      }

      return definitionContainersInfo;
    })();
    return this._definitionContainersInfo;
  }

  public async getDirectChildDefinitionContainersAndCategories(
    parentDefinitionContainerIds: Id64Array,
  ): Promise<{ categories: CategoryInfo[]; definitionContainers: Array<DefinitionContainerId> }> {
    const definitionContainersInfo = await this.getDefinitionContainersInfo();

    const result = { definitionContainers: new Array<DefinitionContainerId>(), categories: new Array<CategoryInfo>() };

    parentDefinitionContainerIds.forEach((parentDefinitionContainerId) => {
      const parentDefinitionContainerInfo = definitionContainersInfo.get(parentDefinitionContainerId);
      if (parentDefinitionContainerInfo !== undefined) {
        result.definitionContainers.push(...parentDefinitionContainerInfo.childDefinitionContainerIds);
        result.categories.push(...parentDefinitionContainerInfo.childCategories);
      }
    });
    return result;
  }

<<<<<<< HEAD
  public async getCategoriesElementModels(categoryIds: Id64Array, includeSubModels?: boolean): Promise<Map<CategoryId, Array<ModelId>>> {
    const elementModelsCategories = await this.getElementModelsCategories();
    const result = new Map<CategoryId, Array<ModelId>>();
    for (const categoryId of categoryIds) {
      for (const [modelId, { categoryIds: categories, isSubModel }] of elementModelsCategories) {
        if ((includeSubModels || !isSubModel) && categories.has(categoryId)) {
          let categoryModels = result.get(categoryId);
          if (!categoryModels) {
            categoryModels = new Array<ModelId>();
=======
  public async getCategoriesElementModels(categoryIds: Id64Array): Promise<Map<Id64String, Id64Array>> {
    const elementModelsCategories = await this.getElementModelsCategories();
    const result = new Map<Id64String, Id64Array>();
    for (const categoryId of categoryIds) {
      for (const [modelId, categories] of elementModelsCategories) {
        if (categories.has(categoryId)) {
          let categoryModels = result.get(categoryId);
          if (!categoryModels) {
            categoryModels = new Array<Id64String>();
>>>>>>> dd34678a
            result.set(categoryId, categoryModels);
          }
          categoryModels.push(modelId);
        }
      }
    }
    return result;
  }

<<<<<<< HEAD
  public async getModelCategoryIds(modelId: Id64String): Promise<Id64Array> {
    const elementModelsCategories = await this.getElementModelsCategories();
    return [...(elementModelsCategories.get(modelId)?.categoryIds ?? [])];
  }

  public async hasSubModel(elementId: Id64String): Promise<boolean> {
    const elementModelsCategories = await this.getElementModelsCategories();
    const modeledElementInfo = elementModelsCategories.get(elementId);
    if (!modeledElementInfo) {
      return false;
    }
    return !modeledElementInfo.isModelPrivate;
  }

=======
>>>>>>> dd34678a
  public async getAllContainedCategories(definitionContainerIds: Id64Array): Promise<Id64Array> {
    const result = new Array<CategoryId>();

    const definitionContainersInfo = await this.getDefinitionContainersInfo();
    const indirectCategories = await Promise.all(
      definitionContainerIds.map(async (definitionContainerId) => {
        const definitionContainerInfo = definitionContainersInfo.get(definitionContainerId);
        if (definitionContainerInfo === undefined) {
          return [];
        }
        result.push(...definitionContainerInfo.childCategories.map((category) => category.id));
        return this.getAllContainedCategories(definitionContainerInfo.childDefinitionContainerIds);
      }),
    );
    for (const categories of indirectCategories) {
      result.push(...categories);
    }

    return result;
  }

  public async getInstanceKeyPaths(
    props: { categoryId: Id64String } | { definitionContainerId: Id64String } | { subCategoryId: Id64String },
  ): Promise<InstanceKey[]> {
    if ("subCategoryId" in props) {
      const subCategoriesInfo = await this.getSubCategoriesInfo();
      const subCategoryInfo = subCategoriesInfo.get(props.subCategoryId);
      if (subCategoryInfo === undefined) {
        return [];
      }
      return [...(await this.getInstanceKeyPaths({ categoryId: subCategoryInfo.categoryId })), { id: props.subCategoryId, className: SUB_CATEGORY_CLASS_NAME }];
    }

    if ("categoryId" in props) {
      const modelsCategoriesInfo = await this.getModelsCategoriesInfo();
      for (const [modelId, modelCategoriesInfo] of modelsCategoriesInfo) {
        if (modelCategoriesInfo.childCategories.find((childCategory) => childCategory.id === props.categoryId)) {
          if (!modelCategoriesInfo.parentDefinitionContainerExists) {
            return [{ id: props.categoryId, className: this._categoryClass }];
          }

          return [...(await this.getInstanceKeyPaths({ definitionContainerId: modelId })), { id: props.categoryId, className: this._categoryClass }];
        }
      }
      return [];
    }

    const definitionContainersInfo = await this.getDefinitionContainersInfo();
    const definitionContainerInfo = definitionContainersInfo.get(props.definitionContainerId);
    if (definitionContainerInfo === undefined) {
      return [];
    }

    if (!definitionContainerInfo.parentDefinitionContainerExists) {
      return [{ id: props.definitionContainerId, className: DEFINITION_CONTAINER_CLASS_NAME }];
    }

    return [
      ...(await this.getInstanceKeyPaths({ definitionContainerId: definitionContainerInfo.modelId })),
      { id: props.definitionContainerId, className: DEFINITION_CONTAINER_CLASS_NAME },
    ];
  }

  public async getCategoryElementsCount(modelId: Id64String, categoryId: Id64String): Promise<number> {
    return this._categoryElementCounts.getCategoryElementsCount(modelId, categoryId);
  }

  public async getAllDefinitionContainersAndCategories(): Promise<{ categories: Array<CategoryId>; definitionContainers: Array<DefinitionContainerId> }> {
    const [modelsCategoriesInfo, definitionContainersInfo] = await Promise.all([this.getModelsCategoriesInfo(), this.getDefinitionContainersInfo()]);
    const result = { definitionContainers: [...definitionContainersInfo.keys()], categories: new Array<Id64String>() };
    for (const modelCategoriesInfo of modelsCategoriesInfo.values()) {
      result.categories.push(...modelCategoriesInfo.childCategories.map((childCategory) => childCategory.id));
    }

    return result;
  }

  public async getRootDefinitionContainersAndCategories(): Promise<{ categories: CategoryInfo[]; definitionContainers: Array<DefinitionContainerId> }> {
    const [modelsCategoriesInfo, definitionContainersInfo] = await Promise.all([this.getModelsCategoriesInfo(), this.getDefinitionContainersInfo()]);
    const result = { definitionContainers: new Array<Id64String>(), categories: new Array<CategoryInfo>() };
    for (const modelCategoriesInfo of modelsCategoriesInfo.values()) {
      if (!modelCategoriesInfo.parentDefinitionContainerExists) {
        result.categories.push(...modelCategoriesInfo.childCategories);
      }
    }

    for (const [definitionContainerId, definitionContainerInfo] of definitionContainersInfo) {
      if (!definitionContainerInfo.parentDefinitionContainerExists) {
        result.definitionContainers.push(definitionContainerId);
      }
    }
    return result;
  }

  public async getSubCategories(categoryIds: Id64Array): Promise<Map<CategoryId, Array<SubCategoryId>>> {
    const subCategoriesInfo = await this.getSubCategoriesInfo();
    const result = new Map<CategoryId, Array<SubCategoryId>>();
    for (const categoryId of categoryIds) {
      for (const [subCategoryId, subCategoryInfo] of subCategoriesInfo) {
        if (subCategoryInfo.categoryId === categoryId) {
          let categoryEntry = result.get(categoryId);
          if (!categoryEntry) {
            categoryEntry = [];
            result.set(categoryId, categoryEntry);
          }
          categoryEntry.push(subCategoryId);
        }
      }
    }

    return result;
  }

  public async getIsDefinitionContainerSupported(): Promise<boolean> {
    this._isDefinitionContainerSupported ??= this.queryIsDefinitionContainersSupported();
    return this._isDefinitionContainerSupported;
  }
<<<<<<< HEAD
=======
}

/** @internal */
export function getClassesByView(viewType: "2d" | "3d") {
  return viewType === "2d"
    ? { categoryClass: "BisCore.DrawingCategory", categoryElementClass: "BisCore.GeometricElement2d", categoryModelClass: "BisCore.GeometricModel2d" }
    : { categoryClass: "BisCore.SpatialCategory", categoryElementClass: "BisCore.GeometricElement3d", categoryModelClass: "BisCore.GeometricModel3d" };
>>>>>>> dd34678a
}<|MERGE_RESOLUTION|>--- conflicted
+++ resolved
@@ -7,10 +7,7 @@
 import { ModelCategoryElementsCountCache } from "../../common/internal/ModelCategoryElementsCountCache.js";
 import { getClassesByView, getDistinctMapValues } from "../../common/internal/Utils.js";
 
-<<<<<<< HEAD
 import type { CategoryId, DefinitionContainerId, ElementId, ModelId, SubCategoryId } from "../../common/internal/Types.js";
-=======
->>>>>>> dd34678a
 import type { Id64Array, Id64Set, Id64String } from "@itwin/core-bentley";
 import type { LimitingECSqlQueryExecutor } from "@itwin/presentation-hierarchies";
 import type { InstanceKey } from "@itwin/presentation-shared";
@@ -40,21 +37,13 @@
 type ModelCategoryKey = `${ModelId}-${CategoryId}`;
 
 /** @internal */
-<<<<<<< HEAD
 export class CategoriesTreeIdsCache implements Disposable {
   private _definitionContainersInfo: Promise<Map<DefinitionContainerId, DefinitionContainerInfo>> | undefined;
   private _modelsCategoriesInfo: Promise<Map<ModelId, CategoriesInfo>> | undefined;
-  private _elementModelsCategories: Promise<Map<ModelId, { categoryIds: Id64Set; isSubModel: boolean; isModelPrivate: boolean }>> | undefined;
+  private _elementModelsCategories: Promise<Map<ModelId, { categoryIds: Id64Set; isSubModel: boolean }>> | undefined;
   private _subCategoriesInfo: Promise<Map<SubCategoryId, SubCategoryInfo>> | undefined;
   private readonly _categoryElementCounts: ModelCategoryElementsCountCache;
   private _modelWithCategoryModeledElements: Promise<Map<ModelCategoryKey, Set<ElementId>>> | undefined;
-=======
-export class CategoriesTreeIdsCache {
-  private _definitionContainersInfo: Promise<Map<Id64String, DefinitionContainerInfo>> | undefined;
-  private _modelsCategoriesInfo: Promise<Map<Id64String, CategoriesInfo>> | undefined;
-  private _subCategoriesInfo: Promise<Map<Id64String, SubCategoryInfo>> | undefined;
-  private _elementModelsCategories: Promise<Map<Id64String, Id64Set>> | undefined;
->>>>>>> dd34678a
   private _categoryClass: string;
   private _categoryElementClass: string;
   private _categoryModelClass: string;
@@ -65,7 +54,6 @@
     private _queryExecutor: LimitingECSqlQueryExecutor,
     viewType: "3d" | "2d",
   ) {
-<<<<<<< HEAD
     const { categoryClass, elementClass, modelClass } = getClassesByView(viewType);
     this._categoryClass = categoryClass;
     this._categoryElementClass = elementClass;
@@ -108,45 +96,24 @@
 
   public clearFilteredElementsModels() {
     this._filteredElementsModels = undefined;
-=======
-    const { categoryClass, categoryElementClass, categoryModelClass } = getClassesByView(viewType);
-    this._categoryClass = categoryClass;
-    this._categoryElementClass = categoryElementClass;
-    this._categoryModelClass = categoryModelClass;
->>>>>>> dd34678a
   }
 
   private async *queryElementModelCategories(): AsyncIterableIterator<{
     modelId: Id64String;
     categoryId: Id64String;
-<<<<<<< HEAD
-    isModelPrivate: boolean;
-  }> {
-    const query = `
-      SELECT this.Model.Id modelId, this.Category.Id categoryId, m.IsPrivate isModelPrivate
-      FROM ${this._categoryModelClass} m
-      JOIN ${this._categoryElementClass} this ON m.ECInstanceId = this.Model.Id
-      WHERE this.Parent.Id IS NULL
-      GROUP BY modelId, categoryId, isModelPrivate
-=======
   }> {
     const query = `
       SELECT this.Model.Id modelId, this.Category.Id categoryId
       FROM ${this._categoryModelClass} m
       JOIN ${this._categoryElementClass} this ON m.ECInstanceId = this.Model.Id
-      WHERE m.IsPrivate = false
+      WHERE this.Parent.Id IS NULL AND m.IsPrivate = false
       GROUP BY modelId, categoryId
->>>>>>> dd34678a
     `;
     for await (const row of this._queryExecutor.createQueryReader(
       { ecsql: query },
       { rowFormat: "ECSqlPropertyNames", limit: "unbounded", restartToken: "tree-widget/categories-tree/element-models-and-categories-query" },
     )) {
-<<<<<<< HEAD
-      yield { modelId: row.modelId, categoryId: row.categoryId, isModelPrivate: !!row.isModelPrivate };
-=======
       yield { modelId: row.modelId, categoryId: row.categoryId };
->>>>>>> dd34678a
     }
   }
 
@@ -294,14 +261,13 @@
 
   private async getElementModelsCategories() {
     this._elementModelsCategories ??= (async () => {
-<<<<<<< HEAD
       const [modelCategories, modelWithCategoryModeledElements] = await Promise.all([
         (async () => {
-          const elementModelsCategories = new Map<ModelId, { categoryIds: Id64Set; isModelPrivate: boolean }>();
+          const elementModelsCategories = new Map<ModelId, { categoryIds: Id64Set; }>();
           for await (const queriedCategory of this.queryElementModelCategories()) {
             let modelEntry = elementModelsCategories.get(queriedCategory.modelId);
             if (modelEntry === undefined) {
-              modelEntry = { categoryIds: new Set(), isModelPrivate: queriedCategory.isModelPrivate };
+              modelEntry = { categoryIds: new Set() };
               elementModelsCategories.set(queriedCategory.modelId, modelEntry);
             }
             modelEntry.categoryIds.add(queriedCategory.categoryId);
@@ -310,11 +276,11 @@
         })(),
         this.getModelWithCategoryModeledElements(),
       ]);
-      const result = new Map<ModelId, { categoryIds: Set<CategoryId>; isSubModel: boolean; isModelPrivate: boolean }>();
+      const result = new Map<ModelId, { categoryIds: Set<CategoryId>; isSubModel: boolean; }>();
       const subModels = getDistinctMapValues(modelWithCategoryModeledElements);
       for (const [modelId, modelEntry] of modelCategories) {
         const isSubModel = subModels.has(modelId);
-        result.set(modelId, { categoryIds: modelEntry.categoryIds, isSubModel, isModelPrivate: modelEntry.isModelPrivate });
+        result.set(modelId, { categoryIds: modelEntry.categoryIds, isSubModel });
       }
       return result;
     })();
@@ -373,20 +339,6 @@
       }
     }
     return result;
-=======
-      const elementModelsCategories = new Map<Id64String, Id64Set>();
-      for await (const queriedCategory of this.queryElementModelCategories()) {
-        let modelEntry = elementModelsCategories.get(queriedCategory.modelId);
-        if (modelEntry === undefined) {
-          modelEntry = new Set();
-          elementModelsCategories.set(queriedCategory.modelId, modelEntry);
-        }
-        modelEntry.add(queriedCategory.categoryId);
-      }
-      return elementModelsCategories;
-    })();
-    return this._elementModelsCategories;
->>>>>>> dd34678a
   }
 
   private async getSubCategoriesInfo() {
@@ -464,7 +416,6 @@
     return result;
   }
 
-<<<<<<< HEAD
   public async getCategoriesElementModels(categoryIds: Id64Array, includeSubModels?: boolean): Promise<Map<CategoryId, Array<ModelId>>> {
     const elementModelsCategories = await this.getElementModelsCategories();
     const result = new Map<CategoryId, Array<ModelId>>();
@@ -474,17 +425,6 @@
           let categoryModels = result.get(categoryId);
           if (!categoryModels) {
             categoryModels = new Array<ModelId>();
-=======
-  public async getCategoriesElementModels(categoryIds: Id64Array): Promise<Map<Id64String, Id64Array>> {
-    const elementModelsCategories = await this.getElementModelsCategories();
-    const result = new Map<Id64String, Id64Array>();
-    for (const categoryId of categoryIds) {
-      for (const [modelId, categories] of elementModelsCategories) {
-        if (categories.has(categoryId)) {
-          let categoryModels = result.get(categoryId);
-          if (!categoryModels) {
-            categoryModels = new Array<Id64String>();
->>>>>>> dd34678a
             result.set(categoryId, categoryModels);
           }
           categoryModels.push(modelId);
@@ -494,7 +434,6 @@
     return result;
   }
 
-<<<<<<< HEAD
   public async getModelCategoryIds(modelId: Id64String): Promise<Id64Array> {
     const elementModelsCategories = await this.getElementModelsCategories();
     return [...(elementModelsCategories.get(modelId)?.categoryIds ?? [])];
@@ -502,15 +441,9 @@
 
   public async hasSubModel(elementId: Id64String): Promise<boolean> {
     const elementModelsCategories = await this.getElementModelsCategories();
-    const modeledElementInfo = elementModelsCategories.get(elementId);
-    if (!modeledElementInfo) {
-      return false;
-    }
-    return !modeledElementInfo.isModelPrivate;
-  }
-
-=======
->>>>>>> dd34678a
+    return elementModelsCategories.has(elementId);
+  }
+
   public async getAllContainedCategories(definitionContainerIds: Id64Array): Promise<Id64Array> {
     const result = new Array<CategoryId>();
 
@@ -628,14 +561,4 @@
     this._isDefinitionContainerSupported ??= this.queryIsDefinitionContainersSupported();
     return this._isDefinitionContainerSupported;
   }
-<<<<<<< HEAD
-=======
-}
-
-/** @internal */
-export function getClassesByView(viewType: "2d" | "3d") {
-  return viewType === "2d"
-    ? { categoryClass: "BisCore.DrawingCategory", categoryElementClass: "BisCore.GeometricElement2d", categoryModelClass: "BisCore.GeometricModel2d" }
-    : { categoryClass: "BisCore.SpatialCategory", categoryElementClass: "BisCore.GeometricElement3d", categoryModelClass: "BisCore.GeometricModel3d" };
->>>>>>> dd34678a
 }