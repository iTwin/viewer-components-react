/*---------------------------------------------------------------------------------------------
 * Copyright (c) Bentley Systems, Incorporated. All rights reserved.
 * See LICENSE.md in the project root for license terms and full copyright notice.
 *--------------------------------------------------------------------------------------------*/

import { useEffect, useState } from "react";
import { Flex, ProgressRadial, Text } from "@itwin/itwinui-react";
import { createECSchemaProvider, createECSqlQueryExecutor } from "@itwin/presentation-core-interop";
import { createLimitingECSqlQueryExecutor } from "@itwin/presentation-hierarchies";
import { isPresentationHierarchyNode, TreeRenderer, useUnifiedSelectionTree } from "@itwin/presentation-hierarchies-react";
import { createCachingECClassHierarchyInspector } from "@itwin/presentation-shared";
import { TreeWidget } from "../../../../../TreeWidget";
import { useHierarchiesLocalization } from "../UseHierarchiesLocalization";
import { useHierarchyLevelFiltering } from "../UseHierarchyFiltering";
import { Delayed } from "./Delayed";
import { ProgressOverlay } from "./ProgressOverlay";

import type { ReactElement, ReactNode } from "react";
import type { IModelConnection } from "@itwin/core-frontend";
import type { SchemaContext } from "@itwin/ecschema-metadata";
import type { PresentationHierarchyNode, useSelectionHandler, useTree } from "@itwin/presentation-hierarchies-react";

interface FilterableTreeOwnProps {
  imodel: IModelConnection;
  getSchemaContext: (imodel: IModelConnection) => SchemaContext;
  height: number;
  width: number;
  treeName: string;
  hierarchyLevelSizeLimit?: number;
  getIcon?: (node: PresentationHierarchyNode) => ReactElement | undefined;
  getSublabel?: (node: PresentationHierarchyNode) => ReactElement | undefined;
  density?: "default" | "enlarged";
  noDataMessage?: ReactNode;
}

type UseTreeProps = Parameters<typeof useTree>[0];
type UseSelectionHandlerProps = Parameters<typeof useSelectionHandler>[0];
type IModelAccess = UseTreeProps["imodelAccess"];

type FilterableTreeProps = FilterableTreeOwnProps &
  Pick<UseTreeProps, "getFilteredPaths" | "getHierarchyDefinition" | "onPerformanceMeasured"> &
  Pick<Partial<UseSelectionHandlerProps>, "selectionMode">;

/** @internal */
export function FilterableTree({ imodel, getSchemaContext, hierarchyLevelSizeLimit, ...props }: FilterableTreeProps) {
  const [imodelAccess, setIModelAccess] = useState<IModelAccess>();
  const defaultHierarchyLevelSizeLimit = hierarchyLevelSizeLimit ?? 1000;

  useEffect(() => {
    const schemas = getSchemaContext(imodel);
    const schemaProvider = createECSchemaProvider(schemas);
    setIModelAccess({
      ...schemaProvider,
      ...createCachingECClassHierarchyInspector({ schemaProvider }),
      ...createLimitingECSqlQueryExecutor(createECSqlQueryExecutor(imodel), 1000),
    });
  }, [imodel, getSchemaContext]);

  if (!imodelAccess) {
    return null;
  }

  return <FilterableTreeRenderer {...props} imodel={imodel} imodelAccess={imodelAccess} defaultHierarchyLevelSizeLimit={defaultHierarchyLevelSizeLimit} />;
}

/** @internal */
function FilterableTreeRenderer({
  imodel,
  imodelAccess,
  height,
  width,
  treeName,
  getIcon,
  getSublabel,
  noDataMessage,
  defaultHierarchyLevelSizeLimit,
  getHierarchyDefinition,
  selectionMode,
  onPerformanceMeasured,
}: Omit<FilterableTreeProps, "getSchemaContext"> & { imodelAccess: IModelAccess; defaultHierarchyLevelSizeLimit: number }) {
  const localizedStrings = useHierarchiesLocalization();
  const {
    rootNodes,
    isLoading,
    reloadTree: _reloadTree,
    setFormatter: _setFormatter,
    ...treeProps
  } = useUnifiedSelectionTree({
    imodelKey: imodel.key,
    sourceName: treeName,
    imodelAccess,
    getHierarchyDefinition,
<<<<<<< HEAD
    localizedStrings,
=======
    onPerformanceMeasured,
>>>>>>> 3fa997e1
  });

  const { filteringDialog, onFilterClick } = useHierarchyLevelFiltering({
    imodel,
    getHierarchyLevelDetails: treeProps.getHierarchyLevelDetails,
    defaultHierarchyLevelSizeLimit,
  });

  const renderContent = () => {
    if (rootNodes === undefined) {
      return (
        <Flex alignItems="center" justifyContent="center" flexDirection="column" style={{ width, height }}>
          <Delayed show={true}>
            <ProgressRadial size="large" />
          </Delayed>
        </Flex>
      );
    }

    if ((rootNodes.length === 0 && !isLoading) || (rootNodes.length === 1 && !isPresentationHierarchyNode(rootNodes[0]) && rootNodes[0].type === "Unknown")) {
      return (
        <Flex alignItems="center" justifyContent="center" flexDirection="column" style={{ width, height }}>
          {noDataMessage ? noDataMessage : <Text>{TreeWidget.translate("stateless.dataIsNotAvailable")}</Text>}
        </Flex>
      );
    }

    return (
      <Flex.Item alignSelf="flex-start" style={{ width: "100%", overflow: "auto" }}>
        <TreeRenderer
          rootNodes={rootNodes}
          {...treeProps}
          onFilterClick={onFilterClick}
          getIcon={getIcon}
          getSublabel={getSublabel}
          selectionMode={selectionMode}
          localizedStrings={localizedStrings}
        />
      </Flex.Item>
    );
  };

  return (
    <div style={{ position: "relative", height, overflow: "hidden" }}>
      <div style={{ overflow: "auto", height: "100%" }}>
        {renderContent()}
        {filteringDialog}
      </div>
      <Delayed show={isLoading && !!rootNodes}>
        <ProgressOverlay />
      </Delayed>
    </div>
  );
}<|MERGE_RESOLUTION|>--- conflicted
+++ resolved
@@ -90,11 +90,8 @@
     sourceName: treeName,
     imodelAccess,
     getHierarchyDefinition,
-<<<<<<< HEAD
+    onPerformanceMeasured,
     localizedStrings,
-=======
-    onPerformanceMeasured,
->>>>>>> 3fa997e1
   });
 
   const { filteringDialog, onFilterClick } = useHierarchyLevelFiltering({
