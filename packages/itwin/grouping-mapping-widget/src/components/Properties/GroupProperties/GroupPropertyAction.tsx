--- conflicted
+++ resolved
@@ -4,7 +4,6 @@
  *--------------------------------------------------------------------------------------------*/
 import { PropertyValueFormat } from "@itwin/presentation-common";
 import type { SelectOption } from "@itwin/itwinui-react";
-<<<<<<< HEAD
 import {
   Alert,
   Button,
@@ -17,15 +16,10 @@
   Text,
 } from "@itwin/itwinui-react";
 import React, { useCallback, useEffect, useRef, useState } from "react";
-=======
-import { Alert, Button, Fieldset, LabeledInput, LabeledSelect, Text } from "@itwin/itwinui-react";
-import React, { useCallback, useEffect, useState } from "react";
->>>>>>> 47efe175
 import ActionPanel from "../../SharedComponents/ActionPanel";
 import useValidator, { NAME_REQUIREMENTS } from "../hooks/useValidator";
 import { useGroupingMappingApiConfig } from "../../context/GroupingApiConfigContext";
 import { DataType, QuantityType } from "@itwin/insights-client";
-<<<<<<< HEAD
 import type {
   CalculatedPropertyType,
 
@@ -33,9 +27,6 @@
   Property,
   PropertyModify,
 } from "@itwin/insights-client";
-=======
-import type { GroupMinimal, Property, PropertyModify } from "@itwin/insights-client";
->>>>>>> 47efe175
 import "./GroupPropertyAction.scss";
 import type { PropertyMetaData } from "./GroupPropertyUtils";
 import { convertPresentationFields, convertToECProperties, fetchPresentationDescriptor, findProperties } from "./GroupPropertyUtils";
@@ -79,7 +70,6 @@
  * Component to create or update a group.
  * @public
  */
-<<<<<<< HEAD
 export const GroupPropertyAction = ({
   mappingId,
   group,
@@ -90,10 +80,6 @@
   const actionContainerRef = useRef<HTMLDivElement>(null);
   const calculatedPropertyActionRef = useRef<HTMLDivElement>(null);
   const customCalculationActionRef = useRef<HTMLDivElement>(null);
-=======
-export const GroupPropertyAction = ({ mappingId, group, groupProperty, onSaveSuccess, onClickCancel }: GroupPropertyActionProps) => {
-  const { getAccessToken, iModelId, iModelConnection } = useGroupingMappingApiConfig();
->>>>>>> 47efe175
   const propertiesClient = usePropertiesClient();
   const queryClient = useQueryClient();
 
@@ -156,16 +142,12 @@
 
     return { propertiesMetaData, groupPropertyDetails };
   }, [getAccessToken, group.id, group.query, groupProperty, iModelConnection, mappingId, propertiesClient]);
-<<<<<<< HEAD
-  const { data, isFetching: isLoadingProperties, isSuccess: isLoadingPropertiesSuccessful } = useQuery(["properties", iModelId, mappingId, group.id, groupProperty?.id, "metadata"], fetchPropertiesMetadata);
-=======
 
   const {
     data,
     isFetching: isLoadingProperties,
     isSuccess: isLoadingPropertiesSuccessful,
   } = useQuery(["properties", iModelId, mappingId, group.id, groupProperty?.id, "metadata"], fetchPropertiesMetadata);
->>>>>>> 47efe175
 
   useEffect(() => {
     if (isLoadingPropertiesSuccessful && data?.propertiesMetaData) {
@@ -245,7 +227,6 @@
 
   return (
     <>
-<<<<<<< HEAD
       <div
         className='gmw-group-property-action-container'
         ref={actionContainerRef}>
@@ -254,11 +235,6 @@
           className='gmw-property-options'
           legend='Property Details'>
           <Text variant='small' as='small' className='gmw-field-legend'>
-=======
-      <div className="gmw-group-property-action-container">
-        <Fieldset disabled={isLoading} className="gmw-property-options" legend="Property Details">
-          <Text variant="small" as="small" className="gmw-field-legend">
->>>>>>> 47efe175
             Asterisk * indicates mandatory fields.
           </Text>
           <LabeledInput
@@ -296,14 +272,9 @@
             onBlur={() => {
               validator.showMessageFor("dataType");
             }}
-<<<<<<< HEAD
             disabled={calculatedPropertyType ? true : false}
             onShow={() => { }}
             onHide={() => { }}
-=======
-            onShow={() => {}}
-            onHide={() => {}}
->>>>>>> 47efe175
           />
           <LabeledSelect<QuantityType | undefined>
             label="Quantity Type"
@@ -320,8 +291,7 @@
             Warning: Could not match saved properties from the current generated list. It does not confirm or deny validity. Overwriting will occur if a new
             selection is made and saved.
           </Alert>
-<<<<<<< HEAD
-        }
+        )}
         <ExpandableBlock
           title={"Mapped Properties"}
           endIcon={
@@ -395,45 +365,14 @@
               disabled={isLoading}/>
           </ExpandableBlock>
         </div>
-=======
-        )}
-        <Fieldset className="gmw-property-view-container" legend="Mapped Properties">
-          <div className="gmw-property-view-button">
-            <Button onClick={async () => setShowPropertiesSelectionModal(true)} disabled={isLoading}>
-              Select Properties
-            </Button>
-          </div>
-          <div className="gmw-properties-list">
-            {selectedProperties.length === 0 && !isLoading ? (
-              <div className="gmw-empty-selection">
-                <Text>No properties selected.</Text>
-                <Text>Press the &quot;Select Properties&quot; button for options.</Text>
-              </div>
-            ) : (
-              selectedProperties.map((property) => (
-                <GroupPropertyListItem
-                  key={property.key}
-                  content={`${property.displayLabel}`}
-                  title={`${property.actualECClassName}`}
-                  description={property.categoryLabel}
-                />
-              ))
-            )}
-          </div>
-        </Fieldset>
->>>>>>> 47efe175
       </div>
       <ActionPanel
         onSave={handleSaveClick}
         onCancel={onClickCancel}
         isLoading={isLoading}
-<<<<<<< HEAD
         isSavingDisabled={
           !propertyName || dataType === undefined || formulaErrorMessage !== undefined
         }
-=======
-        isSavingDisabled={selectedProperties.length === 0 || !propertyName || dataType === undefined}
->>>>>>> 47efe175
       />
       <GroupsPropertiesSelectionModal
         showModal={showPropertiesSelectionModal}
