/*---------------------------------------------------------------------------------------------
* Copyright (c) Bentley Systems, Incorporated. All rights reserved.
* See LICENSE.md in the project root for license terms and full copyright notice.
*--------------------------------------------------------------------------------------------*/
import { useActiveIModelConnection } from "@itwin/appui-react";
import React, { useCallback, useEffect, useRef, useState } from "react";
import type { CreateTypeFromInterface } from "../utils";
import {
  Button,
  ButtonGroup,
  DropdownMenu,
  IconButton,
  MenuItem,
  ProgressRadial,
  Surface,
  toaster,
  ToggleSwitch,
} from "@itwin/itwinui-react";
import {
  SvgAdd,
  SvgCursor,
  SvgDelete,
  SvgDraw,
  SvgEdit,
  SvgList,
  SvgMore,
  SvgSearch,
  SvgVisibilityHide,
  SvgVisibilityShow,
} from "@itwin/itwinui-icons-react";
import DeleteModal from "./DeleteModal";
import "./Grouping.scss";
import type { IModelConnection } from "@itwin/core-frontend";
import { PropertyMenu } from "./PropertyMenu";
import {
  clearEmphasizedElements,
  clearEmphasizedOverriddenElements,
  clearHiddenElements,
  clearOverriddenElements,
  emphasizeElements,
  getHiliteIds,
  hideElements,
  hideElementsByQuery,
  overrideElements,
  zoomToElements,
} from "./viewerUtils";
import {
  EmptyMessage,
  handleError,
  LoadingOverlay,
  WidgetHeader,
} from "./utils";
import GroupAction from "./GroupAction";
import type { Group, IMappingsClient, Mapping } from "@itwin/insights-client";
import { useMappingClient } from "./context/MappingClientContext";
import { FeatureOverrideType } from "@itwin/core-common";
import { HorizontalTile } from "./HorizontalTile";
import type { GetAccessTokenFn } from "./context/GroupingApiConfigContext";
import { useGroupingMappingApiConfig } from "./context/GroupingApiConfigContext";
<<<<<<< HEAD
import { useGroupingMappingUIProvider } from "./context/GroupingMappingUIProviderContext";
import { GroupingMappingUIProviderType} from "./provider/GroupingMappingUIProvider";
import type { ContextUIProvider, GroupingUIProvider } from "./provider/GroupingMappingUIProvider";
import { Presentation } from "@itwin/presentation-frontend";
=======
import { useGroupingMappingCustomUI } from "./context/GroupingMappingCustomUIContext";
>>>>>>> b17a21e4

export type IGroupTyped = CreateTypeFromInterface<Group>;

export const defaultUIMetadata = [
  {
    name: "Selection",
    displayLabel: "Selection",
    icon: <SvgCursor />,
  },
  {
    name: "Search",
    displayLabel: "Query Keywords",
    icon: <SvgSearch />,
  },
  {
    name: "Manual",
    displayLabel: "Manual Query",
    icon: <SvgDraw />,
  },
];

enum GroupsView {
  GROUPS = "groups",
  MODIFYING = "modifying",
  ADD = "ADD",
  PROPERTIES = "properties",
  CUSTOM = "custom",
}

interface GroupsTreeProps {
  mapping: Mapping;
  goBack: () => Promise<void>;
}

const goldenAngle = 180 * (3 - Math.sqrt(5));

const fetchGroups = async (
  setGroups: React.Dispatch<React.SetStateAction<IGroupTyped[]>>,
  iModelId: string,
  mappingId: string,
  setIsLoading: React.Dispatch<React.SetStateAction<boolean>>,
  getAccessToken: GetAccessTokenFn,
  mappingsClient: IMappingsClient,
): Promise<Group[] | undefined> => {
  try {
    setIsLoading(true);
    const accessToken = await getAccessToken();
    const groups = await mappingsClient.getGroups(
      accessToken,
      iModelId,
      mappingId,
    );
    setGroups(groups);
    return groups;
  } catch (error: any) {
    handleError(error.status);
  } finally {
    setIsLoading(false);
  }
  return undefined;
};

export const Groupings = ({ mapping, goBack }: GroupsTreeProps) => {
  const iModelConnection = useActiveIModelConnection() as IModelConnection;
  const { getAccessToken } = useGroupingMappingApiConfig();
  const mappingClient = useMappingClient();
  const iModelId = useActiveIModelConnection()?.iModelId as string;
<<<<<<< HEAD
  const groupUIProviders: GroupingUIProvider[] = useGroupingMappingUIProvider()
    .filter((p) => p.type === GroupingMappingUIProviderType.GROUP) as GroupingUIProvider[];
  const contextUIProviders: ContextUIProvider[] = useGroupingMappingUIProvider()
    .filter((p) => p.type === GroupingMappingUIProviderType.CONTEXT) as ContextUIProvider[];
=======
  const customUIs = useGroupingMappingCustomUI();
>>>>>>> b17a21e4

  const [showDeleteModal, setShowDeleteModal] = useState<boolean>(false);
  const [isLoading, setIsLoading] = useState<boolean>(true);
  const [groupsView, setGroupsView] = useState<GroupsView>(GroupsView.GROUPS);
  const [selectedGroup, setSelectedGroup] = useState<IGroupTyped | undefined>(
    undefined,
  );
  const hilitedElements = useRef<Map<string, string[]>>(new Map());
  const [isLoadingQuery, setLoadingQuery] = useState<boolean>(false);
  const [groups, setGroups] = useState<Group[]>([]);
  const [hiddenGroupsIds, setHiddenGroupsIds] = useState<string[]>([]);
  const [showGroupColor, setShowGroupColor] = useState<boolean>(false);

  const [queryGenerationType, setQueryGenerationType] =
    useState<string>("Selection");
  const [selectedContextUIProvider, setSelectedContextUIProvider] = useState<ContextUIProvider>();

  useEffect(() => {
    void fetchGroups(
      setGroups,
      iModelId,
      mapping.id,
      setIsLoading,
      getAccessToken,
      mappingClient,
    );
  }, [getAccessToken, mappingClient, iModelId, mapping.id, setIsLoading]);

  const getGroupColor = function (index: number) {
    return `hsl(${index * goldenAngle + 60}, 100%, 50%)`;
  };

  const getHiliteIdsFromGroups = useCallback(
    async (groups: Group[]) => {
      let allIds: string[] = [];
      for (const group of groups) {
        const query = group.query;
        let currentIds: string[] = [];
        if (hilitedElements.current.has(query)) {
          currentIds = hilitedElements.current.get(query) ?? [];
        } else {
          try {
            const queryRowCount = await iModelConnection.queryRowCount(query);
            if (queryRowCount === 0) {
              toaster.warning(
                `${group.groupName}'s query is valid but produced no results.`,
              );
            }
            currentIds = await getHiliteIds(query, iModelConnection);
            hilitedElements.current.set(query, currentIds);
          } catch {
            toaster.negative(
              `Could not hide/show ${group.groupName}. Query could not be resolved.`,
            );
          }
        }
        allIds = allIds.concat(currentIds);
      }
      return allIds;
    },
    [iModelConnection, hilitedElements],
  );

  const visualizeGroupColors = useCallback(
    async (viewGroups: Group[]) => {
      setLoadingQuery(true);
      clearEmphasizedOverriddenElements();
      let allIds: string[] = [];
      for (const group of viewGroups) {
        const index =
          viewGroups.length > groups.length
            ? viewGroups.findIndex((g) => g.id === group.id)
            : groups.findIndex((g) => g.id === group.id);
        const hilitedIds = await getHiliteIdsFromGroups([group]);
        overrideElements(
          hilitedIds,
          getGroupColor(index),
          FeatureOverrideType.ColorAndAlpha,
        );
        emphasizeElements(hilitedIds, undefined);
        if (!hiddenGroupsIds.includes(group.id)) {
          allIds = allIds.concat(hilitedIds);
        }
      }

      await zoomToElements(allIds);
      setLoadingQuery(false);
    },
    [groups, hiddenGroupsIds, getHiliteIdsFromGroups],
  );

  const hideGroups = useCallback(
    async (viewGroups: Group[]) => {
      setLoadingQuery(true);
      for (const viewGroup of viewGroups) {
        const query = viewGroup.query;
        if (hilitedElements.current.has(query)) {
          const hilitedIds = hilitedElements.current.get(query) ?? [];
          hideElements(hilitedIds);
        } else {
          try {
            const queryRowCount = await iModelConnection.queryRowCount(query);
            if (queryRowCount === 0) {
              toaster.warning(
                `${viewGroup.groupName}'s query is valid but produced no results.`,
              );
            }
            const hiliteIds = await hideElementsByQuery(
              query,
              iModelConnection,
              false,
            );
            hilitedElements.current.set(query, hiliteIds);
          } catch {
            toaster.negative(
              `Could not hide/show ${viewGroup.groupName}. Query could not be resolved.`,
            );
          }
        }
      }
      setLoadingQuery(false);
    },
    [iModelConnection],
  );

  const showGroup = useCallback(
    async (viewGroup: Group) => {
      clearHiddenElements();

      // hide group Ids filter
      const newHiddenGroups: Group[] = hiddenGroupsIds
        .map((id) => groups.find((g) => g.id === id))
        .filter((g): g is Group => !!g && g.id !== viewGroup.id);

      // view group Ids filter
      const viewIds = await getHiliteIdsFromGroups(
        groups.filter((g) => !newHiddenGroups.find((hg) => hg.id === g.id)),
      );
      let hiddenIds = await getHiliteIdsFromGroups(newHiddenGroups);
      hiddenIds = hiddenIds.filter((id) => !viewIds.includes(id));
      hideElements(hiddenIds);
    },
    [groups, hiddenGroupsIds, getHiliteIdsFromGroups],
  );

  const addGroup = (type: string) => {
    setQueryGenerationType(type);
    clearEmphasizedElements();
    setGroupsView(GroupsView.ADD);
  };

  const onModify = async (group: Group, type: string) => {
    setQueryGenerationType(type);
    setSelectedGroup(group);
    setGroupsView(GroupsView.MODIFYING);
    if (group.id && hiddenGroupsIds.includes(group.id)) {
      await showGroup(group);
      setHiddenGroupsIds(hiddenGroupsIds.filter((id) => id !== group.id));
    }
    clearEmphasizedElements();
  };

  const openProperties = async (group: Group) => {
    setSelectedGroup(group);
    setGroupsView(GroupsView.PROPERTIES);
    if (group.id && hiddenGroupsIds.includes(group.id)) {
      await showGroup(group);
      setHiddenGroupsIds(hiddenGroupsIds.filter((id) => id !== group.id));
    }
  };

  const refresh = useCallback(async () => {
    setGroupsView(GroupsView.GROUPS);
    setSelectedGroup(undefined);
    setGroups([]);
    const groups = await fetchGroups(
      setGroups,
      iModelId,
      mapping.id,
      setIsLoading,
      getAccessToken,
      mappingClient,
    );
    if (groups) {
      if (showGroupColor) {
        await visualizeGroupColors(groups);
      } else {
        clearEmphasizedOverriddenElements();
      }
    }
  }, [
    getAccessToken,
    mappingClient,
    iModelId,
    mapping.id,
    setGroups,
    showGroupColor,
    visualizeGroupColors,
  ]);

  const resetView = async () => {
    if (groups) {
      if (showGroupColor) {
        await visualizeGroupColors(groups);
      } else {
        clearOverriddenElements();
      }
      clearEmphasizedElements();
    }
  };

  const showAll = async () => {
    setLoadingQuery(true);

    clearHiddenElements();
    setHiddenGroupsIds([]);
    const allIds = await getHiliteIdsFromGroups(groups);
    await zoomToElements(allIds);

    setLoadingQuery(false);
  };

  const hideAll = useCallback(async () => {
    await hideGroups(groups);
    setHiddenGroupsIds(
      groups.map((g) => g.id).filter((id): id is string => !!id),
    );
    const allIds = await getHiliteIdsFromGroups(groups);
    await zoomToElements(allIds);
  }, [setHiddenGroupsIds, groups, hideGroups, getHiliteIdsFromGroups]);

  const toggleGroupColor = useCallback(
    async (e: any) => {
      if (e.target.checked) {
        await visualizeGroupColors(groups);
        setShowGroupColor(true);
      } else {
        clearEmphasizedOverriddenElements();
        setShowGroupColor(false);
      }
    },
    [groups, visualizeGroupColors, setShowGroupColor],
  );

  const propertyMenuGoBack = useCallback(async () => {
    setGroupsView(GroupsView.GROUPS);
    await refresh();
  }, [refresh]);

  switch (groupsView) {
    case GroupsView.ADD:
      return (
        <GroupAction
          iModelId={iModelId}
          mappingId={mapping.id}
          queryGenerationType={queryGenerationType}
          goBack={async () => {
            setGroupsView(GroupsView.GROUPS);
            await refresh();
          }}
          resetView={resetView}
        />
      );
    case GroupsView.MODIFYING:
      return selectedGroup ? (
        <GroupAction
          iModelId={iModelId}
          mappingId={mapping.id}
          group={selectedGroup}
          queryGenerationType={queryGenerationType}
          goBack={async () => {
            setGroupsView(GroupsView.GROUPS);
            await refresh();
          }}
          resetView={resetView}
        />
      ) : null;
    case GroupsView.PROPERTIES:
      return selectedGroup ? (
        <PropertyMenu
          iModelId={iModelId}
          mappingId={mapping.id}
          group={selectedGroup}
          goBack={propertyMenuGoBack}
        />
      ) : null;
    case GroupsView.GROUPS:
      return (
        <>
          <WidgetHeader
            title={mapping.mappingName}
            disabled={isLoading || isLoadingQuery}
            returnFn={async () => {
              clearEmphasizedOverriddenElements();
              await goBack();
            }}
          />

          <Surface className='gmw-groups-container'>
            <div className='gmw-toolbar'>
              <DropdownMenu
                className='gmw-ui-provider-dropdown'
                disabled={isLoadingQuery}
                menuItems={() =>
<<<<<<< HEAD
                  (groupUIProviders.length > 0
                    ? groupUIProviders
                    : defaultUIProvidersMetadata)
=======
                  (customUIs.length > 0
                    ? customUIs
                    : defaultUIMetadata)
>>>>>>> b17a21e4
                    .map((p) => (
                      <MenuItem
                        key={p.name}
                        onClick={() => addGroup(p.name)}
                        icon={p.icon}
                        className='gmw-menu-item'
                      >
                        {p.displayLabel}
                      </MenuItem>
                    ))
                }
              >
                <Button
                  className='add-load-button'
                  startIcon={
                    isLoadingQuery ? (
                      <ProgressRadial size='small' indeterminate />
                    ) : (
                      <SvgAdd />
                    )
                  }
                  styleType='high-visibility'
                  disabled={isLoadingQuery}
                >
                  {isLoadingQuery ? "Loading" : "Add Group"}
                </Button>
              </DropdownMenu>
              <ButtonGroup className='gmw-toolbar-buttons'>
                <ToggleSwitch
                  label='Color by Group'
                  labelPosition='left'
                  className='gmw-toggle'
                  disabled={isLoadingQuery}
                  checked={showGroupColor}
                  onChange={toggleGroupColor}
                ></ToggleSwitch>
                <IconButton
                  title='Show All'
                  onClick={showAll}
                  disabled={isLoadingQuery}
                  styleType='borderless'
                  className='gmw-group-view-icon'
                >
                  <SvgVisibilityShow />
                </IconButton>
                <IconButton
                  title='Hide All'
                  onClick={hideAll}
                  disabled={isLoadingQuery}
                  styleType='borderless'
                  className='gmw-group-view-icon'
                >
                  <SvgVisibilityHide />
                </IconButton>
              </ButtonGroup>
            </div>
            {isLoading ? (
              <LoadingOverlay />
            ) : groups.length === 0 ? (
              <EmptyMessage message='No Groups available.' />
            ) : (
              <div className='gmw-group-list'>
                {groups
                  .sort(
                    (a, b) =>
                      a.groupName?.localeCompare(b.groupName ?? "") ?? 1,
                  )
                  .map((g) => (
                    <HorizontalTile
                      key={g.id}
                      title={g.groupName ? g.groupName : "Untitled"}
                      data-testid="horizontal-tile"
                      subText={g.description}
                      actionGroup={
                        <div className='gmw-actions'>
                          {showGroupColor && (
                            <IconButton
                              styleType='borderless'
                              className='gmw-group-view-icon'
                            >
                              <div
                                className="gmw-color-legend"
                                style={{
                                  backgroundColor: getGroupColor(groups.findIndex((group) => g.id === group.id)),
                                }}
                              />
                            </IconButton>
                          )}
                          {g.id && hiddenGroupsIds.includes(g.id) ? (
                            <IconButton
                              disabled={isLoadingQuery}
                              styleType='borderless'
                              className='gmw-group-view-icon'
                              onClick={async () => {
                                await showGroup(g);
                                setHiddenGroupsIds(
                                  hiddenGroupsIds.filter((id) => g.id !== id),
                                );
                              }}
                            >
                              <SvgVisibilityHide />
                            </IconButton>
                          ) : (
                            <IconButton
                              disabled={isLoadingQuery}
                              styleType='borderless'
                              className='gmw-group-view-icon'
                              onClick={async () => {
                                await hideGroups([g]);
                                setHiddenGroupsIds(
                                  hiddenGroupsIds.concat(g.id ? [g.id] : []),
                                );
                              }}
                            >
                              <SvgVisibilityShow />
                            </IconButton>
                          )}
                          <DropdownMenu
                            className='gmw-ui-provider-dropdown'
                            disabled={isLoadingQuery}
<<<<<<< HEAD
                            menuItems={(close: () => void) =>
                              [
                                <MenuItem
                                  key={0}
                                  disabled={isLoadingQuery}
                                  subMenuItems={
                                    (groupUIProviders.length > 0
                                      ? groupUIProviders
                                      : defaultUIProvidersMetadata)
                                      .map((p) => (
                                        <MenuItem
                                          className='gmw-menu-item'
                                          key={p.name}
                                          onClick={async () => onModify(g, p.name)}
                                          icon={p.icon}
                                        >
                                          {p.displayLabel}
                                        </MenuItem>
                                      ))
                                  }
                                >
                                  <SvgEdit
                                    style={{
                                      width: "16px",
                                      height: "16px",
                                      margin: "0 8px 0 0",
                                    }}
                                  />
                                  Edit
                                </MenuItem>,
                                <MenuItem
                                  key={1}
                                  onClick={async () => openProperties(g)}
                                  icon={<SvgList />}
                                >
                                  Properties
                                </MenuItem>,
                                <MenuItem
                                  key={2}
                                  onClick={() => {
                                    setSelectedGroup(g);
                                    setShowDeleteModal(true);
                                    close();
=======
                            menuItems={(close: () => void) => [
                              <MenuItem
                                key={0}
                                disabled={isLoadingQuery}
                                subMenuItems={
                                  (customUIs.length > 0
                                    ? customUIs
                                    : defaultUIMetadata)
                                    .map((p) => (
                                      <MenuItem
                                        className='gmw-menu-item'
                                        key={p.name}
                                        onClick={async () => onModify(g, p.name)}
                                        icon={p.icon}
                                      >
                                        {p.displayLabel}
                                      </MenuItem>
                                    ))
                                }
                              >
                                <SvgEdit
                                  style={{
                                    width: "16px",
                                    height: "16px",
                                    margin: "0 8px 0 0",
>>>>>>> b17a21e4
                                  }}
                                  icon={<SvgDelete />}
                                >
                                  Remove
                                </MenuItem>,
                              ].concat(
                                contextUIProviders.map((p) => {
                                  return <MenuItem
                                    key={p.name}
                                    onClick={() => {
                                      if(p.uiComponent) {
                                        setSelectedGroup(g);
                                        setSelectedContextUIProvider(p);
                                        setGroupsView(GroupsView.CUSTOM);
                                      }
                                      if(p.callback) {
                                        p.callback(g.id, mapping.id, iModelId);
                                      }
                                      close();
                                    }}
                                    icon={p.icon}
                                  >
                                    {p.displayLabel}
                                  </MenuItem>;
                                })
                              )
                            }
                          >
                            <IconButton
                              disabled={isLoadingQuery}
                              styleType='borderless'
                            >
                              <SvgMore
                                style={{
                                  width: "16px",
                                  height: "16px",
                                }}
                              />
                            </IconButton>
                          </DropdownMenu>
                        </div>
                      }
                      onClickTitle={
                        isLoadingQuery
                          ? undefined
                          : async () => openProperties(g)
                      }
                    />
                  ))}
              </div>
            )}
          </Surface>
          <DeleteModal
            entityName={selectedGroup?.groupName ?? ""}
            show={showDeleteModal}
            setShow={setShowDeleteModal}
            onDelete={async () => {
              const accessToken = await getAccessToken();
              await mappingClient.deleteGroup(
                accessToken,
                iModelId,
                mapping.id,
                selectedGroup?.id ?? "",
              );
            }}
            refresh={refresh}
          />
        </>
      );
    case GroupsView.CUSTOM:
      return selectedContextUIProvider && selectedContextUIProvider.uiComponent
        ? (
          <>
            <WidgetHeader
              title={selectedContextUIProvider.displayLabel}
              returnFn={async () => {
                Presentation.selection.clearSelection(
                  "GroupingMappingWidget",
                  iModelConnection,
                );
                await refresh();
              }}
            />
            {React.createElement(selectedContextUIProvider.uiComponent)}
          </>
        )
        : null;
    default:
      return (
        <EmptyMessage message="No given group view"/>
      );
  }
};<|MERGE_RESOLUTION|>--- conflicted
+++ resolved
@@ -57,14 +57,10 @@
 import { HorizontalTile } from "./HorizontalTile";
 import type { GetAccessTokenFn } from "./context/GroupingApiConfigContext";
 import { useGroupingMappingApiConfig } from "./context/GroupingApiConfigContext";
-<<<<<<< HEAD
-import { useGroupingMappingUIProvider } from "./context/GroupingMappingUIProviderContext";
-import { GroupingMappingUIProviderType} from "./provider/GroupingMappingUIProvider";
-import type { ContextUIProvider, GroupingUIProvider } from "./provider/GroupingMappingUIProvider";
+import { useGroupingMappingCustomUI } from "./context/GroupingMappingCustomUIContext";
+import { GroupingMappingCustomUIType } from "./customUI/GroupingMappingCustomUI";
+import type { ContextUI, GroupingUI } from "./customUI/GroupingMappingCustomUI";
 import { Presentation } from "@itwin/presentation-frontend";
-=======
-import { useGroupingMappingCustomUI } from "./context/GroupingMappingCustomUIContext";
->>>>>>> b17a21e4
 
 export type IGroupTyped = CreateTypeFromInterface<Group>;
 
@@ -132,14 +128,10 @@
   const { getAccessToken } = useGroupingMappingApiConfig();
   const mappingClient = useMappingClient();
   const iModelId = useActiveIModelConnection()?.iModelId as string;
-<<<<<<< HEAD
-  const groupUIProviders: GroupingUIProvider[] = useGroupingMappingUIProvider()
-    .filter((p) => p.type === GroupingMappingUIProviderType.GROUP) as GroupingUIProvider[];
-  const contextUIProviders: ContextUIProvider[] = useGroupingMappingUIProvider()
-    .filter((p) => p.type === GroupingMappingUIProviderType.CONTEXT) as ContextUIProvider[];
-=======
-  const customUIs = useGroupingMappingCustomUI();
->>>>>>> b17a21e4
+  const groupUIs: GroupingUI[] = useGroupingMappingCustomUI()
+    .filter((p) => p.type === GroupingMappingCustomUIType.GROUP) as GroupingUI[];
+  const contextUIs: ContextUI[] = useGroupingMappingCustomUI()
+    .filter((p) => p.type === GroupingMappingCustomUIType.CONTEXT) as ContextUI[];
 
   const [showDeleteModal, setShowDeleteModal] = useState<boolean>(false);
   const [isLoading, setIsLoading] = useState<boolean>(true);
@@ -155,7 +147,7 @@
 
   const [queryGenerationType, setQueryGenerationType] =
     useState<string>("Selection");
-  const [selectedContextUIProvider, setSelectedContextUIProvider] = useState<ContextUIProvider>();
+  const [selectedContextUI, setSelectedContextUI] = useState<ContextUI>();
 
   useEffect(() => {
     void fetchGroups(
@@ -444,15 +436,9 @@
                 className='gmw-ui-provider-dropdown'
                 disabled={isLoadingQuery}
                 menuItems={() =>
-<<<<<<< HEAD
-                  (groupUIProviders.length > 0
-                    ? groupUIProviders
-                    : defaultUIProvidersMetadata)
-=======
-                  (customUIs.length > 0
-                    ? customUIs
+                  (groupUIs.length > 0
+                    ? groupUIs
                     : defaultUIMetadata)
->>>>>>> b17a21e4
                     .map((p) => (
                       <MenuItem
                         key={p.name}
@@ -573,16 +559,15 @@
                           <DropdownMenu
                             className='gmw-ui-provider-dropdown'
                             disabled={isLoadingQuery}
-<<<<<<< HEAD
                             menuItems={(close: () => void) =>
                               [
                                 <MenuItem
                                   key={0}
                                   disabled={isLoadingQuery}
                                   subMenuItems={
-                                    (groupUIProviders.length > 0
-                                      ? groupUIProviders
-                                      : defaultUIProvidersMetadata)
+                                    (groupUIs.length > 0
+                                      ? groupUIs
+                                      : defaultUIMetadata)
                                       .map((p) => (
                                         <MenuItem
                                           className='gmw-menu-item'
@@ -617,46 +602,19 @@
                                     setSelectedGroup(g);
                                     setShowDeleteModal(true);
                                     close();
-=======
-                            menuItems={(close: () => void) => [
-                              <MenuItem
-                                key={0}
-                                disabled={isLoadingQuery}
-                                subMenuItems={
-                                  (customUIs.length > 0
-                                    ? customUIs
-                                    : defaultUIMetadata)
-                                    .map((p) => (
-                                      <MenuItem
-                                        className='gmw-menu-item'
-                                        key={p.name}
-                                        onClick={async () => onModify(g, p.name)}
-                                        icon={p.icon}
-                                      >
-                                        {p.displayLabel}
-                                      </MenuItem>
-                                    ))
-                                }
-                              >
-                                <SvgEdit
-                                  style={{
-                                    width: "16px",
-                                    height: "16px",
-                                    margin: "0 8px 0 0",
->>>>>>> b17a21e4
                                   }}
                                   icon={<SvgDelete />}
                                 >
                                   Remove
                                 </MenuItem>,
                               ].concat(
-                                contextUIProviders.map((p) => {
+                                contextUIs.map((p) => {
                                   return <MenuItem
                                     key={p.name}
                                     onClick={() => {
                                       if(p.uiComponent) {
                                         setSelectedGroup(g);
-                                        setSelectedContextUIProvider(p);
+                                        setSelectedContextUI(p);
                                         setGroupsView(GroupsView.CUSTOM);
                                       }
                                       if(p.callback) {
@@ -714,11 +672,11 @@
         </>
       );
     case GroupsView.CUSTOM:
-      return selectedContextUIProvider && selectedContextUIProvider.uiComponent
+      return selectedContextUI && selectedContextUI.uiComponent
         ? (
           <>
             <WidgetHeader
-              title={selectedContextUIProvider.displayLabel}
+              title={selectedContextUI.displayLabel}
               returnFn={async () => {
                 Presentation.selection.clearSelection(
                   "GroupingMappingWidget",
@@ -727,7 +685,7 @@
                 await refresh();
               }}
             />
-            {React.createElement(selectedContextUIProvider.uiComponent)}
+            {React.createElement(selectedContextUI.uiComponent)}
           </>
         )
         : null;
