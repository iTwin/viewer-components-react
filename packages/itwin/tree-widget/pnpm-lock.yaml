--- conflicted
+++ resolved
@@ -298,6 +298,7 @@
   '@azure/core-http@3.0.4':
     resolution: {integrity: sha512-Fok9VVhMdxAFOtqiiAtg74fL0UJkt0z3D+ouUUxcRLzZNBioPRAMJFVxiWoJljYpXsRi4GDQHzQHDc9AiYaIUQ==}
     engines: {node: '>=14.0.0'}
+    deprecated: deprecating as we migrated to core v2
 
   '@azure/core-lro@2.5.4':
     resolution: {integrity: sha512-3GJiMVH7/10bulzOKGrrLeG/uCBH/9VtxqaMcB9lIqAeamI/xYQSHJL/KcsLDuH+yTjYpro/u6D/MuRe4dN70Q==}
@@ -530,8 +531,8 @@
       react: '>=16.8.0'
       react-dom: '>=16.8.0'
 
-  '@floating-ui/react@0.26.22':
-    resolution: {integrity: sha512-LNv4azPt8SpT4WW7Kku5JNVjLk2GcS0bGGjFTAgqOONRFo9r/aaGHHPpdiIuQbB1t8shmWyWqTTUDmZ9fcNshg==}
+  '@floating-ui/react@0.26.23':
+    resolution: {integrity: sha512-9u3i62fV0CFF3nIegiWiRDwOs7OW/KhSUJDNx2MkQM3LbE5zQOY01sL3nelcVBXvX7Ovvo3A49I8ql+20Wg/Hw==}
     peerDependencies:
       react: '>=16.8.0'
       react-dom: '>=16.8.0'
@@ -548,6 +549,7 @@
   '@humanwhocodes/config-array@0.11.14':
     resolution: {integrity: sha512-3T8LkOmg45BV5FICb15QQMsyUSWrQ8AygVfC7ZG32zOalnqrilm018ZVCw0eapXux8FtA33q8PSRSstjee3jSg==}
     engines: {node: '>=10.10.0'}
+    deprecated: Use @eslint/config-array instead
 
   '@humanwhocodes/module-importer@1.0.1':
     resolution: {integrity: sha512-bxveV4V8v5Yb4ncFTT3rPSgZBOpCkjfK0y4oVVVJwIuDVBRMDXrPyXRL988i5ap9m9bnyEEjWfm5WkBmtffLfA==}
@@ -555,6 +557,7 @@
 
   '@humanwhocodes/object-schema@2.0.3':
     resolution: {integrity: sha512-93zYdMES/c1D69yZiKDBj0V24vqNzB/koF26KPaagAfd3P/4gUlh3Dys5ogAK+Exi9QyzlD8x/08Zt7wIKcDcA==}
+    deprecated: Use @eslint/object-schema instead
 
   '@isaacs/cliui@8.0.2':
     resolution: {integrity: sha512-O8jcjabXaleOG9DQ0+ARXWZBTfnP4WNAqzuiJK7ll44AmxGKv/J2M4TPjxjY3znBCfvBXFzucm1twdyFybFqEA==}
@@ -747,8 +750,8 @@
       react: '>= 17.0.0 < 19.0.0'
       react-dom: '>=17.0.0 < 19.0.0'
 
-  '@itwin/itwinui-react@3.12.1':
-    resolution: {integrity: sha512-aTwMVNtKEgzwdVhPg4o4Hvyb7eWfwf1+lQL/fLn9c1p0esrcXhiCzcAxRrotG/2H+UP5e4W6wnGMbSQOKFNkmA==}
+  '@itwin/itwinui-react@3.14.1':
+    resolution: {integrity: sha512-uTNzkYzYTFrM6BEuRXDeinvJIM7RUeJ2ywGXFhd0KqX2vR4YPAxoKoWem37yCQWKfDDaVYyAsbZENhMCM39SBA==}
     peerDependencies:
       react: '>= 17.0.0 < 19.0.0'
       react-dom: '>=17.0.0 < 19.0.0'
@@ -800,7 +803,7 @@
       '@itwin/core-react': ^4.9.0
       '@itwin/ecschema-metadata': ^4.4.0
       '@itwin/imodel-components-react': ^4.9.0
-      '@itwin/itwinui-react': ^3.0.0
+      '@itwin/itwinui-react': 3.14.0
       '@itwin/presentation-common': ^4.4.0
       '@itwin/presentation-frontend': ^4.4.0
       react: ^17.0.0 || ^18.0.0
@@ -896,11 +899,11 @@
   '@loaders.gl/worker-utils@3.4.14':
     resolution: {integrity: sha512-PUSwxoAYbskisXd0KfYEQ902b0igBA2UAWdP6PzPvY+tJmobfh74dTNwrrBQ1rGXQxxmGx6zc6/ksX6mlIzIrg==}
 
-  '@microsoft/api-extractor-model@7.29.4':
-    resolution: {integrity: sha512-LHOMxmT8/tU1IiiiHOdHFF83Qsi+V8d0kLfscG4EvQE9cafiR8blOYr8SfkQKWB1wgEilQgXJX3MIA4vetDLZw==}
-
-  '@microsoft/api-extractor@7.47.5':
-    resolution: {integrity: sha512-edKt4dFO2t25xmI2FX2rsP5liIgwKW1yuQImA0JM+5YGHCoo51GEQ7j+On17SvVpRJnuqLE/QVgtjIQ1Hpg98w==}
+  '@microsoft/api-extractor-model@7.29.6':
+    resolution: {integrity: sha512-gC0KGtrZvxzf/Rt9oMYD2dHvtN/1KPEYsrQPyMKhLHnlVuO/f4AFN3E4toqZzD2pt4LhkKoYmL2H9tX3yCOyRw==}
+
+  '@microsoft/api-extractor@7.47.7':
+    resolution: {integrity: sha512-fNiD3G55ZJGhPOBPMKD/enozj8yxJSYyVJWxRWdcUtw842rvthDHJgUWq9gXQTensFlMHv2wGuCjjivPv53j0A==}
     hasBin: true
 
   '@microsoft/tsdoc-config@0.17.0':
@@ -950,8 +953,8 @@
   '@probe.gl/stats@4.0.4':
     resolution: {integrity: sha512-SDuSY/D4yDL6LQDa69l/GCcnZLRiGYdyvYkxWb0CgnzTPdPrcdrzGkzkvpC3zsA4fEFw2smlDje370QGHwlisg==}
 
-  '@rushstack/node-core-library@5.5.1':
-    resolution: {integrity: sha512-ZutW56qIzH8xIOlfyaLQJFx+8IBqdbVCZdnj+XT1MorQ1JqqxHse8vbCpEM+2MjsrqcbxcgDIbfggB1ZSQ2A3g==}
+  '@rushstack/node-core-library@5.7.0':
+    resolution: {integrity: sha512-Ff9Cz/YlWu9ce4dmqNBZpA45AEya04XaBFIjV7xTVeEf+y/kTjEasmozqFELXlNG4ROdevss75JrrZ5WgufDkQ==}
     peerDependencies:
       '@types/node': '*'
     peerDependenciesMeta:
@@ -961,16 +964,16 @@
   '@rushstack/rig-package@0.5.3':
     resolution: {integrity: sha512-olzSSjYrvCNxUFZowevC3uz8gvKr3WTpHQ7BkpjtRpA3wK+T0ybep/SRUMfr195gBzJm5gaXw0ZMgjIyHqJUow==}
 
-  '@rushstack/terminal@0.13.3':
-    resolution: {integrity: sha512-fc3zjXOw8E0pXS5t9vTiIPx9gHA0fIdTXsu9mT4WbH+P3mYvnrX0iAQ5a6NvyK1+CqYWBTw/wVNx7SDJkI+WYQ==}
+  '@rushstack/terminal@0.14.0':
+    resolution: {integrity: sha512-juTKMAMpTIJKudeFkG5slD8Z/LHwNwGZLtU441l/u82XdTBfsP+LbGKJLCNwP5se+DMCT55GB8x9p6+C4UL7jw==}
     peerDependencies:
       '@types/node': '*'
     peerDependenciesMeta:
       '@types/node':
         optional: true
 
-  '@rushstack/ts-command-line@4.22.4':
-    resolution: {integrity: sha512-QoyhbWfyF9Ixg5DWdPzxO3h2RmJ7i5WH9b7qLzD5h5WFya/ZqicjdPrVwQiGtrFvAbBj8jhcC9DhbzU9xAk78g==}
+  '@rushstack/ts-command-line@4.22.6':
+    resolution: {integrity: sha512-QSRqHT/IfoC5nk9zn6+fgyqOPXHME0BfchII9EUPR19pocsNp/xSbeBCbD3PIR2Lg+Q5qk7OFqk1VhWPMdKHJg==}
 
   '@seznam/compose-react-refs@1.0.6':
     resolution: {integrity: sha512-izzOXQfeQLonzrIQb8u6LQ8dk+ymz3WXTIXjvOlTXHq6sbzROg3NWU+9TTAOpEoK9Bth24/6F/XrfHJ5yR5n6Q==}
@@ -998,6 +1001,15 @@
 
   '@swc/helpers@0.5.12':
     resolution: {integrity: sha512-KMZNXiGibsW9kvZAO1Pam2JPTDBm+KSHMMHWdsyI/1DbIZjT2A6Gy3hblVXUMEDvUAKq+e0vL0X0o54owWji7g==}
+
+  '@tanstack/react-virtual@3.10.6':
+    resolution: {integrity: sha512-xaSy6uUxB92O8mngHZ6CvbhGuqxQ5lIZWCBy+FjhrbHmOwc6BnOnKkYm2FsB1/BpKw/+FVctlMbEtI+F6I1aJg==}
+    peerDependencies:
+      react: ^16.8.0 || ^17.0.0 || ^18.0.0
+      react-dom: ^16.8.0 || ^17.0.0 || ^18.0.0
+
+  '@tanstack/virtual-core@3.10.6':
+    resolution: {integrity: sha512-1giLc4dzgEKLMx5pgKjL6HlG5fjZMgCjzlKAlpr7yoUtetVPELgER1NtephAI910nMwfPTHNyWKSFmJdHkz2Cw==}
 
   '@testing-library/dom@9.3.3':
     resolution: {integrity: sha512-fB0R+fa3AUqbLHWyxXa2kGVtf1Fe1ZZFr0Zp6AIbIAzXb2mKbEXl+PCQNUOaq5lbTab5tfctfXRNsWXxa2f7Aw==}
@@ -1583,6 +1595,7 @@
 
   circular-json@0.3.3:
     resolution: {integrity: sha512-UZK3NBx2Mca+b5LsG7bY183pHWt5Y1xts4P3Pz7ENTwGVnJOUWbRb3ocjvX7hx9tq/yTAdclXm9sZ38gNuem4A==}
+    deprecated: CircularJSON is in maintenance only, flatted is its successor.
 
   classnames@2.3.1:
     resolution: {integrity: sha512-OlQdbZ7gLfGarSqxesMesDa5uz7KFbID8Kpq/SxIoNGDqY8lSYs0D+hhtBXhcdB3rcbXArFr7vlHheLk1voeNA==}
@@ -2281,6 +2294,7 @@
 
   glob@7.2.3:
     resolution: {integrity: sha512-nFR0zLpU2YCaRxwoCJvL6UvCH2JFyFVIvwTLsIf21AuHlMskA1hhTdk+LlYJtOlYt9v6dvszD2BGRqBL+iQK9Q==}
+    deprecated: Glob versions prior to v9 are no longer supported
 
   global-jsdom@9.2.0:
     resolution: {integrity: sha512-mspbiuYwcl5nbl2VRvHNaF4SzSmSMCTJGXXatzHYZAf6u3rO/aLXQICbVNTVI+vN8jaq1s4QcvKYnWhVepSbFQ==}
@@ -2467,6 +2481,7 @@
 
   inflight@1.0.6:
     resolution: {integrity: sha512-k92I/b08q4wvFscXCLvqfsHCrjrF7yiXsQuIVvVE7N82W3+aqpzuUdBbfhWcy/FZR3/4IgflMgKLOsvPDrGCJA==}
+    deprecated: This module is not supported, and leaks memory. Do not use it. Check out lru-cache if you want a good and tested way to coalesce async requests by a key value, which is much more comprehensive and powerful.
 
   inherits@2.0.4:
     resolution: {integrity: sha512-k/vGaX4/Yla3WzyMCvTQOXYeIHvqOKtnqBduzTHpzpQZzAskKMhZ2K+EnBiSM9zGSoIFeMpXKxa4dYeZIQqewQ==}
@@ -3296,6 +3311,7 @@
 
   postinstall-build@5.0.3:
     resolution: {integrity: sha512-vPvPe8TKgp4FLgY3+DfxCE5PIfoXBK2lyLfNCxsRbDsV6vS4oU5RG/IWxrblMn6heagbnMED3MemUQllQ2bQUg==}
+    deprecated: postinstall-build's behavior is now built into npm! You should migrate off of postinstall-build and use the new `prepare` lifecycle script with npm 5.0.0 or greater.
     hasBin: true
 
   prelude-ls@1.2.1:
@@ -3517,6 +3533,7 @@
 
   rimraf@3.0.2:
     resolution: {integrity: sha512-JZkJMZkAGFFPP2YqXZXPbMlMBgsxzE8ILs4lMIX/2o0L9UBw9O/Y3o6wFw/i9YLapcUJWwqbi3kdxIPdC62TIA==}
+    deprecated: Rimraf versions prior to v4 are no longer supported
     hasBin: true
 
   rimraf@5.0.5:
@@ -4661,7 +4678,7 @@
       react-dom: 18.0.0(react@18.0.0)
       tabbable: 6.2.0
 
-  '@floating-ui/react@0.26.22(react-dom@18.0.0(react@18.0.0))(react@18.0.0)':
+  '@floating-ui/react@0.26.23(react-dom@18.0.0(react@18.0.0))(react@18.0.0)':
     dependencies:
       '@floating-ui/react-dom': 2.1.1(react-dom@18.0.0(react@18.0.0))(react@18.0.0)
       '@floating-ui/utils': 0.2.7
@@ -4725,7 +4742,7 @@
       '@itwin/imodel-components-react': 4.16.0(5ynqnwqldeyaaa2tex3osrk3oi)
       '@itwin/itwinui-icons-react': 2.8.0(react-dom@18.0.0(react@18.0.0))(react@18.0.0)
       '@itwin/itwinui-illustrations-react': 2.1.0(react-dom@18.0.0(react@18.0.0))(react@18.0.0)
-      '@itwin/itwinui-react': 3.12.1(@types/react@18.0.34)(react-dom@18.0.0(react@18.0.0))(react@18.0.0)
+      '@itwin/itwinui-react': 3.14.1(@types/react@18.0.34)(react-dom@18.0.0(react@18.0.0))(react@18.0.0)
       '@itwin/itwinui-react-v2': '@itwin/itwinui-react@2.12.19(react-dom@18.0.0(react@18.0.0))(react@18.0.0)'
       '@itwin/itwinui-variables': 3.1.0
       classnames: 2.3.1
@@ -4746,7 +4763,7 @@
 
   '@itwin/build-tools@4.8.0(@types/node@18.18.10)':
     dependencies:
-      '@microsoft/api-extractor': 7.47.5(@types/node@18.18.10)
+      '@microsoft/api-extractor': 7.47.7(@types/node@18.18.10)
       chalk: 3.0.0
       cpx2: 3.0.0
       cross-spawn: 7.0.3
@@ -4756,15 +4773,9 @@
       mocha-junit-reporter: 2.2.1(mocha@10.2.0)
       rimraf: 3.0.2
       tree-kill: 1.2.2
-<<<<<<< HEAD
-      typedoc: 0.23.28(typescript@5.0.4)
-      typedoc-plugin-merge-modules: 4.1.0(typedoc@0.23.28(typescript@5.0.4))
-      typescript: 5.0.4
-=======
       typedoc: 0.25.13(typescript@5.3.3)
       typedoc-plugin-merge-modules: 5.1.0(typedoc@0.25.13(typescript@5.0.2))
       typescript: 5.3.3
->>>>>>> e36858a9
       wtfnode: 0.9.1
       yargs: 17.7.2
     transitivePeerDependencies:
@@ -4783,7 +4794,7 @@
       '@itwin/core-bentley': 4.8.0
       '@itwin/core-react': 4.16.0(@itwin/appui-abstract@4.8.0(@itwin/core-bentley@4.8.0))(@itwin/core-bentley@4.8.0)(@types/react@18.0.34)(react-dom@18.0.0(react@18.0.0))(react@18.0.0)
       '@itwin/itwinui-icons-react': 2.8.0(react-dom@18.0.0(react@18.0.0))(react@18.0.0)
-      '@itwin/itwinui-react': 3.12.1(@types/react@18.0.34)(react-dom@18.0.0(react@18.0.0))(react@18.0.0)
+      '@itwin/itwinui-react': 3.14.1(@types/react@18.0.34)(react-dom@18.0.0(react@18.0.0))(react@18.0.0)
       '@itwin/itwinui-variables': 3.1.0
       classnames: 2.3.1
       immer: 9.0.6
@@ -4892,7 +4903,7 @@
       '@itwin/appui-abstract': 4.8.0(@itwin/core-bentley@4.8.0)
       '@itwin/core-bentley': 4.8.0
       '@itwin/itwinui-icons-react': 2.8.0(react-dom@18.0.0(react@18.0.0))(react@18.0.0)
-      '@itwin/itwinui-react': 3.12.1(@types/react@18.0.34)(react-dom@18.0.0(react@18.0.0))(react@18.0.0)
+      '@itwin/itwinui-react': 3.14.1(@types/react@18.0.34)(react-dom@18.0.0(react@18.0.0))(react@18.0.0)
       '@itwin/itwinui-variables': 3.1.0
       classnames: 2.3.1
       dompurify: 2.4.7
@@ -4966,7 +4977,7 @@
       '@itwin/core-quantity': 4.8.0(@itwin/core-bentley@4.8.0)
       '@itwin/core-react': 4.16.0(@itwin/appui-abstract@4.8.0(@itwin/core-bentley@4.8.0))(@itwin/core-bentley@4.8.0)(@types/react@18.0.34)(react-dom@18.0.0(react@18.0.0))(react@18.0.0)
       '@itwin/itwinui-icons-react': 2.8.0(react-dom@18.0.0(react@18.0.0))(react@18.0.0)
-      '@itwin/itwinui-react': 3.12.1(@types/react@18.0.34)(react-dom@18.0.0(react@18.0.0))(react@18.0.0)
+      '@itwin/itwinui-react': 3.14.1(@types/react@18.0.34)(react-dom@18.0.0(react@18.0.0))(react@18.0.0)
       '@itwin/itwinui-variables': 3.1.0
       classnames: 2.3.1
       react: 18.0.0
@@ -5011,11 +5022,12 @@
     transitivePeerDependencies:
       - '@types/react'
 
-  '@itwin/itwinui-react@3.12.1(@types/react@18.0.34)(react-dom@18.0.0(react@18.0.0))(react@18.0.0)':
-    dependencies:
-      '@floating-ui/react': 0.26.22(react-dom@18.0.0(react@18.0.0))(react@18.0.0)
+  '@itwin/itwinui-react@3.14.1(@types/react@18.0.34)(react-dom@18.0.0(react@18.0.0))(react@18.0.0)':
+    dependencies:
+      '@floating-ui/react': 0.26.23(react-dom@18.0.0(react@18.0.0))(react@18.0.0)
       '@itwin/itwinui-illustrations-react': 2.1.0(react-dom@18.0.0(react@18.0.0))(react@18.0.0)
       '@swc/helpers': 0.5.12
+      '@tanstack/react-virtual': 3.10.6(react-dom@18.0.0(react@18.0.0))(react@18.0.0)
       classnames: 2.5.1
       jotai: 2.8.3(@types/react@18.0.34)(react@18.0.0)
       react: 18.0.0
@@ -5231,23 +5243,23 @@
     dependencies:
       '@babel/runtime': 7.23.6
 
-  '@microsoft/api-extractor-model@7.29.4(@types/node@18.18.10)':
+  '@microsoft/api-extractor-model@7.29.6(@types/node@18.18.10)':
     dependencies:
       '@microsoft/tsdoc': 0.15.0
       '@microsoft/tsdoc-config': 0.17.0
-      '@rushstack/node-core-library': 5.5.1(@types/node@18.18.10)
+      '@rushstack/node-core-library': 5.7.0(@types/node@18.18.10)
     transitivePeerDependencies:
       - '@types/node'
 
-  '@microsoft/api-extractor@7.47.5(@types/node@18.18.10)':
-    dependencies:
-      '@microsoft/api-extractor-model': 7.29.4(@types/node@18.18.10)
+  '@microsoft/api-extractor@7.47.7(@types/node@18.18.10)':
+    dependencies:
+      '@microsoft/api-extractor-model': 7.29.6(@types/node@18.18.10)
       '@microsoft/tsdoc': 0.15.0
       '@microsoft/tsdoc-config': 0.17.0
-      '@rushstack/node-core-library': 5.5.1(@types/node@18.18.10)
+      '@rushstack/node-core-library': 5.7.0(@types/node@18.18.10)
       '@rushstack/rig-package': 0.5.3
-      '@rushstack/terminal': 0.13.3(@types/node@18.18.10)
-      '@rushstack/ts-command-line': 4.22.4(@types/node@18.18.10)
+      '@rushstack/terminal': 0.14.0(@types/node@18.18.10)
+      '@rushstack/ts-command-line': 4.22.6(@types/node@18.18.10)
       lodash: 4.17.21
       minimatch: 3.0.8
       resolve: 1.22.8
@@ -5304,7 +5316,7 @@
     dependencies:
       '@babel/runtime': 7.23.6
 
-  '@rushstack/node-core-library@5.5.1(@types/node@18.18.10)':
+  '@rushstack/node-core-library@5.7.0(@types/node@18.18.10)':
     dependencies:
       ajv: 8.13.0
       ajv-draft-04: 1.0.0(ajv@8.13.0)
@@ -5322,16 +5334,16 @@
       resolve: 1.22.8
       strip-json-comments: 3.1.1
 
-  '@rushstack/terminal@0.13.3(@types/node@18.18.10)':
-    dependencies:
-      '@rushstack/node-core-library': 5.5.1(@types/node@18.18.10)
+  '@rushstack/terminal@0.14.0(@types/node@18.18.10)':
+    dependencies:
+      '@rushstack/node-core-library': 5.7.0(@types/node@18.18.10)
       supports-color: 8.1.1
     optionalDependencies:
       '@types/node': 18.18.10
 
-  '@rushstack/ts-command-line@4.22.4(@types/node@18.18.10)':
-    dependencies:
-      '@rushstack/terminal': 0.13.3(@types/node@18.18.10)
+  '@rushstack/ts-command-line@4.22.6(@types/node@18.18.10)':
+    dependencies:
+      '@rushstack/terminal': 0.14.0(@types/node@18.18.10)
       '@types/argparse': 1.0.38
       argparse: 1.0.10
       string-argv: 0.3.2
@@ -5369,6 +5381,14 @@
   '@swc/helpers@0.5.12':
     dependencies:
       tslib: 2.6.2
+
+  '@tanstack/react-virtual@3.10.6(react-dom@18.0.0(react@18.0.0))(react@18.0.0)':
+    dependencies:
+      '@tanstack/virtual-core': 3.10.6
+      react: 18.0.0
+      react-dom: 18.0.0(react@18.0.0)
+
+  '@tanstack/virtual-core@3.10.6': {}
 
   '@testing-library/dom@9.3.3':
     dependencies:
@@ -5619,7 +5639,7 @@
       globby: 11.1.0
       is-glob: 4.0.3
       minimatch: 9.0.3
-      semver: 7.6.3
+      semver: 7.5.4
       ts-api-utils: 1.3.0(typescript@5.0.2)
     optionalDependencies:
       typescript: 5.0.2
@@ -7826,7 +7846,7 @@
     dependencies:
       hosted-git-info: 4.1.0
       is-core-module: 2.13.1
-      semver: 7.6.3
+      semver: 7.5.4
       validate-npm-package-license: 3.0.4
 
   normalize-path@3.0.0: {}
@@ -8906,11 +8926,7 @@
     dependencies:
       is-typedarray: 1.0.0
 
-<<<<<<< HEAD
-  typedoc-plugin-merge-modules@4.1.0(typedoc@0.23.28(typescript@5.0.4)):
-=======
   typedoc-plugin-merge-modules@5.1.0(typedoc@0.25.13(typescript@5.0.2)):
->>>>>>> e36858a9
     dependencies:
       typedoc: 0.25.13(typescript@5.3.3)
 
