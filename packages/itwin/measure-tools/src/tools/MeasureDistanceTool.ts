/*---------------------------------------------------------------------------------------------
* Copyright (c) Bentley Systems, Incorporated. All rights reserved.
* See LICENSE.md in the project root for license terms and full copyright notice.
*--------------------------------------------------------------------------------------------*/

import type {
  BeButtonEvent,
  DecorateContext,
  ToolAssistanceInstruction,
  ToolAssistanceSection,
} from "@itwin/core-frontend";
import {
  AccuDrawHintBuilder,
  EventHandled,
  IModelApp,
  ToolAssistance,
  ToolAssistanceImage,
  ToolAssistanceInputMethod,
} from "@itwin/core-frontend";
import type { Feature } from "../api/FeatureTracking";
import { MeasureToolsFeatures } from "../api/FeatureTracking";
import { MeasurementToolBase } from "../api/MeasurementTool";
import { MeasurementViewTarget } from "../api/MeasurementViewTarget";
import type { DistanceMeasurement } from "../measurements/DistanceMeasurement";
import { MeasureTools } from "../MeasureTools";
import { MeasureDistanceToolModel } from "../toolmodels/MeasureDistanceToolModel";
import { SheetMeasurementsHelper } from "../api/SheetMeasurementHelper";
import type { DrawingMetadata } from "../api/Measurement";
import { DrawingDataCache } from "../api/DrawingTypeDataCache";

export class MeasureDistanceTool extends MeasurementToolBase<
DistanceMeasurement,
MeasureDistanceToolModel
> {
  public static override toolId = "MeasureTools.MeasureDistance";
  public static override iconSpec = "icon-measure-distance";
  private _enableSheetMeasurements: boolean;

  public static override get flyover() {
    return MeasureTools.localization.getLocalizedString(
      "MeasureTools:tools.MeasureDistance.flyover"
    );
  }
  public static override get description(): string {
    return MeasureTools.localization.getLocalizedString(
      "MeasureTools:tools.MeasureDistance.description",
    );
  }
  public static override get keyin(): string {
    return MeasureTools.localization.getLocalizedString(
      "MeasureTools:tools.MeasureDistance.keyin",
    );
  }

  protected override get feature(): Feature | undefined {
    return MeasureToolsFeatures.Tools_MeasureDistance;
  }

  constructor(enableSheetMeasurements = false, onFeatureUsed?: (feature: string) => void) {
    super(onFeatureUsed);
    this._enableSheetMeasurements = enableSheetMeasurements;
  }

  public override async onPostInstall(): Promise<void> {
    await super.onPostInstall();
<<<<<<< HEAD
    this.handleFeature("feature-measure-distance-event-trigger");
    if (this._enableSheetMeasurements) {
      this._drawingTypeCache = new DrawingDataCache();
      await this._drawingTypeCache.updateDrawingTypeCache(this.iModel);
    }
=======
>>>>>>> 01ab382b
  }

  public override async onCleanup(): Promise<void> {
    await super.onCleanup();
    this.handleFeature("feature-measure-distance-event-cancel");
  }

  public async onRestartTool(): Promise<void> {
    const tool = new MeasureDistanceTool(this._enableSheetMeasurements);
    if (await tool.run()) return;

    return this.exitTool();
  }

  public override async onReinitialize(): Promise<void> {
    await super.onReinitialize();
    AccuDrawHintBuilder.deactivate();
  }

  public override async onDataButtonDown(
    ev: BeButtonEvent
  ): Promise<EventHandled> {
    if (!ev.viewport) return EventHandled.No;

    const viewType = MeasurementViewTarget.classifyViewport(ev.viewport);

    if (
      MeasureDistanceToolModel.State.SetMeasurementViewport ===
      this.toolModel.currentState
    ) {
      this.toolModel.setMeasurementViewport(viewType);
      this.handleFeature("feature-measure-distance-event-start-point");
      this.toolModel.setStartPoint(viewType, ev.point);
      await this.sheetMeasurementsDataButtonDown(ev);
      this._sendHintsToAccuDraw(ev);
      this.updateToolAssistance();
    } else if (
      MeasureDistanceToolModel.State.SetEndPoint === this.toolModel.currentState
    ) {
      this.handleFeature("feature-measure-distance-event-end-point");
      this.toolModel.setEndPoint(viewType, ev.point, false);
      await this.onReinitialize();
    }

    ev.viewport.invalidateDecorations();
    return EventHandled.Yes;
  }

  private async sheetMeasurementsDataButtonDown(ev: BeButtonEvent) {
    if (!ev.viewport) return;

    if (this._enableSheetMeasurements) {
      if (this.toolModel.drawingMetadata?.drawingId === undefined && ev.viewport.view.id !== undefined) {
        const drawingInfo = await SheetMeasurementsHelper.getDrawingId(this.iModel, ev.viewport.view.id, ev.point);
        this.toolModel.sheetViewId = ev.viewport.view.id;

        if (drawingInfo?.drawingId !== undefined && drawingInfo.origin !== undefined && drawingInfo.worldScale !== undefined) {
          const data: DrawingMetadata = { origin: drawingInfo.origin, drawingId: drawingInfo.drawingId, worldScale: drawingInfo.worldScale, extents: drawingInfo.extents};
          this.toolModel.drawingMetadata = data;
        }
      }
    }
  }

  public override isValidLocation(ev: BeButtonEvent, _isButtonEvent: boolean): boolean {
    if (!this._enableSheetMeasurements)
      return true;

    if (true !== ev.viewport?.view.isSheetView()) {
      return true;
    }

    for (const drawing of DrawingDataCache.getInstance().getSheetDrawingDataForViewport(ev.viewport)) {
      if (drawing.type !== SheetMeasurementsHelper.DrawingType.CrossSection && drawing.type !== SheetMeasurementsHelper.DrawingType.Plan) {
        if (SheetMeasurementsHelper.checkIfInDrawing(ev.point, drawing.origin, drawing.extents)) {
          return false;
        }
      }
    }

    if (this.toolModel.drawingMetadata?.drawingId === undefined || this.toolModel.drawingMetadata?.origin === undefined || this.toolModel.drawingMetadata?.extents === undefined)
      return true;

    return SheetMeasurementsHelper.checkIfInDrawing(ev.point, this.toolModel.drawingMetadata?.origin, this.toolModel.drawingMetadata?.extents);
  }

  public override decorate(context: DecorateContext): void {
    super.decorate(context);

    if (this._enableSheetMeasurements && this.toolModel.drawingMetadata?.origin !== undefined && this.toolModel.drawingMetadata?.extents !== undefined) {
      context.addDecorationFromBuilder(SheetMeasurementsHelper.getDrawingContourGraphic(context, this.toolModel.drawingMetadata?.origin, this.toolModel.drawingMetadata?.extents));
    }
  }

  private _sendHintsToAccuDraw(ev: BeButtonEvent): void {
    const hints = new AccuDrawHintBuilder();
    hints.setOrigin(ev.point);
    hints.setModeRectangular();
    hints.sendHints(false);
    IModelApp.toolAdmin.setCursor(IModelApp.viewManager.crossHairCursor);
  }

  public override async onMouseMotion(ev: BeButtonEvent): Promise<void> {
    if (
      undefined === ev.viewport ||
      MeasureDistanceToolModel.State.SetEndPoint !== this.toolModel.currentState
    )
      return;
    const type = MeasurementViewTarget.classifyViewport(ev.viewport);
    this.toolModel.setEndPoint(type, ev.point, true);
    ev.viewport.invalidateDecorations();
  }

  protected createToolModel(): MeasureDistanceToolModel {
    return new MeasureDistanceToolModel();
  }

  protected override updateToolAssistance(): void {
    let promptMainInstruction: string;
    if (
      MeasureDistanceToolModel.State.SetEndPoint !== this.toolModel.currentState
    )
      promptMainInstruction = MeasureTools.localization.getLocalizedString(
        "MeasureTools:tools.MeasureDistance.mainInstruction"
      );
    else
      promptMainInstruction = MeasureTools.localization.getLocalizedString(
        "MeasureTools:tools.MeasureDistance.mainInstruction2"
      );

    const promptClickTap = MeasureTools.localization.getLocalizedString(
      "MeasureTools:tools.GenericPrompts.acceptPoint"
    );

    let promptRightClick: string;
    if (undefined !== this.toolModel.dynamicMeasurement)
      promptRightClick = MeasureTools.localization.getLocalizedString(
        "MeasureTools:tools.GenericPrompts.clearCurrentMeasurement"
      );
    else
      promptRightClick = MeasureTools.localization.getLocalizedString(
        "MeasureTools:tools.GenericPrompts.restart"
      );

    const mainInstruction = ToolAssistance.createInstruction(
      this.iconSpec,
      promptMainInstruction
    );
    const mouseInstructions: ToolAssistanceInstruction[] = [];
    const touchInstructions: ToolAssistanceInstruction[] = [];

    if (!ToolAssistance.createTouchCursorInstructions(touchInstructions))
      touchInstructions.push(
        ToolAssistance.createInstruction(
          ToolAssistanceImage.OneTouchTap,
          promptClickTap,
          false,
          ToolAssistanceInputMethod.Touch
        )
      );
    mouseInstructions.push(
      ToolAssistance.createInstruction(
        ToolAssistanceImage.LeftClick,
        promptClickTap,
        false,
        ToolAssistanceInputMethod.Mouse
      )
    );
    mouseInstructions.push(
      ToolAssistance.createInstruction(
        ToolAssistanceImage.RightClick,
        promptRightClick,
        false,
        ToolAssistanceInputMethod.Mouse
      )
    );

    if (undefined === this.toolModel.dynamicMeasurement) {
      if (this.toolModel.canUndo)
        mouseInstructions.push(this.createMouseUndoInstruction());
      if (this.toolModel.canRedo)
        mouseInstructions.push(this.createMouseRedoInstruction());
    }

    const sections: ToolAssistanceSection[] = [
      ToolAssistance.createSection(
        mouseInstructions,
        ToolAssistance.inputsLabel
      ),
      ToolAssistance.createSection(
        touchInstructions,
        ToolAssistance.inputsLabel
      ),
    ];
    const instructions = ToolAssistance.createInstructions(
      mainInstruction,
      sections
    );
    IModelApp.notifications.setToolAssistance(instructions);
  }
}<|MERGE_RESOLUTION|>--- conflicted
+++ resolved
@@ -63,14 +63,7 @@
 
   public override async onPostInstall(): Promise<void> {
     await super.onPostInstall();
-<<<<<<< HEAD
     this.handleFeature("feature-measure-distance-event-trigger");
-    if (this._enableSheetMeasurements) {
-      this._drawingTypeCache = new DrawingDataCache();
-      await this._drawingTypeCache.updateDrawingTypeCache(this.iModel);
-    }
-=======
->>>>>>> 01ab382b
   }
 
   public override async onCleanup(): Promise<void> {
