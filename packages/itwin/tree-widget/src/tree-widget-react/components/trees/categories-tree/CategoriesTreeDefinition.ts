/*---------------------------------------------------------------------------------------------
 * Copyright (c) Bentley Systems, Incorporated. All rights reserved.
 * See LICENSE.md in the project root for license terms and full copyright notice.
 *--------------------------------------------------------------------------------------------*/

<<<<<<< HEAD
import { defer, EMPTY, from, fromEvent, lastValueFrom, map, mergeMap, takeUntil, toArray } from "rxjs";
=======
import { defaultIfEmpty, defer, EMPTY, from, fromEvent, identity, lastValueFrom, map, mergeMap, takeUntil, toArray } from "rxjs";
>>>>>>> 716fac47
import { createNodesQueryClauseFactory, createPredicateBasedHierarchyDefinition } from "@itwin/presentation-hierarchies";
import { createBisInstanceLabelSelectClauseFactory, ECSql } from "@itwin/presentation-shared";
import { FilterLimitExceededError } from "../common/TreeErrors.js";
import { getClassesByView } from "./internal/CategoriesTreeIdsCache.js";
import { DEFINITION_CONTAINER_CLASS, DEFINITION_ELEMENT_CLASS, SUB_CATEGORY_CLASS } from "./internal/ClassNameDefinitions.js";

import type { Observable } from "rxjs";
import type { Id64Array, Id64String } from "@itwin/core-bentley";
import type { ECClassHierarchyInspector, ECSchemaProvider, IInstanceLabelSelectClauseFactory, InstanceKey } from "@itwin/presentation-shared";
import type { CategoriesTreeIdsCache } from "./internal/CategoriesTreeIdsCache.js";
import type {
  DefineHierarchyLevelProps,
  DefineInstanceNodeChildHierarchyLevelProps,
  DefineRootHierarchyLevelProps,
  GenericInstanceFilter,
  HierarchyDefinition,
  HierarchyFilteringPath,
  HierarchyLevelDefinition,
  LimitingECSqlQueryExecutor,
  NodesQueryClauseFactory,
} from "@itwin/presentation-hierarchies";

const MAX_FILTERING_INSTANCE_KEY_COUNT = 100;

interface CategoriesTreeDefinitionProps {
  imodelAccess: ECSchemaProvider & ECClassHierarchyInspector & LimitingECSqlQueryExecutor;
  viewType: "2d" | "3d";
  idsCache: CategoriesTreeIdsCache;
}

interface CategoriesTreeInstanceKeyPathsFromInstanceLabelProps {
  imodelAccess: ECClassHierarchyInspector & LimitingECSqlQueryExecutor;
  label: string;
  viewType: "2d" | "3d";
  limit?: number | "unbounded";
  idsCache: CategoriesTreeIdsCache;
<<<<<<< HEAD
  abortSignal: AbortSignal;
=======
  abortSignal?: AbortSignal;
>>>>>>> 716fac47
}

export class CategoriesTreeDefinition implements HierarchyDefinition {
  private _impl: Promise<HierarchyDefinition> | undefined;
  private _selectQueryFactory: NodesQueryClauseFactory;
  private _nodeLabelSelectClauseFactory: IInstanceLabelSelectClauseFactory;
  private _idsCache: CategoriesTreeIdsCache;
  private _viewType: "2d" | "3d";
  private _iModelAccess: ECSchemaProvider & ECClassHierarchyInspector & LimitingECSqlQueryExecutor;

  public constructor(props: CategoriesTreeDefinitionProps) {
    this._iModelAccess = props.imodelAccess;
    this._viewType = props.viewType;
    this._idsCache = props.idsCache;
    this._nodeLabelSelectClauseFactory = createBisInstanceLabelSelectClauseFactory({ classHierarchyInspector: props.imodelAccess });
    this._selectQueryFactory = createNodesQueryClauseFactory({
      imodelAccess: props.imodelAccess,
      instanceLabelSelectClauseFactory: this._nodeLabelSelectClauseFactory,
    });
  }

  private async getHierarchyDefinition(): Promise<HierarchyDefinition> {
    this._impl ??= (async () => {
      const isDefinitionContainerSupported = await this._idsCache.getIsDefinitionContainerSupported();
      return createPredicateBasedHierarchyDefinition({
        classHierarchyInspector: this._iModelAccess,
        hierarchy: {
          rootNodes: async (requestProps: DefineRootHierarchyLevelProps) =>
            this.createDefinitionContainersAndCategoriesQuery({ ...requestProps, viewType: this._viewType }),
          childNodes: [
            {
              parentInstancesNodePredicate: "BisCore.Category",
              definitions: async (requestProps: DefineInstanceNodeChildHierarchyLevelProps) => this.createSubcategoryQuery(requestProps),
            },
            ...(isDefinitionContainerSupported
              ? [
                  {
                    parentInstancesNodePredicate: DEFINITION_CONTAINER_CLASS,
                    definitions: async (requestProps: DefineInstanceNodeChildHierarchyLevelProps) =>
                      this.createDefinitionContainersAndCategoriesQuery({
                        ...requestProps,
                        viewType: this._viewType,
                      }),
                  },
                ]
              : []),
          ],
        },
      });
    })();
    return this._impl;
  }

  public async defineHierarchyLevel(props: DefineHierarchyLevelProps) {
    return (await this.getHierarchyDefinition()).defineHierarchyLevel(props);
  }

  private async createDefinitionContainersAndCategoriesQuery(props: {
    parentNodeInstanceIds?: Id64Array;
    instanceFilter?: GenericInstanceFilter;
    viewType: "2d" | "3d";
  }): Promise<HierarchyLevelDefinition> {
    const { parentNodeInstanceIds, instanceFilter, viewType } = props;
    const { definitionContainers, categories } =
      parentNodeInstanceIds === undefined
        ? await this._idsCache.getRootDefinitionContainersAndCategories()
        : await this._idsCache.getDirectChildDefinitionContainersAndCategories(parentNodeInstanceIds);
    if (categories.length === 0 && definitionContainers.length === 0) {
      return [];
    }

    const categoriesWithSingleChild = new Array<Id64String>();
    const categoriesWithMultipleChildren = new Array<Id64String>();
    categories.forEach((category) => {
      if (category.childCount > 1) {
        categoriesWithMultipleChildren.push(category.id);
      } else {
        categoriesWithSingleChild.push(category.id);
      }
    });
    const dataToDetermineHasChildren =
      categoriesWithSingleChild.length > categoriesWithMultipleChildren.length
        ? { ids: categoriesWithMultipleChildren, ifTrue: 1, ifFalse: 0 }
        : { ids: categoriesWithSingleChild, ifTrue: 0, ifFalse: 1 };

    const { categoryClass } = getClassesByView(viewType);

    const [categoriesInstanceFilterClauses, definitionContainersInstanceFilterClauses] = await Promise.all(
      [categoryClass, ...(definitionContainers.length > 0 ? [DEFINITION_CONTAINER_CLASS] : [])].map(async (className) =>
        this._selectQueryFactory.createFilterClauses({
          filter: instanceFilter,
          contentClass: { fullName: className, alias: "this" },
        }),
      ),
    );

    const definitionContainersQuery =
      definitionContainers.length > 0
        ? `
          SELECT
            ${await this._selectQueryFactory.createSelectClause({
              ecClassId: { selector: ECSql.createRawPropertyValueSelector("this", "ECClassId") },
              ecInstanceId: { selector: "this.ECInstanceId" },
              nodeLabel: {
                selector: await this._nodeLabelSelectClauseFactory.createSelectClause({
                  classAlias: "this",
                  className: DEFINITION_CONTAINER_CLASS,
                }),
              },
              extendedData: {
                isDefinitionContainer: true,
                imageId: "icon-definition-container",
              },
              hasChildren: true,
              supportsFiltering: true,
            })}
          FROM
            ${definitionContainersInstanceFilterClauses.from} this
            ${definitionContainersInstanceFilterClauses.joins}
          WHERE
            this.ECInstanceId IN (${definitionContainers.join(", ")})
            ${definitionContainersInstanceFilterClauses.where ? `AND ${definitionContainersInstanceFilterClauses.where}` : ""}
        `
        : undefined;

    const categoriesQuery =
      categories.length > 0
        ? `
          SELECT
              ${await this._selectQueryFactory.createSelectClause({
                ecClassId: { selector: ECSql.createRawPropertyValueSelector("this", "ECClassId") },
                ecInstanceId: { selector: "this.ECInstanceId" },
                nodeLabel: {
                  selector: await this._nodeLabelSelectClauseFactory.createSelectClause({
                    classAlias: "this",
                    className: categoryClass,
                  }),
                },
                ...(dataToDetermineHasChildren.ids.length > 0
                  ? {
                      hasChildren: {
                        selector: `
                            IIF(this.ECInstanceId IN (${dataToDetermineHasChildren.ids.join(",")}),
                              ${dataToDetermineHasChildren.ifTrue},
                              ${dataToDetermineHasChildren.ifFalse}
                            )
                          `,
                      },
                    }
                  : { hasChildren: !!dataToDetermineHasChildren.ifFalse }),
                extendedData: {
                  description: { selector: "this.Description" },
                  isCategory: true,
                  imageId: "icon-layers",
                },
                supportsFiltering: true,
              })}
            FROM
              ${categoriesInstanceFilterClauses.from} this
              ${categoriesInstanceFilterClauses.joins}
            WHERE
              this.ECInstanceId IN (${categories.map((category) => category.id).join(", ")})
              ${categoriesInstanceFilterClauses.where ? `AND ${categoriesInstanceFilterClauses.where}` : ""}
        `
        : undefined;
    const queries = [categoriesQuery, definitionContainersQuery].filter((query) => query !== undefined);
    return [
      {
        fullClassName: DEFINITION_ELEMENT_CLASS,
        query: {
          ecsql: queries.join(" UNION ALL "),
        },
      },
    ];
  }

  private async createSubcategoryQuery({
    parentNodeInstanceIds: elementIds,
    instanceFilter,
  }: DefineInstanceNodeChildHierarchyLevelProps): Promise<HierarchyLevelDefinition> {
    const instanceFilterClauses = await this._selectQueryFactory.createFilterClauses({
      filter: instanceFilter,
      contentClass: { fullName: SUB_CATEGORY_CLASS, alias: "this" },
    });
    return [
      {
        fullClassName: SUB_CATEGORY_CLASS,
        query: {
          ecsql: `
            SELECT
              ${await this._selectQueryFactory.createSelectClause({
                ecClassId: { selector: "this.ECClassId" },
                ecInstanceId: { selector: "this.ECInstanceId" },
                nodeLabel: {
                  selector: await this._nodeLabelSelectClauseFactory.createSelectClause({
                    classAlias: "this",
                    className: SUB_CATEGORY_CLASS,
                  }),
                },
                extendedData: {
                  categoryId: { selector: "printf('0x%x', this.Parent.Id)" },
                  isSubCategory: true,
                  imageId: "icon-layers-isolate",
                },
                supportsFiltering: false,
              })}
            FROM ${instanceFilterClauses.from} this
            ${instanceFilterClauses.joins}
            WHERE
              NOT this.IsPrivate AND this.Parent.Id IN (${elementIds.map(() => "?").join(",")})
              ${instanceFilterClauses.where ? `AND ${instanceFilterClauses.where}` : ""}
          `,
          bindings: elementIds.map((id) => ({ type: "id", value: id })),
        },
      },
    ];
  }

  public static async createInstanceKeyPaths(props: CategoriesTreeInstanceKeyPathsFromInstanceLabelProps): Promise<HierarchyFilteringPath[]> {
    const labelsFactory = createBisInstanceLabelSelectClauseFactory({ classHierarchyInspector: props.imodelAccess });
    return createInstanceKeyPathsFromInstanceLabel({ ...props, labelsFactory, cache: props.idsCache });
  }
}

async function createInstanceKeyPathsFromInstanceLabel(
  props: CategoriesTreeInstanceKeyPathsFromInstanceLabelProps & { labelsFactory: IInstanceLabelSelectClauseFactory; cache: CategoriesTreeIdsCache },
): Promise<HierarchyFilteringPath[]> {
  const { cache, abortSignal, label, viewType, labelsFactory, limit, imodelAccess } = props;
  const { categoryClass } = getClassesByView(viewType);

  const adjustedLabel = label.replace(/[%_\\]/g, "\\$&");

  const CATEGORIES_WITH_LABELS_CTE = "CategoriesWithLabels";
  const SUBCATEGORIES_WITH_LABELS_CTE = "SubCategoriesWithLabels";
  const DEFINITION_CONTAINERS_WITH_LABELS_CTE = "DefinitionContainersWithLabels";
  return lastValueFrom(
    defer(async () => {
      const { definitionContainers, categories } = await cache.getAllDefinitionContainersAndCategories();
      if (categories.length === 0) {
        return undefined;
      }
      const [categoryLabelSelectClause, subCategoryLabelSelectClause, definitionContainerLabelSelectClause] = await Promise.all(
        [categoryClass, SUB_CATEGORY_CLASS, ...(definitionContainers.length > 0 ? [DEFINITION_CONTAINER_CLASS] : [])].map(async (className) =>
          labelsFactory.createSelectClause({ classAlias: "this", className }),
        ),
      );
      const ctes = [
        `${CATEGORIES_WITH_LABELS_CTE}(ClassName, ECInstanceId, ChildCount, DisplayLabel) AS (
            SELECT
              'c',
              this.ECInstanceId,
              COUNT(sc.ECInstanceId),
              ${categoryLabelSelectClause}
            FROM
              ${categoryClass} this
              JOIN ${SUB_CATEGORY_CLASS} sc ON sc.Parent.Id = this.ECInstanceId
            WHERE
              this.ECInstanceId IN (${categories.join(", ")})
              GROUP BY this.ECInstanceId
          )`,
        `${SUBCATEGORIES_WITH_LABELS_CTE}(ClassName, ECInstanceId, ParentId, DisplayLabel) AS (
            SELECT
              'sc',
              this.ECInstanceId,
              this.Parent.Id,
              ${subCategoryLabelSelectClause}
            FROM
              ${SUB_CATEGORY_CLASS} this
            WHERE
              NOT this.IsPrivate
              AND this.Parent.Id IN (${categories.join(", ")})
          )`,
        ...(definitionContainers.length > 0
          ? [
              `${DEFINITION_CONTAINERS_WITH_LABELS_CTE}(ClassName, ECInstanceId, DisplayLabel) AS (
                SELECT
                  'dc',
                  this.ECInstanceId,
                  ${definitionContainerLabelSelectClause}
                FROM
                  ${DEFINITION_CONTAINER_CLASS} this
                WHERE
                  this.ECInstanceId IN (${definitionContainers.join(", ")})
              )`,
            ]
          : []),
      ];
      const ecsql = `
        SELECT * FROM (
            SELECT
              sc.ClassName AS ClassName,
              sc.ECInstanceId AS ECInstanceId
            FROM
              ${CATEGORIES_WITH_LABELS_CTE} c
              JOIN ${SUBCATEGORIES_WITH_LABELS_CTE} sc ON sc.ParentId = c.ECInstanceId
            WHERE
              c.ChildCount > 1
              AND sc.DisplayLabel LIKE '%' || ? || '%' ESCAPE '\\'

            UNION ALL

            SELECT
              c.ClassName AS ClassName,
              c.ECInstanceId AS ECInstanceId
            FROM
              ${CATEGORIES_WITH_LABELS_CTE} c
            WHERE
              c.DisplayLabel LIKE '%' || ? || '%' ESCAPE '\\'

            ${
              definitionContainers.length > 0
                ? `
                  UNION ALL
                  SELECT
                    dc.ClassName AS ClassName,
                    dc.ECInstanceId AS ECInstanceId
                  FROM
                    ${DEFINITION_CONTAINERS_WITH_LABELS_CTE} dc
                  WHERE
                    dc.DisplayLabel LIKE '%' || ? || '%' ESCAPE '\\'
                `
                : ""
            }
        )
        ${limit === undefined ? `LIMIT ${MAX_FILTERING_INSTANCE_KEY_COUNT + 1}` : limit !== "unbounded" ? `LIMIT ${limit}` : ""}
      `;
      const bindings = [
        { type: "string" as const, value: adjustedLabel },
        { type: "string" as const, value: adjustedLabel },
        ...(definitionContainers.length > 0 ? [{ type: "string" as const, value: adjustedLabel }] : []),
      ];
      return { ctes, ecsql, bindings };
    }).pipe(
      mergeMap((queryProps) => {
        if (!queryProps) {
          return EMPTY;
        }
        return imodelAccess.createQueryReader(queryProps, { restartToken: "tree-widget/categories-tree/filter-by-label-query", limit });
      }),
      map(
        (row): InstanceKey => ({
          className: row.ClassName === "c" ? categoryClass : row.ClassName === "sc" ? SUB_CATEGORY_CLASS : DEFINITION_CONTAINER_CLASS,
          id: row.ECInstanceId,
        }),
      ),
      takeUntil(fromEvent(props.abortSignal, "abort")),
      toArray(),
      mergeMap((targetItems): Observable<HierarchyFilteringPath> => createInstanceKeyPathsFromTargetItems({ ...props, targetItems })),
      toArray(),
      abortSignal ? takeUntil(fromEvent(abortSignal, "abort")) : identity,
      defaultIfEmpty([])
    ),
  );
}

function createInstanceKeyPathsFromTargetItems(
  props: Pick<CategoriesTreeInstanceKeyPathsFromInstanceLabelProps, "idsCache" | "limit" | "viewType"> & {
    targetItems: InstanceKey[];
  },
): Observable<HierarchyFilteringPath> {
  const { limit, targetItems, viewType, idsCache } = props;
  if (limit !== "unbounded" && targetItems.length > (limit ?? MAX_FILTERING_INSTANCE_KEY_COUNT)) {
    throw new FilterLimitExceededError(limit ?? MAX_FILTERING_INSTANCE_KEY_COUNT);
  }

  if (targetItems.length === 0) {
    return EMPTY;
  }

  const { categoryClass } = getClassesByView(viewType);
  return from(targetItems).pipe(
    mergeMap(async (targetItem) => {
      if (targetItem.className === SUB_CATEGORY_CLASS) {
        return { path: await idsCache.getInstanceKeyPaths({ subCategoryId: targetItem.id }), options: { autoExpand: true } };
      }
      if (targetItem.className === categoryClass) {
        return { path: await idsCache.getInstanceKeyPaths({ categoryId: targetItem.id }), options: { autoExpand: true } };
      }
      return { path: await idsCache.getInstanceKeyPaths({ definitionContainerId: targetItem.id }), options: { autoExpand: true } };
    }),
  );
}<|MERGE_RESOLUTION|>--- conflicted
+++ resolved
@@ -3,11 +3,7 @@
  * See LICENSE.md in the project root for license terms and full copyright notice.
  *--------------------------------------------------------------------------------------------*/
 
-<<<<<<< HEAD
-import { defer, EMPTY, from, fromEvent, lastValueFrom, map, mergeMap, takeUntil, toArray } from "rxjs";
-=======
 import { defaultIfEmpty, defer, EMPTY, from, fromEvent, identity, lastValueFrom, map, mergeMap, takeUntil, toArray } from "rxjs";
->>>>>>> 716fac47
 import { createNodesQueryClauseFactory, createPredicateBasedHierarchyDefinition } from "@itwin/presentation-hierarchies";
 import { createBisInstanceLabelSelectClauseFactory, ECSql } from "@itwin/presentation-shared";
 import { FilterLimitExceededError } from "../common/TreeErrors.js";
@@ -44,11 +40,7 @@
   viewType: "2d" | "3d";
   limit?: number | "unbounded";
   idsCache: CategoriesTreeIdsCache;
-<<<<<<< HEAD
-  abortSignal: AbortSignal;
-=======
   abortSignal?: AbortSignal;
->>>>>>> 716fac47
 }
 
 export class CategoriesTreeDefinition implements HierarchyDefinition {
@@ -394,7 +386,6 @@
           id: row.ECInstanceId,
         }),
       ),
-      takeUntil(fromEvent(props.abortSignal, "abort")),
       toArray(),
       mergeMap((targetItems): Observable<HierarchyFilteringPath> => createInstanceKeyPathsFromTargetItems({ ...props, targetItems })),
       toArray(),
