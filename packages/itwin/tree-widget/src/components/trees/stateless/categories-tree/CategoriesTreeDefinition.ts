--- conflicted
+++ resolved
@@ -204,12 +204,8 @@
           IIF(c.ChildCount > 1, sc.ECInstanceId, NULL) AS SubcategoryId
         FROM RootCategories c
         JOIN SubCategoriesWithLabels sc ON sc.ParentId = c.ECInstanceId
-<<<<<<< HEAD
         WHERE sc.DisplayLabel LIKE '%' || ? || '%' ESCAPE '\\'
-=======
-        WHERE sc.DisplayLabel LIKE '%' || ? || '%'
         LIMIT ${MAX_FILTERING_INSTANCE_KEY_COUNT + 1}
->>>>>>> 99c742bb
       `,
       bindings: [{ type: "string", value: props.label.replace(/[%_\\]/g, "\\$&") }],
     },
