--- conflicted
+++ resolved
@@ -6,15 +6,10 @@
 import { expect } from "chai";
 import { createRef } from "react";
 import sinon from "sinon";
-<<<<<<< HEAD
-import { StagePanelLocation, StagePanelSection, StageUsage } from "@itwin/appui-react";
-import { render } from "@testing-library/react";
-import * as usePropertyGridTransientStateModule from "../hooks/UsePropertyGridTransientState";
-=======
 import { StagePanelLocation, StagePanelSection, StageUsage, UiFramework, WidgetState } from "@itwin/appui-react";
 import { KeySet, StandardNodeTypes } from "@itwin/presentation-common";
 import { render, waitFor } from "@testing-library/react";
->>>>>>> 23b85453
+import * as usePropertyGridTransientStateModule from "../hooks/UsePropertyGridTransientState";
 import * as propertyGridComponent from "../PropertyGridComponent";
 import { PropertyGridManager } from "../PropertyGridManager";
 import { PropertyGridUiItemsProvider, PropertyGridWidgetId } from "../PropertyGridUiItemsProvider";
@@ -56,13 +51,8 @@
   });
 
   it("renders property grid component", () => {
-<<<<<<< HEAD
     const ref = createRef<HTMLDivElement>();
     sinon.stub(usePropertyGridTransientStateModule, "usePropertyGridTransientState").callsFake(() => ref);
-    const propertyGridComponentStub = sinon.stub(propertyGridComponent, "PropertyGridComponent").returns(<></>);
-=======
-    propertyGridComponentStub.resetHistory();
->>>>>>> 23b85453
     const provider = new PropertyGridUiItemsProvider();
     const [widget] = provider.provideWidgets("", StageUsage.General, StagePanelLocation.Right, StagePanelSection.End);
     render(<>{widget.content}</>);
