/*---------------------------------------------------------------------------------------------
 * Copyright (c) Bentley Systems, Incorporated. All rights reserved.
 * See LICENSE.md in the project root for license terms and full copyright notice.
 *--------------------------------------------------------------------------------------------*/

import { useEffect, useRef } from "react";
import { bufferCount, concatAll, concatMap, delay, of } from "rxjs";
import {
  CLASS_NAME_DrawingCategory,
  CLASS_NAME_GeometricElement2d,
  CLASS_NAME_GeometricElement3d,
  CLASS_NAME_GeometricModel2d,
  CLASS_NAME_GeometricModel3d,
  CLASS_NAME_SpatialCategory,
} from "./ClassNameDefinitions.js";

import type { Observable } from "rxjs";
<<<<<<< HEAD
import type { Id64Arg, Id64Array, Id64String } from "@itwin/core-bentley";
import type { IModelConnection } from "@itwin/core-frontend";
import type { SchemaContext } from "@itwin/ecschema-metadata";
=======
import type { Id64Array, Id64String } from "@itwin/core-bentley";
>>>>>>> 2f1fc2cb

/** @internal */
export function setDifference<T>(lhs: Set<T>, rhs: Set<T>): Set<T> {
  const result = new Set<T>();
  lhs.forEach((x) => !rhs.has(x) && result.add(x));
  return result;
}

/** @internal */
export function setIntersection<T>(lhs: Set<T>, rhs: Set<T>): Set<T> {
  const result = new Set<T>();
  lhs.forEach((x) => rhs.has(x) && result.add(x));
  return result;
}

/** @internal */
export function getDistinctMapValues(map: Map<any, Array<string> | Set<string>>): Set<string> {
  const result = new Set<string>();
  for (const values of map.values()) {
    values.forEach((value) => result.add(value));
  }
  return result;
}

/** @internal */
export function createIdsSelector(ids: Id64Array): string {
  // Note: `json_array` function only accepts up to 127 arguments and we may have more `ids` than that. As a workaround,
  // we're creating an array of arrays
  const slices = new Array<Id64String[]>();
  for (let sliceStartIndex = 0; sliceStartIndex < ids.length; sliceStartIndex += 127) {
    let sliceEndIndex: number | undefined = sliceStartIndex + 127;
    if (sliceEndIndex > ids.length) {
      sliceEndIndex = undefined;
    }
    slices.push(ids.slice(sliceStartIndex, sliceEndIndex));
  }
  return `json_array(${slices.map((sliceIds) => `json_array(${sliceIds.map((id) => `'${id}'`).join(",")})`).join(",")})`;
}

/** @internal */
export function parseIdsSelectorResult(selectorResult: any): Id64Array {
  if (!Array.isArray(selectorResult)) {
    return [];
  }
  return selectorResult.reduce((arr, ids: Id64String | Id64String[]) => [...arr, ...(Array.isArray(ids) ? ids : [ids])], new Array<Id64String>());
}

/** @internal */
export function pushToMap<TKey, TValue>(targetMap: Map<TKey, Set<TValue>>, key: TKey, value: TValue) {
  let set = targetMap.get(key);
  if (!set) {
    set = new Set();
    targetMap.set(key, set);
  }
  set.add(value);
}

/** @internal */
export function useLatest<T>(value: T) {
  const ref = useRef(value);
  useEffect(() => {
    ref.current = value;
  }, [value]);
  return ref;
}

/**
 * Checks if all given models are displayed in given viewport.
 * @internal
 */
export function releaseMainThreadOnItemsCount<T>(elementCount: number) {
  return (obs: Observable<T>): Observable<T> => {
    return obs.pipe(
      bufferCount(elementCount),
      concatMap((buff, i) => {
        const out = of(buff);
        if (i === 0 && buff.length < elementCount) {
          return out;
        }
        return out.pipe(delay(0));
      }),
      concatAll(),
    );
  };
}

/** @internal */
export function getClassesByView(viewType: "2d" | "3d") {
  return viewType === "2d"
    ? ({ categoryClass: CLASS_NAME_DrawingCategory, elementClass: CLASS_NAME_GeometricElement2d, modelClass: CLASS_NAME_GeometricModel2d } as const)
    : ({ categoryClass: CLASS_NAME_SpatialCategory, elementClass: CLASS_NAME_GeometricElement3d, modelClass: CLASS_NAME_GeometricModel3d } as const);
}

/** @internal */
export function getArrayFromId64Arg(arg: Id64Arg): Id64Array {
  return typeof arg === "string" ? [arg] : Array.isArray(arg) ? arg : [...arg];
}<|MERGE_RESOLUTION|>--- conflicted
+++ resolved
@@ -15,13 +15,7 @@
 } from "./ClassNameDefinitions.js";
 
 import type { Observable } from "rxjs";
-<<<<<<< HEAD
 import type { Id64Arg, Id64Array, Id64String } from "@itwin/core-bentley";
-import type { IModelConnection } from "@itwin/core-frontend";
-import type { SchemaContext } from "@itwin/ecschema-metadata";
-=======
-import type { Id64Array, Id64String } from "@itwin/core-bentley";
->>>>>>> 2f1fc2cb
 
 /** @internal */
 export function setDifference<T>(lhs: Set<T>, rhs: Set<T>): Set<T> {
