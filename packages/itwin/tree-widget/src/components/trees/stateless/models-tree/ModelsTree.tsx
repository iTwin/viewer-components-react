--- conflicted
+++ resolved
@@ -83,17 +83,11 @@
     if (!filter) {
       return undefined;
     }
-<<<<<<< HEAD
     return async ({ imodelAccess }) => {
       reportUsage?.({ featureId: "filtering", reportInteraction: true });
-      return ModelsTreeDefinition.createInstanceKeyPaths({ imodelAccess, label: filter });
-    };
-  }, [filter, reportUsage]);
-=======
-    return async ({ imodelAccess }) =>
-      ModelsTreeDefinition.createInstanceKeyPaths({ imodelAccess, label: filter, subjectModelIdsCache: getSubjectModelIdsCache(imodelAccess) });
-  }, [filter, getSubjectModelIdsCache]);
->>>>>>> 5d87ef4e
+      return ModelsTreeDefinition.createInstanceKeyPaths({ imodelAccess, label: filter, subjectModelIdsCache: getSubjectModelIdsCache(imodelAccess) });
+    }
+  }, [filter, getSubjectModelIdsCache, reportUsage]);
 
   const getFilteredPaths = getFocusedFilteredPaths ?? getSearchFilteredPaths;
 
