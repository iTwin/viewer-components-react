--- conflicted
+++ resolved
@@ -6,11 +6,8 @@
 import { useCallback, useMemo } from "react";
 import { SvgFolder, SvgImodelHollow, SvgItem, SvgLayers, SvgModel } from "@itwin/itwinui-icons-react";
 import { Text } from "@itwin/itwinui-react";
-<<<<<<< HEAD
+import { TreeWidget } from "../../../../TreeWidget";
 import { useFeatureReporting } from "../../common/UseFeatureReporting";
-=======
-import { TreeWidget } from "../../../../TreeWidget";
->>>>>>> 3cf4d181
 import { VisibilityTree } from "../common/components/VisibilityTree";
 import { useFocusedInstancesContext } from "../common/FocusedInstancesContext";
 import { ModelsTreeDefinition } from "./ModelsTreeDefinition";
