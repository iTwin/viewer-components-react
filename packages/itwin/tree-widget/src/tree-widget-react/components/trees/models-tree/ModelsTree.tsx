/*---------------------------------------------------------------------------------------------
 * Copyright (c) Bentley Systems, Incorporated. All rights reserved.
 * See LICENSE.md in the project root for license terms and full copyright notice.
 *--------------------------------------------------------------------------------------------*/

import { VisibilityTree } from "../common/components/VisibilityTree.js";
import { VisibilityTreeRenderer } from "../common/components/VisibilityTreeRenderer.js";
import { useModelsTree } from "./UseModelsTree.js";

import type { VisibilityTreeRendererProps } from "../common/components/VisibilityTreeRenderer.js";
import type { UseModelsTreeProps } from "./UseModelsTree.js";
import type { VisibilityTreeProps } from "../common/components/VisibilityTree.js";
/** @beta */
export type ModelsTreeProps = Pick<VisibilityTreeProps, "imodel" | "selectionStorage" | "selectionMode" | "emptyTreeContent"> &
  Pick<VisibilityTreeRendererProps, "getActions" | "getDecorations"> &
  UseModelsTreeProps & {
    hierarchyLevelConfig?: {
      sizeLimit?: number;
    };
  };

/** @beta */
export function ModelsTree({
  imodel,
  selectionStorage,
  activeView,
  filter,
  hierarchyLevelConfig,
  hierarchyConfig,
  selectionMode,
  selectionPredicate,
  visibilityHandlerOverrides,
  getFilteredPaths,
  getDecorations,
  onModelsFiltered,
<<<<<<< HEAD
  getActions,
  emptyTreeContent,
=======
  getSubTreePaths,
>>>>>>> 0b54955d
}: ModelsTreeProps) {
  const { modelsTreeProps, rendererProps } = useModelsTree({
    activeView,
    filter,
    hierarchyConfig,
    visibilityHandlerOverrides,
    getFilteredPaths,
    onModelsFiltered,
    selectionPredicate,
<<<<<<< HEAD
    emptyTreeContent,
=======
    getSubTreePaths,
>>>>>>> 0b54955d
  });

  return (
    <VisibilityTree
      {...modelsTreeProps}
      imodel={imodel}
      selectionStorage={selectionStorage}
      hierarchyLevelSizeLimit={hierarchyLevelConfig?.sizeLimit}
      selectionMode={selectionMode}
      treeRenderer={(treeProps) => (
        <VisibilityTreeRenderer {...treeProps} {...rendererProps} getActions={getActions} getDecorations={getDecorations ?? rendererProps.getDecorations} />
      )}
    />
  );
}<|MERGE_RESOLUTION|>--- conflicted
+++ resolved
@@ -10,6 +10,7 @@
 import type { VisibilityTreeRendererProps } from "../common/components/VisibilityTreeRenderer.js";
 import type { UseModelsTreeProps } from "./UseModelsTree.js";
 import type { VisibilityTreeProps } from "../common/components/VisibilityTree.js";
+
 /** @beta */
 export type ModelsTreeProps = Pick<VisibilityTreeProps, "imodel" | "selectionStorage" | "selectionMode" | "emptyTreeContent"> &
   Pick<VisibilityTreeRendererProps, "getActions" | "getDecorations"> &
@@ -33,12 +34,9 @@
   getFilteredPaths,
   getDecorations,
   onModelsFiltered,
-<<<<<<< HEAD
   getActions,
   emptyTreeContent,
-=======
   getSubTreePaths,
->>>>>>> 0b54955d
 }: ModelsTreeProps) {
   const { modelsTreeProps, rendererProps } = useModelsTree({
     activeView,
@@ -48,11 +46,8 @@
     getFilteredPaths,
     onModelsFiltered,
     selectionPredicate,
-<<<<<<< HEAD
     emptyTreeContent,
-=======
     getSubTreePaths,
->>>>>>> 0b54955d
   });
 
   return (
