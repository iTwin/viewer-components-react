--- conflicted
+++ resolved
@@ -4,7 +4,7 @@
  *--------------------------------------------------------------------------------------------*/
 
 import { expect } from "chai";
-import { EMPTY, expand, from, mergeMap, retry } from "rxjs";
+import { EMPTY, expand, from, mergeMap } from "rxjs";
 import { waitFor } from "test-utilities";
 import { assert } from "@itwin/core-bentley";
 import { Code, ColorDef, IModel, RenderMode } from "@itwin/core-common";
@@ -12,12 +12,12 @@
 import { HierarchyNode, HierarchyNodeKey } from "@itwin/presentation-hierarchies";
 import { toVoidPromise } from "@itwin/tree-widget-react/internal";
 
+import type { Id64Array, Id64String } from "@itwin/core-bentley";
+import type { IModelConnection, Viewport } from "@itwin/core-frontend";
 import type { HierarchyProvider, NonGroupingHierarchyNode } from "@itwin/presentation-hierarchies";
-import type { Id64Array, Id64String } from "@itwin/core-bentley";
 import type { ECSqlQueryDef } from "@itwin/presentation-shared";
 import type { HierarchyVisibilityHandler } from "@itwin/tree-widget-react";
 import type { IModelAccess } from "./StatelessHierarchyProvider.js";
-import type { IModelConnection, Viewport } from "@itwin/core-frontend";
 
 type Visibility = "visible" | "hidden" | "partial";
 
@@ -78,12 +78,7 @@
   await toVoidPromise(
     from(provider.getNodes({ parentNode: undefined })).pipe(
       expand((node) => (node.children && !ignoreChildren(node) ? provider.getNodes({ parentNode: node }) : EMPTY), 1000),
-<<<<<<< HEAD
-      mergeMap(async (node) => waitFor(async () => validateNodeVisibility({ ...props, node })), 1000),
-      retry(1),
-=======
       mergeMap(async (node) => waitFor(async () => validateNodeVisibility({ ...props, node }), 5000)),
->>>>>>> 2b58053a
     ),
   );
 }
