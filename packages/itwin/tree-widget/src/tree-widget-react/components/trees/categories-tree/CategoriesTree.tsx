/*---------------------------------------------------------------------------------------------
 * Copyright (c) Bentley Systems, Incorporated. All rights reserved.
 * See LICENSE.md in the project root for license terms and full copyright notice.
 *--------------------------------------------------------------------------------------------*/

import { VisibilityTree } from "../common/components/VisibilityTree.js";
import { VisibilityTreeRenderer } from "../common/components/VisibilityTreeRenderer.js";
import { useCategoriesTree } from "./UseCategoriesTree.js";

<<<<<<< HEAD
import type { VisibilityTreeRendererProps } from "../common/components/VisibilityTreeRenderer.js";
import type { UseCategoriesTreeProps } from "./UseCategoriesTree.js";
=======
>>>>>>> 1f783ae7
import type { VisibilityTreeProps } from "../common/components/VisibilityTree.js";
import type { UseCategoriesTreeProps } from "./UseCategoriesTree.js";

/** @beta */
export type CategoriesTreeProps = Pick<VisibilityTreeProps, "imodel" | "selectionStorage" | "selectionMode" | "emptyTreeContent"> &
  Pick<VisibilityTreeRendererProps, "getInlineActions" | "getMenuActions" | "getDecorations" | "treeLabel"> &
  UseCategoriesTreeProps & {
    hierarchyLevelConfig?: {
      sizeLimit?: number;
    };
  };

/** @beta */
export function CategoriesTree({
  imodel,
  selectionStorage,
  activeView,
  filter,
  hierarchyLevelConfig,
  hierarchyConfig,
  selectionMode,
  onCategoriesFiltered,
  emptyTreeContent,
  getDecorations,
  getInlineActions,
  getMenuActions,
  hierarchyConfig,
  treeLabel,
}: CategoriesTreeProps) {
  const { categoriesTreeProps, rendererProps } = useCategoriesTree({
    filter,
    activeView,
    onCategoriesFiltered,
<<<<<<< HEAD
    emptyTreeContent,
=======
>>>>>>> 1f783ae7
    hierarchyConfig,
  });

  return (
    <VisibilityTree
      {...categoriesTreeProps}
      imodel={imodel}
      selectionStorage={selectionStorage}
      hierarchyLevelSizeLimit={hierarchyLevelConfig?.sizeLimit}
      selectionMode={selectionMode ?? "none"}
      treeRenderer={(treeProps) => (
        <VisibilityTreeRenderer
          {...treeProps}
          {...rendererProps}
          treeLabel={treeLabel}
          getInlineActions={getInlineActions}
          getMenuActions={getMenuActions}
          getDecorations={getDecorations ?? rendererProps.getDecorations}
        />
      )}
    />
  );
}<|MERGE_RESOLUTION|>--- conflicted
+++ resolved
@@ -7,12 +7,8 @@
 import { VisibilityTreeRenderer } from "../common/components/VisibilityTreeRenderer.js";
 import { useCategoriesTree } from "./UseCategoriesTree.js";
 
-<<<<<<< HEAD
+import type { VisibilityTreeProps } from "../common/components/VisibilityTree.js";
 import type { VisibilityTreeRendererProps } from "../common/components/VisibilityTreeRenderer.js";
-import type { UseCategoriesTreeProps } from "./UseCategoriesTree.js";
-=======
->>>>>>> 1f783ae7
-import type { VisibilityTreeProps } from "../common/components/VisibilityTree.js";
 import type { UseCategoriesTreeProps } from "./UseCategoriesTree.js";
 
 /** @beta */
@@ -38,17 +34,13 @@
   getDecorations,
   getInlineActions,
   getMenuActions,
-  hierarchyConfig,
   treeLabel,
 }: CategoriesTreeProps) {
   const { categoriesTreeProps, rendererProps } = useCategoriesTree({
     filter,
     activeView,
     onCategoriesFiltered,
-<<<<<<< HEAD
     emptyTreeContent,
-=======
->>>>>>> 1f783ae7
     hierarchyConfig,
   });
 
