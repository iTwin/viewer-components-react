--- conflicted
+++ resolved
@@ -3,17 +3,10 @@
  * See LICENSE.md in the project root for license terms and full copyright notice.
  *--------------------------------------------------------------------------------------------*/
 
-<<<<<<< HEAD
-import { useCallback, useMemo } from "react";
-import { createIModelAccess } from "../internal/Utils.js";
+import { useCallback } from "react";
+import { useIModelAccess } from "../internal/UseIModelAccess.js";
 import { useHierarchyVisibility } from "../UseHierarchyVisibility.js";
-import { Tree } from "./Tree.js";
-=======
-import { useCallback } from "react";
-import { useHierarchyVisibility } from "../UseHierarchyVisibility.js";
-import { useIModelAccess } from "../UseIModelAccess.js";
 import { TreeBase } from "./Tree.js";
->>>>>>> b97ad8c5
 
 import type { TreeProps } from "./Tree.js";
 import type { FunctionProps } from "../Utils.js";
@@ -37,19 +30,15 @@
  * @beta
  */
 export function VisibilityTree({ visibilityHandlerFactory, treeRenderer, hierarchyLevelSizeLimit, ...props }: VisibilityTreeProps) {
-  const { imodel, getSchemaContext } = props;
-<<<<<<< HEAD
-  const imodelAccess = useMemo(() => createIModelAccess({ imodel, getSchemaContext }), [imodel, getSchemaContext]);
-  const { getVisibilityButtonState, onVisibilityButtonClick, triggerRefresh } = useHierarchyVisibility({
-=======
+  const { imodel, getSchemaContext, treeName } = props;
   const { imodelAccess, currentHierarchyLevelSizeLimit } = useIModelAccess({
     imodel,
     getSchemaContext,
+    treeName,
     hierarchyLevelSizeLimit,
   });
 
-  const { getCheckboxState, onCheckboxClicked, triggerRefresh } = useHierarchyVisibility({
->>>>>>> b97ad8c5
+  const { getVisibilityButtonState, onVisibilityButtonClick, triggerRefresh } = useHierarchyVisibility({
     visibilityHandlerFactory: useCallback(() => visibilityHandlerFactory({ imodelAccess }), [visibilityHandlerFactory, imodelAccess]),
   });
 
@@ -58,12 +47,8 @@
       {...props}
       onReload={triggerRefresh}
       imodelAccess={imodelAccess}
-<<<<<<< HEAD
+      currentHierarchyLevelSizeLimit={currentHierarchyLevelSizeLimit}
       treeRenderer={(treeProps) => treeRenderer({ ...treeProps, getVisibilityButtonState, onVisibilityButtonClick })}
-=======
-      currentHierarchyLevelSizeLimit={currentHierarchyLevelSizeLimit}
-      treeRenderer={(treeProps) => treeRenderer({ ...treeProps, getCheckboxState, onCheckboxClicked })}
->>>>>>> b97ad8c5
     />
   );
 }