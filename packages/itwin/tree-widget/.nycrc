--- conflicted
+++ resolved
@@ -4,10 +4,5 @@
   "extension": [".ts", ".tsx"],
   "temp-dir": "./lib/cjs/test/coverage/.nyc_output",
   "report-dir": "./lib/cjs/test/coverage",
-<<<<<<< HEAD
-  "reporter": ["text-summary", "lcov", "cobertura"],
-  "check-coverage": true
-=======
   "reporter": ["text-summary", "lcov", "cobertura"]
->>>>>>> c9b58123
 }