lockfileVersion: '9.0'

settings:
  autoInstallPeers: true
  excludeLinksFromLockfile: false

<<<<<<< HEAD
dependencies:
  '@dnd-kit/core':
    specifier: ^6.0.5
    version: 6.0.5(react-dom@17.0.2)(react@17.0.2)
  '@dnd-kit/sortable':
    specifier: 7.0.1
    version: 7.0.1(@dnd-kit/core@6.0.5)(react@17.0.2)
  '@dnd-kit/utilities':
    specifier: 3.2.0
    version: 3.2.0(react@17.0.2)
  '@itwin/imodels-access-common':
    specifier: ^4.1.2
    version: 4.1.2(@itwin/core-bentley@4.1.0)(@itwin/core-common@4.1.0)
  '@itwin/imodels-access-frontend':
    specifier: ^4.1.2
    version: 4.1.2(@itwin/core-bentley@4.1.0)(@itwin/core-common@4.1.0)(@itwin/core-frontend@4.1.0)
  '@itwin/imodels-client-management':
    specifier: ^4.2.1
    version: 4.2.1
  '@itwin/insights-client':
    specifier: ^0.10.1
    version: 0.10.1
  '@itwin/itwins-client':
    specifier: ^1.1.0
    version: 1.1.0
  '@itwin/itwinui-icons-color-react':
    specifier: 2.1.0
    version: 2.1.0(react-dom@17.0.2)(react@17.0.2)
  '@itwin/itwinui-icons-react':
    specifier: ^2.2.0
    version: 2.2.0(react-dom@17.0.2)(react@17.0.2)
  '@itwin/itwinui-react':
    specifier: ^2.11.2
    version: 2.12.18(react-dom@17.0.2)(react@17.0.2)
  '@tanstack/query-core':
    specifier: ^4.36.1
    version: 4.36.1
  '@tanstack/react-query':
    specifier: ^4.36.1
    version: 4.36.1(react-dom@17.0.2)(react@17.0.2)
  classnames:
    specifier: ^2.3.1
    version: 2.3.1
  cross-fetch:
    specifier: ^3.1.8
    version: 3.1.8
  fast-equals:
    specifier: ^4.0.2
    version: 4.0.2
  immer:
    specifier: ^9.0.7
    version: 9.0.7
  lodash:
    specifier: ^4.17.21
    version: 4.17.21
  react-split:
    specifier: 2.0.14
    version: 2.0.14(react@17.0.2)
  simple-react-validator:
    specifier: ^1.6.1
    version: 1.6.1

devDependencies:
  '@faker-js/faker':
    specifier: ^7.5.0
    version: 7.5.0
  '@itwin/appui-abstract':
    specifier: ^4.1.0
    version: 4.1.0(@itwin/core-bentley@4.1.0)
  '@itwin/appui-layout-react':
    specifier: ^4.1.0
    version: 4.1.0(@itwin/appui-abstract@4.1.0)(@itwin/core-bentley@4.1.0)(@itwin/core-react@4.1.0)(@types/react@17.0.19)(react-dom@17.0.2)(react@17.0.2)
  '@itwin/appui-react':
    specifier: ^4.1.0
    version: 4.1.0(@itwin/appui-abstract@4.1.0)(@itwin/appui-layout-react@4.1.0)(@itwin/components-react@4.1.0)(@itwin/core-bentley@4.1.0)(@itwin/core-common@4.1.0)(@itwin/core-frontend@4.1.0)(@itwin/core-geometry@4.1.0)(@itwin/core-quantity@4.1.0)(@itwin/core-react@4.1.0)(@itwin/core-telemetry@4.1.0)(@itwin/imodel-components-react@4.1.0)(react-dom@17.0.2)(react-redux@7.2.2)(react@17.0.2)(redux@4.1.0)
  '@itwin/build-tools':
    specifier: ^4.1.0
    version: 4.1.0(@types/node@14.14.20)
  '@itwin/components-react':
    specifier: ^4.1.0
    version: 4.1.0(@itwin/appui-abstract@4.1.0)(@itwin/core-bentley@4.1.0)(@itwin/core-react@4.1.0)(react-dom@17.0.2)(react@17.0.2)
  '@itwin/core-bentley':
    specifier: ^4.1.0
    version: 4.1.0
  '@itwin/core-common':
    specifier: ^4.1.0
    version: 4.1.0(@itwin/core-bentley@4.1.0)(@itwin/core-geometry@4.1.0)
  '@itwin/core-frontend':
    specifier: ^4.1.0
    version: 4.1.0(@itwin/appui-abstract@4.1.0)(@itwin/core-bentley@4.1.0)(@itwin/core-common@4.1.0)(@itwin/core-geometry@4.1.0)(@itwin/core-orbitgt@4.1.0)(@itwin/core-quantity@4.1.0)(inversify@6.0.2)(reflect-metadata@0.1.14)
  '@itwin/core-geometry':
    specifier: ^4.1.0
    version: 4.1.0
  '@itwin/core-i18n':
    specifier: ^4.1.0
    version: 4.1.0(@itwin/core-bentley@4.1.0)
  '@itwin/core-markup':
    specifier: ^4.1.0
    version: 4.1.0(@itwin/core-bentley@4.1.0)(@itwin/core-common@4.1.0)(@itwin/core-frontend@4.1.0)(@itwin/core-geometry@4.1.0)
  '@itwin/core-orbitgt':
    specifier: ^4.1.0
    version: 4.1.0
  '@itwin/core-quantity':
    specifier: ^4.1.0
    version: 4.1.0(@itwin/core-bentley@4.1.0)
  '@itwin/core-react':
    specifier: ^4.1.0
    version: 4.1.0(@itwin/appui-abstract@4.1.0)(@itwin/core-bentley@4.1.0)(react-dom@17.0.2)(react@17.0.2)
  '@itwin/core-telemetry':
    specifier: ^4.1.0
    version: 4.1.0(@itwin/core-geometry@4.1.0)
  '@itwin/ecschema-metadata':
    specifier: ^4.1.0
    version: 4.1.0(@itwin/core-bentley@4.1.0)(@itwin/core-quantity@4.1.0)
  '@itwin/eslint-plugin':
    specifier: ^3.7.7
    version: 3.7.7(eslint@7.32.0)(typescript@4.6.2)
  '@itwin/imodel-components-react':
    specifier: ^4.1.0
    version: 4.1.0(@itwin/appui-abstract@4.1.0)(@itwin/components-react@4.1.0)(@itwin/core-bentley@4.1.0)(@itwin/core-common@4.1.0)(@itwin/core-frontend@4.1.0)(@itwin/core-geometry@4.1.0)(@itwin/core-quantity@4.1.0)(@itwin/core-react@4.1.0)(react-dom@17.0.2)(react@17.0.2)
  '@itwin/presentation-common':
    specifier: ^4.1.0
    version: 4.1.0(@itwin/core-bentley@4.1.0)(@itwin/core-common@4.1.0)(@itwin/core-quantity@4.1.0)(@itwin/ecschema-metadata@4.1.0)
  '@itwin/presentation-components':
    specifier: ^4.1.0
    version: 4.1.0(@itwin/appui-abstract@4.1.0)(@itwin/components-react@4.1.0)(@itwin/core-bentley@4.1.0)(@itwin/core-common@4.1.0)(@itwin/core-frontend@4.1.0)(@itwin/core-react@4.1.0)(@itwin/imodel-components-react@4.1.0)(@itwin/presentation-common@4.1.0)(@itwin/presentation-frontend@4.1.0)(@types/react@17.0.19)(react-dom@17.0.2)(react@17.0.2)
  '@itwin/presentation-frontend':
    specifier: ^4.1.0
    version: 4.1.0(@itwin/core-bentley@4.1.0)(@itwin/core-common@4.1.0)(@itwin/core-frontend@4.1.0)(@itwin/core-quantity@4.1.0)(@itwin/ecschema-metadata@4.1.0)(@itwin/presentation-common@4.1.0)
  '@itwin/webgl-compatibility':
    specifier: ^4.1.0
    version: 4.1.0
  '@testing-library/dom':
    specifier: ^8.12.0
    version: 8.12.0
  '@testing-library/jest-dom':
    specifier: ^5.16.3
    version: 5.16.3
  '@testing-library/react':
    specifier: ^12.1.4
    version: 12.1.4(react-dom@17.0.2)(react@17.0.2)
  '@testing-library/user-event':
    specifier: ^14.1.1
    version: 14.1.1(@testing-library/dom@8.12.0)
  '@types/chai':
    specifier: 4.2.11
    version: 4.2.11
  '@types/i18next':
    specifier: ^8.4.2
    version: 8.4.2
  '@types/jest':
    specifier: ^27.4.1
    version: 27.4.1
  '@types/lodash':
    specifier: ^4.14.202
    version: 4.14.202
  '@types/node':
    specifier: ^14.14.20
    version: 14.14.20
  '@types/react':
    specifier: ^17.0.19
    version: 17.0.19
  '@types/react-dom':
    specifier: ^17.0.9
    version: 17.0.9
  '@types/react-redux':
    specifier: ^7.0.1
    version: 7.0.1
  '@types/react-table':
    specifier: ^7.7.0
    version: 7.7.0
  '@types/sinon':
    specifier: ^17.0.2
    version: 17.0.2
  '@types/testing-library__jest-dom':
    specifier: ^5.14.3
    version: 5.14.3
  '@typescript-eslint/eslint-plugin':
    specifier: ^5.3.1
    version: 5.3.1(@typescript-eslint/parser@5.10.1)(eslint@7.32.0)(typescript@4.6.2)
  '@typescript-eslint/parser':
    specifier: ^5.10.1
    version: 5.10.1(eslint@7.32.0)(typescript@4.6.2)
  chai:
    specifier: ^4.2.0
    version: 4.2.0
  cpx2:
    specifier: ^3.0.0
    version: 3.0.0
  eslint:
    specifier: ^7.32.0
    version: 7.32.0
  eslint-config-prettier:
    specifier: ^9.1.0
    version: 9.1.0(eslint@7.32.0)
  eslint-plugin-node:
    specifier: ^11.1.0
    version: 11.1.0(eslint@7.32.0)
  eslint-plugin-react:
    specifier: ^7.33.2
    version: 7.33.2(eslint@7.32.0)
  eslint-plugin-react-hooks:
    specifier: ^4.2.0
    version: 4.2.0(eslint@7.32.0)
  jest:
    specifier: ^27.5.1
    version: 27.5.1
  jest-cli:
    specifier: ^27.5.1
    version: 27.5.1
  jest-transform-stub:
    specifier: ^2.0.0
    version: 2.0.0
  react:
    specifier: ^17.0.2
    version: 17.0.2
  react-dom:
    specifier: ^17.0.2
    version: 17.0.2(react@17.0.2)
  react-redux:
    specifier: ^7.2.2
    version: 7.2.2(react-dom@17.0.2)(react@17.0.2)(redux@4.1.0)
  react-table:
    specifier: ^7.7.0
    version: 7.7.0(react@17.0.2)
  redux:
    specifier: ^4.1.0
    version: 4.1.0
  rimraf:
    specifier: ^3.0.2
    version: 3.0.2
  sinon:
    specifier: ^17.0.1
    version: 17.0.1
  ts-jest:
    specifier: ^27.1.3
    version: 27.1.3(@babel/core@7.23.6)(@types/jest@27.4.1)(jest@27.5.1)(typescript@4.6.2)
  typemoq:
    specifier: ^2.1.0
    version: 2.1.0
  typescript:
    specifier: ~4.6.0
    version: 4.6.2
=======
importers:

  .:
    dependencies:
      '@dnd-kit/core':
        specifier: ^6.0.5
        version: 6.0.5(react-dom@17.0.2)(react@17.0.2)
      '@dnd-kit/sortable':
        specifier: 7.0.1
        version: 7.0.1(@dnd-kit/core@6.0.5)(react@17.0.2)
      '@dnd-kit/utilities':
        specifier: 3.2.0
        version: 3.2.0(react@17.0.2)
      '@itwin/imodels-access-common':
        specifier: ^4.1.2
        version: 4.1.2(@itwin/core-bentley@4.1.0)(@itwin/core-common@4.1.0)
      '@itwin/imodels-access-frontend':
        specifier: ^4.1.2
        version: 4.1.2(@itwin/core-bentley@4.1.0)(@itwin/core-common@4.1.0)(@itwin/core-frontend@4.1.0)
      '@itwin/imodels-client-management':
        specifier: ^4.2.1
        version: 4.2.1
      '@itwin/insights-client':
        specifier: ^0.10.1
        version: 0.10.1
      '@itwin/itwins-client':
        specifier: ^1.1.0
        version: 1.1.0
      '@itwin/itwinui-icons-color-react':
        specifier: 2.1.0
        version: 2.1.0(react-dom@17.0.2)(react@17.0.2)
      '@itwin/itwinui-icons-react':
        specifier: ^2.2.0
        version: 2.2.0(react-dom@17.0.2)(react@17.0.2)
      '@itwin/itwinui-react':
        specifier: ^2.11.2
        version: 2.12.18(react-dom@17.0.2)(react@17.0.2)
      '@tanstack/query-core':
        specifier: ^4.36.1
        version: 4.36.1
      '@tanstack/react-query':
        specifier: ^4.36.1
        version: 4.36.1(react-dom@17.0.2)(react@17.0.2)
      classnames:
        specifier: ^2.3.1
        version: 2.3.1
      cross-fetch:
        specifier: ^3.1.8
        version: 3.1.8
      fast-equals:
        specifier: ^4.0.2
        version: 4.0.2
      immer:
        specifier: ^9.0.7
        version: 9.0.7
      lodash:
        specifier: ^4.17.21
        version: 4.17.21
      react-split:
        specifier: 2.0.14
        version: 2.0.14(react@17.0.2)
      simple-react-validator:
        specifier: ^1.6.1
        version: 1.6.1
    devDependencies:
      '@faker-js/faker':
        specifier: ^7.5.0
        version: 7.5.0
      '@itwin/appui-abstract':
        specifier: ^4.1.0
        version: 4.1.0(@itwin/core-bentley@4.1.0)
      '@itwin/appui-layout-react':
        specifier: ^4.1.0
        version: 4.1.0(@itwin/appui-abstract@4.1.0)(@itwin/core-bentley@4.1.0)(@itwin/core-react@4.1.0)(@types/react@17.0.19)(react-dom@17.0.2)(react@17.0.2)
      '@itwin/appui-react':
        specifier: ^4.1.0
        version: 4.1.0(@itwin/appui-abstract@4.1.0)(@itwin/appui-layout-react@4.1.0)(@itwin/components-react@4.1.0)(@itwin/core-bentley@4.1.0)(@itwin/core-common@4.1.0)(@itwin/core-frontend@4.1.0)(@itwin/core-geometry@4.1.0)(@itwin/core-quantity@4.1.0)(@itwin/core-react@4.1.0)(@itwin/core-telemetry@4.1.0)(@itwin/imodel-components-react@4.1.0)(react-dom@17.0.2)(react-redux@7.2.2)(react@17.0.2)(redux@4.1.0)
      '@itwin/build-tools':
        specifier: ^4.1.0
        version: 4.1.0(@types/node@14.14.20)
      '@itwin/components-react':
        specifier: ^4.1.0
        version: 4.1.0(@itwin/appui-abstract@4.1.0)(@itwin/core-bentley@4.1.0)(@itwin/core-react@4.1.0)(react-dom@17.0.2)(react@17.0.2)
      '@itwin/core-bentley':
        specifier: ^4.1.0
        version: 4.1.0
      '@itwin/core-common':
        specifier: ^4.1.0
        version: 4.1.0(@itwin/core-bentley@4.1.0)(@itwin/core-geometry@4.1.0)
      '@itwin/core-frontend':
        specifier: ^4.1.0
        version: 4.1.0(@itwin/appui-abstract@4.1.0)(@itwin/core-bentley@4.1.0)(@itwin/core-common@4.1.0)(@itwin/core-geometry@4.1.0)(@itwin/core-orbitgt@4.1.0)(@itwin/core-quantity@4.1.0)(inversify@6.0.2)(reflect-metadata@0.1.14)
      '@itwin/core-geometry':
        specifier: ^4.1.0
        version: 4.1.0
      '@itwin/core-i18n':
        specifier: ^4.1.0
        version: 4.1.0(@itwin/core-bentley@4.1.0)
      '@itwin/core-markup':
        specifier: ^4.1.0
        version: 4.1.0(@itwin/core-bentley@4.1.0)(@itwin/core-common@4.1.0)(@itwin/core-frontend@4.1.0)(@itwin/core-geometry@4.1.0)
      '@itwin/core-orbitgt':
        specifier: ^4.1.0
        version: 4.1.0
      '@itwin/core-quantity':
        specifier: ^4.1.0
        version: 4.1.0(@itwin/core-bentley@4.1.0)
      '@itwin/core-react':
        specifier: ^4.1.0
        version: 4.1.0(@itwin/appui-abstract@4.1.0)(@itwin/core-bentley@4.1.0)(react-dom@17.0.2)(react@17.0.2)
      '@itwin/core-telemetry':
        specifier: ^4.1.0
        version: 4.1.0(@itwin/core-geometry@4.1.0)
      '@itwin/ecschema-metadata':
        specifier: ^4.1.0
        version: 4.1.0(@itwin/core-bentley@4.1.0)(@itwin/core-quantity@4.1.0)
      '@itwin/eslint-plugin':
        specifier: ^3.7.7
        version: 3.7.7(eslint@7.32.0)(typescript@4.6.2)
      '@itwin/imodel-components-react':
        specifier: ^4.1.0
        version: 4.1.0(@itwin/appui-abstract@4.1.0)(@itwin/components-react@4.1.0)(@itwin/core-bentley@4.1.0)(@itwin/core-common@4.1.0)(@itwin/core-frontend@4.1.0)(@itwin/core-geometry@4.1.0)(@itwin/core-quantity@4.1.0)(@itwin/core-react@4.1.0)(react-dom@17.0.2)(react@17.0.2)
      '@itwin/presentation-common':
        specifier: ^4.1.0
        version: 4.1.0(@itwin/core-bentley@4.1.0)(@itwin/core-common@4.1.0)(@itwin/core-quantity@4.1.0)(@itwin/ecschema-metadata@4.1.0)
      '@itwin/presentation-components':
        specifier: ^4.1.0
        version: 4.1.0(@itwin/appui-abstract@4.1.0)(@itwin/components-react@4.1.0)(@itwin/core-bentley@4.1.0)(@itwin/core-common@4.1.0)(@itwin/core-frontend@4.1.0)(@itwin/core-react@4.1.0)(@itwin/imodel-components-react@4.1.0)(@itwin/presentation-common@4.1.0)(@itwin/presentation-frontend@4.1.0)(@types/react@17.0.19)(react-dom@17.0.2)(react@17.0.2)
      '@itwin/presentation-frontend':
        specifier: ^4.1.0
        version: 4.1.0(@itwin/core-bentley@4.1.0)(@itwin/core-common@4.1.0)(@itwin/core-frontend@4.1.0)(@itwin/core-quantity@4.1.0)(@itwin/ecschema-metadata@4.1.0)(@itwin/presentation-common@4.1.0)
      '@itwin/webgl-compatibility':
        specifier: ^4.1.0
        version: 4.1.0
      '@testing-library/dom':
        specifier: ^8.12.0
        version: 8.12.0
      '@testing-library/jest-dom':
        specifier: ^5.16.3
        version: 5.16.3
      '@testing-library/react':
        specifier: ^12.1.4
        version: 12.1.4(react-dom@17.0.2)(react@17.0.2)
      '@testing-library/user-event':
        specifier: ^14.1.1
        version: 14.1.1(@testing-library/dom@8.12.0)
      '@types/chai':
        specifier: 4.2.11
        version: 4.2.11
      '@types/i18next':
        specifier: ^8.4.2
        version: 8.4.2
      '@types/jest':
        specifier: ^27.4.1
        version: 27.4.1
      '@types/lodash':
        specifier: ^4.14.202
        version: 4.14.202
      '@types/node':
        specifier: ^14.14.20
        version: 14.14.20
      '@types/react':
        specifier: ^17.0.19
        version: 17.0.19
      '@types/react-dom':
        specifier: ^17.0.9
        version: 17.0.9
      '@types/react-redux':
        specifier: ^7.0.1
        version: 7.0.1
      '@types/react-table':
        specifier: ^7.7.0
        version: 7.7.0
      '@types/sinon':
        specifier: ^17.0.2
        version: 17.0.2
      '@types/testing-library__jest-dom':
        specifier: ^5.14.3
        version: 5.14.3
      '@typescript-eslint/eslint-plugin':
        specifier: ^5.3.1
        version: 5.3.1(@typescript-eslint/parser@5.10.1)(eslint@7.32.0)(typescript@4.6.2)
      '@typescript-eslint/parser':
        specifier: ^5.10.1
        version: 5.10.1(eslint@7.32.0)(typescript@4.6.2)
      chai:
        specifier: ^4.2.0
        version: 4.2.0
      cpx2:
        specifier: ^3.0.0
        version: 3.0.0
      eslint:
        specifier: ^7.32.0
        version: 7.32.0
      eslint-plugin-node:
        specifier: ^11.1.0
        version: 11.1.0(eslint@7.32.0)
      eslint-plugin-react:
        specifier: ^7.33.2
        version: 7.33.2(eslint@7.32.0)
      eslint-plugin-react-hooks:
        specifier: ^4.2.0
        version: 4.2.0(eslint@7.32.0)
      jest:
        specifier: ^27.5.1
        version: 27.5.1
      jest-cli:
        specifier: ^27.5.1
        version: 27.5.1
      jest-transform-stub:
        specifier: ^2.0.0
        version: 2.0.0
      react:
        specifier: ^17.0.2
        version: 17.0.2
      react-dom:
        specifier: ^17.0.2
        version: 17.0.2(react@17.0.2)
      react-redux:
        specifier: ^7.2.2
        version: 7.2.2(react-dom@17.0.2)(react@17.0.2)(redux@4.1.0)
      react-table:
        specifier: ^7.7.0
        version: 7.7.0(react@17.0.2)
      redux:
        specifier: ^4.1.0
        version: 4.1.0
      rimraf:
        specifier: ^3.0.2
        version: 3.0.2
      sinon:
        specifier: ^17.0.1
        version: 17.0.1
      ts-jest:
        specifier: ^27.1.3
        version: 27.1.3(@babel/core@7.23.6)(@types/jest@27.4.1)(jest@27.5.1)(typescript@4.6.2)
      typemoq:
        specifier: ^2.1.0
        version: 2.1.0
      typescript:
        specifier: ~4.6.0
        version: 4.6.2

packages:

  '@aashutoshrathi/word-wrap@1.2.6':
    resolution: {integrity: sha512-1Yjs2SvM8TflER/OD3cOjhWWOZb58A2t7wpE2S9XfBYTiIl+XFhQG2bjy4Pu1I+EAlCNUzRDYDdFwFYUKvXcIA==}
    engines: {node: '>=0.10.0'}

  '@ampproject/remapping@2.2.1':
    resolution: {integrity: sha512-lFMjJTrFL3j7L9yBxwYfCq2k6qqwHyzuUl/XBnif78PWTJYyL/dfowQHWE3sp6U6ZzqWiiIZnpTMO96zhkjwtg==}
    engines: {node: '>=6.0.0'}

  '@babel/code-frame@7.12.11':
    resolution: {integrity: sha512-Zt1yodBx1UcyiePMSkWnU4hPqhwq7hGi2nFL1LeA3EUl+q2LQx16MISgJ0+z7dnmgvP9QtIleuETGOiOH1RcIw==}

  '@babel/code-frame@7.23.5':
    resolution: {integrity: sha512-CgH3s1a96LipHCmSUmYFPwY7MNx8C3avkq7i4Wl3cfa662ldtUe4VM1TPXX70pfmrlWTb6jLqTYrZyT2ZTJBgA==}
    engines: {node: '>=6.9.0'}

  '@babel/compat-data@7.23.5':
    resolution: {integrity: sha512-uU27kfDRlhfKl+w1U6vp16IuvSLtjAxdArVXPa9BvLkrr7CYIsxH5adpHObeAGY/41+syctUWOZ140a2Rvkgjw==}
    engines: {node: '>=6.9.0'}

  '@babel/core@7.23.6':
    resolution: {integrity: sha512-FxpRyGjrMJXh7X3wGLGhNDCRiwpWEF74sKjTLDJSG5Kyvow3QZaG0Adbqzi9ZrVjTWpsX+2cxWXD71NMg93kdw==}
    engines: {node: '>=6.9.0'}

  '@babel/generator@7.23.6':
    resolution: {integrity: sha512-qrSfCYxYQB5owCmGLbl8XRpX1ytXlpueOb0N0UmQwA073KZxejgQTzAmJezxvpwQD9uGtK2shHdi55QT+MbjIw==}
    engines: {node: '>=6.9.0'}

  '@babel/helper-compilation-targets@7.23.6':
    resolution: {integrity: sha512-9JB548GZoQVmzrFgp8o7KxdgkTGm6xs9DW0o/Pim72UDjzr5ObUQ6ZzYPqA+g9OTS2bBQoctLJrky0RDCAWRgQ==}
    engines: {node: '>=6.9.0'}

  '@babel/helper-environment-visitor@7.22.20':
    resolution: {integrity: sha512-zfedSIzFhat/gFhWfHtgWvlec0nqB9YEIVrpuwjruLlXfUSnA8cJB0miHKwqDnQ7d32aKo2xt88/xZptwxbfhA==}
    engines: {node: '>=6.9.0'}

  '@babel/helper-function-name@7.23.0':
    resolution: {integrity: sha512-OErEqsrxjZTJciZ4Oo+eoZqeW9UIiOcuYKRJA4ZAgV9myA+pOXhhmpfNCKjEH/auVfEYVFJ6y1Tc4r0eIApqiw==}
    engines: {node: '>=6.9.0'}

  '@babel/helper-hoist-variables@7.22.5':
    resolution: {integrity: sha512-wGjk9QZVzvknA6yKIUURb8zY3grXCcOZt+/7Wcy8O2uctxhplmUPkOdlgoNhmdVee2c92JXbf1xpMtVNbfoxRw==}
    engines: {node: '>=6.9.0'}

  '@babel/helper-module-imports@7.22.15':
    resolution: {integrity: sha512-0pYVBnDKZO2fnSPCrgM/6WMc7eS20Fbok+0r88fp+YtWVLZrp4CkafFGIp+W0VKw4a22sgebPT99y+FDNMdP4w==}
    engines: {node: '>=6.9.0'}

  '@babel/helper-module-transforms@7.23.3':
    resolution: {integrity: sha512-7bBs4ED9OmswdfDzpz4MpWgSrV7FXlc3zIagvLFjS5H+Mk7Snr21vQ6QwrsoCGMfNC4e4LQPdoULEt4ykz0SRQ==}
    engines: {node: '>=6.9.0'}
    peerDependencies:
      '@babel/core': ^7.0.0

  '@babel/helper-plugin-utils@7.22.5':
    resolution: {integrity: sha512-uLls06UVKgFG9QD4OeFYLEGteMIAa5kpTPcFL28yuCIIzsf6ZyKZMllKVOCZFhiZ5ptnwX4mtKdWCBE/uT4amg==}
    engines: {node: '>=6.9.0'}

  '@babel/helper-simple-access@7.22.5':
    resolution: {integrity: sha512-n0H99E/K+Bika3++WNL17POvo4rKWZ7lZEp1Q+fStVbUi8nxPQEBOlTmCOxW/0JsS56SKKQ+ojAe2pHKJHN35w==}
    engines: {node: '>=6.9.0'}

  '@babel/helper-split-export-declaration@7.22.6':
    resolution: {integrity: sha512-AsUnxuLhRYsisFiaJwvp1QF+I3KjD5FOxut14q/GzovUe6orHLesW2C7d754kRm53h5gqrz6sFl6sxc4BVtE/g==}
    engines: {node: '>=6.9.0'}

  '@babel/helper-string-parser@7.23.4':
    resolution: {integrity: sha512-803gmbQdqwdf4olxrX4AJyFBV/RTr3rSmOj0rKwesmzlfhYNDEs+/iOcznzpNWlJlIlTJC2QfPFcHB6DlzdVLQ==}
    engines: {node: '>=6.9.0'}

  '@babel/helper-validator-identifier@7.22.20':
    resolution: {integrity: sha512-Y4OZ+ytlatR8AI+8KZfKuL5urKp7qey08ha31L8b3BwewJAoJamTzyvxPR/5D+KkdJCGPq/+8TukHBlY10FX9A==}
    engines: {node: '>=6.9.0'}

  '@babel/helper-validator-option@7.23.5':
    resolution: {integrity: sha512-85ttAOMLsr53VgXkTbkx8oA6YTfT4q7/HzXSLEYmjcSTJPMPQtvq1BD79Byep5xMUYbGRzEpDsjUf3dyp54IKw==}
    engines: {node: '>=6.9.0'}

  '@babel/helpers@7.23.6':
    resolution: {integrity: sha512-wCfsbN4nBidDRhpDhvcKlzHWCTlgJYUUdSJfzXb2NuBssDSIjc3xcb+znA7l+zYsFljAcGM0aFkN40cR3lXiGA==}
    engines: {node: '>=6.9.0'}

  '@babel/highlight@7.23.4':
    resolution: {integrity: sha512-acGdbYSfp2WheJoJm/EBBBLh/ID8KDc64ISZ9DYtBmC8/Q204PZJLHyzeB5qMzJ5trcOkybd78M4x2KWsUq++A==}
    engines: {node: '>=6.9.0'}

  '@babel/parser@7.23.6':
    resolution: {integrity: sha512-Z2uID7YJ7oNvAI20O9X0bblw7Qqs8Q2hFy0R9tAfnfLkp5MW0UH9eUvnDSnFwKZ0AvgS1ucqR4KzvVHgnke1VQ==}
    engines: {node: '>=6.0.0'}
    hasBin: true

  '@babel/plugin-syntax-async-generators@7.8.4':
    resolution: {integrity: sha512-tycmZxkGfZaxhMRbXlPXuVFpdWlXpir2W4AMhSJgRKzk/eDlIXOhb2LHWoLpDF7TEHylV5zNhykX6KAgHJmTNw==}
    peerDependencies:
      '@babel/core': ^7.0.0-0

  '@babel/plugin-syntax-bigint@7.8.3':
    resolution: {integrity: sha512-wnTnFlG+YxQm3vDxpGE57Pj0srRU4sHE/mDkt1qv2YJJSeUAec2ma4WLUnUPeKjyrfntVwe/N6dCXpU+zL3Npg==}
    peerDependencies:
      '@babel/core': ^7.0.0-0

  '@babel/plugin-syntax-class-properties@7.12.13':
    resolution: {integrity: sha512-fm4idjKla0YahUNgFNLCB0qySdsoPiZP3iQE3rky0mBUtMZ23yDJ9SJdg6dXTSDnulOVqiF3Hgr9nbXvXTQZYA==}
    peerDependencies:
      '@babel/core': ^7.0.0-0

  '@babel/plugin-syntax-import-meta@7.10.4':
    resolution: {integrity: sha512-Yqfm+XDx0+Prh3VSeEQCPU81yC+JWZ2pDPFSS4ZdpfZhp4MkFMaDC1UqseovEKwSUpnIL7+vK+Clp7bfh0iD7g==}
    peerDependencies:
      '@babel/core': ^7.0.0-0

  '@babel/plugin-syntax-json-strings@7.8.3':
    resolution: {integrity: sha512-lY6kdGpWHvjoe2vk4WrAapEuBR69EMxZl+RoGRhrFGNYVK8mOPAW8VfbT/ZgrFbXlDNiiaxQnAtgVCZ6jv30EA==}
    peerDependencies:
      '@babel/core': ^7.0.0-0

  '@babel/plugin-syntax-logical-assignment-operators@7.10.4':
    resolution: {integrity: sha512-d8waShlpFDinQ5MtvGU9xDAOzKH47+FFoney2baFIoMr952hKOLp1HR7VszoZvOsV/4+RRszNY7D17ba0te0ig==}
    peerDependencies:
      '@babel/core': ^7.0.0-0

  '@babel/plugin-syntax-nullish-coalescing-operator@7.8.3':
    resolution: {integrity: sha512-aSff4zPII1u2QD7y+F8oDsz19ew4IGEJg9SVW+bqwpwtfFleiQDMdzA/R+UlWDzfnHFCxxleFT0PMIrR36XLNQ==}
    peerDependencies:
      '@babel/core': ^7.0.0-0

  '@babel/plugin-syntax-numeric-separator@7.10.4':
    resolution: {integrity: sha512-9H6YdfkcK/uOnY/K7/aA2xpzaAgkQn37yzWUMRK7OaPOqOpGS1+n0H5hxT9AUw9EsSjPW8SVyMJwYRtWs3X3ug==}
    peerDependencies:
      '@babel/core': ^7.0.0-0

  '@babel/plugin-syntax-object-rest-spread@7.8.3':
    resolution: {integrity: sha512-XoqMijGZb9y3y2XskN+P1wUGiVwWZ5JmoDRwx5+3GmEplNyVM2s2Dg8ILFQm8rWM48orGy5YpI5Bl8U1y7ydlA==}
    peerDependencies:
      '@babel/core': ^7.0.0-0

  '@babel/plugin-syntax-optional-catch-binding@7.8.3':
    resolution: {integrity: sha512-6VPD0Pc1lpTqw0aKoeRTMiB+kWhAoT24PA+ksWSBrFtl5SIRVpZlwN3NNPQjehA2E/91FV3RjLWoVTglWcSV3Q==}
    peerDependencies:
      '@babel/core': ^7.0.0-0

  '@babel/plugin-syntax-optional-chaining@7.8.3':
    resolution: {integrity: sha512-KoK9ErH1MBlCPxV0VANkXW2/dw4vlbGDrFgz8bmUsBGYkFRcbRwMh6cIJubdPrkxRwuGdtCk0v/wPTKbQgBjkg==}
    peerDependencies:
      '@babel/core': ^7.0.0-0

  '@babel/plugin-syntax-top-level-await@7.14.5':
    resolution: {integrity: sha512-hx++upLv5U1rgYfwe1xBQUhRmU41NEvpUvrp8jkrSCdvGSnM5/qdRMtylJ6PG5OFkBaHkbTAKTnd3/YyESRHFw==}
    engines: {node: '>=6.9.0'}
    peerDependencies:
      '@babel/core': ^7.0.0-0

  '@babel/plugin-syntax-typescript@7.23.3':
    resolution: {integrity: sha512-9EiNjVJOMwCO+43TqoTrgQ8jMwcAd0sWyXi9RPfIsLTj4R2MADDDQXELhffaUx/uJv2AYcxBgPwH6j4TIA4ytQ==}
    engines: {node: '>=6.9.0'}
    peerDependencies:
      '@babel/core': ^7.0.0-0

  '@babel/runtime@7.23.6':
    resolution: {integrity: sha512-zHd0eUrf5GZoOWVCXp6koAKQTfZV07eit6bGPmJgnZdnSAvvZee6zniW2XMF7Cmc4ISOOnPy3QaSiIJGJkVEDQ==}
    engines: {node: '>=6.9.0'}

  '@babel/template@7.22.15':
    resolution: {integrity: sha512-QPErUVm4uyJa60rkI73qneDacvdvzxshT3kksGqlGWYdOTIUOwJ7RDUL8sGqslY1uXWSL6xMFKEXDS3ox2uF0w==}
    engines: {node: '>=6.9.0'}

  '@babel/traverse@7.23.6':
    resolution: {integrity: sha512-czastdK1e8YByZqezMPFiZ8ahwVMh/ESl9vPgvgdB9AmFMGP5jfpFax74AQgl5zj4XHzqeYAg2l8PuUeRS1MgQ==}
    engines: {node: '>=6.9.0'}

  '@babel/types@7.23.6':
    resolution: {integrity: sha512-+uarb83brBzPKN38NX1MkB6vb6+mwvR6amUulqAE7ccQw1pEl+bCia9TbdG1lsnFP7lZySvUn37CHyXQdfTwzg==}
    engines: {node: '>=6.9.0'}

  '@bcoe/v8-coverage@0.2.3':
    resolution: {integrity: sha512-0hYQ8SB4Db5zvZB4axdMHGwEaQjkZzFjQiN9LVYvIFB2nSUHW9tYpxWriPrWDASIxiaXax83REcLxuSdnGPZtw==}

  '@bentley/icons-generic@1.0.34':
    resolution: {integrity: sha512-IIs1wDcY2oZ8tJ3EZRw0U51M+0ZL3MvwoDYYmhUXaa9/UZqpFoOyLBGaxjirQteWXqTIMm3mFvmC+Nbn1ok4Iw==}

  '@dnd-kit/accessibility@3.1.0':
    resolution: {integrity: sha512-ea7IkhKvlJUv9iSHJOnxinBcoOI3ppGnnL+VDJ75O45Nss6HtZd8IdN8touXPDtASfeI2T2LImb8VOZcL47wjQ==}
    peerDependencies:
      react: '>=16.8.0'

  '@dnd-kit/core@6.0.5':
    resolution: {integrity: sha512-3nL+Zy5cT+1XwsWdlXIvGIFvbuocMyB4NBxTN74DeBaBqeWdH9JsnKwQv7buZQgAHmAH+eIENfS1ginkvW6bCw==}
    peerDependencies:
      react: '>=16.8.0'
      react-dom: '>=16.8.0'

  '@dnd-kit/sortable@7.0.1':
    resolution: {integrity: sha512-n77qAzJQtMMywu25sJzhz3gsHnDOUlEjTtnRl8A87rWIhnu32zuP+7zmFjwGgvqfXmRufqiHOSlH7JPC/tnJ8Q==}
    peerDependencies:
      '@dnd-kit/core': ^6.0.4
      react: '>=16.8.0'

  '@dnd-kit/utilities@3.2.0':
    resolution: {integrity: sha512-h65/pn2IPCCIWwdlR2BMLqRkDxpTEONA+HQW3n765HBijLYGyrnTCLa2YQt8VVjjSQD6EfFlTE6aS2Q/b6nb2g==}
    peerDependencies:
      react: '>=16.8.0'

  '@emotion/babel-plugin@11.11.0':
    resolution: {integrity: sha512-m4HEDZleaaCH+XgDDsPF15Ht6wTLsgDTeR3WYj9Q/k76JtWhrJjcP4+/XlG8LGT/Rol9qUfOIztXeA84ATpqPQ==}

  '@emotion/cache@11.11.0':
    resolution: {integrity: sha512-P34z9ssTCBi3e9EI1ZsWpNHcfY1r09ZO0rZbRO2ob3ZQMnFI35jB536qoXbkdesr5EUhYi22anuEJuyxifaqAQ==}

  '@emotion/hash@0.9.1':
    resolution: {integrity: sha512-gJB6HLm5rYwSLI6PQa+X1t5CFGrv1J1TWG+sOyMCeKz2ojaj6Fnl/rZEspogG+cvqbt4AE/2eIyD2QfLKTBNlQ==}

  '@emotion/memoize@0.8.1':
    resolution: {integrity: sha512-W2P2c/VRW1/1tLox0mVUalvnWXxavmv/Oum2aPsRcoDJuob75FC3Y8FbpfLwUegRcxINtGUMPq0tFCvYNTBXNA==}

  '@emotion/react@11.11.1':
    resolution: {integrity: sha512-5mlW1DquU5HaxjLkfkGN1GA/fvVGdyHURRiX/0FHl2cfIfRxSOfmxEH5YS43edp0OldZrZ+dkBKbngxcNCdZvA==}
    peerDependencies:
      '@types/react': '*'
      react: '>=16.8.0'
    peerDependenciesMeta:
      '@types/react':
        optional: true

  '@emotion/serialize@1.1.2':
    resolution: {integrity: sha512-zR6a/fkFP4EAcCMQtLOhIgpprZOwNmCldtpaISpvz348+DP4Mz8ZoKaGGCQpbzepNIUWbq4w6hNZkwDyKoS+HA==}

  '@emotion/sheet@1.2.2':
    resolution: {integrity: sha512-0QBtGvaqtWi+nx6doRwDdBIzhNdZrXUppvTM4dtZZWEGTXL/XE/yJxLMGlDT1Gt+UHH5IX1n+jkXyytE/av7OA==}

  '@emotion/unitless@0.8.1':
    resolution: {integrity: sha512-KOEGMu6dmJZtpadb476IsZBclKvILjopjUii3V+7MnXIQCYh8W3NgNcgwo21n9LXZX6EDIKvqfjYxXebDwxKmQ==}

  '@emotion/use-insertion-effect-with-fallbacks@1.0.1':
    resolution: {integrity: sha512-jT/qyKZ9rzLErtrjGgdkMBn2OP8wl0G3sQlBb3YPryvKHsjvINUhVaPFfP+fpBcOkmrVOVEEHQFJ7nbj2TH2gw==}
    peerDependencies:
      react: '>=16.8.0'

  '@emotion/utils@1.2.1':
    resolution: {integrity: sha512-Y2tGf3I+XVnajdItskUCn6LX+VUDmP6lTL4fcqsXAv43dnlbZiuW4MWQW38rW/BVWSE7Q/7+XQocmpnRYILUmg==}

  '@emotion/weak-memoize@0.3.1':
    resolution: {integrity: sha512-EsBwpc7hBUJWAsNPBmJy4hxWx12v6bshQsldrVmjxJoc3isbxhOrF2IcCpaXxfvq03NwkI7sbsOLXbYuqF/8Ww==}

  '@es-joy/jsdoccomment@0.9.0-alpha.1':
    resolution: {integrity: sha512-Clxxc0PwpISoYYBibA+1L2qFJ7gvFVhI2Hos87S06K+Q0cXdOhZQJNKWuaQGPAeHjZEuUB/YoWOfwjuF2wirqA==}
    engines: {node: '>=12.0.0'}

  '@eslint-community/eslint-utils@4.4.0':
    resolution: {integrity: sha512-1/sA4dwrzBAyeUoQ6oxahHKmrZvsnLCg4RfxW3ZFGGmQkSNQPFNLV9CUEFQP1x9EYXHTo5p6xdhZM1Ne9p/AfA==}
    engines: {node: ^12.22.0 || ^14.17.0 || >=16.0.0}
    peerDependencies:
      eslint: ^6.0.0 || ^7.0.0 || >=8.0.0

  '@eslint/eslintrc@0.4.3':
    resolution: {integrity: sha512-J6KFFz5QCYUJq3pf0mjEcCJVERbzv71PUIDczuh9JkwGEzced6CO5ADLHB1rbf/+oPBtoPfMYNOpGDzCANlbXw==}
    engines: {node: ^10.12.0 || >=12.0.0}

  '@faker-js/faker@7.5.0':
    resolution: {integrity: sha512-8wNUCCUHvfvI0gQpDUho/3gPzABffnCn5um65F8dzQ86zz6dlt4+nmAA7PQUc8L+eH+9RgR/qzy5N/8kN0Ozdw==}
    engines: {node: '>=14.0.0', npm: '>=6.0.0'}

  '@floating-ui/core@1.5.2':
    resolution: {integrity: sha512-Ii3MrfY/GAIN3OhXNzpCKaLxHQfJF9qvwq/kEJYdqDxeIHa01K8sldugal6TmeeXl+WMvhv9cnVzUTaFFJF09A==}

  '@floating-ui/dom@1.5.3':
    resolution: {integrity: sha512-ClAbQnEqJAKCJOEbbLo5IUlZHkNszqhuxS4fHAVxRPXPya6Ysf2G8KypnYcOTpx6I8xcgF9bbHb6g/2KpbV8qA==}

  '@floating-ui/utils@0.1.6':
    resolution: {integrity: sha512-OfX7E2oUDYxtBvsuS4e/jSn4Q9Qb6DzgeYtsAdkPZ47znpoNsMgZw0+tVijiv3uGNR6dgNlty6r9rzIzHjtd/A==}

  '@humanwhocodes/config-array@0.5.0':
    resolution: {integrity: sha512-FagtKFz74XrTl7y6HCzQpwDfXP0yhxe9lHLD1UZxjvZIcbyRz8zTFF/yYNfSfzU414eDwZ1SrO0Qvtyf+wFMQg==}
    engines: {node: '>=10.10.0'}

  '@humanwhocodes/object-schema@1.2.1':
    resolution: {integrity: sha512-ZnQMnLV4e7hDlUvw8H+U8ASL02SS2Gn6+9Ac3wGGLIe7+je2AeAOxPY+izIPJDfFDb7eDjev0Us8MO1iFRN8hA==}

  '@istanbuljs/load-nyc-config@1.1.0':
    resolution: {integrity: sha512-VjeHSlIzpv/NyD3N0YuHfXOPDIixcA1q2ZV98wsMqcYlPmv2n3Yb2lYP9XMElnaFVXg5A7YLTeLu6V84uQDjmQ==}
    engines: {node: '>=8'}

  '@istanbuljs/schema@0.1.3':
    resolution: {integrity: sha512-ZXRY4jNvVgSVQ8DL3LTcakaAtXwTVUxE81hslsyD2AtoXW/wVob10HkOJ1X/pAlcI7D+2YoZKg5do8G/w6RYgA==}
    engines: {node: '>=8'}

  '@itwin/appui-abstract@4.1.0':
    resolution: {integrity: sha512-fht9+jcKsufIBEKv2IiNsoEFJuGp8+giBEvMud24Y8OE86Wbcjbj77ESTigSysQ1RQODuZ4v1xhSe3s6jUBOkQ==}
    peerDependencies:
      '@itwin/core-bentley': ^4.1.0

  '@itwin/appui-layout-react@4.1.0':
    resolution: {integrity: sha512-6rPOYKZ9ygL9Yc10nP2OlG/a/3oyjfwb3HqayDQJV0huECt0/U4APb7HINMhucePGGOqyNPgUerg/VxgygzVeA==}
    peerDependencies:
      '@itwin/appui-abstract': ^3.7.0 || ^4.0.0
      '@itwin/core-bentley': ^3.7.0 || ^4.0.0
      '@itwin/core-react': ^4.1.0
      react: ^17.0.0 || ^18.0.0
      react-dom: ^17.0.0 || ^18.0.0

  '@itwin/appui-react@4.1.0':
    resolution: {integrity: sha512-tK7w6Znf8Jc8KcQtmzgKWjgN8VdAZo3nM1WA5eVIvYRMc1vNxq6oQSq0//PWStJtuqEgjEpRZxAQsIqkVtjbJg==}
    peerDependencies:
      '@itwin/appui-abstract': ^3.7.0 || ^4.0.0
      '@itwin/appui-layout-react': ^4.1.0
      '@itwin/components-react': ^4.1.0
      '@itwin/core-bentley': ^3.7.0 || ^4.0.0
      '@itwin/core-common': ^3.7.0 || ^4.0.0
      '@itwin/core-frontend': ^3.7.0 || ^4.0.0
      '@itwin/core-geometry': ^3.7.0 || ^4.0.0
      '@itwin/core-quantity': ^3.7.0 || ^4.0.0
      '@itwin/core-react': ^4.1.0
      '@itwin/core-telemetry': ^3.7.0 || ^4.0.0
      '@itwin/imodel-components-react': ^4.1.0
      react: ^17.0.0 || ^18.0.0
      react-dom: ^17.0.0 || ^18.0.0
      react-redux: ^7.2.2
      redux: ^4.1.0

  '@itwin/build-tools@4.1.0':
    resolution: {integrity: sha512-QXafyhAe3tuSooQEsOlLYra6FYHsKQ/3cIZM5+o3k7gMUIL+6+NT85hBrRqDHYqCHHZbrfvO2aOBcAa8slyhdg==}
    hasBin: true

  '@itwin/cloud-agnostic-core@2.2.1':
    resolution: {integrity: sha512-Macw2d7d8VTa7B/xy/YWAbYKxiCu8XXtAT1s9yqcV9tQw5Z/6E97kimz/IWjBi6P+4rHLtEXZfF2wuR8mmr8Bw==}
    engines: {node: '>=12.20 <19.0.0'}
    peerDependencies:
      inversify: ^6.0.1
      reflect-metadata: ^0.1.13

  '@itwin/components-react@4.1.0':
    resolution: {integrity: sha512-A9TN9GEFWgoZPjFelQvAR446mxn7wdAUshNYeXC5H8SEQsRd9QZGzK7TtTHjXwGu37XE7Ou3acimYulpJHvJhA==}
    peerDependencies:
      '@itwin/appui-abstract': ^3.7.0 || ^4.0.0
      '@itwin/core-bentley': ^3.7.0 || ^4.0.0
      '@itwin/core-react': ^4.1.0
      react: ^17.0.0 || ^18.0.0
      react-dom: ^17.0.0 || ^18.0.0

  '@itwin/core-bentley@4.1.0':
    resolution: {integrity: sha512-cF/MuY8bn3+ypXfrUUnBWw/2cCyg9HRhg9jVNcUIxXDvp48qpwjEPpv1RIKuTD33032E9NYTZPS27fZN7swbHw==}

  '@itwin/core-common@4.1.0':
    resolution: {integrity: sha512-3wH5TDKude3MVeqQUlPaIG3UCzIV7t0yQpgak0itwgn9OBNl04nXUTJE91oOA2UScTEBWuDXRI09SwLZFCXYOQ==}
    peerDependencies:
      '@itwin/core-bentley': ^4.1.0
      '@itwin/core-geometry': ^4.1.0

  '@itwin/core-frontend@4.1.0':
    resolution: {integrity: sha512-UQ8QDIbg///UzzAxvdnBGoMJYRi8ENH35g8YlNI+QEJFof3ZBzddE9xWDWoPiu0vswGkFI92qH2trsGYcU4OdQ==}
    peerDependencies:
      '@itwin/appui-abstract': ^4.1.0
      '@itwin/core-bentley': ^4.1.0
      '@itwin/core-common': ^4.1.0
      '@itwin/core-geometry': ^4.1.0
      '@itwin/core-orbitgt': ^4.1.0
      '@itwin/core-quantity': ^4.1.0

  '@itwin/core-geometry@4.1.0':
    resolution: {integrity: sha512-Ncb7yi2dSzR1TYKOSam2M98bZG/IKbXsSkuwfES4eoa349iS8MLMaDWXX2oSM2SckcGiPgqdqPyXTtzutMc9KA==}

  '@itwin/core-i18n@4.1.0':
    resolution: {integrity: sha512-YGCpeFezsZ/n+HL/m+DnpjkvYQmEY3AkSG6jNtpVSv88jkkosiENb2DE0GG0xEiTkBVAiVX4q76QbxdwhmW2VA==}
    peerDependencies:
      '@itwin/core-bentley': ^4.1.0

  '@itwin/core-markup@4.1.0':
    resolution: {integrity: sha512-UNwJ2aRdyu/vra3qHKERNPrso4vuDX46X0xwe0fq11DpLgtEWxfIxwKkvVdrOVY+vQuofL7IOoikkQG9b10UKA==}
    peerDependencies:
      '@itwin/core-bentley': ^4.1.0
      '@itwin/core-common': ^4.1.0
      '@itwin/core-frontend': ^4.1.0
      '@itwin/core-geometry': ^4.1.0

  '@itwin/core-orbitgt@4.1.0':
    resolution: {integrity: sha512-lTyscUuhelCRXhgriWXob8gd2qhn0quDPZVO2XOCiaLoQra+s8Igg5k/3K30BGFSjggVhi4Dsh7UTvKgtE/+2w==}

  '@itwin/core-quantity@4.1.0':
    resolution: {integrity: sha512-UOLFAQprPXk7STx81k8mH/rVR+xqWXdG7nYfzgzI97iJO9PZLs6yUZHNgIajpx/o6SaP/tiIXfQ5GivtahGT3w==}
    peerDependencies:
      '@itwin/core-bentley': ^4.1.0

  '@itwin/core-react@4.1.0':
    resolution: {integrity: sha512-qUasuixQuTxXvog6ec/k9bnnH0CgJ+TSFP/JaBejaKzaZ2bgyPaHJyRQOjYsqeB1SiD7FsBk8gjxBXKxiglNmQ==}
    peerDependencies:
      '@itwin/appui-abstract': ^3.7.0 || ^4.0.0
      '@itwin/core-bentley': ^3.7.0 || ^4.0.0
      react: ^17.0.0 || ^18.0.0
      react-dom: ^17.0.0 || ^18.0.0

  '@itwin/core-telemetry@4.1.0':
    resolution: {integrity: sha512-ZWJaVHEZyAg1He0quOFfQXvETx+ckIXQ0Se0Q6Hvs+aHk9pFE0PGR/omcYMurzw/TMqhRmT34rmYwpzwki4VNg==}

  '@itwin/ecschema-metadata@4.1.0':
    resolution: {integrity: sha512-xrO91taG7j5/PFlbLLqhA87bvb0E3uTHZ/ngZ1ebbBYcd9rNZPQ0DLkXQu7xDC7aV8bnDp7FcroEAn8dn8guLg==}
    peerDependencies:
      '@itwin/core-bentley': ^4.1.0
      '@itwin/core-quantity': ^4.1.0

  '@itwin/eslint-plugin@3.7.7':
    resolution: {integrity: sha512-wJePDb/zBgGiq3OnhdTog0T6fc3c8HJT2cpAhnu01Yugqca2/qTPMsbg1D90gbhWgYfff+M1GmueFh/Djbhk3A==}
    hasBin: true
    peerDependencies:
      eslint: ^7.0.0
      typescript: ^3.7.0 || ^4.0.0

  '@itwin/imodel-components-react@4.1.0':
    resolution: {integrity: sha512-ARR1UYKHPFa8L6diaxrv2I+DV/CUK+mOw9gSVcIgxcJiIi+ywomkdXf1bb/6BmBu9Sk1tuAbW8746z5Mn6dXkA==}
    peerDependencies:
      '@itwin/appui-abstract': ^3.7.0 || ^4.0.0
      '@itwin/components-react': ^4.1.0
      '@itwin/core-bentley': ^3.7.0 || ^4.0.0
      '@itwin/core-common': ^3.7.0 || ^4.0.0
      '@itwin/core-frontend': ^3.7.0 || ^4.0.0
      '@itwin/core-geometry': ^3.7.0 || ^4.0.0
      '@itwin/core-quantity': ^3.7.0 || ^4.0.0
      '@itwin/core-react': ^4.1.0
      react: ^17.0.0 || ^18.0.0
      react-dom: ^17.0.0 || ^18.0.0

  '@itwin/imodels-access-common@4.1.2':
    resolution: {integrity: sha512-15VM598kebTLnoUGuc8q7izZDNWY1DSFZ9guXGYuEXZpgyRw5Itmlf9EJsGA4WKhvr2y/qQ56MRRIf3I1XEv5A==}
    peerDependencies:
      '@itwin/core-bentley': ^4.0.0
      '@itwin/core-common': ^4.0.0

  '@itwin/imodels-access-frontend@4.1.2':
    resolution: {integrity: sha512-XSkqAgSjsFChvHC+3+3i1tjtvgunIr1gKY9GKBsbqibOAcdUTNJWvpK4ZC9/ut+Jyu7buiVLsSwv4PtmusDTyA==}
    peerDependencies:
      '@itwin/core-bentley': ^4.0.0
      '@itwin/core-common': ^4.0.0
      '@itwin/core-frontend': ^4.0.0

  '@itwin/imodels-client-management@4.2.1':
    resolution: {integrity: sha512-1rDDb2hl5eLmL/32fgvur45UAkOH9Yy3zrWyqEZzcFKaz+VlIyiG5dZH5QSYyBkSvBB1yRf+V1JehptEJyEWTA==}

  '@itwin/insights-client@0.10.1':
    resolution: {integrity: sha512-20vqnr0AijYyO5zHmjakOyG6nzL8FFQZ9Wu4pnW4F7ulzlKiayKOW4183UdOX0oTQt3BHMvnkphhEWJF8a/MDw==}

  '@itwin/itwins-client@1.1.0':
    resolution: {integrity: sha512-xZKB+wN3mZ5XOK+B7ZrIOivVRZk6728eQzZRiy5i+mWDAVCHaxq1NJKtsyDpVgPfPbrD24cYWzs63hM3huY/2w==}

  '@itwin/itwinui-css@1.12.6':
    resolution: {integrity: sha512-Y32ksKaIFfym5ZcoBMfH89eCUh3VgcHpKtUDgQgCT3g6j9tzaUycsHkui63s0bLreSGChPoEuCKB5CUP+DSPOg==}

  '@itwin/itwinui-icons-color-react@2.1.0':
    resolution: {integrity: sha512-Rv/ELthIpKzQaHnrlwNbaGp/yWF8vBIxDBXc+I1TSuDf4w2MC6YI0333XJK2emNDQRAcbw7qpxW4cG0o5ELxDA==}
    peerDependencies:
      react: '>=16.8.6'
      react-dom: '>=16.8.6'

  '@itwin/itwinui-icons-react@2.2.0':
    resolution: {integrity: sha512-f3asC/7w77K0ZiO5j7VaVsXnDsfbegPfdO7+u09MGKKfPx7zKRSQmASxuHT/DcNElODiY/LJ0z94X6UTZh+HrA==}
    peerDependencies:
      react: '>=16.8.6'
      react-dom: '>=16.8.6'

  '@itwin/itwinui-icons-react@2.8.0':
    resolution: {integrity: sha512-FMXUrDFC7U827/QJNE603+FL6OvIngFss5B9YTSCXcrWuwVLAzJ+sFb+RQ/I1sc19qujYBkZ9asNqlHXM2O4Cg==}
    peerDependencies:
      react: '>=16.8.6'
      react-dom: '>=16.8.6'

  '@itwin/itwinui-icons@1.16.0':
    resolution: {integrity: sha512-m3s28MitTRtCo7hAIjMB7787KGsjvPhxN9QucmTaKXxDJLahb51fqq4YXgZBpyLw39tbAMETXmbdEdzN6HnK4w==}

  '@itwin/itwinui-illustrations-react@2.1.0':
    resolution: {integrity: sha512-5JR2A3mZy0d0qwwHpveSG3fsXLheJkO6a0GoWb8NQWw5edNZMRynJg0l3hVw3CHMgaaCGbUoKC77MuG0jWDzuA==}
    peerDependencies:
      react: '>=16.8.6'
      react-dom: '>=16.8.6'

  '@itwin/itwinui-react@2.12.18':
    resolution: {integrity: sha512-M14g7su8Nv69znAnf7ix659xOO+X/i6RsCERiz7FhbJR/krDS9/9DV0nT6XR8FYKlOLWGyi+zC3TijmkjmxdUA==}
    peerDependencies:
      react: '>=16.8.6 < 19.0.0'
      react-dom: '>=16.8.6 < 19.0.0'

  '@itwin/itwinui-variables@2.1.2':
    resolution: {integrity: sha512-bwaoiqJdPvMCEhccXh5jE/uF83IoHaHofURZV62t9BEhKXW0LF+iaAwCPC+G4Sttgs6tUtqEGsPqj5RnbdipsQ==}

  '@itwin/object-storage-core@2.2.1':
    resolution: {integrity: sha512-DHyjg3Z8/SExS2LV7gOgiQqjTebH8pPihGszP2b9nly9IXo+diK8U3xwszb2qOBX6KZzfBAkNfnbY/P7kHmYhw==}
    engines: {node: '>=12.20 <19.0.0'}
    peerDependencies:
      inversify: ^6.0.1
      reflect-metadata: ^0.1.13

  '@itwin/presentation-common@4.1.0':
    resolution: {integrity: sha512-aBR3jCSI+cNWGeReRCS3avRNq53FZ1KYgfudI2ZRSJCRhkLIHPpm0F22ooSKM/DxNx7Thd1grYF9P7Jiw9cSqQ==}
    peerDependencies:
      '@itwin/core-bentley': ^4.1.0
      '@itwin/core-common': ^4.1.0
      '@itwin/core-quantity': ^4.1.0
      '@itwin/ecschema-metadata': ^4.1.0

  '@itwin/presentation-components@4.1.0':
    resolution: {integrity: sha512-+uJswlduwHkOdzLb6dJYqKf1E0Muf1GV6hLI87OwsdrbTLihFYOMbuGYON274Co3MdtXoXP3PesmeOtBYlBvZw==}
    peerDependencies:
      '@itwin/appui-abstract': ^3.6.3 || ^4.0.0
      '@itwin/components-react': ^4.0.0
      '@itwin/core-bentley': ^3.6.3 || ^4.0.0
      '@itwin/core-common': ^3.6.3 || ^4.0.0
      '@itwin/core-frontend': ^3.6.3 || ^4.0.0
      '@itwin/core-react': ^4.0.0
      '@itwin/imodel-components-react': ^4.0.0
      '@itwin/presentation-common': ^3.6.3 || ^4.0.0
      '@itwin/presentation-frontend': ^3.6.3 || ^4.0.0
      react: ^17.0.0 || ^18.0.0
      react-dom: ^17.0.0 || ^18.0.0

  '@itwin/presentation-frontend@4.1.0':
    resolution: {integrity: sha512-H0Zo7TCV3YgspaGEqbzkm7V2aF2RGb5tebg2rucbwxzJOBsk/LaLFw1XpDLqKR+zIge7Dzpj4eHa0b/cip/jVQ==}
    peerDependencies:
      '@itwin/core-bentley': ^4.1.0
      '@itwin/core-common': ^4.1.0
      '@itwin/core-frontend': ^4.1.0
      '@itwin/core-quantity': ^4.1.0
      '@itwin/ecschema-metadata': ^4.1.0
      '@itwin/presentation-common': ^4.1.0

  '@itwin/webgl-compatibility@4.1.0':
    resolution: {integrity: sha512-ECEIC7wSJxo9o8DmA2flYqYYvYvRxfCViMFYp0thVY+KxCDUvtn5qOSqsTc7jJ674DWmW9do8WvuQ/q00uP28w==}

  '@jest/console@27.5.1':
    resolution: {integrity: sha512-kZ/tNpS3NXn0mlXXXPNuDZnb4c0oZ20r4K5eemM2k30ZC3G0T02nXUvyhf5YdbXWHPEJLc9qGLxEZ216MdL+Zg==}
    engines: {node: ^10.13.0 || ^12.13.0 || ^14.15.0 || >=15.0.0}

  '@jest/core@27.5.1':
    resolution: {integrity: sha512-AK6/UTrvQD0Cd24NSqmIA6rKsu0tKIxfiCducZvqxYdmMisOYAsdItspT+fQDQYARPf8XgjAFZi0ogW2agH5nQ==}
    engines: {node: ^10.13.0 || ^12.13.0 || ^14.15.0 || >=15.0.0}
    peerDependencies:
      node-notifier: ^8.0.1 || ^9.0.0 || ^10.0.0
    peerDependenciesMeta:
      node-notifier:
        optional: true

  '@jest/environment@27.5.1':
    resolution: {integrity: sha512-/WQjhPJe3/ghaol/4Bq480JKXV/Rfw8nQdN7f41fM8VDHLcxKXou6QyXAh3EFr9/bVG3x74z1NWDkP87EiY8gA==}
    engines: {node: ^10.13.0 || ^12.13.0 || ^14.15.0 || >=15.0.0}

  '@jest/fake-timers@27.5.1':
    resolution: {integrity: sha512-/aPowoolwa07k7/oM3aASneNeBGCmGQsc3ugN4u6s4C/+s5M64MFo/+djTdiwcbQlRfFElGuDXWzaWj6QgKObQ==}
    engines: {node: ^10.13.0 || ^12.13.0 || ^14.15.0 || >=15.0.0}

  '@jest/globals@27.5.1':
    resolution: {integrity: sha512-ZEJNB41OBQQgGzgyInAv0UUfDDj3upmHydjieSxFvTRuZElrx7tXg/uVQ5hYVEwiXs3+aMsAeEc9X7xiSKCm4Q==}
    engines: {node: ^10.13.0 || ^12.13.0 || ^14.15.0 || >=15.0.0}

  '@jest/reporters@27.5.1':
    resolution: {integrity: sha512-cPXh9hWIlVJMQkVk84aIvXuBB4uQQmFqZiacloFuGiP3ah1sbCxCosidXFDfqG8+6fO1oR2dTJTlsOy4VFmUfw==}
    engines: {node: ^10.13.0 || ^12.13.0 || ^14.15.0 || >=15.0.0}
    peerDependencies:
      node-notifier: ^8.0.1 || ^9.0.0 || ^10.0.0
    peerDependenciesMeta:
      node-notifier:
        optional: true

  '@jest/source-map@27.5.1':
    resolution: {integrity: sha512-y9NIHUYF3PJRlHk98NdC/N1gl88BL08aQQgu4k4ZopQkCw9t9cV8mtl3TV8b/YCB8XaVTFrmUTAJvjsntDireg==}
    engines: {node: ^10.13.0 || ^12.13.0 || ^14.15.0 || >=15.0.0}

  '@jest/test-result@27.5.1':
    resolution: {integrity: sha512-EW35l2RYFUcUQxFJz5Cv5MTOxlJIQs4I7gxzi2zVU7PJhOwfYq1MdC5nhSmYjX1gmMmLPvB3sIaC+BkcHRBfag==}
    engines: {node: ^10.13.0 || ^12.13.0 || ^14.15.0 || >=15.0.0}

  '@jest/test-sequencer@27.5.1':
    resolution: {integrity: sha512-LCheJF7WB2+9JuCS7VB/EmGIdQuhtqjRNI9A43idHv3E4KltCTsPsLxvdaubFHSYwY/fNjMWjl6vNRhDiN7vpQ==}
    engines: {node: ^10.13.0 || ^12.13.0 || ^14.15.0 || >=15.0.0}

  '@jest/transform@27.5.1':
    resolution: {integrity: sha512-ipON6WtYgl/1329g5AIJVbUuEh0wZVbdpGwC99Jw4LwuoBNS95MVphU6zOeD9pDkon+LLbFL7lOQRapbB8SCHw==}
    engines: {node: ^10.13.0 || ^12.13.0 || ^14.15.0 || >=15.0.0}

  '@jest/types@27.5.1':
    resolution: {integrity: sha512-Cx46iJ9QpwQTjIdq5VJu2QTMMs3QlEjI0x1QbBP5W1+nMzyc2XmimiRR/CbX9TO0cPTeUlxWMOu8mslYsJ8DEw==}
    engines: {node: ^10.13.0 || ^12.13.0 || ^14.15.0 || >=15.0.0}

  '@jridgewell/gen-mapping@0.3.3':
    resolution: {integrity: sha512-HLhSWOLRi875zjjMG/r+Nv0oCW8umGb0BgEhyX3dDX3egwZtB8PqLnjz3yedt8R5StBrzcg4aBpnh8UA9D1BoQ==}
    engines: {node: '>=6.0.0'}

  '@jridgewell/resolve-uri@3.1.1':
    resolution: {integrity: sha512-dSYZh7HhCDtCKm4QakX0xFpsRDqjjtZf/kjI/v3T3Nwt5r8/qz/M19F9ySyOqU94SXBmeG9ttTul+YnR4LOxFA==}
    engines: {node: '>=6.0.0'}

  '@jridgewell/set-array@1.1.2':
    resolution: {integrity: sha512-xnkseuNADM0gt2bs+BvhO0p78Mk762YnZdsuzFV018NoG1Sj1SCQvpSqa7XUaTam5vAGasABV9qXASMKnFMwMw==}
    engines: {node: '>=6.0.0'}

  '@jridgewell/sourcemap-codec@1.4.15':
    resolution: {integrity: sha512-eF2rxCRulEKXHTRiDrDy6erMYWqNw4LPdQ8UQA4huuxaQsVeRPFl2oM8oDGxMFhJUWZf9McpLtJasDDZb/Bpeg==}

  '@jridgewell/trace-mapping@0.3.20':
    resolution: {integrity: sha512-R8LcPeWZol2zR8mmH3JeKQ6QRCFb7XgUhV9ZlGhHLGyg4wpPiPZNQOOWhFZhxKw8u//yTbNGI42Bx/3paXEQ+Q==}

  '@loaders.gl/core@3.4.14':
    resolution: {integrity: sha512-5PFcjv7xC8AYL17juDMrvo8n0Fcwg9s8F4BaM2YCNUsb9RCI2SmLuIFJMcx1GgHO5vL0WiTIKO+JT4n1FuNR6w==}

  '@loaders.gl/draco@3.4.14':
    resolution: {integrity: sha512-HwNFFt+dKZqFtzI0uVGvRkudFEZXxybJ+ZRsNkBbzAWoMM5L1TpuLs6DPsqPQUIT9HXNHzov18cZI0gK5bTJpg==}

  '@loaders.gl/loader-utils@3.4.14':
    resolution: {integrity: sha512-HCTY2/F83RLbZWcTvWLVJ1vke3dl6Bye20HU1AqkA37J2vzHwOZ8kj6eee8eeSkIkf7VIFwjyhVJxe0flQE/Bw==}

  '@loaders.gl/schema@3.4.14':
    resolution: {integrity: sha512-r6BEDfUvbvzgUnh/MtkR5RzrkIwo1x1jtPFRTSJVsIZO7arXXlu3blffuv5ppEkKpNZ1Xzd9WtHp/JIkuctsmw==}

  '@loaders.gl/worker-utils@3.4.14':
    resolution: {integrity: sha512-PUSwxoAYbskisXd0KfYEQ902b0igBA2UAWdP6PzPvY+tJmobfh74dTNwrrBQ1rGXQxxmGx6zc6/ksX6mlIzIrg==}

  '@microsoft/api-extractor-model@7.26.4':
    resolution: {integrity: sha512-PDCgCzXDo+SLY5bsfl4bS7hxaeEtnXj7XtuzEE+BtALp7B5mK/NrS2kHWU69pohgsRmEALycQdaQPXoyT2i5MQ==}

  '@microsoft/api-extractor@7.34.4':
    resolution: {integrity: sha512-HOdcci2nT40ejhwPC3Xja9G+WSJmWhCUKKryRfQYsmE9cD+pxmBaKBKCbuS9jUcl6bLLb4Gz+h7xEN5r0QiXnQ==}
    hasBin: true

  '@microsoft/tsdoc-config@0.16.2':
    resolution: {integrity: sha512-OGiIzzoBLgWWR0UdRJX98oYO+XKGf7tiK4Zk6tQ/E4IJqGCe7dvkTvgDZV5cFJUzLGDOjeAXrnZoA6QkVySuxw==}

  '@microsoft/tsdoc@0.14.2':
    resolution: {integrity: sha512-9b8mPpKrfeGRuhFH5iO1iwCLeIIsV6+H1sRfxbkoGXIyQE2BTsPd9zqSqQJ+pv5sJ/hT5M1zvOFL02MnEezFug==}

  '@nodelib/fs.scandir@2.1.5':
    resolution: {integrity: sha512-vq24Bq3ym5HEQm2NKCr3yXDwjc7vTsEThRDnkp2DK9p1uqLR+DHurm/NOTo0KG7HYHU7eppKZj3MyqYuMBf62g==}
    engines: {node: '>= 8'}

  '@nodelib/fs.stat@2.0.5':
    resolution: {integrity: sha512-RkhPPp2zrqDAQA/2jNhnztcPAlv64XdhIp7a7454A5ovI7Bukxgt7MX7udwAu3zg1DcpPU0rz3VV1SeaqvY4+A==}
    engines: {node: '>= 8'}

  '@nodelib/fs.walk@1.2.8':
    resolution: {integrity: sha512-oGB+UxlgWcgQkgwo8GcEGwemoTFt3FIO9ababBmaGwXIoBKZ+GTy0pP185beGg7Llih/NSHSV2XAs1lnznocSg==}
    engines: {node: '>= 8'}

  '@popperjs/core@2.11.8':
    resolution: {integrity: sha512-P1st0aksCrn9sGZhp8GMYwBnQsbvAWsZAX44oXNNvLHGqAOcoVxmjZiohstwQ7SqKnbR47akdNi+uleWD8+g6A==}

  '@probe.gl/env@4.0.4':
    resolution: {integrity: sha512-sYNGqesDfWD6dFP5oNZtTeFA4Z6ak5T4a8BNPdNhoqy7PK9w70JHrb6mv+RKWqKXq33KiwCDWL7fYxx2HuEH2w==}

  '@probe.gl/log@4.0.4':
    resolution: {integrity: sha512-WpmXl6njlBMwrm8HBh/b4kSp/xnY1VVmeT4PWUKF+RkVbFuKQbsU11dA1IxoMd7gSY+5DGIwxGfAv1H5OMzA4A==}

  '@probe.gl/stats@4.0.4':
    resolution: {integrity: sha512-SDuSY/D4yDL6LQDa69l/GCcnZLRiGYdyvYkxWb0CgnzTPdPrcdrzGkzkvpC3zsA4fEFw2smlDje370QGHwlisg==}

  '@rushstack/node-core-library@3.55.2':
    resolution: {integrity: sha512-SaLe/x/Q/uBVdNFK5V1xXvsVps0y7h1sN7aSJllQyFbugyOaxhNRF25bwEDnicARNEjJw0pk0lYnJQ9Kr6ev0A==}
    peerDependencies:
      '@types/node': '*'
    peerDependenciesMeta:
      '@types/node':
        optional: true

  '@rushstack/rig-package@0.3.18':
    resolution: {integrity: sha512-SGEwNTwNq9bI3pkdd01yCaH+gAsHqs0uxfGvtw9b0LJXH52qooWXnrFTRRLG1aL9pf+M2CARdrA9HLHJys3jiQ==}

  '@rushstack/ts-command-line@4.13.2':
    resolution: {integrity: sha512-bCU8qoL9HyWiciltfzg7GqdfODUeda/JpI0602kbN5YH22rzTxyqYvv7aRLENCM7XCQ1VRs7nMkEqgJUOU8Sag==}

  '@seznam/compose-react-refs@1.0.6':
    resolution: {integrity: sha512-izzOXQfeQLonzrIQb8u6LQ8dk+ymz3WXTIXjvOlTXHq6sbzROg3NWU+9TTAOpEoK9Bth24/6F/XrfHJ5yR5n6Q==}

  '@sinonjs/commons@1.8.6':
    resolution: {integrity: sha512-Ky+XkAkqPZSm3NLBeUng77EBQl3cmeJhITaGHdYH8kjVB+aun3S4XBRti2zt17mtt0mIUDiNxYeoJm6drVvBJQ==}

  '@sinonjs/commons@2.0.0':
    resolution: {integrity: sha512-uLa0j859mMrg2slwQYdO/AkrOfmH+X6LTVmNTS9CqexuE2IvVORIkSpJLqePAbEnKJ77aMmCwr1NUZ57120Xcg==}

  '@sinonjs/commons@3.0.0':
    resolution: {integrity: sha512-jXBtWAF4vmdNmZgD5FoKsVLv3rPgDnLgPbU84LIJ3otV44vJlDRokVng5v8NFJdCf/da9legHcKaRuZs4L7faA==}

  '@sinonjs/fake-timers@10.3.0':
    resolution: {integrity: sha512-V4BG07kuYSUkTCSBHG8G8TNhM+F19jXFWnQtzj+we8DrkpSBCee9Z3Ms8yiGer/dlmhe35/Xdgyo3/0rQKg7YA==}

  '@sinonjs/fake-timers@11.2.2':
    resolution: {integrity: sha512-G2piCSxQ7oWOxwGSAyFHfPIsyeJGXYtc6mFbnFA+kRXkiEnTl8c/8jul2S329iFBnDI9HGoeWWAZvuvOkZccgw==}

  '@sinonjs/fake-timers@8.1.0':
    resolution: {integrity: sha512-OAPJUAtgeINhh/TAlUID4QTs53Njm7xzddaVlEs/SXwgtiD1tW22zAB/W1wdqfrpmikgaWQ9Fw6Ws+hsiRm5Vg==}

  '@sinonjs/samsam@8.0.0':
    resolution: {integrity: sha512-Bp8KUVlLp8ibJZrnvq2foVhP0IVX2CIprMJPK0vqGqgrDa0OHVKeZyBykqskkrdxV6yKBPmGasO8LVjAKR3Gew==}

  '@sinonjs/text-encoding@0.7.2':
    resolution: {integrity: sha512-sXXKG+uL9IrKqViTtao2Ws6dy0znu9sOaP1di/jKGW1M6VssO8vlpXCQcpZ+jisQ1tTFAC5Jo/EOzFbggBagFQ==}

  '@svgdotjs/svg.js@3.0.13':
    resolution: {integrity: sha512-Ix3dobG2DvdK5f2SHtZdiiLwi+G0RDuDfwA4tZ1eqTGoiopia8JIfeWGeA0h2frFHcLDXnYvNiVGtW4y6cSDig==}

  '@tanstack/query-core@4.36.1':
    resolution: {integrity: sha512-DJSilV5+ytBP1FbFcEJovv4rnnm/CokuVvrBEtW/Va9DvuJ3HksbXUJEpI0aV1KtuL4ZoO9AVE6PyNLzF7tLeA==}

  '@tanstack/react-query@4.36.1':
    resolution: {integrity: sha512-y7ySVHFyyQblPl3J3eQBWpXZkliroki3ARnBKsdJchlgt7yJLRDUcf4B8soufgiYt3pEQIkBWBx1N9/ZPIeUWw==}
    peerDependencies:
      react: ^16.8.0 || ^17.0.0 || ^18.0.0
      react-dom: ^16.8.0 || ^17.0.0 || ^18.0.0
      react-native: '*'
    peerDependenciesMeta:
      react-dom:
        optional: true
      react-native:
        optional: true

  '@testing-library/dom@8.12.0':
    resolution: {integrity: sha512-rBrJk5WjI02X1edtiUcZhgyhgBhiut96r5Jp8J5qktKdcvLcZpKDW8i2hkGMMItxrghjXuQ5AM6aE0imnFawaw==}
    engines: {node: '>=12'}

  '@testing-library/jest-dom@5.16.3':
    resolution: {integrity: sha512-u5DfKj4wfSt6akfndfu1eG06jsdyA/IUrlX2n3pyq5UXgXMhXY+NJb8eNK/7pqPWAhCKsCGWDdDO0zKMKAYkEA==}
    engines: {node: '>=8', npm: '>=6', yarn: '>=1'}

  '@testing-library/react@12.1.4':
    resolution: {integrity: sha512-jiPKOm7vyUw311Hn/HlNQ9P8/lHNtArAx0PisXyFixDDvfl8DbD6EUdbshK5eqauvBSvzZd19itqQ9j3nferJA==}
    engines: {node: '>=12'}
    peerDependencies:
      react: '*'
      react-dom: '*'

  '@testing-library/user-event@14.1.1':
    resolution: {integrity: sha512-XrjH/iEUqNl9lF2HX9YhPNV7Amntkcnpw0Bo1KkRzowNDcgSN9i0nm4Q8Oi5wupgdfPaJNMAWa61A+voD6Kmwg==}
    engines: {node: '>=12', npm: '>=6'}
    peerDependencies:
      '@testing-library/dom': '>=7.21.4'

  '@tippyjs/react@4.2.6':
    resolution: {integrity: sha512-91RicDR+H7oDSyPycI13q3b7o4O60wa2oRbjlz2fyRLmHImc4vyDwuUP8NtZaN0VARJY5hybvDYrFzhY9+Lbyw==}
    peerDependencies:
      react: '>=16.8'
      react-dom: '>=16.8'

  '@tootallnate/once@1.1.2':
    resolution: {integrity: sha512-RbzJvlNzmRq5c3O09UipeuXno4tA1FE6ikOjxZK0tuxVv3412l64l5t1W5pj4+rJq9vpkm/kwiR07aZXnsKPxw==}
    engines: {node: '>= 6'}

  '@types/argparse@1.0.38':
    resolution: {integrity: sha512-ebDJ9b0e702Yr7pWgB0jzm+CX4Srzz8RcXtLJDJB+BSccqMa36uyH/zUsSYao5+BD1ytv3k3rPYCq4mAE1hsXA==}

  '@types/aria-query@4.2.2':
    resolution: {integrity: sha512-HnYpAE1Y6kRyKM/XkEuiRQhTHvkzMBurTHnpFLYLBGPIylZNPs9jJcuOOYWxPLJCSEtmZT0Y8rHDokKN7rRTig==}

  '@types/babel__core@7.20.5':
    resolution: {integrity: sha512-qoQprZvz5wQFJwMDqeseRXWv3rqMvhgpbXFfVyWhbx9X47POIA6i/+dXefEmZKoAgOaTdaIgNSMqMIU61yRyzA==}

  '@types/babel__generator@7.6.8':
    resolution: {integrity: sha512-ASsj+tpEDsEiFr1arWrlN6V3mdfjRMZt6LtK/Vp/kreFLnr5QH5+DhvD5nINYZXzwJvXeGq+05iUXcAzVrqWtw==}

  '@types/babel__template@7.4.4':
    resolution: {integrity: sha512-h/NUaSyG5EyxBIp8YRxo4RMe2/qQgvyowRwVMzhYhBCONbW8PUsg4lkFMrhgZhUe5z3L3MiLDuvyJ/CaPa2A8A==}

  '@types/babel__traverse@7.20.4':
    resolution: {integrity: sha512-mSM/iKUk5fDDrEV/e83qY+Cr3I1+Q3qqTuEn++HAWYjEa1+NxZr6CNrcJGf2ZTnq4HoFGC3zaTPZTobCzCFukA==}

  '@types/chai@4.2.11':
    resolution: {integrity: sha512-t7uW6eFafjO+qJ3BIV2gGUyZs27egcNRkUdalkud+Qa3+kg//f129iuOFivHDXQ+vnU3fDXuwgv0cqMCbcE8sw==}

  '@types/geojson@7946.0.13':
    resolution: {integrity: sha512-bmrNrgKMOhM3WsafmbGmC+6dsF2Z308vLFsQ3a/bT8X8Sv5clVYpPars/UPq+sAaJP+5OoLAYgwbkS5QEJdLUQ==}

  '@types/graceful-fs@4.1.9':
    resolution: {integrity: sha512-olP3sd1qOEe5dXTSaFvQG+02VdRXcdytWLAZsAq1PecU8uqQAhkrnbli7DagjtXKW/Bl7YJbUsa8MPcuc8LHEQ==}

  '@types/i18next@8.4.2':
    resolution: {integrity: sha512-YVBE5OAwMdcCQcz3HmNpPpsfhWdARLe5fIi5A4vVJTm03Zp4Y1ySFJ5TQg8H5/r7GmvZUuOM6Qpuvc6jKdAnFQ==}

  '@types/istanbul-lib-coverage@2.0.6':
    resolution: {integrity: sha512-2QF/t/auWm0lsy8XtKVPG19v3sSOQlJe/YHZgfjb/KBBHOGSV+J2q/S671rcq9uTBrLAXmZpqJiaQbMT+zNU1w==}

  '@types/istanbul-lib-report@3.0.3':
    resolution: {integrity: sha512-NQn7AHQnk/RSLOxrBbGyJM/aVQ+pjj5HCgasFxc0K/KhoATfQ/47AyUl15I2yBUpihjmas+a+VJBOqecrFH+uA==}

  '@types/istanbul-reports@3.0.4':
    resolution: {integrity: sha512-pk2B1NWalF9toCRu6gjBzR69syFjP4Od8WRAX+0mmf9lAjCRicLOWc+ZrxZHx/0XRjotgkF9t6iaMJ+aXcOdZQ==}

  '@types/jest@27.4.1':
    resolution: {integrity: sha512-23iPJADSmicDVrWk+HT58LMJtzLAnB2AgIzplQuq/bSrGaxCrlvRFjGbXmamnnk/mAmCdLStiGqggu28ocUyiw==}

  '@types/json-schema@7.0.15':
    resolution: {integrity: sha512-5+fP8P8MFNC+AyZCDxrB2pkZFPGzqQWUzpSeuuVLvm8VMcorNYavBqoFcxK8bQz4Qsbn4oUEEem4wDLfcysGHA==}

  '@types/json5@0.0.29':
    resolution: {integrity: sha512-dRLjCWHYg4oaA77cxO64oO+7JwCwnIzkZPdrrC71jQmQtlhM556pwKo5bUzqvZndkVbeFLIIi+9TC40JNF5hNQ==}

  '@types/lodash@4.14.202':
    resolution: {integrity: sha512-OvlIYQK9tNneDlS0VN54LLd5uiPCBOp7gS5Z0f1mjoJYBrtStzgmJBxONW3U6OZqdtNzZPmn9BS/7WI7BFFcFQ==}

  '@types/node@14.14.20':
    resolution: {integrity: sha512-Y93R97Ouif9JEOWPIUyU+eyIdyRqQR0I8Ez1dzku4hDx34NWh4HbtIc3WNzwB1Y9ULvNGeu5B8h8bVL5cAk4/A==}

  '@types/parse-json@4.0.2':
    resolution: {integrity: sha512-dISoDXWWQwUquiKsyZ4Ng+HX2KsPL7LyHKHQwgGFEA3IaKac4Obd+h2a/a6waisAoepJlBcx9paWqjA8/HVjCw==}

  '@types/prettier@2.7.3':
    resolution: {integrity: sha512-+68kP9yzs4LMp7VNh8gdzMSPZFL44MLGqiHWvttYJe+6qnuVr4Ek9wSBQoveqY/r+LwjCcU29kNVkidwim+kYA==}

  '@types/prop-types@15.7.11':
    resolution: {integrity: sha512-ga8y9v9uyeiLdpKddhxYQkxNDrfvuPrlFb0N1qnZZByvcElJaXthF1UhvCh9TLWJBEHeNtdnbysW7Y6Uq8CVng==}

  '@types/react-dom@17.0.9':
    resolution: {integrity: sha512-wIvGxLfgpVDSAMH5utdL9Ngm5Owu0VsGmldro3ORLXV8CShrL8awVj06NuEXFQ5xyaYfdca7Sgbk/50Ri1GdPg==}

  '@types/react-redux@7.0.1':
    resolution: {integrity: sha512-+DIH7TI2MT4Ke4lOrRMgNy//DzTDIzv5QwkJSD6AVrlsIgzf7yMM0JoWL5wJUXYwKQ2f1FgvwlvIVGD2QWQnew==}

  '@types/react-table@7.7.0':
    resolution: {integrity: sha512-xx2PJO9a0FEY7s96KWmadrhWNGxkNZgMnoKbXKPepqzz4FHKVds1tPDqWOU7NpP+dAsRli/wn0ysZ4MxWZI4Nw==}

  '@types/react-transition-group@4.4.10':
    resolution: {integrity: sha512-hT/+s0VQs2ojCX823m60m5f0sL5idt9SO6Tj6Dg+rdphGPIeJbJ6CxvBYkgkGKrYeDjvIpKTR38UzmtHJOGW3Q==}

  '@types/react@17.0.19':
    resolution: {integrity: sha512-sX1HisdB1/ZESixMTGnMxH9TDe8Sk709734fEQZzCV/4lSu9kJCPbo2PbTRoZM+53Pp0P10hYVyReUueGwUi4A==}

  '@types/scheduler@0.16.8':
    resolution: {integrity: sha512-WZLiwShhwLRmeV6zH+GkbOFT6Z6VklCItrDioxUnv+u4Ll+8vKeFySoFyK/0ctcRpOmwAicELfmys1sDc/Rw+A==}

  '@types/semver@7.5.6':
    resolution: {integrity: sha512-dn1l8LaMea/IjDoHNd9J52uBbInB796CDffS6VdIxvqYCPSG0V0DzHp76GpaWnlhg88uYyPbXCDIowa86ybd5A==}

  '@types/shortid@0.0.32':
    resolution: {integrity: sha512-LwWF89yy6Ol8abraYbVedIKzMlgJCTx8zm40yx9t0ZPOJaVR0OmSO4zRRAKfyOJtCwZrEBmhueZX8OiNbQydYw==}

  '@types/sinon@17.0.2':
    resolution: {integrity: sha512-Zt6heIGsdqERkxctIpvN5Pv3edgBrhoeb3yHyxffd4InN0AX2SVNKSrhdDZKGQICVOxWP/q4DyhpfPNMSrpIiA==}

  '@types/sinonjs__fake-timers@8.1.5':
    resolution: {integrity: sha512-mQkU2jY8jJEF7YHjHvsQO8+3ughTL1mcnn96igfhONmR+fUPSKIkefQYpSe8bsly2Ep7oQbn/6VG5/9/0qcArQ==}

  '@types/stack-utils@2.0.3':
    resolution: {integrity: sha512-9aEbYZ3TbYMznPdcdr3SmIrLXwC/AKZXQeCf9Pgao5CKb8CyHuEX5jzWPTkvregvhRJHcpRO6BFoGW9ycaOkYw==}

  '@types/testing-library__jest-dom@5.14.3':
    resolution: {integrity: sha512-oKZe+Mf4ioWlMuzVBaXQ9WDnEm1+umLx0InILg+yvZVBBDmzV5KfZyLrCvadtWcx8+916jLmHafcmqqffl+iIw==}

  '@types/yargs-parser@21.0.3':
    resolution: {integrity: sha512-I4q9QU9MQv4oEOz4tAHJtNz1cwuLxn2F3xcc2iV5WdqLPpUnj30aUuxt1mAxYTG+oe8CZMV/+6rU4S4gRDzqtQ==}

  '@types/yargs@16.0.9':
    resolution: {integrity: sha512-tHhzvkFXZQeTECenFoRljLBYPZJ7jAVxqqtEI0qTLOmuultnFp4I9yKE17vTuhf7BkhCu7I4XuemPgikDVuYqA==}

  '@typescript-eslint/eslint-plugin@4.31.2':
    resolution: {integrity: sha512-w63SCQ4bIwWN/+3FxzpnWrDjQRXVEGiTt9tJTRptRXeFvdZc/wLiz3FQUwNQ2CVoRGI6KUWMNUj/pk63noUfcA==}
    engines: {node: ^10.12.0 || >=12.0.0}
    peerDependencies:
      '@typescript-eslint/parser': ^4.0.0
      eslint: ^5.0.0 || ^6.0.0 || ^7.0.0
      typescript: '*'
    peerDependenciesMeta:
      typescript:
        optional: true

  '@typescript-eslint/eslint-plugin@5.3.1':
    resolution: {integrity: sha512-cFImaoIr5Ojj358xI/SDhjog57OK2NqlpxwdcgyxDA3bJlZcJq5CPzUXtpD7CxI2Hm6ATU7w5fQnnkVnmwpHqw==}
    engines: {node: ^12.22.0 || ^14.17.0 || >=16.0.0}
    peerDependencies:
      '@typescript-eslint/parser': ^5.0.0
      eslint: ^6.0.0 || ^7.0.0 || ^8.0.0
      typescript: '*'
    peerDependenciesMeta:
      typescript:
        optional: true

  '@typescript-eslint/experimental-utils@4.31.2':
    resolution: {integrity: sha512-3tm2T4nyA970yQ6R3JZV9l0yilE2FedYg8dcXrTar34zC9r6JB7WyBQbpIVongKPlhEMjhQ01qkwrzWy38Bk1Q==}
    engines: {node: ^10.12.0 || >=12.0.0}
    peerDependencies:
      eslint: '*'

  '@typescript-eslint/experimental-utils@5.3.1':
    resolution: {integrity: sha512-RgFn5asjZ5daUhbK5Sp0peq0SSMytqcrkNfU4pnDma2D8P3ElZ6JbYjY8IMSFfZAJ0f3x3tnO3vXHweYg0g59w==}
    engines: {node: ^12.22.0 || ^14.17.0 || >=16.0.0}
    peerDependencies:
      eslint: '*'

  '@typescript-eslint/parser@4.31.2':
    resolution: {integrity: sha512-EcdO0E7M/sv23S/rLvenHkb58l3XhuSZzKf6DBvLgHqOYdL6YFMYVtreGFWirxaU2mS1GYDby3Lyxco7X5+Vjw==}
    engines: {node: ^10.12.0 || >=12.0.0}
    peerDependencies:
      eslint: ^5.0.0 || ^6.0.0 || ^7.0.0
      typescript: '*'
    peerDependenciesMeta:
      typescript:
        optional: true

  '@typescript-eslint/parser@5.10.1':
    resolution: {integrity: sha512-GReo3tjNBwR5RnRO0K2wDIDN31cM3MmDtgyQ85oAxAmC5K3j/g85IjP+cDfcqDsDDBf1HNKQAD0WqOYL8jXqUA==}
    engines: {node: ^12.22.0 || ^14.17.0 || >=16.0.0}
    peerDependencies:
      eslint: ^6.0.0 || ^7.0.0 || ^8.0.0
      typescript: '*'
    peerDependenciesMeta:
      typescript:
        optional: true

  '@typescript-eslint/scope-manager@4.31.2':
    resolution: {integrity: sha512-2JGwudpFoR/3Czq6mPpE8zBPYdHWFGL6lUNIGolbKQeSNv4EAiHaR5GVDQaLA0FwgcdcMtRk+SBJbFGL7+La5w==}
    engines: {node: ^8.10.0 || ^10.13.0 || >=11.10.1}

  '@typescript-eslint/scope-manager@5.10.1':
    resolution: {integrity: sha512-Lyvi559Gvpn94k7+ElXNMEnXu/iundV5uFmCUNnftbFrUbAJ1WBoaGgkbOBm07jVZa682oaBU37ao/NGGX4ZDg==}
    engines: {node: ^12.22.0 || ^14.17.0 || >=16.0.0}

  '@typescript-eslint/scope-manager@5.3.1':
    resolution: {integrity: sha512-XksFVBgAq0Y9H40BDbuPOTUIp7dn4u8oOuhcgGq7EoDP50eqcafkMVGrypyVGvDYHzjhdUCUwuwVUK4JhkMAMg==}
    engines: {node: ^12.22.0 || ^14.17.0 || >=16.0.0}

  '@typescript-eslint/scope-manager@5.62.0':
    resolution: {integrity: sha512-VXuvVvZeQCQb5Zgf4HAxc04q5j+WrNAtNh9OwCsCgpKqESMTu3tF/jhZ3xG6T4NZwWl65Bg8KuS2uEvhSfLl0w==}
    engines: {node: ^12.22.0 || ^14.17.0 || >=16.0.0}

  '@typescript-eslint/types@4.31.2':
    resolution: {integrity: sha512-kWiTTBCTKEdBGrZKwFvOlGNcAsKGJSBc8xLvSjSppFO88AqGxGNYtF36EuEYG6XZ9vT0xX8RNiHbQUKglbSi1w==}
    engines: {node: ^8.10.0 || ^10.13.0 || >=11.10.1}

  '@typescript-eslint/types@5.10.1':
    resolution: {integrity: sha512-ZvxQ2QMy49bIIBpTqFiOenucqUyjTQ0WNLhBM6X1fh1NNlYAC6Kxsx8bRTY3jdYsYg44a0Z/uEgQkohbR0H87Q==}
    engines: {node: ^12.22.0 || ^14.17.0 || >=16.0.0}

  '@typescript-eslint/types@5.3.1':
    resolution: {integrity: sha512-bG7HeBLolxKHtdHG54Uac750eXuQQPpdJfCYuw4ZI3bZ7+GgKClMWM8jExBtp7NSP4m8PmLRM8+lhzkYnSmSxQ==}
    engines: {node: ^12.22.0 || ^14.17.0 || >=16.0.0}

  '@typescript-eslint/types@5.62.0':
    resolution: {integrity: sha512-87NVngcbVXUahrRTqIK27gD2t5Cu1yuCXxbLcFtCzZGlfyVWWh8mLHkoxzjsB6DDNnvdL+fW8MiwPEJyGJQDgQ==}
    engines: {node: ^12.22.0 || ^14.17.0 || >=16.0.0}

  '@typescript-eslint/typescript-estree@4.31.2':
    resolution: {integrity: sha512-ieBq8U9at6PvaC7/Z6oe8D3czeW5d//Fo1xkF/s9394VR0bg/UaMYPdARiWyKX+lLEjY3w/FNZJxitMsiWv+wA==}
    engines: {node: ^10.12.0 || >=12.0.0}
    peerDependencies:
      typescript: '*'
    peerDependenciesMeta:
      typescript:
        optional: true

  '@typescript-eslint/typescript-estree@5.10.1':
    resolution: {integrity: sha512-PwIGnH7jIueXv4opcwEbVGDATjGPO1dx9RkUl5LlHDSe+FXxPwFL5W/qYd5/NHr7f6lo/vvTrAzd0KlQtRusJQ==}
    engines: {node: ^12.22.0 || ^14.17.0 || >=16.0.0}
    peerDependencies:
      typescript: '*'
    peerDependenciesMeta:
      typescript:
        optional: true

  '@typescript-eslint/typescript-estree@5.3.1':
    resolution: {integrity: sha512-PwFbh/PKDVo/Wct6N3w+E4rLZxUDgsoII/GrWM2A62ETOzJd4M6s0Mu7w4CWsZraTbaC5UQI+dLeyOIFF1PquQ==}
    engines: {node: ^12.22.0 || ^14.17.0 || >=16.0.0}
    peerDependencies:
      typescript: '*'
    peerDependenciesMeta:
      typescript:
        optional: true

  '@typescript-eslint/typescript-estree@5.62.0':
    resolution: {integrity: sha512-CmcQ6uY7b9y694lKdRB8FEel7JbU/40iSAPomu++SjLMntB+2Leay2LO6i8VnJk58MtE9/nQSFIH6jpyRWyYzA==}
    engines: {node: ^12.22.0 || ^14.17.0 || >=16.0.0}
    peerDependencies:
      typescript: '*'
    peerDependenciesMeta:
      typescript:
        optional: true

  '@typescript-eslint/utils@5.62.0':
    resolution: {integrity: sha512-n8oxjeb5aIbPFEtmQxQYOLI0i9n5ySBEY/ZEHHZqKQSFnxio1rv6dthascc9dLuwrL0RC5mPCxB7vnAVGAYWAQ==}
    engines: {node: ^12.22.0 || ^14.17.0 || >=16.0.0}
    peerDependencies:
      eslint: ^6.0.0 || ^7.0.0 || ^8.0.0

  '@typescript-eslint/visitor-keys@4.31.2':
    resolution: {integrity: sha512-PrBId7EQq2Nibns7dd/ch6S6/M4/iwLM9McbgeEbCXfxdwRUNxJ4UNreJ6Gh3fI2GNKNrWnQxKL7oCPmngKBug==}
    engines: {node: ^8.10.0 || ^10.13.0 || >=11.10.1}

  '@typescript-eslint/visitor-keys@5.10.1':
    resolution: {integrity: sha512-NjQ0Xinhy9IL979tpoTRuLKxMc0zJC7QVSdeerXs2/QvOy2yRkzX5dRb10X5woNUdJgU8G3nYRDlI33sq1K4YQ==}
    engines: {node: ^12.22.0 || ^14.17.0 || >=16.0.0}

  '@typescript-eslint/visitor-keys@5.3.1':
    resolution: {integrity: sha512-3cHUzUuVTuNHx0Gjjt5pEHa87+lzyqOiHXy/Gz+SJOCW1mpw9xQHIIEwnKn+Thph1mgWyZ90nboOcSuZr/jTTQ==}
    engines: {node: ^12.22.0 || ^14.17.0 || >=16.0.0}

  '@typescript-eslint/visitor-keys@5.62.0':
    resolution: {integrity: sha512-07ny+LHRzQXepkGg6w0mFY41fVUNBrL2Roj/++7V1txKugfjm/Ci/qSND03r2RhlJhJYMcTn9AhhSSqQp0Ysyw==}
    engines: {node: ^12.22.0 || ^14.17.0 || >=16.0.0}

  '@vtaits/use-lazy-ref@0.1.0':
    resolution: {integrity: sha512-/m5z3Df6I6i/B0lnv6pB2O1+X/nWVquqbnltq+irW1+Nhpv0PpeMzSNf9lTjzT/eHRZtH2fM1370AdYqc3FTyQ==}
    peerDependencies:
      react: ^17.0.0 || ^18.0.0

  abab@2.0.6:
    resolution: {integrity: sha512-j2afSsaIENvHZN2B8GOpF566vZ5WVk5opAiMTvWgaQT8DkbOqsTfvNAvHoRGU2zzP8cPoqys+xHTRDWW8L+/BA==}
    deprecated: Use your platform's native atob() and btoa() methods instead

  acorn-globals@6.0.0:
    resolution: {integrity: sha512-ZQl7LOWaF5ePqqcX4hLuv/bLXYQNfNWw2c0/yX/TsPRKamzHcTGQnlCjHT3TsmkOUVEPS3crCxiPfdzE/Trlhg==}

  acorn-jsx@5.3.2:
    resolution: {integrity: sha512-rq9s+JNhf0IChjtDXxllJ7g41oZk5SlXtp0LHwyA5cejwn7vKmKp4pPri6YEePv2PU65sAsegbXtIinmDFDXgQ==}
    peerDependencies:
      acorn: ^6.0.0 || ^7.0.0 || ^8.0.0

  acorn-walk@7.2.0:
    resolution: {integrity: sha512-OPdCF6GsMIP+Az+aWfAAOEt2/+iVDKE7oy6lJ098aoe59oAmK76qV6Gw60SbZ8jHuG2wH058GF4pLFbYamYrVA==}
    engines: {node: '>=0.4.0'}

  acorn@7.4.1:
    resolution: {integrity: sha512-nQyp0o1/mNdbTO1PO6kHkwSrmgZ0MT/jCCpNiwbUjGoRN4dlBhqJtoQuCnEOKzgTVwg0ZWiCoQy6SxMebQVh8A==}
    engines: {node: '>=0.4.0'}
    hasBin: true

  acorn@8.11.2:
    resolution: {integrity: sha512-nc0Axzp/0FILLEVsm4fNwLCwMttvhEI263QtVPQcbpfZZ3ts0hLsZGOpE6czNlid7CJ9MlyH8reXkpsf3YUY4w==}
    engines: {node: '>=0.4.0'}
    hasBin: true

  agent-base@6.0.2:
    resolution: {integrity: sha512-RZNwNclF7+MS/8bDg70amg32dyeZGZxiDuQmZxKLAlQjr3jGyLx+4Kkk58UO7D2QdgFIQCovuSuZESne6RG6XQ==}
    engines: {node: '>= 6.0.0'}

  ajv@6.12.6:
    resolution: {integrity: sha512-j3fVLgvTo527anyYyJOGTYJbG+vnnQYvE0m5mmkc1TK+nxAppkCLMIL0aZ4dblVCNoGShhm+kzE4ZUykBoMg4g==}

  ajv@8.12.0:
    resolution: {integrity: sha512-sRu1kpcO9yLtYxBKvqfTeh9KzZEwO3STyX1HT+4CaDzC6HpTGYhIhPIzj9XuKU7KYDwnaeh5hcOwjy1QuJzBPA==}

  almost-equal@1.1.0:
    resolution: {integrity: sha512-0V/PkoculFl5+0Lp47JoxUcO0xSxhIBvm+BxHdD/OgXNmdRpRHCFnKVuUoWyS9EzQP+otSGv0m9Lb4yVkQBn2A==}

  ansi-colors@4.1.1:
    resolution: {integrity: sha512-JoX0apGbHaUJBNl6yF+p6JAFYZ666/hhCGKN5t9QFjbJQKUU/g8MNbFDbvfrgKXvI1QpZplPOnwIo99lX/AAmA==}
    engines: {node: '>=6'}

  ansi-colors@4.1.3:
    resolution: {integrity: sha512-/6w/C21Pm1A7aZitlI5Ni/2J6FFQN8i1Cvz3kHABAAbw93v/NlvKdVOqz7CCWz/3iv/JplRSEEZ83XION15ovw==}
    engines: {node: '>=6'}

  ansi-escapes@4.3.2:
    resolution: {integrity: sha512-gKXj5ALrKWQLsYG9jlTRmR/xKluxHV+Z9QEwNIgCfM1/uwPMCuzVVnh5mwTd+OuBZcwSIMbqssNWRm1lE51QaQ==}
    engines: {node: '>=8'}

  ansi-regex@5.0.1:
    resolution: {integrity: sha512-quJQXlTSUGL2LH9SUXo8VwsY4soanhgo6LNSm84E1LBcE8s3O0wpdiRzyR9z/ZZJMlMWv37qOOb9pdJlMUEKFQ==}
    engines: {node: '>=8'}

  ansi-sequence-parser@1.1.1:
    resolution: {integrity: sha512-vJXt3yiaUL4UU546s3rPXlsry/RnM730G1+HkpKE012AN0sx1eOrxSu95oKDIonskeLTijMgqWZ3uDEe3NFvyg==}

  ansi-styles@3.2.1:
    resolution: {integrity: sha512-VT0ZI6kZRdTh8YyJw3SMbYm/u+NqfsAxEpWO0Pf9sq8/e94WxxOpPKx9FR1FlyCtOVDNOQ+8ntlqFxiRc+r5qA==}
    engines: {node: '>=4'}

  ansi-styles@4.3.0:
    resolution: {integrity: sha512-zbB9rCJAT1rbjiVDb2hqKFHNYLxgtk8NURxZ3IZwD3F6NtxbXZQCnnSi1Lkx+IDohdPlFp222wVALIheZJQSEg==}
    engines: {node: '>=8'}

  ansi-styles@5.2.0:
    resolution: {integrity: sha512-Cxwpt2SfTzTtXcfOlzGEee8O+c+MmUgGrNiBcXnuWxuFJHe6a5Hz7qwhwe5OgaSYI0IJvkLqWX1ASG+cJOkEiA==}
    engines: {node: '>=10'}

  anymatch@3.1.3:
    resolution: {integrity: sha512-KMReFUr0B4t+D+OBkjR3KYqvocp2XaSzO55UcB6mgQMd3KbcE+mWTyvVV7D/zsdEbNnV6acZUutkiHQXvTr1Rw==}
    engines: {node: '>= 8'}

  argparse@1.0.10:
    resolution: {integrity: sha512-o5Roy6tNG4SL/FOkCAN6RzjiakZS25RLYFrcMttJqbdd8BWrnA+fGz57iN5Pb06pvBGvl5gQ0B48dJlslXvoTg==}

  argparse@2.0.1:
    resolution: {integrity: sha512-8+9WqebbFzpX9OR+Wa6O29asIogeRMzcGtAINdpMHHyAg10f05aSFVBbcEqGf/PXw1EjAZ+q2/bEBg3DvurK3Q==}

  aria-query@5.3.0:
    resolution: {integrity: sha512-b0P0sZPKtyu8HkeRAfCq0IfURZK+SuwMjY1UXGBU27wpAiTwQAIlq56IbIO+ytk/JjS1fMR14ee5WBBfKi5J6A==}

  array-buffer-byte-length@1.0.0:
    resolution: {integrity: sha512-LPuwb2P+NrQw3XhxGc36+XSvuBPopovXYTR9Ew++Du9Yb/bx5AzBfrIsBoj0EZUifjQU+sHL21sseZ3jerWO/A==}

  array-includes@3.1.7:
    resolution: {integrity: sha512-dlcsNBIiWhPkHdOEEKnehA+RNUWDc4UqFtnIXU4uuYDPtA4LDkr7qip2p0VvFAEXNDr0yWZ9PJyIRiGjRLQzwQ==}
    engines: {node: '>= 0.4'}

  array-union@2.1.0:
    resolution: {integrity: sha512-HGyxoOTYUyCM6stUe6EJgnd4EoewAI7zMdfqO+kGjnlZmBDz/cR5pf8r/cR4Wq60sL/p0IkcjUEEPwS3GFrIyw==}
    engines: {node: '>=8'}

  array.prototype.findlastindex@1.2.3:
    resolution: {integrity: sha512-LzLoiOMAxvy+Gd3BAq3B7VeIgPdo+Q8hthvKtXybMvRV0jrXfJM/t8mw7nNlpEcVlVUnCnM2KSX4XU5HmpodOA==}
    engines: {node: '>= 0.4'}

  array.prototype.flat@1.3.2:
    resolution: {integrity: sha512-djYB+Zx2vLewY8RWlNCUdHjDXs2XOgm602S9E7P/UpHgfeHL00cRiIF+IN/G/aUJ7kGPb6yO/ErDI5V2s8iycA==}
    engines: {node: '>= 0.4'}

  array.prototype.flatmap@1.3.2:
    resolution: {integrity: sha512-Ewyx0c9PmpcsByhSW4r+9zDU7sGjFc86qf/kKtuSCRdhfbk0SNLLkaT5qvcHnRGgc5NP/ly/y+qkXkqONX54CQ==}
    engines: {node: '>= 0.4'}

  array.prototype.tosorted@1.1.2:
    resolution: {integrity: sha512-HuQCHOlk1Weat5jzStICBCd83NxiIMwqDg/dHEsoefabn/hJRj5pVdWcPUSpRrwhwxZOsQassMpgN/xRYFBMIg==}

  arraybuffer.prototype.slice@1.0.2:
    resolution: {integrity: sha512-yMBKppFur/fbHu9/6USUe03bZ4knMYiwFBcyiaXB8Go0qNehwX6inYPzK9U0NeQvGxKthcmHcaR8P5MStSRBAw==}
    engines: {node: '>= 0.4'}

  assertion-error@1.1.0:
    resolution: {integrity: sha512-jgsaNduz+ndvGyFt3uSuWqvy4lCnIJiovtouQN5JZHOKCS2QuhEdbcQHFhVksz2N2U9hXJo8odG7ETyWlEeuDw==}

  ast-types-flow@0.0.8:
    resolution: {integrity: sha512-OH/2E5Fg20h2aPrbe+QL8JZQFko0YZaF+j4mnQ7BGhfavO7OpSLa8a0y9sBwomHdSbkhTS8TQNayBfnW5DwbvQ==}

  astral-regex@2.0.0:
    resolution: {integrity: sha512-Z7tMw1ytTXt5jqMcOP+OQteU1VuNK9Y02uuJtKQ1Sv69jXQKKg5cibLwGJow8yzZP+eAc18EmLGPal0bp36rvQ==}
    engines: {node: '>=8'}

  asynciterator.prototype@1.0.0:
    resolution: {integrity: sha512-wwHYEIS0Q80f5mosx3L/dfG5t5rjEa9Ft51GTaNt862EnpyGHpgz2RkZvLPp1oF5TnAiTohkEKVEu8pQPJI7Vg==}

  asynckit@0.4.0:
    resolution: {integrity: sha512-Oei9OH4tRh0YqU3GxhX79dM/mwVgvbZJaSNaRk+bshkj0S5cfHcgYakreBjrHwatXKbz+IoIdYLxrKim2MjW0Q==}

  at-least-node@1.0.0:
    resolution: {integrity: sha512-+q/t7Ekv1EDY2l6Gda6LLiX14rU9TV20Wa3ofeQmwPFZbOMo9DXrLbOjFaaclkXKWidIaopwAObQDqwWtGUjqg==}
    engines: {node: '>= 4.0.0'}

  atob@2.1.2:
    resolution: {integrity: sha512-Wm6ukoaOGJi/73p/cl2GvLjTI5JM1k/O14isD73YML8StrH/7/lRFgmg8nICZgD3bZZvjwCGxtMOD3wWNAu8cg==}
    engines: {node: '>= 4.5.0'}
    hasBin: true

  available-typed-arrays@1.0.5:
    resolution: {integrity: sha512-DMD0KiN46eipeziST1LPP/STfDU0sufISXmjSgvVsoU2tqxctQeASejWcfNtxYKqETM1UxQ8sp2OrSBWpHY6sw==}
    engines: {node: '>= 0.4'}

  axe-core@4.7.0:
    resolution: {integrity: sha512-M0JtH+hlOL5pLQwHOLNYZaXuhqmvS8oExsqB1SBYgA4Dk7u/xx+YdGHXaK5pyUfed5mYXdlYiphWq3G8cRi5JQ==}
    engines: {node: '>=4'}

  axios@0.25.0:
    resolution: {integrity: sha512-cD8FOb0tRH3uuEe6+evtAbgJtfxr7ly3fQjYcMcuPlgkwVS9xboaVIpcDV+cYQe+yGykgwZCs1pzjntcGa6l5g==}

  axios@1.6.2:
    resolution: {integrity: sha512-7i24Ri4pmDRfJTR7LDBhsOTtcm+9kjX5WiY1X3wIisx6G9So3pfMkEiU7emUBe46oceVImccTEM3k6C5dbVW8A==}

  axobject-query@3.2.1:
    resolution: {integrity: sha512-jsyHu61e6N4Vbz/v18DHwWYKK0bSWLqn47eeDSKPB7m8tqMHF9YJ+mhIk2lVteyZrY8tnSj/jHOv4YiTCuCJgg==}

  babel-jest@27.5.1:
    resolution: {integrity: sha512-cdQ5dXjGRd0IBRATiQ4mZGlGlRE8kJpjPOixdNRdT+m3UcNqmYWN6rK6nvtXYfY3D76cb8s/O1Ss8ea24PIwcg==}
    engines: {node: ^10.13.0 || ^12.13.0 || ^14.15.0 || >=15.0.0}
    peerDependencies:
      '@babel/core': ^7.8.0

  babel-plugin-istanbul@6.1.1:
    resolution: {integrity: sha512-Y1IQok9821cC9onCx5otgFfRm7Lm+I+wwxOx738M/WLPZ9Q42m4IG5W0FNX8WLL2gYMZo3JkuXIH2DOpWM+qwA==}
    engines: {node: '>=8'}

  babel-plugin-jest-hoist@27.5.1:
    resolution: {integrity: sha512-50wCwD5EMNW4aRpOwtqzyZHIewTYNxLA4nhB+09d8BIssfNfzBRhkBIHiaPv1Si226TQSvp8gxAJm2iY2qs2hQ==}
    engines: {node: ^10.13.0 || ^12.13.0 || ^14.15.0 || >=15.0.0}

  babel-plugin-macros@3.1.0:
    resolution: {integrity: sha512-Cg7TFGpIr01vOQNODXOOaGz2NpCU5gl8x1qJFbb6hbZxR7XrcE2vtbAsTAbJ7/xwJtUuJEw8K8Zr/AE0LHlesg==}
    engines: {node: '>=10', npm: '>=6'}

  babel-preset-current-node-syntax@1.0.1:
    resolution: {integrity: sha512-M7LQ0bxarkxQoN+vz5aJPsLBn77n8QgTFmo8WK0/44auK2xlCXrYcUxHFxgU7qW5Yzw/CjmLRK2uJzaCd7LvqQ==}
    peerDependencies:
      '@babel/core': ^7.0.0

  babel-preset-jest@27.5.1:
    resolution: {integrity: sha512-Nptf2FzlPCWYuJg41HBqXVT8ym6bXOevuCTbhxlUpjwtysGaIWFvDEjp4y+G7fl13FgOdjs7P/DmErqH7da0Ag==}
    engines: {node: ^10.13.0 || ^12.13.0 || ^14.15.0 || >=15.0.0}
    peerDependencies:
      '@babel/core': ^7.0.0

  balanced-match@1.0.2:
    resolution: {integrity: sha512-3oSeUO0TMV67hN1AmbXsK4yaqU7tjiHlbxRDZOpH0KW9+CeX4bRAaX0Anxt0tx2MrpRpWwQaPwIlISEJhYU5Pw==}

  binary-extensions@2.2.0:
    resolution: {integrity: sha512-jDctJ/IVQbZoJykoeHbhXpOlNBqGNcwXJKJog42E5HDPUwQTSdjCHdihjj0DlnheQ7blbT6dHOafNAiS8ooQKA==}
    engines: {node: '>=8'}

  brace-expansion@1.1.11:
    resolution: {integrity: sha512-iCuPHDFgrHX7H2vEI/5xpz07zSHB00TpugqhmYtVmMO6518mCuRMoOYFldEBl0g187ufozdaHgWKcYFb61qGiA==}

  brace-expansion@2.0.1:
    resolution: {integrity: sha512-XnAIvQ8eM+kC6aULx6wuQiwVsnzsi9d3WxzV3FpWTGA19F621kwdbsAcFKXgKUHZWsy+mY6iL1sHTxWEFCytDA==}

  braces@3.0.2:
    resolution: {integrity: sha512-b8um+L1RzM3WDSzvhm6gIz1yfTbBt6YTlcEKAvsmqCZZFw46z626lVj9j1yEPW33H5H+lBQpZMP1k8l+78Ha0A==}
    engines: {node: '>=8'}

  browser-process-hrtime@1.0.0:
    resolution: {integrity: sha512-9o5UecI3GhkpM6DrXr69PblIuWxPKk9Y0jHBRhdocZ2y7YECBFCsHm79Pr3OyR2AvjhDkabFJaDJMYRazHgsow==}

  browser-stdout@1.3.1:
    resolution: {integrity: sha512-qhAVI1+Av2X7qelOfAIYwXONood6XlZE/fXaBSmW/T5SzLAmCgzi+eiWE7fUvbHaeNBQH13UftjpXxsfLkMpgw==}

  browserslist@4.22.2:
    resolution: {integrity: sha512-0UgcrvQmBDvZHFGdYUehrCNIazki7/lUP3kkoi/r3YB2amZbFM9J43ZRkJTXBUZK4gmx56+Sqk9+Vs9mwZx9+A==}
    engines: {node: ^6 || ^7 || ^8 || ^9 || ^10 || ^11 || ^12 || >=13.7}
    hasBin: true

  bs-logger@0.2.6:
    resolution: {integrity: sha512-pd8DCoxmbgc7hyPKOvxtqNcjYoOsABPQdcCUjGp3d42VR2CX1ORhk2A87oqqu5R1kk+76nsxZupkmyd+MVtCog==}
    engines: {node: '>= 6'}

  bser@2.1.1:
    resolution: {integrity: sha512-gQxTNE/GAfIIrmHLUE3oJyp5FO6HRBfhjnw4/wMmA63ZGDJnWBmgY/lyQBpnDUkGmAhbSe39tx2d/iTOAfglwQ==}

  buffer-from@1.1.2:
    resolution: {integrity: sha512-E+XQCRwSbaaiChtv6k6Dwgc+bx+Bs6vuKJHHl5kox/BaKbhiXzqQOwK4cO22yElGp2OCmjwVhT3HmxgyPGnJfQ==}

  call-bind@1.0.5:
    resolution: {integrity: sha512-C3nQxfFZxFRVoJoGKKI8y3MOEo129NQ+FgQ08iye+Mk4zNZZGdjfs06bVTr+DBSlA66Q2VEcMki/cUCP4SercQ==}

  callsites@3.1.0:
    resolution: {integrity: sha512-P8BjAsXvZS+VIDUI11hHCQEv74YT67YUi5JJFNWIqL235sBmjX4+qx9Muvls5ivyNENctx46xQLQ3aTuE7ssaQ==}
    engines: {node: '>=6'}

  camelcase@5.3.1:
    resolution: {integrity: sha512-L28STB170nwWS63UjtlEOE3dldQApaJXZkOI1uMFfzf3rRuPegHaHesyee+YxQ+W6SvRDQV6UrdOdRiR153wJg==}
    engines: {node: '>=6'}

  camelcase@6.3.0:
    resolution: {integrity: sha512-Gmy6FhYlCY7uOElZUSbxo2UCDH8owEk996gkbrpsgGtrJLM3J7jGxl9Ic7Qwwj4ivOE5AWZWRMecDdF7hqGjFA==}
    engines: {node: '>=10'}

  caniuse-lite@1.0.30001571:
    resolution: {integrity: sha512-tYq/6MoXhdezDLFZuCO/TKboTzuQ/xR5cFdgXPfDtM7/kchBO3b4VWghE/OAi/DV7tTdhmLjZiZBZi1fA/GheQ==}

  chai@4.2.0:
    resolution: {integrity: sha512-XQU3bhBukrOsQCuwZndwGcCVQHyZi53fQ6Ys1Fym7E4olpIqqZZhhoFJoaKVvV17lWQoXYwgWN2nF5crA8J2jw==}
    engines: {node: '>=4'}

  chalk@2.4.2:
    resolution: {integrity: sha512-Mti+f9lpJNcwF4tWV8/OrTTtF1gZi+f8FqlyAdouralcFWFQWF2+NgCHShjkCb+IFBLq9buZwE1xckQU4peSuQ==}
    engines: {node: '>=4'}

  chalk@3.0.0:
    resolution: {integrity: sha512-4D3B6Wf41KOYRFdszmDqMCGq5VV/uMAB273JILmO+3jAlh8X4qDtdtgCR3fxtbLEMzSx22QdhnDcJvu2u1fVwg==}
    engines: {node: '>=8'}

  chalk@4.1.2:
    resolution: {integrity: sha512-oKnbhFyRIXpUuez8iBMmyEa4nbj4IOQyuhc/wy9kY7/WVPcwIO9VA668Pu8RkO7+0G76SLROeyw9CpQ061i4mA==}
    engines: {node: '>=10'}

  char-regex@1.0.2:
    resolution: {integrity: sha512-kWWXztvZ5SBQV+eRgKFeh8q5sLuZY2+8WUIzlxWVTg+oGwY14qylx1KbKzHd8P6ZYkAg0xyIDU9JMHhyJMZ1jw==}
    engines: {node: '>=10'}

  charenc@0.0.2:
    resolution: {integrity: sha512-yrLQ/yVUFXkzg7EDQsPieE/53+0RlaWTs+wBrvW36cyilJ2SaDWfl4Yj7MtLTXleV9uEKefbAGUPv2/iWSooRA==}

  check-error@1.0.3:
    resolution: {integrity: sha512-iKEoDYaRmd1mxM90a2OEfWhjsjPpYPuQ+lMYsoxB126+t8fw7ySEO48nmDg5COTjxDI65/Y2OWpeEHk3ZOe8zg==}

  chokidar@3.5.3:
    resolution: {integrity: sha512-Dr3sfKRP6oTcjf2JmUmFJfeVMvXBdegxB0iVQ5eb2V10uFJUCAS8OByZdVAyVb8xXNz3GjjTgj9kLWsZTqE6kw==}
    engines: {node: '>= 8.10.0'}

  ci-info@3.9.0:
    resolution: {integrity: sha512-NIxF55hv4nSqQswkAeiOi1r83xy8JldOFDTWiug55KBu9Jnblncd2U6ViHmYgHf01TPZS77NJBhBMKdWj9HQMQ==}
    engines: {node: '>=8'}

  circular-json@0.3.3:
    resolution: {integrity: sha512-UZK3NBx2Mca+b5LsG7bY183pHWt5Y1xts4P3Pz7ENTwGVnJOUWbRb3ocjvX7hx9tq/yTAdclXm9sZ38gNuem4A==}
    deprecated: CircularJSON is in maintenance only, flatted is its successor.

  cjs-module-lexer@1.2.3:
    resolution: {integrity: sha512-0TNiGstbQmCFwt4akjjBg5pLRTSyj/PkWQ1ZoO2zntmg9yLqSRxwEa4iCfQLGjqhiqBfOJa7W/E8wfGrTDmlZQ==}

  classnames@2.3.1:
    resolution: {integrity: sha512-OlQdbZ7gLfGarSqxesMesDa5uz7KFbID8Kpq/SxIoNGDqY8lSYs0D+hhtBXhcdB3rcbXArFr7vlHheLk1voeNA==}

  classnames@2.3.2:
    resolution: {integrity: sha512-CSbhY4cFEJRe6/GQzIk5qXZ4Jeg5pcsP7b5peFSDpffpe1cqjASH/n9UTjBwOp6XpMSTwQ8Za2K5V02ueA7Tmw==}

  cliui@7.0.4:
    resolution: {integrity: sha512-OcRE68cOsVMXp1Yvonl/fzkQOyjLSu/8bhPDfQt0e0/Eb283TKP20Fs2MqoPsr9SwA595rRCA+QMzYc9nBP+JQ==}

  cliui@8.0.1:
    resolution: {integrity: sha512-BSeNnyus75C4//NQ9gQt1/csTXyo/8Sb+afLAkzAptFuMsod9HFokGNudZpi/oQV73hnVK+sR+5PVRMd+Dr7YQ==}
    engines: {node: '>=12'}

  co@4.6.0:
    resolution: {integrity: sha512-QVb0dM5HvG+uaxitm8wONl7jltx8dqhfU33DcqtOZcLSVIKSDDLDi7+0LbAKiyI8hD9u42m2YxXSkMGWThaecQ==}
    engines: {iojs: '>= 1.0.0', node: '>= 0.12.0'}

  collect-v8-coverage@1.0.2:
    resolution: {integrity: sha512-lHl4d5/ONEbLlJvaJNtsF/Lz+WvB07u2ycqTYbdrq7UypDXailES4valYb2eWiJFxZlVmpGekfqoxQhzyFdT4Q==}

  color-convert@1.9.3:
    resolution: {integrity: sha512-QfAUtd+vFdAtFQcC8CCyYt1fYWxSqAiK2cSD6zDB8N3cpsEBAvRxp9zOGg6G/SHHJYAT88/az/IuDGALsNVbGg==}

  color-convert@2.0.1:
    resolution: {integrity: sha512-RRECPsj7iu/xb5oKYcsFHSppFNnsj/52OVTRKb4zP5onXwVF3zVmmToNcOfGC+CRDpfK/U584fMg38ZHCaElKQ==}
    engines: {node: '>=7.0.0'}

  color-name@1.1.3:
    resolution: {integrity: sha512-72fSenhMw2HZMTVHeCA9KCmpEIbzWiQsjN+BHcBbS9vr1mtt+vJjPdksIBNUmKAW8TFUDPJK5SUU3QhE9NEXDw==}

  color-name@1.1.4:
    resolution: {integrity: sha512-dOy+3AuW3a2wNbZHIuMZpTcgjGuLU/uBL/ubcZF9OXbDo8ff4O8yVp5Bf0efS8uEoYo5q4Fx7dY9OgQGXgAsQA==}

  colors@1.2.5:
    resolution: {integrity: sha512-erNRLao/Y3Fv54qUa0LBB+//Uf3YwMUmdJinN20yMXm9zdKKqH9wt7R9IIVZ+K7ShzfpLV/Zg8+VyrBJYB4lpg==}
    engines: {node: '>=0.1.90'}

  combined-stream@1.0.8:
    resolution: {integrity: sha512-FQN4MRfuJeHf7cBbBMJFXhKSDq+2kAArBlmRBvcvFE5BB1HZKXtSFASDhdlz9zOYwxh8lDdnvmMOe/+5cdoEdg==}
    engines: {node: '>= 0.8'}

  commander@9.5.0:
    resolution: {integrity: sha512-KRs7WVDKg86PWiuAqhDrAQnTXZKraVcCc6vFdL14qrZ/DcWwuRo7VoiYXalXO7S5GKpqYiVEwCbgFDfxNHKJBQ==}
    engines: {node: ^12.20.0 || >=14}

  comment-parser@1.1.6-beta.0:
    resolution: {integrity: sha512-q3cA8TSMyqW7wcPSYWzbO/rMahnXgzs4SLG/UIWXdEsnXTFPZkEkWAdNgPiHig2OzxgpPLOh4WwsmClDxndwHw==}
    engines: {node: '>= 10.0.0'}

  concat-map@0.0.1:
    resolution: {integrity: sha512-/Srv4dswyQNBfohGpz9o6Yb3Gz3SrUDqBH5rTuhGR7ahtlbYKnVxw2bCFMRljaA7EXHaXZ8wsHdodFvbkhKmqg==}

  convert-source-map@1.9.0:
    resolution: {integrity: sha512-ASFBup0Mz1uyiIjANan1jzLQami9z1PoYSZCiiYW2FczPbenXc45FZdBZLzOT+r6+iciuEModtmCti+hjaAk0A==}

  convert-source-map@2.0.0:
    resolution: {integrity: sha512-Kvp459HrV2FEJ1CAsi1Ku+MY3kasH19TFykTz2xWmMeq6bk2NU3XXvfJ+Q61m0xktWwt+1HSYf3JZsTms3aRJg==}

  cosmiconfig@7.1.0:
    resolution: {integrity: sha512-AdmX6xUzdNASswsFtmwSt7Vj8po9IuqXm0UXz7QKPuEUmPB4XyjGfaAr2PSuELMwkRMVH1EpIkX5bTZGRB3eCA==}
    engines: {node: '>=10'}

  cpx2@3.0.0:
    resolution: {integrity: sha512-WVI69l0qqlDboGngiggQitRyto20og3YNNZp6ySva9dRMYpy9OQd5ep7mQvkvuBeUkIluOKR6jBOek7FRS7X0w==}
    engines: {node: '>=6.5'}
    hasBin: true

  cross-fetch@3.1.5:
    resolution: {integrity: sha512-lvb1SBsI0Z7GDwmuid+mU3kWVBwTVUbe7S0H52yaaAdQOXq2YktTCZdlAcNKFzE6QtRz0snpw9bNiPeOIkkQvw==}

  cross-fetch@3.1.8:
    resolution: {integrity: sha512-cvA+JwZoU0Xq+h6WkMvAUqPEYy92Obet6UdKLfW60qn99ftItKjB5T+BkyWOFWe2pUyfQ+IJHmpOTznqk1M6Kg==}

  cross-spawn@7.0.3:
    resolution: {integrity: sha512-iRDPJKUPVEND7dHPO8rkbOnPpyDygcDFtWjpeWNCgy8WP2rXcxXL8TskReQl6OrB2G7+UJrags1q15Fudc7G6w==}
    engines: {node: '>= 8'}

  crypt@0.0.2:
    resolution: {integrity: sha512-mCxBlsHFYh9C+HVpiEacem8FEBnMXgU9gy4zmNC+SXAZNB/1idgp/aulFJ4FgCi7GPEVbfyng092GqL2k2rmow==}

  css.escape@1.5.1:
    resolution: {integrity: sha512-YUifsXXuknHlUsmlgyY0PKzgPOr7/FjCePfHNt0jxm83wHZi44VDMQ7/fGNkjY3/jV1MC+1CmZbaHzugyeRtpg==}

  css@3.0.0:
    resolution: {integrity: sha512-DG9pFfwOrzc+hawpmqX/dHYHJG+Bsdb0klhyi1sDneOgGOXy9wQIC8hzyVp1e4NRYDBdxcylvywPkkXCHAzTyQ==}

  cssom@0.3.8:
    resolution: {integrity: sha512-b0tGHbfegbhPJpxpiBPU2sCkigAqtM9O121le6bbOlgyV+NyGyCmVfJ6QW9eRjz8CpNfWEOYBIMIGRYkLwsIYg==}

  cssom@0.4.4:
    resolution: {integrity: sha512-p3pvU7r1MyyqbTk+WbNJIgJjG2VmTIaB10rI93LzVPrmDJKkzKYMtxxyAvQXR/NS6otuzveI7+7BBq3SjBS2mw==}

  cssstyle@2.3.0:
    resolution: {integrity: sha512-AZL67abkUzIuvcHqk7c09cezpGNcxUxU4Ioi/05xHk4DQeTkWmGYftIE6ctU6AEt+Gn4n1lDStOtj7FKycP71A==}
    engines: {node: '>=8'}

  csstype@3.1.3:
    resolution: {integrity: sha512-M1uQkMl8rQK/szD0LNhtqxIPLpimGm8sOBwU7lLnCpSbTyY3yeU1Vc7l4KT5zT4s/yOxHH5O7tIuuLOCnLADRw==}

  damerau-levenshtein@1.0.8:
    resolution: {integrity: sha512-sdQSFB7+llfUcQHUQO3+B8ERRj0Oa4w9POWMI/puGtuf7gFywGmkaLCElnudfTiKZV+NvHqL0ifzdrI8Ro7ESA==}

  data-urls@2.0.0:
    resolution: {integrity: sha512-X5eWTSXO/BJmpdIKCRuKUgSCgAN0OwliVK3yPKbwIWU1Tdw5BRajxlzMidvh+gwko9AfQ9zIj52pzF91Q3YAvQ==}
    engines: {node: '>=10'}

  debounce@1.2.1:
    resolution: {integrity: sha512-XRRe6Glud4rd/ZGQfiV1ruXSfbvfJedlV9Y6zOlP+2K04vBYiJEte6stfFkCP03aMnY5tsipamumUjL14fofug==}

  debug@2.6.9:
    resolution: {integrity: sha512-bC7ElrdJaJnPbAP+1EotYvqZsb3ecl5wi6Bfi6BJTUcNowp6cvspg0jXznRTKDjm/E7AdgFBVeAPVMNcKGsHMA==}
    peerDependencies:
      supports-color: '*'
    peerDependenciesMeta:
      supports-color:
        optional: true

  debug@3.2.7:
    resolution: {integrity: sha512-CFjzYYAi4ThfiQvizrFQevTTXHtnCqWfe7x1AhgEscTz6ZbLbfoLRLPugTQyBth6f8ZERVUSyWHFD/7Wu4t1XQ==}
    peerDependencies:
      supports-color: '*'
    peerDependenciesMeta:
      supports-color:
        optional: true

  debug@4.3.4:
    resolution: {integrity: sha512-PRWFHuSU3eDtQJPvnNY7Jcket1j0t5OuOsFzPPzsekD52Zl8qUfFIPEiswXqIvHWGVHOgX+7G/vCNNhehwxfkQ==}
    engines: {node: '>=6.0'}
    peerDependencies:
      supports-color: '*'
    peerDependenciesMeta:
      supports-color:
        optional: true

  decamelize@4.0.0:
    resolution: {integrity: sha512-9iE1PgSik9HeIIw2JO94IidnE3eBoQrFJ3w7sFuzSX4DpmZ3v5sZpUiV5Swcf6mQEF+Y0ru8Neo+p+nyh2J+hQ==}
    engines: {node: '>=10'}

  decimal.js@10.4.3:
    resolution: {integrity: sha512-VBBaLc1MgL5XpzgIP7ny5Z6Nx3UrRkIViUkPUdtl9aya5amy3De1gsUUSB1g3+3sExYNjCAsAznmukyxCb1GRA==}

  decode-uri-component@0.2.2:
    resolution: {integrity: sha512-FqUYQ+8o158GyGTrMFJms9qh3CqTKvAqgqsTnkLI8sKu0028orqBhxNMFkFen0zGyg6epACD32pjVk58ngIErQ==}
    engines: {node: '>=0.10'}

  dedent@0.7.0:
    resolution: {integrity: sha512-Q6fKUPqnAHAyhiUgFU7BUzLiv0kd8saH9al7tnu5Q/okj6dnupxyTgFIBjVzJATdfIAm9NAsvXNzjaKa+bxVyA==}

  deep-eql@3.0.1:
    resolution: {integrity: sha512-+QeIQyN5ZuO+3Uk5DYh6/1eKO0m0YmJFGNmFHGACpf1ClL1nmlV/p4gNgbl2pJGxgXb4faqo6UE+M5ACEMyVcw==}
    engines: {node: '>=0.12'}

  deep-is@0.1.4:
    resolution: {integrity: sha512-oIPzksmTg4/MriiaYGO+okXDT7ztn/w3Eptv/+gSIdMdKsJo0u4CfYNFJPy+4SKMuCqGw2wxnA+URMg3t8a/bQ==}

  deepmerge@4.3.1:
    resolution: {integrity: sha512-3sUqbMEc77XqpdNO7FRyRog+eW3ph+GYCbj+rK+uYyRMuwsVy0rMiVtPn+QJlKFvWP/1PYpapqYn0Me2knFn+A==}
    engines: {node: '>=0.10.0'}

  define-data-property@1.1.1:
    resolution: {integrity: sha512-E7uGkTzkk1d0ByLeSc6ZsFS79Axg+m1P/VsgYsxHgiuc3tFSj+MjMIwe90FC4lOAZzNBdY7kkO2P2wKdsQ1vgQ==}
    engines: {node: '>= 0.4'}

  define-properties@1.2.1:
    resolution: {integrity: sha512-8QmQKqEASLd5nx0U1B1okLElbUuuttJ/AnYmRXbbbGDWh6uS208EjD4Xqq/I9wK7u0v6O08XhTWnt5XtEbR6Dg==}
    engines: {node: '>= 0.4'}

  delayed-stream@1.0.0:
    resolution: {integrity: sha512-ZySD7Nf91aLB0RxL4KGrKHBXl7Eds1DAmEdcoVawXnLD7SDhpNgtuII2aAkg7a7QS41jxPSZ17p4VdGnMHk3MQ==}
    engines: {node: '>=0.4.0'}

  dequal@2.0.3:
    resolution: {integrity: sha512-0je+qPKHEMohvfRTCEo3CrPG6cAzAYgmzKyxRiYSSDkS6eGJdyVJm7WaYA5ECaAD9wLB2T4EEeymA5aFVcYXCA==}
    engines: {node: '>=6'}

  detect-newline@3.1.0:
    resolution: {integrity: sha512-TLz+x/vEXm/Y7P7wn1EJFNLxYpUD4TgMosxY6fAVJUnJMbupHBOncxyWUG9OpTaH9EBD7uFI5LfEgmMOc54DsA==}
    engines: {node: '>=8'}

  diff-sequences@27.5.1:
    resolution: {integrity: sha512-k1gCAXAsNgLwEL+Y8Wvl+M6oEFj5bgazfZULpS5CneoPPXRaCCW7dm+q21Ky2VEE5X+VeRDBVg1Pcvvsr4TtNQ==}
    engines: {node: ^10.13.0 || ^12.13.0 || ^14.15.0 || >=15.0.0}

  diff@5.0.0:
    resolution: {integrity: sha512-/VTCrvm5Z0JGty/BWHljh+BAiw3IK+2j87NGMu8Nwc/f48WoDAC395uomO9ZD117ZOBaHmkX1oyLvkVM/aIT3w==}
    engines: {node: '>=0.3.1'}

  diff@5.1.0:
    resolution: {integrity: sha512-D+mk+qE8VC/PAUrlAU34N+VfXev0ghe5ywmpqrawphmVZc1bEfn56uo9qpyGp1p4xpzOHkSW4ztBd6L7Xx4ACw==}
    engines: {node: '>=0.3.1'}

  dir-glob@3.0.1:
    resolution: {integrity: sha512-WkrWp9GR4KXfKGYzOLmTuGVi1UWFfws377n9cc55/tb6DuqyF6pcQ5AbiHEshaDpY9v6oaSr2XCDidGmMwdzIA==}
    engines: {node: '>=8'}

  doctrine@2.1.0:
    resolution: {integrity: sha512-35mSku4ZXK0vfCuHEDAwt55dg2jNajHZ1odvF+8SSr82EsZY4QmXfuWso8oEd8zRhVObSN18aM0CjSdoBX7zIw==}
    engines: {node: '>=0.10.0'}

  doctrine@3.0.0:
    resolution: {integrity: sha512-yS+Q5i3hBf7GBkd4KG8a7eBNNWNGLTaEwwYWUijIYM7zrlYDM0BFXHjjPWlWZ1Rg7UaddZeIDmi9jF3HmqiQ2w==}
    engines: {node: '>=6.0.0'}

  dom-accessibility-api@0.5.16:
    resolution: {integrity: sha512-X7BJ2yElsnOJ30pZF4uIIDfBEVgF4XEBxL9Bxhy6dnrm5hkzqmsWHGTiHqRiITNhMyFLyAiWndIJP7Z1NTteDg==}

  dom-helpers@5.2.1:
    resolution: {integrity: sha512-nRCa7CK3VTrM2NmGkIy4cbK7IZlgBE/PYMn55rrXefr5xXDP0LdtfPnblFDoVdcAfslJ7or6iqAUnx0CCGIWQA==}

  domexception@2.0.1:
    resolution: {integrity: sha512-yxJ2mFy/sibVQlu5qHjOkf9J3K6zgmCxgJ94u2EdvDOV09H+32LtRswEcUsmUWN72pVLOEnTSRaIVVzVQgS0dg==}
    engines: {node: '>=8'}
    deprecated: Use your platform's native DOMException instead

  dompurify@2.4.7:
    resolution: {integrity: sha512-kxxKlPEDa6Nc5WJi+qRgPbOAbgTpSULL+vI3NUXsZMlkJxTqYI9wg5ZTay2sFrdZRWHPWNi+EdAhcJf81WtoMQ==}

  draco3d@1.5.5:
    resolution: {integrity: sha512-JVuNV0EJzD3LBYhGyIXJLeBID/EVtmFO1ZNhAYflTgiMiAJlbhXQmRRda/azjc8MRVMHh0gqGhiqHUo5dIXM8Q==}

  duplexer@0.1.2:
    resolution: {integrity: sha512-jtD6YG370ZCIi/9GTaJKQxWTZD045+4R4hTk/x1UyoqadyJ9x9CgSi1RlVDQF8U2sxLLSnFkCaMihqljHIWgMg==}

  electron-to-chromium@1.4.616:
    resolution: {integrity: sha512-1n7zWYh8eS0L9Uy+GskE0lkBUNK83cXTVJI0pU3mGprFsbfSdAc15VTFbo+A+Bq4pwstmL30AVcEU3Fo463lNg==}

  emittery@0.8.1:
    resolution: {integrity: sha512-uDfvUjVrfGJJhymx/kz6prltenw1u7WrCg1oa94zYY8xxVpLLUu045LAT0dhDZdXG58/EpPL/5kA180fQ/qudg==}
    engines: {node: '>=10'}

  emoji-regex@8.0.0:
    resolution: {integrity: sha512-MSjYzcWNOA0ewAHpz0MxpYFvwg6yjy1NG3xteoqz644VCo/RPgnr1/GGt+ic3iJTzQ8Eu3TdM14SawnVUmGE6A==}

  emoji-regex@9.2.2:
    resolution: {integrity: sha512-L18DaJsXSUk2+42pv8mLs5jJT2hqFkFE4j21wOmgbUqsZ2hL72NsUU785g9RXgo3s0ZNgVl42TiHp3ZtOv/Vyg==}

  enquirer@2.4.1:
    resolution: {integrity: sha512-rRqJg/6gd538VHvR3PSrdRBb/1Vy2YfzHqzvbhGIQpDRKIa4FgV/54b5Q1xYSxOOwKvjXweS26E0Q+nAMwp2pQ==}
    engines: {node: '>=8.6'}

  error-ex@1.3.2:
    resolution: {integrity: sha512-7dFHNmqeFSEt2ZBsCriorKnn3Z2pj+fd9kmI6QoWw4//DL+icEBfc0U7qJCisqrTsKTjw4fNFy2pW9OqStD84g==}

  es-abstract@1.22.3:
    resolution: {integrity: sha512-eiiY8HQeYfYH2Con2berK+To6GrK2RxbPawDkGq4UiCQQfZHb6wX9qQqkbpPqaxQFcl8d9QzZqo0tGE0VcrdwA==}
    engines: {node: '>= 0.4'}

  es-iterator-helpers@1.0.15:
    resolution: {integrity: sha512-GhoY8uYqd6iwUl2kgjTm4CZAf6oo5mHK7BPqx3rKgx893YSsy0LGHV6gfqqQvZt/8xM8xeOnfXBCfqclMKkJ5g==}

  es-set-tostringtag@2.0.2:
    resolution: {integrity: sha512-BuDyupZt65P9D2D2vA/zqcI3G5xRsklm5N3xCwuiy+/vKy8i0ifdsQP1sLgO4tZDSCaQUSnmC48khknGMV3D2Q==}
    engines: {node: '>= 0.4'}

  es-shim-unscopables@1.0.2:
    resolution: {integrity: sha512-J3yBRXCzDu4ULnQwxyToo/OjdMx6akgVC7K6few0a7F/0wLtmKKN7I73AH5T2836UuXRqN7Qg+IIUw/+YJksRw==}

  es-to-primitive@1.2.1:
    resolution: {integrity: sha512-QCOllgZJtaUo9miYBcLChTUaHNjJF3PYs1VidD7AwiEj1kYxKeQTctLAezAOH5ZKRH0g2IgPn6KwB4IT8iRpvA==}
    engines: {node: '>= 0.4'}

  es6-promise@4.2.8:
    resolution: {integrity: sha512-HJDGx5daxeIvxdBxvG2cb9g4tEvwIk3i8+nhX0yGrYmZUzbkdg8QbDevheDB8gd0//uPj4c1EQua8Q+MViT0/w==}

  escalade@3.1.1:
    resolution: {integrity: sha512-k0er2gUkLf8O0zKJiAhmkTnJlTvINGv7ygDNPbeIsX/TJjGJZHuh9B2UxbsaEkmlEo9MfhrSzmhIlhRlI2GXnw==}
    engines: {node: '>=6'}

  escape-string-regexp@1.0.5:
    resolution: {integrity: sha512-vbRorB5FUQWvla16U8R/qgaFIya2qGzwDrNmCZuYKrbdSUMG6I1ZCGQRefkRVhuOkIGVne7BQ35DSfo1qvJqFg==}
    engines: {node: '>=0.8.0'}

  escape-string-regexp@2.0.0:
    resolution: {integrity: sha512-UpzcLCXolUWcNu5HtVMHYdXJjArjsF9C0aNnquZYY4uW/Vu0miy5YoWvbV345HauVvcAUnpRuhMMcqTcGOY2+w==}
    engines: {node: '>=8'}

  escape-string-regexp@4.0.0:
    resolution: {integrity: sha512-TtpcNJ3XAzx3Gq8sWRzJaVajRs0uVxA2YAkdb1jm2YkPz4G6egUFAyA3n5vtEIZefPk5Wa4UXbKuS5fKkJWdgA==}
    engines: {node: '>=10'}

  escodegen@2.1.0:
    resolution: {integrity: sha512-2NlIDTwUWJN0mRPQOdtQBzbUHvdGY2P1VXSyU83Q3xKxM7WHX2Ql8dKq782Q9TgQUNOLEzEYu9bzLNj1q88I5w==}
    engines: {node: '>=6.0'}
    hasBin: true

  eslint-import-resolver-node@0.3.4:
    resolution: {integrity: sha512-ogtf+5AB/O+nM6DIeBUNr2fuT7ot9Qg/1harBfBtaP13ekEWFQEEMP94BCB7zaNW3gyY+8SHYF00rnqYwXKWOA==}

  eslint-import-resolver-node@0.3.9:
    resolution: {integrity: sha512-WFj2isz22JahUv+B788TlO3N6zL3nNJGU8CcZbPZvVEkBPaJdCV4vy5wyghty5ROFbCRnm132v8BScu5/1BQ8g==}

  eslint-import-resolver-typescript@2.7.1:
    resolution: {integrity: sha512-00UbgGwV8bSgUv34igBDbTOtKhqoRMy9bFjNehT40bXg6585PNIct8HhXZ0SybqB9rWtXj9crcku8ndDn/gIqQ==}
    engines: {node: '>=4'}
    peerDependencies:
      eslint: '*'
      eslint-plugin-import: '*'

  eslint-module-utils@2.8.0:
    resolution: {integrity: sha512-aWajIYfsqCKRDgUfjEXNN/JlrzauMuSEy5sbd7WXbtW3EH6A6MpwEh42c7qD+MqQo9QMJ6fWLAeIJynx0g6OAw==}
    engines: {node: '>=4'}
    peerDependencies:
      '@typescript-eslint/parser': '*'
      eslint: '*'
      eslint-import-resolver-node: '*'
      eslint-import-resolver-typescript: '*'
      eslint-import-resolver-webpack: '*'
    peerDependenciesMeta:
      '@typescript-eslint/parser':
        optional: true
      eslint:
        optional: true
      eslint-import-resolver-node:
        optional: true
      eslint-import-resolver-typescript:
        optional: true
      eslint-import-resolver-webpack:
        optional: true

  eslint-plugin-deprecation@1.5.0:
    resolution: {integrity: sha512-mRcssI/tLROueBQ6yf4LnnGTijbMsTCPIpbRbPj5R5wGYVCpk1zDmAS0SEkgcUDXOPc22qMNFR24Qw7vSPrlTA==}
    peerDependencies:
      eslint: ^6.0.0 || ^7.0.0 || ^8.0.0
      typescript: ^3.7.5 || ^4.0.0 || ^5.0.0

  eslint-plugin-es@3.0.1:
    resolution: {integrity: sha512-GUmAsJaN4Fc7Gbtl8uOBlayo2DqhwWvEzykMHSCZHU3XdJ+NSzzZcVhXh3VxX5icqQ+oQdIEawXX8xkR3mIFmQ==}
    engines: {node: '>=8.10.0'}
    peerDependencies:
      eslint: '>=4.19.1'

  eslint-plugin-import@2.29.1:
    resolution: {integrity: sha512-BbPC0cuExzhiMo4Ff1BTVwHpjjv28C5R+btTOGaCRC7UEz801up0JadwkeSk5Ued6TG34uaczuVuH6qyy5YUxw==}
    engines: {node: '>=4'}
    peerDependencies:
      '@typescript-eslint/parser': '*'
      eslint: ^2 || ^3 || ^4 || ^5 || ^6 || ^7.2.0 || ^8
    peerDependenciesMeta:
      '@typescript-eslint/parser':
        optional: true

  eslint-plugin-jam3@0.2.3:
    resolution: {integrity: sha512-aW1L8C96fsRji0c8ZAgqtJVIu5p2IaNbeT2kuHNS6p5tontAVK1yP1W4ECjq3BHOv/GgAWvBVIx7kQI0kG2Rew==}
    engines: {node: '>=4'}

  eslint-plugin-jsdoc@35.5.1:
    resolution: {integrity: sha512-pPYPWtsykwVEue1tYEyoppBj4dgF7XicF67tLLLraY6RQYBq7qMKjUHji19+hfiTtYKKBD0YfeK8hgjPAE5viw==}
    engines: {node: '>=12'}
    peerDependencies:
      eslint: ^6.0.0 || ^7.0.0

  eslint-plugin-jsx-a11y@6.8.0:
    resolution: {integrity: sha512-Hdh937BS3KdwwbBaKd5+PLCOmYY6U4f2h9Z2ktwtNKvIdIEu137rjYbcb9ApSbVJfWxANNuiKTD/9tOKjK9qOA==}
    engines: {node: '>=4.0'}
    peerDependencies:
      eslint: ^3 || ^4 || ^5 || ^6 || ^7 || ^8

  eslint-plugin-node@11.1.0:
    resolution: {integrity: sha512-oUwtPJ1W0SKD0Tr+wqu92c5xuCeQqB3hSCHasn/ZgjFdA9iDGNkNf2Zi9ztY7X+hNuMib23LNGRm6+uN+KLE3g==}
    engines: {node: '>=8.10.0'}
    peerDependencies:
      eslint: '>=5.16.0'

  eslint-plugin-prefer-arrow@1.2.3:
    resolution: {integrity: sha512-J9I5PKCOJretVuiZRGvPQxCbllxGAV/viI20JO3LYblAodofBxyMnZAJ+WGeClHgANnSJberTNoFWWjrWKBuXQ==}
    peerDependencies:
      eslint: '>=2.0.0'

  eslint-plugin-react-hooks@4.2.0:
    resolution: {integrity: sha512-623WEiZJqxR7VdxFCKLI6d6LLpwJkGPYKODnkH3D7WpOG5KM8yWueBd8TLsNAetEJNF5iJmolaAKO3F8yzyVBQ==}
    engines: {node: '>=10'}
    peerDependencies:
      eslint: ^3.0.0 || ^4.0.0 || ^5.0.0 || ^6.0.0 || ^7.0.0

  eslint-plugin-react-hooks@4.6.0:
    resolution: {integrity: sha512-oFc7Itz9Qxh2x4gNHStv3BqJq54ExXmfC+a1NjAta66IAN87Wu0R/QArgIS9qKzX3dXKPI9H5crl9QchNMY9+g==}
    engines: {node: '>=10'}
    peerDependencies:
      eslint: ^3.0.0 || ^4.0.0 || ^5.0.0 || ^6.0.0 || ^7.0.0 || ^8.0.0-0

  eslint-plugin-react@7.33.2:
    resolution: {integrity: sha512-73QQMKALArI8/7xGLNI/3LylrEYrlKZSb5C9+q3OtOewTnMQi5cT+aE9E41sLCmli3I9PGGmD1yiZydyo4FEPw==}
    engines: {node: '>=4'}
    peerDependencies:
      eslint: ^3 || ^4 || ^5 || ^6 || ^7 || ^8

  eslint-scope@5.1.1:
    resolution: {integrity: sha512-2NxwbF/hZ0KpepYN0cNbo+FN6XoK7GaHlQhgx/hIZl6Va0bF45RQOOwhLIy8lQDbuCiadSLCBnH2CFYquit5bw==}
    engines: {node: '>=8.0.0'}

  eslint-utils@2.1.0:
    resolution: {integrity: sha512-w94dQYoauyvlDc43XnGB8lU3Zt713vNChgt4EWwhXAP2XkBvndfxF0AgIqKOOasjPIPzj9JqgwkwbCYD0/V3Zg==}
    engines: {node: '>=6'}

  eslint-utils@3.0.0:
    resolution: {integrity: sha512-uuQC43IGctw68pJA1RgbQS8/NP7rch6Cwd4j3ZBtgo4/8Flj4eGE7ZYSZRN3iq5pVUv6GPdW5Z1RFleo84uLDA==}
    engines: {node: ^10.0.0 || ^12.0.0 || >= 14.0.0}
    peerDependencies:
      eslint: '>=5'

  eslint-visitor-keys@1.3.0:
    resolution: {integrity: sha512-6J72N8UNa462wa/KFODt/PJ3IU60SDpC3QXC1Hjc1BXXpfL2C9R5+AU7jhe0F6GREqVMh4Juu+NY7xn+6dipUQ==}
    engines: {node: '>=4'}

  eslint-visitor-keys@2.1.0:
    resolution: {integrity: sha512-0rSmRBzXgDzIsD6mGdJgevzgezI534Cer5L/vyMX0kHzT/jiB43jRhd9YUlMGYLQy2zprNmoT8qasCGtY+QaKw==}
    engines: {node: '>=10'}

  eslint-visitor-keys@3.4.3:
    resolution: {integrity: sha512-wpc+LXeiyiisxPlEkUzU6svyS1frIO3Mgxj1fdy7Pm8Ygzguax2N3Fa/D/ag1WqbOprdI+uY6wMUl8/a2G+iag==}
    engines: {node: ^12.22.0 || ^14.17.0 || >=16.0.0}

  eslint@7.32.0:
    resolution: {integrity: sha512-VHZ8gX+EDfz+97jGcgyGCyRia/dPOd6Xh9yPv8Bl1+SoaIwD+a/vlrOmGRUyOYu7MwUhc7CxqeaDZU13S4+EpA==}
    engines: {node: ^10.12.0 || >=12.0.0}
    hasBin: true

  espree@7.3.1:
    resolution: {integrity: sha512-v3JCNCE64umkFpmkFGqzVKsOT0tN1Zr+ueqLZfpV1Ob8e+CEgPWa+OxCoGH3tnhimMKIaBm4m/vaRpJ/krRz2g==}
    engines: {node: ^10.12.0 || >=12.0.0}

  esprima@4.0.1:
    resolution: {integrity: sha512-eGuFFw7Upda+g4p+QHvnW0RyTX/SVeJBDM/gCtMARO0cLuT2HcEKnTPvhjV6aGeqrCB/sbNop0Kszm0jsaWU4A==}
    engines: {node: '>=4'}
    hasBin: true

  esquery@1.5.0:
    resolution: {integrity: sha512-YQLXUplAwJgCydQ78IMJywZCceoqk1oH01OERdSAJc/7U2AylwjhSCLDEtqwg811idIS/9fIU5GjG73IgjKMVg==}
    engines: {node: '>=0.10'}

  esrecurse@4.3.0:
    resolution: {integrity: sha512-KmfKL3b6G+RXvP8N1vr3Tq1kL/oCFgn2NYXEtqP8/L3pKapUA4G8cFVaoF3SU323CD4XypR/ffioHmkti6/Tag==}
    engines: {node: '>=4.0'}

  estraverse@4.3.0:
    resolution: {integrity: sha512-39nnKffWz8xN1BU/2c79n9nB9HDzo0niYUqx6xyqUnyoAnQyyWpOTdZEeiCch8BBu515t4wp9ZmgVfVhn9EBpw==}
    engines: {node: '>=4.0'}

  estraverse@5.3.0:
    resolution: {integrity: sha512-MMdARuVEQziNTeJD8DgMqmhwR11BRQ/cBP+pLtYdSTnf3MIO8fFeiINEbX36ZdNlfU/7A9f3gUw49B3oQsvwBA==}
    engines: {node: '>=4.0'}

  esutils@2.0.3:
    resolution: {integrity: sha512-kVscqXk4OCp68SZ0dkgEKVi6/8ij300KBWTJq32P/dYeWTSwK41WyTxalN1eRmA5Z9UU/LX9D7FWSmV9SAYx6g==}
    engines: {node: '>=0.10.0'}

  execa@5.1.1:
    resolution: {integrity: sha512-8uSpZZocAZRBAPIEINJj3Lo9HyGitllczc27Eh5YYojjMFMn8yHMDMaUHE2Jqfq05D/wucwI4JGURyXt1vchyg==}
    engines: {node: '>=10'}

  exit@0.1.2:
    resolution: {integrity: sha512-Zk/eNKV2zbjpKzrsQ+n1G6poVbErQxJ0LBOJXaKZ1EViLzH+hrLu9cdXI4zw9dBQJslwBEpbQ2P1oS7nDxs6jQ==}
    engines: {node: '>= 0.8.0'}

  expect@27.5.1:
    resolution: {integrity: sha512-E1q5hSUG2AmYQwQJ041nvgpkODHQvB+RKlB4IYdru6uJsyFTRyZAP463M+1lINorwbqAmUggi6+WwkD8lCS/Dw==}
    engines: {node: ^10.13.0 || ^12.13.0 || ^14.15.0 || >=15.0.0}

  fast-deep-equal@3.1.3:
    resolution: {integrity: sha512-f3qQ9oQy9j2AhBe/H9VC91wLmKBCCU/gDOnKNAYG5hswO7BLKj09Hc5HYNz9cGI++xlpDCIgDaitVs03ATR84Q==}

  fast-equals@4.0.2:
    resolution: {integrity: sha512-sHhA58JSsyEr5XpIipzrbxUQJIW0p4hDc98OEbbB1FgEZfmnFna4ZQxZ0lYuFynG0q2M+H682m26lqk9j/H2gQ==}

  fast-glob@3.3.2:
    resolution: {integrity: sha512-oX2ruAFQwf/Orj8m737Y5adxDQO0LAB7/S5MnxCdTNDd4p6BsyIVsv9JQsATbTSq8KHRpLwIHbVlUNatxd+1Ow==}
    engines: {node: '>=8.6.0'}

  fast-json-stable-stringify@2.1.0:
    resolution: {integrity: sha512-lhd/wF+Lk98HZoTCtlVraHtfh5XYijIjalXck7saUtuanSDyLMxnHhSXEDJqHxD7msR8D0uCmqlkwjCV8xvwHw==}

  fast-levenshtein@2.0.6:
    resolution: {integrity: sha512-DCXu6Ifhqcks7TZKY3Hxp3y6qphY5SJZmrWMDrKcERSOXWQdMhU9Ig/PYrzyw/ul9jOIyh0N4M0tbC5hodg8dw==}

  fast-sort@3.4.0:
    resolution: {integrity: sha512-c/cMBGA5mH3OYjaXedtLIM3hQjv+KuZuiD2QEH5GofNOZeQVDIYIN7Okc2AW1KPhk44g5PTZnXp8t2lOMl8qhQ==}

  fast-xml-parser@4.3.2:
    resolution: {integrity: sha512-rmrXUXwbJedoXkStenj1kkljNF7ugn5ZjR9FJcwmCfcCbtOMDghPajbc+Tck6vE6F5XsDmx+Pr2le9fw8+pXBg==}
    hasBin: true

  fastq@1.16.0:
    resolution: {integrity: sha512-ifCoaXsDrsdkWTtiNJX5uzHDsrck5TzfKKDcuFFTIrrc/BS076qgEIfoIy1VeZqViznfKiysPYTh/QeHtnIsYA==}

  fb-watchman@2.0.2:
    resolution: {integrity: sha512-p5161BqbuCaSnB8jIbzQHOlpgsPmK5rJVDfDKO91Axs5NC1uu3HRQm6wt9cd9/+GtQQIO53JdGXXoyDpTAsgYA==}

  file-entry-cache@6.0.1:
    resolution: {integrity: sha512-7Gps/XWymbLk2QLYK4NzpMOrYjMhdIxXuIvy2QBsLE6ljuodKvdkWs/cpyJJ3CVIVpH0Oi1Hvg1ovbMzLdFBBg==}
    engines: {node: ^10.12.0 || >=12.0.0}

  fill-range@7.0.1:
    resolution: {integrity: sha512-qOo9F+dMUmC2Lcb4BbVvnKJxTPjCm+RRpe4gDuGrzkL7mEVl/djYSu2OdQ2Pa302N4oqkSg9ir6jaLWJ2USVpQ==}
    engines: {node: '>=8'}

  find-index@0.1.1:
    resolution: {integrity: sha512-uJ5vWrfBKMcE6y2Z8834dwEZj9mNGxYa3t3I53OwFeuZ8D9oc2E5zcsrkuhX6h4iYrjhiv0T3szQmxlAV9uxDg==}

  find-root@1.1.0:
    resolution: {integrity: sha512-NKfW6bec6GfKc0SGx1e07QZY9PE99u0Bft/0rzSD5k3sO/vwkVUpDUKVm5Gpp5Ue3YfShPFTX2070tDs5kB9Ng==}

  find-up@4.1.0:
    resolution: {integrity: sha512-PpOwAdQ/YlXQ2vj8a3h8IipDuYRi3wceVQQGYWxNINccq40Anw7BlsEXCMbt1Zt+OLA6Fq9suIpIWD0OsnISlw==}
    engines: {node: '>=8'}

  find-up@5.0.0:
    resolution: {integrity: sha512-78/PXT1wlLLDgTzDs7sjq9hzz0vXD+zn+7wypEe4fXQxCmdmqfGsEPQxmiCSQI3ajFV91bVSsvNtrJRiW6nGng==}
    engines: {node: '>=10'}

  flat-cache@3.2.0:
    resolution: {integrity: sha512-CYcENa+FtcUKLmhhqyctpclsq7QF38pKjZHsGNiSQF5r4FtoKDWabFDl3hzaEQMvT1LHEysw5twgLvpYYb4vbw==}
    engines: {node: ^10.12.0 || >=12.0.0}

  flat@5.0.2:
    resolution: {integrity: sha512-b6suED+5/3rTpUBdG1gupIl8MPFCAMA0QXwmljLhvCUKcUvdE4gWky9zpuGCcXHOsz4J9wPGNWq6OKpmIzz3hQ==}
    hasBin: true

  flatbuffers@1.12.0:
    resolution: {integrity: sha512-c7CZADjRcl6j0PlvFy0ZqXQ67qSEZfrVPynmnL+2zPc+NtMvrF8Y0QceMo7QqnSPc7+uWjUIAbvCQ5WIKlMVdQ==}

  flatted@3.2.9:
    resolution: {integrity: sha512-36yxDn5H7OFZQla0/jFJmbIKTdZAQHngCedGxiMmpNfEZM0sdEeT+WczLQrjK6D7o2aiyLYDnkw0R3JK0Qv1RQ==}

  follow-redirects@1.15.3:
    resolution: {integrity: sha512-1VzOtuEM8pC9SFU1E+8KfTjZyMztRsgEfwQl44z8A25uy13jSzTj6dyK2Df52iV0vgHCfBwLhDWevLn95w5v6Q==}
    engines: {node: '>=4.0'}
    peerDependencies:
      debug: '*'
    peerDependenciesMeta:
      debug:
        optional: true

  for-each@0.3.3:
    resolution: {integrity: sha512-jqYfLp7mo9vIyQf8ykW2v7A+2N4QjeCeI5+Dz9XraiO1ign81wjiH7Fb9vSOWvQfNtmSa4H2RoQTrrXivdUZmw==}

  form-data@3.0.1:
    resolution: {integrity: sha512-RHkBKtLWUVwd7SqRIvCZMEvAMoGUp0XU+seQiZejj0COz3RI3hWP4sCv3gZWWLjJTd7rGwcsF5eKZGii0r/hbg==}
    engines: {node: '>= 6'}

  form-data@4.0.0:
    resolution: {integrity: sha512-ETEklSGi5t0QMZuiXoA/Q6vcnxcLQP5vdugSpuAyi6SVGi2clPPp+xgEhuMaHC+zGgn31Kd235W35f7Hykkaww==}
    engines: {node: '>= 6'}

  fs-extra@7.0.1:
    resolution: {integrity: sha512-YJDaCJZEnBmcbw13fvdAM9AwNOJwOzrE4pqMqBq5nFiEqXUqHwlK4B+3pUw6JNvfSPtX05xFHtYy/1ni01eGCw==}
    engines: {node: '>=6 <7 || >=8'}

  fs-extra@8.1.0:
    resolution: {integrity: sha512-yhlQgA6mnOJUKOsRUFsgJdQCvkKhcz8tlZG5HBQfReYZy46OwLcY+Zia0mtdHsOo9y/hP+CxMN0TU9QxoOtG4g==}
    engines: {node: '>=6 <7 || >=8'}

  fs-extra@9.1.0:
    resolution: {integrity: sha512-hcg3ZmepS30/7BSFqRvoo3DOMQu7IjqxO5nCDt+zM9XWjb33Wg7ziNT+Qvqbuc3+gWpzO02JubVyk2G4Zvo1OQ==}
    engines: {node: '>=10'}

  fs.realpath@1.0.0:
    resolution: {integrity: sha512-OO0pH2lK6a0hZnAdau5ItzHPI6pUlvI7jMVnxUQRtw4owF2wk8lOSabtGDCTP4Ggrg2MbGnWO9X8K1t4+fGMDw==}

  fsevents@2.3.3:
    resolution: {integrity: sha512-5xoDfX+fL7faATnagmWPpbFtwh/R77WmMMqqHGS65C3vvB0YHrgF+B1YmZ3441tMj5n63k0212XNoJwzlhffQw==}
    engines: {node: ^8.16.0 || ^10.6.0 || >=11.0.0}
    os: [darwin]

  function-bind@1.1.2:
    resolution: {integrity: sha512-7XHNxH7qX9xG5mIwxkhumTox/MIRNcOgDrxWsMt2pAr23WHp6MrRlN7FBSFpCpr+oVO0F744iUgR82nJMfG2SA==}

  function.prototype.name@1.1.6:
    resolution: {integrity: sha512-Z5kx79swU5P27WEayXM1tBi5Ze/lbIyiNgU3qyXUOf9b2rgXYyF9Dy9Cx+IQv/Lc8WCG6L82zwUPpSS9hGehIg==}
    engines: {node: '>= 0.4'}

  functional-red-black-tree@1.0.1:
    resolution: {integrity: sha512-dsKNQNdj6xA3T+QlADDA7mOSlX0qiMINjn0cgr+eGHGsbSHzTabcIogz2+p/iqP1Xs6EP/sS2SbqH+brGTbq0g==}

  functions-have-names@1.2.3:
    resolution: {integrity: sha512-xckBUXyTIqT97tq2x2AMb+g163b5JFysYk0x4qxNFwbfQkmNZoiRHb6sPzI9/QV33WeuvVYBUIiD4NzNIyqaRQ==}

  fuse.js@3.6.1:
    resolution: {integrity: sha512-hT9yh/tiinkmirKrlv4KWOjztdoZo1mx9Qh4KvWqC7isoXwdUY3PNWUxceF4/qO9R6riA2C29jdTOeQOIROjgw==}
    engines: {node: '>=6'}

  gensync@1.0.0-beta.2:
    resolution: {integrity: sha512-3hN7NaskYvMDLQY55gnW3NQ+mesEAepTqlg+VEbj7zzqEMBVNhzcGYYeqFo/TlYz6eQiFcp1HcsCZO+nGgS8zg==}
    engines: {node: '>=6.9.0'}

  get-caller-file@2.0.5:
    resolution: {integrity: sha512-DyFP3BM/3YHTQOCUL/w0OZHR0lpKeGrxotcHWcqNEdnltqFwXVfhEBQ94eIo34AfQpo0rGki4cyIiftY06h2Fg==}
    engines: {node: 6.* || 8.* || >= 10.*}

  get-func-name@2.0.2:
    resolution: {integrity: sha512-8vXOvuE167CtIc3OyItco7N/dpRtBbYOsPsXCz7X/PMnlGjYjSGuZJgM1Y7mmew7BKf9BqvLX2tnOVy1BBUsxQ==}

  get-intrinsic@1.2.2:
    resolution: {integrity: sha512-0gSo4ml/0j98Y3lngkFEot/zhiCeWsbYIlZ+uZOVgzLyLaUw7wxUL+nCTP0XJvJg1AXulJRI3UJi8GsbDuxdGA==}

  get-package-type@0.1.0:
    resolution: {integrity: sha512-pjzuKtY64GYfWizNAJ0fr9VqttZkNiK2iS430LtIHzjBEr6bX8Am2zm4sW4Ro5wjWW5cAlRL1qAMTcXbjNAO2Q==}
    engines: {node: '>=8.0.0'}

  get-stream@6.0.1:
    resolution: {integrity: sha512-ts6Wi+2j3jQjqi70w5AlN8DFnkSwC+MqmxEzdEALB2qXZYV3X/b1CTfgPLGJNMeAWxdPfU8FO1ms3NUfaHCPYg==}
    engines: {node: '>=10'}

  get-symbol-description@1.0.0:
    resolution: {integrity: sha512-2EmdH1YvIQiZpltCNgkuiUnyukzxM/R6NDJX31Ke3BG1Nq5b0S2PhX59UKi9vZpPDQVdqn+1IcaAwnzTT5vCjw==}
    engines: {node: '>= 0.4'}

  glob-parent@5.1.2:
    resolution: {integrity: sha512-AOIgSQCepiJYwP3ARnGx+5VnTu2HBYdzbGP45eLw1vr3zB3vZLeyed1sC9hnbcOc9/SrMyM5RPQrkGz4aS9Zow==}
    engines: {node: '>= 6'}

  glob2base@0.0.12:
    resolution: {integrity: sha512-ZyqlgowMbfj2NPjxaZZ/EtsXlOch28FRXgMd64vqZWk1bT9+wvSRLYD1om9M7QfQru51zJPAT17qXm4/zd+9QA==}
    engines: {node: '>= 0.10'}

  glob@7.2.0:
    resolution: {integrity: sha512-lmLf6gtyrPq8tTjSmrO94wBeQbFR3HbLHbuyD69wuyQkImp2hWqMGB47OX65FBkPffO641IP9jWa1z4ivqG26Q==}

  glob@7.2.3:
    resolution: {integrity: sha512-nFR0zLpU2YCaRxwoCJvL6UvCH2JFyFVIvwTLsIf21AuHlMskA1hhTdk+LlYJtOlYt9v6dvszD2BGRqBL+iQK9Q==}

  globals@11.12.0:
    resolution: {integrity: sha512-WOBp/EEGUiIsJSp7wcv/y6MO+lV9UoncWqxuFfm8eBwzWNgyfBd6Gz+IeKQ9jCmyhoH99g15M3T+QaVHFjizVA==}
    engines: {node: '>=4'}

  globals@13.24.0:
    resolution: {integrity: sha512-AhO5QUcj8llrbG09iWhPU2B204J1xnPeL8kQmVorSsy+Sjj1sk8gIyh6cUocGmH4L0UuhAJy+hJMRA4mgA4mFQ==}
    engines: {node: '>=8'}

  globalthis@1.0.3:
    resolution: {integrity: sha512-sFdI5LyBiNTHjRd7cGPWapiHWMOXKyuBNX/cWJ3NfzrZQVa8GI/8cofCl74AOVqq9W5kNmguTIzJ/1s2gyI9wA==}
    engines: {node: '>= 0.4'}

  globby@11.1.0:
    resolution: {integrity: sha512-jhIXaOzy1sb8IyocaruWSn1TjmnBVs8Ayhcy83rmxNJ8q2uWKCAj3CnJY+KpGSXCueAPc0i05kVvVKtP1t9S3g==}
    engines: {node: '>=10'}

  gopd@1.0.1:
    resolution: {integrity: sha512-d65bNlIadxvpb/A2abVdlqKqV563juRnZ1Wtk6s1sIR8uNsXR70xqIzVqxVf1eTqDunwT2MkczEeaezCKTZhwA==}

  graceful-fs@4.2.11:
    resolution: {integrity: sha512-RbJ5/jmFcNNCcDV5o9eTnBLJ/HszWV0P73bc+Ff4nS/rJj+YaS6IGyiOL0VoBYX+l1Wrl3k63h/KrH+nhJ0XvQ==}

  has-bigints@1.0.2:
    resolution: {integrity: sha512-tSvCKtBr9lkF0Ex0aQiP9N+OpV4zi2r/Nee5VkRDbaqv35RLYMzbwQfFSZZH0kR+Rd6302UJZ2p/bJCEoR3VoQ==}

  has-flag@3.0.0:
    resolution: {integrity: sha512-sKJf1+ceQBr4SMkvQnBDNDtf4TXpVhVGateu0t918bl30FnbE2m4vNLX+VWe/dpjlb+HugGYzW7uQXH98HPEYw==}
    engines: {node: '>=4'}

  has-flag@4.0.0:
    resolution: {integrity: sha512-EykJT/Q1KjTWctppgIAgfSO0tKVuZUjhgMr17kqTumMl6Afv3EISleU7qZUzoXDFTAHTDC4NOoG/ZxU3EvlMPQ==}
    engines: {node: '>=8'}

  has-property-descriptors@1.0.1:
    resolution: {integrity: sha512-VsX8eaIewvas0xnvinAe9bw4WfIeODpGYikiWYLH+dma0Jw6KHYqWiWfhQlgOVK8D6PvjubK5Uc4P0iIhIcNVg==}

  has-proto@1.0.1:
    resolution: {integrity: sha512-7qE+iP+O+bgF9clE5+UoBFzE65mlBiVj3tKCrlNQ0Ogwm0BjpT/gK4SlLYDMybDh5I3TCTKnPPa0oMG7JDYrhg==}
    engines: {node: '>= 0.4'}

  has-symbols@1.0.3:
    resolution: {integrity: sha512-l3LCuF6MgDNwTDKkdYGEihYjt5pRPbEg46rtlmnSPlUbgmB8LOIrKJbYYFBSbnPaJexMKtiPO8hmeRjRz2Td+A==}
    engines: {node: '>= 0.4'}

  has-tostringtag@1.0.0:
    resolution: {integrity: sha512-kFjcSNhnlGV1kyoGk7OXKSawH5JOb/LzUc5w9B02hOTO0dfFRjbHQKvg1d6cf3HbeUmtU9VbbV3qzZ2Teh97WQ==}
    engines: {node: '>= 0.4'}

  has@1.0.4:
    resolution: {integrity: sha512-qdSAmqLF6209RFj4VVItywPMbm3vWylknmB3nvNiUIs72xAimcM8nVYxYr7ncvZq5qzk9MKIZR8ijqD/1QuYjQ==}
    engines: {node: '>= 0.4.0'}

  hasown@2.0.0:
    resolution: {integrity: sha512-vUptKVTpIJhcczKBbgnS+RtcuYMB8+oNzPK2/Hp3hanz8JmpATdmmgLgSaadVREkDm+e2giHwY3ZRkyjSIDDFA==}
    engines: {node: '>= 0.4'}

  he@1.2.0:
    resolution: {integrity: sha512-F/1DnUGPopORZi0ni+CvrCgHQ5FyEAHRLSApuYWMmrbSwoN2Mn/7k+Gl38gJnR7yyDZk6WLXwiGod1JOWNDKGw==}
    hasBin: true

  highlight-words-core@1.2.2:
    resolution: {integrity: sha512-BXUKIkUuh6cmmxzi5OIbUJxrG8OAk2MqoL1DtO3Wo9D2faJg2ph5ntyuQeLqaHJmzER6H5tllCDA9ZnNe9BVGg==}

  hoist-non-react-statics@3.3.2:
    resolution: {integrity: sha512-/gGivxi8JPKWNm/W0jSmzcMPpfpPLc3dY/6GxhX2hQ9iGj3aDfklV4ET7NjKpSinLpJ5vafa9iiGIEZg10SfBw==}

  html-encoding-sniffer@2.0.1:
    resolution: {integrity: sha512-D5JbOMBIR/TVZkubHT+OyT2705QvogUW4IBn6nHd756OwieSF9aDYFj4dv6HHEVGYbHaLETa3WggZYWWMyy3ZQ==}
    engines: {node: '>=10'}

  html-escaper@2.0.2:
    resolution: {integrity: sha512-H2iMtd0I4Mt5eYiapRdIDjp+XzelXQ0tFE4JS7YFwFevXXMmOp9myNrUvCg0D6ws8iqkRPBfKHgbwig1SmlLfg==}

  http-proxy-agent@4.0.1:
    resolution: {integrity: sha512-k0zdNgqWTGA6aeIRVpvfVob4fL52dTfaehylg0Y4UvSySvOq/Y+BOyPrgpUrA7HylqvU8vIZGsRuXmspskV0Tg==}
    engines: {node: '>= 6'}

  https-proxy-agent@5.0.1:
    resolution: {integrity: sha512-dFcAjpTQFgoLMzC2VwU+C/CbS7uRL0lWmxDITmqm7C+7F0Odmj6s9l6alZc6AELXhrnggM2CeWSXHGOdX2YtwA==}
    engines: {node: '>= 6'}

  human-signals@2.1.0:
    resolution: {integrity: sha512-B4FFZ6q/T2jhhksgkbEW3HBvWIfDW85snkQgawt07S7J5QXTk6BkNV+0yAeZrM5QpMAdYlocGoljn0sJ/WQkFw==}
    engines: {node: '>=10.17.0'}

  i18next-browser-languagedetector@6.1.8:
    resolution: {integrity: sha512-Svm+MduCElO0Meqpj1kJAriTC6OhI41VhlT/A0UPjGoPZBhAHIaGE5EfsHlTpgdH09UVX7rcc72pSDDBeKSQQA==}

  i18next-http-backend@1.4.5:
    resolution: {integrity: sha512-tLuHWuLWl6CmS07o+UB6EcQCaUjrZ1yhdseIN7sfq0u7phsMePJ8pqlGhIAdRDPF/q7ooyo5MID5DRFBCH+x5w==}

  i18next@21.10.0:
    resolution: {integrity: sha512-YeuIBmFsGjUfO3qBmMOc0rQaun4mIpGKET5WDwvu8lU7gvwpcariZLNtL0Fzj+zazcHUrlXHiptcFhBMFaxzfg==}

  iconv-lite@0.4.24:
    resolution: {integrity: sha512-v3MXnZAcvnywkTUEZomIActle7RXXeedOR31wwl7VlyoXO4Qi9arvSenNQWne1TcRwhCL1HwLI21bEqdpj8/rA==}
    engines: {node: '>=0.10.0'}

  ignore@4.0.6:
    resolution: {integrity: sha512-cyFDKrqc/YdcWFniJhzI42+AzS+gNwmUzOSFcRCQYwySuBBBy/KjuxWLZ/FHEH6Moq1NizMOBWyTcv8O4OZIMg==}
    engines: {node: '>= 4'}

  ignore@5.3.0:
    resolution: {integrity: sha512-g7dmpshy+gD7mh88OC9NwSGTKoc3kyLAZQRU1mt53Aw/vnvfXnbC+F/7F7QoYVKbV+KNvJx8wArewKy1vXMtlg==}
    engines: {node: '>= 4'}

  immer@9.0.6:
    resolution: {integrity: sha512-G95ivKpy+EvVAnAab4fVa4YGYn24J1SpEktnJX7JJ45Bd7xqME/SCplFzYFmTbrkwZbQ4xJK1xMTUYBkN6pWsQ==}

  immer@9.0.7:
    resolution: {integrity: sha512-KGllzpbamZDvOIxnmJ0jI840g7Oikx58lBPWV0hUh7dtAyZpFqqrBZdKka5GlTwMTZ1Tjc/bKKW4VSFAt6BqMA==}

  import-fresh@3.3.0:
    resolution: {integrity: sha512-veYYhQa+D1QBKznvhUHxb8faxlrwUnxseDAbAp457E0wLNio2bOSKnjYDhMj+YiAq61xrMGhQk9iXVk5FzgQMw==}
    engines: {node: '>=6'}

  import-lazy@4.0.0:
    resolution: {integrity: sha512-rKtvo6a868b5Hu3heneU+L4yEQ4jYKLtjpnPeUdK7h0yzXGmyBTypknlkCvHFBqfX9YlorEiMM6Dnq/5atfHkw==}
    engines: {node: '>=8'}

  import-local@3.1.0:
    resolution: {integrity: sha512-ASB07uLtnDs1o6EHjKpX34BKYDSqnFerfTOJL2HvMqF70LnxpjkzDB8J44oT9pu4AMPkQwf8jl6szgvNd2tRIg==}
    engines: {node: '>=8'}
    hasBin: true

  imurmurhash@0.1.4:
    resolution: {integrity: sha512-JmXMZ6wuvDmLiHEml9ykzqO6lwFbof0GG4IkcGaENdCRDDmMVnny7s5HsIgHCbaq0w2MyPhDqkhTUgS2LU2PHA==}
    engines: {node: '>=0.8.19'}

  indent-string@4.0.0:
    resolution: {integrity: sha512-EdDDZu4A2OyIK7Lr/2zG+w5jmbuk1DVBnEwREQvBzspBJkCEbRa8GxU1lghYcaGJCnRWibjDXlq779X1/y5xwg==}
    engines: {node: '>=8'}

  inflight@1.0.6:
    resolution: {integrity: sha512-k92I/b08q4wvFscXCLvqfsHCrjrF7yiXsQuIVvVE7N82W3+aqpzuUdBbfhWcy/FZR3/4IgflMgKLOsvPDrGCJA==}

  inherits@2.0.4:
    resolution: {integrity: sha512-k/vGaX4/Yla3WzyMCvTQOXYeIHvqOKtnqBduzTHpzpQZzAskKMhZ2K+EnBiSM9zGSoIFeMpXKxa4dYeZIQqewQ==}

  internal-slot@1.0.6:
    resolution: {integrity: sha512-Xj6dv+PsbtwyPpEflsejS+oIZxmMlV44zAhG479uYu89MsjcYOhCFnNyKrkJrihbsiasQyY0afoCl/9BLR65bg==}
    engines: {node: '>= 0.4'}

  inversify@6.0.2:
    resolution: {integrity: sha512-i9m8j/7YIv4mDuYXUAcrpKPSaju/CIly9AHK5jvCBeoiM/2KEsuCQTTP+rzSWWpLYWRukdXFSl6ZTk2/uumbiA==}

  is-array-buffer@3.0.2:
    resolution: {integrity: sha512-y+FyyR/w8vfIRq4eQcM1EYgSTnmHXPqaF+IgzgraytCFq5Xh8lllDVmAZolPJiZttZLeFSINPYMaEJ7/vWUa1w==}

  is-arrayish@0.2.1:
    resolution: {integrity: sha512-zz06S8t0ozoDXMG+ube26zeCTNXcKIPJZJi8hBrF4idCLms4CG9QtK7qBl1boi5ODzFpjswb5JPmHCbMpjaYzg==}

  is-async-function@2.0.0:
    resolution: {integrity: sha512-Y1JXKrfykRJGdlDwdKlLpLyMIiWqWvuSd17TvZk68PLAOGOoF4Xyav1z0Xhoi+gCYjZVeC5SI+hYFOfvXmGRCA==}
    engines: {node: '>= 0.4'}

  is-bigint@1.0.4:
    resolution: {integrity: sha512-zB9CruMamjym81i2JZ3UMn54PKGsQzsJeo6xvN3HJJ4CAsQNB6iRutp2To77OfCNuoxspsIhzaPoO1zyCEhFOg==}

  is-binary-path@2.1.0:
    resolution: {integrity: sha512-ZMERYes6pDydyuGidse7OsHxtbI7WVeUEozgR/g7rd0xUimYNlvZRE/K2MgZTjWy725IfelLeVcEM97mmtRGXw==}
    engines: {node: '>=8'}

  is-boolean-object@1.1.2:
    resolution: {integrity: sha512-gDYaKHJmnj4aWxyj6YHyXVpdQawtVLHU5cb+eztPGczf6cjuTdwve5ZIEfgXqH4e57An1D1AKf8CZ3kYrQRqYA==}
    engines: {node: '>= 0.4'}

  is-buffer@1.1.6:
    resolution: {integrity: sha512-NcdALwpXkTm5Zvvbk7owOUSvVvBKDgKP5/ewfXEznmQFfs4ZRmanOeKBTjRVjka3QFoN6XJ+9F3USqfHqTaU5w==}

  is-callable@1.2.7:
    resolution: {integrity: sha512-1BC0BVFhS/p0qtw6enp8e+8OD0UrK0oFLztSjNzhcKA3WDuJxxAPXzPuPtKkjEY9UUoEWlX/8fgKeu2S8i9JTA==}
    engines: {node: '>= 0.4'}

  is-core-module@2.13.1:
    resolution: {integrity: sha512-hHrIjvZsftOsvKSn2TRYl63zvxsgE0K+0mYMoH6gD4omR5IWB2KynivBQczo3+wF1cCkjzvptnI9Q0sPU66ilw==}

  is-date-object@1.0.5:
    resolution: {integrity: sha512-9YQaSxsAiSwcvS33MBk3wTCVnWK+HhF8VZR2jRxehM16QcVOdHqPn4VPHmRK4lSr38n9JriurInLcP90xsYNfQ==}
    engines: {node: '>= 0.4'}

  is-extglob@2.1.1:
    resolution: {integrity: sha512-SbKbANkN603Vi4jEZv49LeVJMn4yGwsbzZworEoyEiutsN3nJYdbO36zfhGJ6QEDpOZIFkDtnq5JRxmvl3jsoQ==}
    engines: {node: '>=0.10.0'}

  is-finalizationregistry@1.0.2:
    resolution: {integrity: sha512-0by5vtUJs8iFQb5TYUHHPudOR+qXYIMKtiUzvLIZITZUjknFmziyBJuLhVRc+Ds0dREFlskDNJKYIdIzu/9pfw==}

  is-fullwidth-code-point@3.0.0:
    resolution: {integrity: sha512-zymm5+u+sCsSWyD9qNaejV3DFvhCKclKdizYaJUuHA83RLjb7nSuGnddCHGv0hk+KY7BMAlsWeK4Ueg6EV6XQg==}
    engines: {node: '>=8'}

  is-generator-fn@2.1.0:
    resolution: {integrity: sha512-cTIB4yPYL/Grw0EaSzASzg6bBy9gqCofvWN8okThAYIxKJZC+udlRAmGbM0XLeniEJSs8uEgHPGuHSe1XsOLSQ==}
    engines: {node: '>=6'}

  is-generator-function@1.0.10:
    resolution: {integrity: sha512-jsEjy9l3yiXEQ+PsXdmBwEPcOxaXWLspKdplFUVI9vq1iZgIekeC0L167qeu86czQaxed3q/Uzuw0swL0irL8A==}
    engines: {node: '>= 0.4'}

  is-glob@4.0.3:
    resolution: {integrity: sha512-xelSayHH36ZgE7ZWhli7pW34hNbNl8Ojv5KVmkJD4hBdD3th8Tfk9vYasLM+mXWOZhFkgZfxhLSnrwRr4elSSg==}
    engines: {node: '>=0.10.0'}

  is-map@2.0.2:
    resolution: {integrity: sha512-cOZFQQozTha1f4MxLFzlgKYPTyj26picdZTx82hbc/Xf4K/tZOOXSCkMvU4pKioRXGDLJRn0GM7Upe7kR721yg==}

  is-negative-zero@2.0.2:
    resolution: {integrity: sha512-dqJvarLawXsFbNDeJW7zAz8ItJ9cd28YufuuFzh0G8pNHjJMnY08Dv7sYX2uF5UpQOwieAeOExEYAWWfu7ZZUA==}
    engines: {node: '>= 0.4'}

  is-number-object@1.0.7:
    resolution: {integrity: sha512-k1U0IRzLMo7ZlYIfzRu23Oh6MiIFasgpb9X76eqfFZAqwH44UI4KTBvBYIZ1dSL9ZzChTB9ShHfLkR4pdW5krQ==}
    engines: {node: '>= 0.4'}

  is-number@7.0.0:
    resolution: {integrity: sha512-41Cifkg6e8TylSpdtTpeLVMqvSBEVzTttHvERD741+pnZ8ANv0004MRL43QKPDlK9cGvNp6NZWZUBlbGXYxxng==}
    engines: {node: '>=0.12.0'}

  is-plain-obj@2.1.0:
    resolution: {integrity: sha512-YWnfyRwxL/+SsrWYfOpUtz5b3YD+nyfkHvjbcanzk8zgyO4ASD67uVMRt8k5bM4lLMDnXfriRhOpemw+NfT1eA==}
    engines: {node: '>=8'}

  is-potential-custom-element-name@1.0.1:
    resolution: {integrity: sha512-bCYeRA2rVibKZd+s2625gGnGF/t7DSqDs4dP7CrLA1m7jKWz6pps0LpYLJN8Q64HtmPKJ1hrN3nzPNKFEKOUiQ==}

  is-regex@1.1.4:
    resolution: {integrity: sha512-kvRdxDsxZjhzUX07ZnLydzS1TU/TJlTUHHY4YLL87e37oUA49DfkLqgy+VjFocowy29cKvcSiu+kIv728jTTVg==}
    engines: {node: '>= 0.4'}

  is-set@2.0.2:
    resolution: {integrity: sha512-+2cnTEZeY5z/iXGbLhPrOAaK/Mau5k5eXq9j14CpRTftq0pAJu2MwVRSZhyZWBzx3o6X795Lz6Bpb6R0GKf37g==}

  is-shared-array-buffer@1.0.2:
    resolution: {integrity: sha512-sqN2UDu1/0y6uvXyStCOzyhAjCSlHceFoMKJW8W9EU9cvic/QdsZ0kEU93HEy3IUEFZIiH/3w+AH/UQbPHNdhA==}

  is-stream@2.0.1:
    resolution: {integrity: sha512-hFoiJiTl63nn+kstHGBtewWSKnQLpyb155KHheA1l39uvtO9nWIop1p3udqPcUd/xbF1VLMO4n7OI6p7RbngDg==}
    engines: {node: '>=8'}

  is-string@1.0.7:
    resolution: {integrity: sha512-tE2UXzivje6ofPW7l23cjDOMa09gb7xlAqG6jG5ej6uPV32TlWP3NKPigtaGeHNu9fohccRYvIiZMfOOnOYUtg==}
    engines: {node: '>= 0.4'}

  is-symbol@1.0.4:
    resolution: {integrity: sha512-C/CPBqKWnvdcxqIARxyOh4v1UUEOCHpgDa0WYgpKDFMszcrPcffg5uhwSgPCLD2WWxmq6isisz87tzT01tuGhg==}
    engines: {node: '>= 0.4'}

  is-typed-array@1.1.12:
    resolution: {integrity: sha512-Z14TF2JNG8Lss5/HMqt0//T9JeHXttXy5pH/DBU4vi98ozO2btxzq9MwYDZYnKwU8nRsz/+GVFVRDq3DkVuSPg==}
    engines: {node: '>= 0.4'}

  is-typedarray@1.0.0:
    resolution: {integrity: sha512-cyA56iCMHAh5CdzjJIa4aohJyeO1YbwLi3Jc35MmRU6poroFjIGZzUzupGiRPOjgHg9TLu43xbpwXk523fMxKA==}

  is-unicode-supported@0.1.0:
    resolution: {integrity: sha512-knxG2q4UC3u8stRGyAVJCOdxFmv5DZiRcdlIaAQXAbSfJya+OhopNotLQrstBhququ4ZpuKbDc/8S6mgXgPFPw==}
    engines: {node: '>=10'}

  is-weakmap@2.0.1:
    resolution: {integrity: sha512-NSBR4kH5oVj1Uwvv970ruUkCV7O1mzgVFO4/rev2cLRda9Tm9HrL70ZPut4rOHgY0FNrUu9BCbXA2sdQ+x0chA==}

  is-weakref@1.0.2:
    resolution: {integrity: sha512-qctsuLZmIQ0+vSSMfoVvyFe2+GSEvnmZ2ezTup1SBse9+twCCeial6EEi3Nc2KFcf6+qz2FBPnjXsk8xhKSaPQ==}

  is-weakset@2.0.2:
    resolution: {integrity: sha512-t2yVvttHkQktwnNNmBQ98AhENLdPUTDTE21uPqAQ0ARwQfGeQKRVS0NNurH7bTf7RrvcVn1OOge45CnBeHCSmg==}

  isarray@0.0.1:
    resolution: {integrity: sha512-D2S+3GLxWH+uhrNEcoh/fnmYeP8E8/zHl644d/jdA0g2uyXvy3sb0qxotE+ne0LtccHknQzWwZEzhak7oJ0COQ==}

  isarray@2.0.5:
    resolution: {integrity: sha512-xHjhDr3cNBK0BzdUJSPXZntQUx/mwMS5Rw4A7lPJ90XGAO6ISP/ePDNuo0vhqOZU+UD5JoodwCAAoZQd3FeAKw==}

  isexe@2.0.0:
    resolution: {integrity: sha512-RHxMLp9lnKHGHRng9QFhRCMbYAcVpn69smSGcq3f36xjgVVWThj4qqLbTLlq7Ssj8B+fIQ1EuCEGI2lKsyQeIw==}

  istanbul-lib-coverage@3.2.2:
    resolution: {integrity: sha512-O8dpsF+r0WV/8MNRKfnmrtCWhuKjxrq2w+jpzBL5UZKTi2LeVWnWOmWRxFlesJONmc+wLAGvKQZEOanko0LFTg==}
    engines: {node: '>=8'}

  istanbul-lib-instrument@5.2.1:
    resolution: {integrity: sha512-pzqtp31nLv/XFOzXGuvhCb8qhjmTVo5vjVk19XE4CRlSWz0KoeJ3bw9XsA7nOp9YBf4qHjwBxkDzKcME/J29Yg==}
    engines: {node: '>=8'}

  istanbul-lib-report@3.0.1:
    resolution: {integrity: sha512-GCfE1mtsHGOELCU8e/Z7YWzpmybrx/+dSTfLrvY8qRmaY6zXTKWn6WQIjaAFw069icm6GVMNkgu0NzI4iPZUNw==}
    engines: {node: '>=10'}

  istanbul-lib-source-maps@4.0.1:
    resolution: {integrity: sha512-n3s8EwkdFIJCG3BPKBYvskgXGoy88ARzvegkitk60NxRdwltLOTaH7CUiMRXvwYorl0Q712iEjcWB+fK/MrWVw==}
    engines: {node: '>=10'}

  istanbul-reports@3.1.6:
    resolution: {integrity: sha512-TLgnMkKg3iTDsQ9PbPTdpfAK2DzjF9mqUG7RMgcQl8oFjad8ob4laGxv5XV5U9MAfx8D6tSJiUyuAwzLicaxlg==}
    engines: {node: '>=8'}

  iterator.prototype@1.1.2:
    resolution: {integrity: sha512-DR33HMMr8EzwuRL8Y9D3u2BMj8+RqSE850jfGu59kS7tbmPLzGkZmVSfyCFSDxuZiEY6Rzt3T2NA/qU+NwVj1w==}

  jest-changed-files@27.5.1:
    resolution: {integrity: sha512-buBLMiByfWGCoMsLLzGUUSpAmIAGnbR2KJoMN10ziLhOLvP4e0SlypHnAel8iqQXTrcbmfEY9sSqae5sgUsTvw==}
    engines: {node: ^10.13.0 || ^12.13.0 || ^14.15.0 || >=15.0.0}

  jest-circus@27.5.1:
    resolution: {integrity: sha512-D95R7x5UtlMA5iBYsOHFFbMD/GVA4R/Kdq15f7xYWUfWHBto9NYRsOvnSauTgdF+ogCpJ4tyKOXhUifxS65gdw==}
    engines: {node: ^10.13.0 || ^12.13.0 || ^14.15.0 || >=15.0.0}

  jest-cli@27.5.1:
    resolution: {integrity: sha512-Hc6HOOwYq4/74/c62dEE3r5elx8wjYqxY0r0G/nFrLDPMFRu6RA/u8qINOIkvhxG7mMQ5EJsOGfRpI8L6eFUVw==}
    engines: {node: ^10.13.0 || ^12.13.0 || ^14.15.0 || >=15.0.0}
    hasBin: true
    peerDependencies:
      node-notifier: ^8.0.1 || ^9.0.0 || ^10.0.0
    peerDependenciesMeta:
      node-notifier:
        optional: true

  jest-config@27.5.1:
    resolution: {integrity: sha512-5sAsjm6tGdsVbW9ahcChPAFCk4IlkQUknH5AvKjuLTSlcO/wCZKyFdn7Rg0EkC+OGgWODEy2hDpWB1PgzH0JNA==}
    engines: {node: ^10.13.0 || ^12.13.0 || ^14.15.0 || >=15.0.0}
    peerDependencies:
      ts-node: '>=9.0.0'
    peerDependenciesMeta:
      ts-node:
        optional: true

  jest-diff@27.5.1:
    resolution: {integrity: sha512-m0NvkX55LDt9T4mctTEgnZk3fmEg3NRYutvMPWM/0iPnkFj2wIeF45O1718cMSOFO1vINkqmxqD8vE37uTEbqw==}
    engines: {node: ^10.13.0 || ^12.13.0 || ^14.15.0 || >=15.0.0}

  jest-docblock@27.5.1:
    resolution: {integrity: sha512-rl7hlABeTsRYxKiUfpHrQrG4e2obOiTQWfMEH3PxPjOtdsfLQO4ReWSZaQ7DETm4xu07rl4q/h4zcKXyU0/OzQ==}
    engines: {node: ^10.13.0 || ^12.13.0 || ^14.15.0 || >=15.0.0}

  jest-each@27.5.1:
    resolution: {integrity: sha512-1Ff6p+FbhT/bXQnEouYy00bkNSY7OUpfIcmdl8vZ31A1UUaurOLPA8a8BbJOF2RDUElwJhmeaV7LnagI+5UwNQ==}
    engines: {node: ^10.13.0 || ^12.13.0 || ^14.15.0 || >=15.0.0}

  jest-environment-jsdom@27.5.1:
    resolution: {integrity: sha512-TFBvkTC1Hnnnrka/fUb56atfDtJ9VMZ94JkjTbggl1PEpwrYtUBKMezB3inLmWqQsXYLcMwNoDQwoBTAvFfsfw==}
    engines: {node: ^10.13.0 || ^12.13.0 || ^14.15.0 || >=15.0.0}

  jest-environment-node@27.5.1:
    resolution: {integrity: sha512-Jt4ZUnxdOsTGwSRAfKEnE6BcwsSPNOijjwifq5sDFSA2kesnXTvNqKHYgM0hDq3549Uf/KzdXNYn4wMZJPlFLw==}
    engines: {node: ^10.13.0 || ^12.13.0 || ^14.15.0 || >=15.0.0}

  jest-get-type@27.5.1:
    resolution: {integrity: sha512-2KY95ksYSaK7DMBWQn6dQz3kqAf3BB64y2udeG+hv4KfSOb9qwcYQstTJc1KCbsix+wLZWZYN8t7nwX3GOBLRw==}
    engines: {node: ^10.13.0 || ^12.13.0 || ^14.15.0 || >=15.0.0}

  jest-haste-map@27.5.1:
    resolution: {integrity: sha512-7GgkZ4Fw4NFbMSDSpZwXeBiIbx+t/46nJ2QitkOjvwPYyZmqttu2TDSimMHP1EkPOi4xUZAN1doE5Vd25H4Jng==}
    engines: {node: ^10.13.0 || ^12.13.0 || ^14.15.0 || >=15.0.0}

  jest-jasmine2@27.5.1:
    resolution: {integrity: sha512-jtq7VVyG8SqAorDpApwiJJImd0V2wv1xzdheGHRGyuT7gZm6gG47QEskOlzsN1PG/6WNaCo5pmwMHDf3AkG2pQ==}
    engines: {node: ^10.13.0 || ^12.13.0 || ^14.15.0 || >=15.0.0}

  jest-leak-detector@27.5.1:
    resolution: {integrity: sha512-POXfWAMvfU6WMUXftV4HolnJfnPOGEu10fscNCA76KBpRRhcMN2c8d3iT2pxQS3HLbA+5X4sOUPzYO2NUyIlHQ==}
    engines: {node: ^10.13.0 || ^12.13.0 || ^14.15.0 || >=15.0.0}

  jest-matcher-utils@27.5.1:
    resolution: {integrity: sha512-z2uTx/T6LBaCoNWNFWwChLBKYxTMcGBRjAt+2SbP929/Fflb9aa5LGma654Rz8z9HLxsrUaYzxE9T/EFIL/PAw==}
    engines: {node: ^10.13.0 || ^12.13.0 || ^14.15.0 || >=15.0.0}

  jest-message-util@27.5.1:
    resolution: {integrity: sha512-rMyFe1+jnyAAf+NHwTclDz0eAaLkVDdKVHHBFWsBWHnnh5YeJMNWWsv7AbFYXfK3oTqvL7VTWkhNLu1jX24D+g==}
    engines: {node: ^10.13.0 || ^12.13.0 || ^14.15.0 || >=15.0.0}

  jest-mock@27.5.1:
    resolution: {integrity: sha512-K4jKbY1d4ENhbrG2zuPWaQBvDly+iZ2yAW+T1fATN78hc0sInwn7wZB8XtlNnvHug5RMwV897Xm4LqmPM4e2Og==}
    engines: {node: ^10.13.0 || ^12.13.0 || ^14.15.0 || >=15.0.0}

  jest-pnp-resolver@1.2.3:
    resolution: {integrity: sha512-+3NpwQEnRoIBtx4fyhblQDPgJI0H1IEIkX7ShLUjPGA7TtUTvI1oiKi3SR4oBR0hQhQR80l4WAe5RrXBwWMA8w==}
    engines: {node: '>=6'}
    peerDependencies:
      jest-resolve: '*'
    peerDependenciesMeta:
      jest-resolve:
        optional: true

  jest-regex-util@27.5.1:
    resolution: {integrity: sha512-4bfKq2zie+x16okqDXjXn9ql2B0dScQu+vcwe4TvFVhkVyuWLqpZrZtXxLLWoXYgn0E87I6r6GRYHF7wFZBUvg==}
    engines: {node: ^10.13.0 || ^12.13.0 || ^14.15.0 || >=15.0.0}

  jest-resolve-dependencies@27.5.1:
    resolution: {integrity: sha512-QQOOdY4PE39iawDn5rzbIePNigfe5B9Z91GDD1ae/xNDlu9kaat8QQ5EKnNmVWPV54hUdxCVwwj6YMgR2O7IOg==}
    engines: {node: ^10.13.0 || ^12.13.0 || ^14.15.0 || >=15.0.0}

  jest-resolve@27.5.1:
    resolution: {integrity: sha512-FFDy8/9E6CV83IMbDpcjOhumAQPDyETnU2KZ1O98DwTnz8AOBsW/Xv3GySr1mOZdItLR+zDZ7I/UdTFbgSOVCw==}
    engines: {node: ^10.13.0 || ^12.13.0 || ^14.15.0 || >=15.0.0}

  jest-runner@27.5.1:
    resolution: {integrity: sha512-g4NPsM4mFCOwFKXO4p/H/kWGdJp9V8kURY2lX8Me2drgXqG7rrZAx5kv+5H7wtt/cdFIjhqYx1HrlqWHaOvDaQ==}
    engines: {node: ^10.13.0 || ^12.13.0 || ^14.15.0 || >=15.0.0}

  jest-runtime@27.5.1:
    resolution: {integrity: sha512-o7gxw3Gf+H2IGt8fv0RiyE1+r83FJBRruoA+FXrlHw6xEyBsU8ugA6IPfTdVyA0w8HClpbK+DGJxH59UrNMx8A==}
    engines: {node: ^10.13.0 || ^12.13.0 || ^14.15.0 || >=15.0.0}

  jest-serializer@27.5.1:
    resolution: {integrity: sha512-jZCyo6iIxO1aqUxpuBlwTDMkzOAJS4a3eYz3YzgxxVQFwLeSA7Jfq5cbqCY+JLvTDrWirgusI/0KwxKMgrdf7w==}
    engines: {node: ^10.13.0 || ^12.13.0 || ^14.15.0 || >=15.0.0}

  jest-snapshot@27.5.1:
    resolution: {integrity: sha512-yYykXI5a0I31xX67mgeLw1DZ0bJB+gpq5IpSuCAoyDi0+BhgU/RIrL+RTzDmkNTchvDFWKP8lp+w/42Z3us5sA==}
    engines: {node: ^10.13.0 || ^12.13.0 || ^14.15.0 || >=15.0.0}

  jest-transform-stub@2.0.0:
    resolution: {integrity: sha512-lspHaCRx/mBbnm3h4uMMS3R5aZzMwyNpNIJLXj4cEsV0mIUtS4IjYJLSoyjRCtnxb6RIGJ4NL2quZzfIeNhbkg==}

  jest-util@27.5.1:
    resolution: {integrity: sha512-Kv2o/8jNvX1MQ0KGtw480E/w4fBCDOnH6+6DmeKi6LZUIlKA5kwY0YNdlzaWTiVgxqAqik11QyxDOKk543aKXw==}
    engines: {node: ^10.13.0 || ^12.13.0 || ^14.15.0 || >=15.0.0}

  jest-validate@27.5.1:
    resolution: {integrity: sha512-thkNli0LYTmOI1tDB3FI1S1RTp/Bqyd9pTarJwL87OIBFuqEb5Apv5EaApEudYg4g86e3CT6kM0RowkhtEnCBQ==}
    engines: {node: ^10.13.0 || ^12.13.0 || ^14.15.0 || >=15.0.0}

  jest-watcher@27.5.1:
    resolution: {integrity: sha512-z676SuD6Z8o8qbmEGhoEUFOM1+jfEiL3DXHK/xgEiG2EyNYfFG60jluWcupY6dATjfEsKQuibReS1djInQnoVw==}
    engines: {node: ^10.13.0 || ^12.13.0 || ^14.15.0 || >=15.0.0}

  jest-worker@27.5.1:
    resolution: {integrity: sha512-7vuh85V5cdDofPyxn58nrPjBktZo0u9x1g8WtjQol+jZDaE+fhN+cIvTj11GndBnMnyfrUOG1sZQxCdjKh+DKg==}
    engines: {node: '>= 10.13.0'}

  jest@27.5.1:
    resolution: {integrity: sha512-Yn0mADZB89zTtjkPJEXwrac3LHudkQMR+Paqa8uxJHCBr9agxztUifWCyiYrjhMPBoUVBjyny0I7XH6ozDr7QQ==}
    engines: {node: ^10.13.0 || ^12.13.0 || ^14.15.0 || >=15.0.0}
    hasBin: true
    peerDependencies:
      node-notifier: ^8.0.1 || ^9.0.0 || ^10.0.0
    peerDependenciesMeta:
      node-notifier:
        optional: true

  jju@1.4.0:
    resolution: {integrity: sha512-8wb9Yw966OSxApiCt0K3yNJL8pnNeIv+OEq2YMidz4FKP6nonSRoOXc80iXY4JaN2FC11B9qsNmDsm+ZOfMROA==}

  js-base64@3.7.5:
    resolution: {integrity: sha512-3MEt5DTINKqfScXKfJFrRbxkrnk2AxPWGBL/ycjz4dK8iqiSJ06UxD8jh8xuh6p10TX4t2+7FsBYVxxQbMg+qA==}

  js-tokens@4.0.0:
    resolution: {integrity: sha512-RdJUflcE3cUzKiMqQgsCu06FPu9UdIJO0beYbPhHN4k6apgJtifcoCtT9bcxOpYBtpD2kCM6Sbzg4CausW/PKQ==}

  js-yaml@3.14.1:
    resolution: {integrity: sha512-okMH7OXXJ7YrN9Ok3/SXrnu4iX9yOk+25nqX4imS2npuvTYDmo/QEZoqwZkYaIDk3jVvBOTOIEgEhaLOynBS9g==}
    hasBin: true

  js-yaml@4.1.0:
    resolution: {integrity: sha512-wpxZs9NoxZaJESJGIZTyDEaYpl0FKSA+FB9aJiyemKhMwkxQg63h4T1KJgUGHpTqPDNRcmmYLugrRjJlBtWvRA==}
    hasBin: true

  jsdoc-type-pratt-parser@1.0.4:
    resolution: {integrity: sha512-jzmW9gokeq9+bHPDR1nCeidMyFUikdZlbOhKzh9+/nJqB75XhpNKec1/UuxW5c4+O+Pi31Gc/dCboyfSm/pSpQ==}
    engines: {node: '>=12.0.0'}

  jsdoc-type-pratt-parser@1.2.0:
    resolution: {integrity: sha512-4STjeF14jp4bqha44nKMY1OUI6d2/g6uclHWUCZ7B4DoLzaB5bmpTkQrpqU+vSVzMD0LsKAOskcnI3I3VfIpmg==}
    engines: {node: '>=12.0.0'}

  jsdom@16.7.0:
    resolution: {integrity: sha512-u9Smc2G1USStM+s/x1ru5Sxrl6mPYCbByG1U/hUmqaVsm4tbNyS7CicOSRyuGQYZhTu0h84qkZZQ/I+dzizSVw==}
    engines: {node: '>=10'}
    peerDependencies:
      canvas: ^2.5.0
    peerDependenciesMeta:
      canvas:
        optional: true

  jsesc@2.5.2:
    resolution: {integrity: sha512-OYu7XEzjkCQ3C5Ps3QIZsQfNpqoJyZZA99wd9aWd05NCtC5pWOkShK2mkL6HXQR6/Cy2lbNdPlZBpuQHXE63gA==}
    engines: {node: '>=4'}
    hasBin: true

  json-buffer@3.0.1:
    resolution: {integrity: sha512-4bV5BfR2mqfQTJm+V5tPPdf+ZpuhiIvTuAB5g8kcrXOZpTT/QwwVRWBywX1ozr6lEuPdbHxwaJlm9G6mI2sfSQ==}

  json-parse-even-better-errors@2.3.1:
    resolution: {integrity: sha512-xyFwyhro/JEof6Ghe2iz2NcXoj2sloNsWr/XsERDK/oiPCfaNhl5ONfp+jQdAZRQQ0IJWNzH9zIZF7li91kh2w==}

  json-schema-traverse@0.4.1:
    resolution: {integrity: sha512-xbbCH5dCYU5T8LcEhhuh7HJ88HXuW3qsI3Y0zOZFKfZEHcpWiHU/Jxzk629Brsab/mMiHQti9wMP+845RPe3Vg==}

  json-schema-traverse@1.0.0:
    resolution: {integrity: sha512-NM8/P9n3XjXhIZn1lLhkFaACTOURQXjWhV4BA/RnOv8xvgqtqpAX9IO4mRQxSx1Rlo4tqzeqb0sOlruaOy3dug==}

  json-stable-stringify-without-jsonify@1.0.1:
    resolution: {integrity: sha512-Bdboy+l7tA3OGW6FjyFHWkP5LuByj1Tk33Ljyq0axyzdk9//JSi2u3fP1QSmd1KNwq6VOKYGlAu87CisVir6Pw==}

  json5@1.0.2:
    resolution: {integrity: sha512-g1MWMLBiz8FKi1e4w0UyVL3w+iJceWAFBAaBnnGKOpNa5f8TLktkbre1+s6oICydWAm+HRUGTmI+//xv2hvXYA==}
    hasBin: true

  json5@2.2.3:
    resolution: {integrity: sha512-XmOWe7eyHYH14cLdVPoyg+GOH3rYX++KpzrylJwSW98t3Nk+U8XOl8FWKOgwtzdb8lXGf6zYwDUzeHMWfxasyg==}
    engines: {node: '>=6'}
    hasBin: true

  jsonc-parser@3.2.0:
    resolution: {integrity: sha512-gfFQZrcTc8CnKXp6Y4/CBT3fTc0OVuDofpre4aEeEpSBPV5X5v4+Vmx+8snU7RLPrNHPKSgLxGo9YuQzz20o+w==}

  jsonfile@4.0.0:
    resolution: {integrity: sha512-m6F1R3z8jjlf2imQHS2Qez5sjKWQzbuuhuJ/FKYFRZvPE3PuHcSMVZzfsLhGVOkfd20obL5SWEBew5ShlquNxg==}

  jsonfile@6.1.0:
    resolution: {integrity: sha512-5dgndWOriYSm5cnYaJNhalLNDKOqFwyDB/rr1E9ZsGciGvKPs8R2xYGCacuf3z6K1YKDz182fd+fY3cn3pMqXQ==}

  jsx-ast-utils@3.3.5:
    resolution: {integrity: sha512-ZZow9HBI5O6EPgSJLUb8n2NKgmVWTwCvHGwFuJlMjvLFqlGG6pjirPhtdsseaLZjSibD8eegzmYpUZwoIlj2cQ==}
    engines: {node: '>=4.0'}

  just-extend@4.2.1:
    resolution: {integrity: sha512-g3UB796vUFIY90VIv/WX3L2c8CS2MdWUww3CNrYmqza1Fg0DURc2K/O4YrnklBdQarSJ/y8JnJYDGc+1iumQjg==}

  keyv@4.5.4:
    resolution: {integrity: sha512-oxVHkHR/EJf2CNXnWxRLW6mg7JyCCUcG0DtEGmL2ctUo1PNTin1PUil+r/+4r5MpVgC/fn1kjsx7mjSujKqIpw==}

  kleur@3.0.3:
    resolution: {integrity: sha512-eTIzlVOSUR+JxdDFepEYcBMtZ9Qqdef+rnzWdRZuMbOywu5tO2w2N7rqjoANZ5k9vywhL6Br1VRjUIgTQx4E8w==}
    engines: {node: '>=6'}

  language-subtag-registry@0.3.22:
    resolution: {integrity: sha512-tN0MCzyWnoz/4nHS6uxdlFWoUZT7ABptwKPQ52Ea7URk6vll88bWBVhodtnlfEuCcKWNGoc+uGbw1cwa9IKh/w==}

  language-tags@1.0.9:
    resolution: {integrity: sha512-MbjN408fEndfiQXbFQ1vnd+1NoLDsnQW41410oQBXiyXDMYH5z505juWa4KUE1LqxRC7DgOgZDbKLxHIwm27hA==}
    engines: {node: '>=0.10'}

  leven@3.1.0:
    resolution: {integrity: sha512-qsda+H8jTaUaN/x5vzW2rzc+8Rw4TAQ/4KjB46IwK5VH+IlVeeeje/EoZRpiXvIqjFgK84QffqPztGI3VBLG1A==}
    engines: {node: '>=6'}

  levn@0.4.1:
    resolution: {integrity: sha512-+bT2uH4E5LGE7h/n3evcS/sQlJXCpIp6ym8OWJ5eV6+67Dsql/LaaT7qJBAt2rzfoa/5QBGBhxDix1dMt2kQKQ==}
    engines: {node: '>= 0.8.0'}

  lines-and-columns@1.2.4:
    resolution: {integrity: sha512-7ylylesZQ/PV29jhEDl3Ufjo6ZX7gCqJr5F7PKrqc93v7fzSymt1BpwEU8nAUXs8qzzvqhbjhK5QZg6Mt/HkBg==}

  linkify-it@2.2.0:
    resolution: {integrity: sha512-GnAl/knGn+i1U/wjBz3akz2stz+HrHLsxMwHQGofCDfPvlf+gDKN58UtfmUquTY4/MXeE2x7k19KQmeoZi94Iw==}

  locate-path@5.0.0:
    resolution: {integrity: sha512-t7hw9pI+WvuwNJXwk5zVHpyhIqzg2qTlklJOf0mVxGSbe3Fp2VieZcduNYjaLDoy6p9uGpQEGWG87WpMKlNq8g==}
    engines: {node: '>=8'}

  locate-path@6.0.0:
    resolution: {integrity: sha512-iPZK6eYjbxRu3uB4/WZ3EsEIMJFMqAoopl3R+zuq0UjcAm/MO6KCweDgPfP3elTztoKP3KtnVHxTn2NHBSDVUw==}
    engines: {node: '>=10'}

  lodash.get@4.4.2:
    resolution: {integrity: sha512-z+Uw/vLuy6gQe8cfaFWD7p0wVv8fJl3mbzXh33RS+0oW2wvUqiRXiQ69gLWSLpgB5/6sU+r6BlQR0MBILadqTQ==}

  lodash.isequal@4.5.0:
    resolution: {integrity: sha512-pDo3lu8Jhfjqls6GkMgpahsF9kCyayhgykjyLMNFTKWrpVdAQtYyB4muAMWozBB4ig/dtWAmsMxLEI8wuz+DYQ==}

  lodash.memoize@4.1.2:
    resolution: {integrity: sha512-t7j+NzmgnQzTAYXcsHYLgimltOV1MXHtlOWf6GjL9Kj8GK5FInw5JotxvbOs+IvV1/Dzo04/fCGfLVs7aXb4Ag==}

  lodash.merge@4.6.2:
    resolution: {integrity: sha512-0KpjqXRVvrYyCsX1swR/XTK0va6VQkQM6MNo7PqW77ByjAhoARA8EfrP1N4+KlKj8YS0ZUCtRT/YUuhyYDujIQ==}

  lodash.truncate@4.4.2:
    resolution: {integrity: sha512-jttmRe7bRse52OsWIMDLaXxWqRAmtIUccAQ3garviCqJjafXOfNMO0yMfNpdD6zbGaTU0P5Nz7e7gAT6cKmJRw==}

  lodash@4.17.21:
    resolution: {integrity: sha512-v2kDEe57lecTulaDIuNTPy3Ry4gLGJ6Z1O3vE1krgXZNrsQ+LFTGHVxVjcXPs17LhbZVGedAJv8XZ1tvj5FvSg==}

  log-symbols@4.1.0:
    resolution: {integrity: sha512-8XPvpAA8uyhfteu8pIvQxpJZ7SYYdpUivZpGy6sFsBuKRY/7rQGavedeB8aK+Zkyq6upMFVL/9AW6vOYzfRyLg==}
    engines: {node: '>=10'}

  loose-envify@1.4.0:
    resolution: {integrity: sha512-lyuxPGr/Wfhrlem2CL/UcnUc1zcqKAImBDzukY7Y5F/yQiNdko6+fRLevlw1HgMySw7f611UIY408EtxRSoK3Q==}
    hasBin: true

  lru-cache@5.1.1:
    resolution: {integrity: sha512-KpNARQA3Iwv+jTA0utUVVbrh+Jlrr1Fv0e56GGzAFOXN7dk/FviaDW8LHmK52DlcH4WP2n6gI8vN1aesBFgo9w==}

  lru-cache@6.0.0:
    resolution: {integrity: sha512-Jo6dJ04CmSjuznwJSS3pUeWmd/H0ffTlkXXgwZi+eq1UCmqQwCh+eLsYOYCwY991i2Fah4h1BEMCx4qThGbsiA==}
    engines: {node: '>=10'}

  lunr@2.3.9:
    resolution: {integrity: sha512-zTU3DaZaF3Rt9rhN3uBMGQD3dD2/vFQqnvZCDv4dl5iOzq2IZQqTxu90r4E5J+nP70J3ilqVCrbho2eWaeW8Ow==}

  lz-string@1.5.0:
    resolution: {integrity: sha512-h5bgJWpxJNswbU7qCrV0tIKQCaS3blPDrqKWx+QxzuzL1zGUzij9XCWLrSLsJPu5t+eWA/ycetzYAO5IOMcWAQ==}
    hasBin: true

  make-dir@4.0.0:
    resolution: {integrity: sha512-hXdUTZYIVOt1Ex//jAQi+wTZZpUpwBj/0QsOzqegb3rGMMeJiSEu5xLHnYfBrRV4RH2+OCSOO95Is/7x1WJ4bw==}
    engines: {node: '>=10'}

  make-error@1.3.6:
    resolution: {integrity: sha512-s8UhlNe7vPKomQhC1qFelMokr/Sc3AgNbso3n74mVPA5LTZwkB9NlXf4XPamLxJE8h0gh73rM94xvwRT2CVInw==}

  makeerror@1.0.12:
    resolution: {integrity: sha512-JmqCvUhmt43madlpFzG4BQzG2Z3m6tvQDNKdClZnO3VbIudJYmxsT0FNJMeiB2+JTSlTQTSbU8QdesVmwJcmLg==}

  marked@4.3.0:
    resolution: {integrity: sha512-PRsaiG84bK+AMvxziE/lCFss8juXjNaWzVbN5tXAm4XjeaS9NAHhop+PjQxz2A9h8Q4M/xGmzP8vqNwy6JeK0A==}
    engines: {node: '>= 12'}
    hasBin: true

  md5@2.3.0:
    resolution: {integrity: sha512-T1GITYmFaKuO91vxyoQMFETst+O71VUPEU3ze5GNzDm0OWdP8v1ziTaAEPUr/3kLsY3Sftgz242A1SetQiDL7g==}

  memoize-one@4.0.3:
    resolution: {integrity: sha512-QmpUu4KqDmX0plH4u+tf0riMc1KHE1+lw95cMrLlXQAFOx/xnBtwhZ52XJxd9X2O6kwKBqX32kmhbhlobD0cuw==}

  memoize-one@5.2.1:
    resolution: {integrity: sha512-zYiwtZUcYyXKo/np96AGZAckk+FWWsUdJ3cHGGmld7+AhvcWmQyGCYUh1hc4Q/pkOhb65dQR/pqCyK0cOaHz4Q==}

  memoize-one@6.0.0:
    resolution: {integrity: sha512-rkpe71W0N0c0Xz6QD0eJETuWAJGnJ9afsl1srmwPrI+yBCkge5EycXXbYRyvL29zZVUWQCY7InPRCv3GDXuZNw==}

  merge-stream@2.0.0:
    resolution: {integrity: sha512-abv/qOcuPfk3URPfDzmZU1LKmuw8kT+0nIHvKrKgFrwifol/doWcdA4ZqsWQ8ENrFKkd67Mfpo/LovbIUsbt3w==}

  merge2@1.4.1:
    resolution: {integrity: sha512-8q7VEgMJW4J8tcfVPy8g09NcQwZdbwFEqhe/WZkoIzjn/3TGDwtOCYtXGxA3O8tPzpczCCDgv+P2P5y00ZJOOg==}
    engines: {node: '>= 8'}

  micro-memoize@4.1.2:
    resolution: {integrity: sha512-+HzcV2H+rbSJzApgkj0NdTakkC+bnyeiUxgT6/m7mjcz1CmM22KYFKp+EVj1sWe4UYcnriJr5uqHQD/gMHLD+g==}

  micromatch@4.0.5:
    resolution: {integrity: sha512-DMy+ERcEW2q8Z2Po+WNXuw3c5YaUSFjAO5GsJqfEl7UjvtIuFKO6ZrKvcItdy98dwFI2N1tg3zNIdKaQT+aNdA==}
    engines: {node: '>=8.6'}

  mime-db@1.52.0:
    resolution: {integrity: sha512-sPU4uV7dYlvtWJxwwxHD0PuihVNiE7TyAbQ5SWxDCB9mUYvOgroQOwYQQOKPJ8CIbE+1ETVlOoK1UC2nU3gYvg==}
    engines: {node: '>= 0.6'}

  mime-types@2.1.35:
    resolution: {integrity: sha512-ZDY+bPm5zTTF+YpCrAU9nK0UgICYPT0QtT1NZWFv4s++TNkcgVaT0g6+4R2uI4MjQjzysHB1zxuWL50hzaeXiw==}
    engines: {node: '>= 0.6'}

  mimic-fn@2.1.0:
    resolution: {integrity: sha512-OqbOk5oEQeAZ8WXWydlu9HJjz9WVdEIvamMCcXmuqUYjTknH/sqsWvhQ3vgwKFRR1HpjvNBKQ37nbJgYzGqGcg==}
    engines: {node: '>=6'}

  min-indent@1.0.1:
    resolution: {integrity: sha512-I9jwMn07Sy/IwOj3zVkVik2JTvgpaykDZEigL6Rx6N9LbMywwUSMtxET+7lVoDLLd3O3IXwJwvuuns8UB/HeAg==}
    engines: {node: '>=4'}

  minimatch@3.1.2:
    resolution: {integrity: sha512-J7p63hRiAjw1NDEww1W7i37+ByIrOWO5XQQAzZ3VOcL0PNybwpfmV/N05zFAzwQ9USyEcX6t3UO+K5aqBQOIHw==}

  minimatch@5.0.1:
    resolution: {integrity: sha512-nLDxIFRyhDblz3qMuq+SoRZED4+miJ/G+tdDrjkkkRnjAsBexeGpgjLEQ0blJy7rHhR2b93rhQY4SvyWu9v03g==}
    engines: {node: '>=10'}

  minimatch@7.4.6:
    resolution: {integrity: sha512-sBz8G/YjVniEz6lKPNpKxXwazJe4c19fEfV2GDMX6AjFz+MX9uDWIZW8XreVhkFW3fkIdTv/gxWr/Kks5FFAVw==}
    engines: {node: '>=10'}

  minimist@1.2.8:
    resolution: {integrity: sha512-2yyAR8qBkN3YuheJanUpWC5U3bb5osDywNB8RzDVlDwDHbocAJveqqj1u8+SVD7jkWT4yvsHCpWqqWqAxb0zCA==}

  mkdirp@3.0.1:
    resolution: {integrity: sha512-+NsyUUAZDmo6YVHzL/stxSu3t9YS1iljliy3BSDrXJ/dkn1KYdmtZODGGjLcc9XLgVVpH4KshHB8XmZgMhaBXg==}
    engines: {node: '>=10'}
    hasBin: true

  mocha-junit-reporter@2.2.1:
    resolution: {integrity: sha512-iDn2tlKHn8Vh8o4nCzcUVW4q7iXp7cC4EB78N0cDHIobLymyHNwe0XG8HEHHjc3hJlXm0Vy6zcrxaIhnI2fWmw==}
    peerDependencies:
      mocha: '>=2.2.5'

  mocha@10.2.0:
    resolution: {integrity: sha512-IDY7fl/BecMwFHzoqF2sg/SHHANeBoMMXFlS9r0OXKDssYE1M5O43wUY/9BVPeIvfH2zmEbBfseqN9gBQZzXkg==}
    engines: {node: '>= 14.0.0'}
    hasBin: true

  ms@2.0.0:
    resolution: {integrity: sha512-Tpp60P6IUJDTuOq/5Z8cdskzJujfwqfOTkrwIwj7IRISpnkJnT6SyJ4PCPnGMoFjC9ddhal5KVIYtAt97ix05A==}

  ms@2.1.2:
    resolution: {integrity: sha512-sGkPx+VjMtmA6MX27oA4FBFELFCZZ4S4XqeGOXCv68tT+jb3vk/RyaKWP0PTKyWtmLSM0b+adUTEvbs1PEaH2w==}

  ms@2.1.3:
    resolution: {integrity: sha512-6FlzubTLZG3J2a/NVCAleEhjzq5oxgHyaCU9yYXvcLsvoVaHJq/s5xXI6/XXP6tz7R9xAOtHnSO/tXtF3WRTlA==}

  nanoid@2.1.11:
    resolution: {integrity: sha512-s/snB+WGm6uwi0WjsZdaVcuf3KJXlfGl2LcxgwkEwJF0D/BWzVWAZW/XY4bFaiR7s0Jk3FPvlnepg1H1b1UwlA==}

  nanoid@3.3.3:
    resolution: {integrity: sha512-p1sjXuopFs0xg+fPASzQ28agW1oHD7xDsd9Xkf3T15H3c/cifrFHVwrh74PdoklAPi+i7MdRsE47vm2r6JoB+w==}
    engines: {node: ^10 || ^12 || ^13.7 || ^14 || >=15.0.1}
    hasBin: true

  natural-compare@1.4.0:
    resolution: {integrity: sha512-OWND8ei3VtNC9h7V60qff3SVobHr996CTwgxubgyQYEpg290h9J0buyECNNJexkFm5sOajh5G116RYA1c8ZMSw==}

  nise@5.1.5:
    resolution: {integrity: sha512-VJuPIfUFaXNRzETTQEEItTOP8Y171ijr+JLq42wHes3DiryR8vT+1TXQW/Rx8JNUhyYYWyIvjXTU6dOhJcs9Nw==}

  node-fetch@2.6.7:
    resolution: {integrity: sha512-ZjMPFEfVx5j+y2yF35Kzx5sF7kDzxuDj6ziH4FFbOp87zKDZNx8yExJIb05OGF4Nlt9IHFIMBkRl41VdvcNdbQ==}
    engines: {node: 4.x || >=6.0.0}
    peerDependencies:
      encoding: ^0.1.0
    peerDependenciesMeta:
      encoding:
        optional: true

  node-fetch@2.7.0:
    resolution: {integrity: sha512-c4FRfUm/dbcWZ7U+1Wq0AwCyFL+3nt2bEw05wfxSz+DWpWsitgmSgYmy2dQdWyKC1694ELPqMs/YzUSNozLt8A==}
    engines: {node: 4.x || >=6.0.0}
    peerDependencies:
      encoding: ^0.1.0
    peerDependenciesMeta:
      encoding:
        optional: true

  node-int64@0.4.0:
    resolution: {integrity: sha512-O5lz91xSOeoXP6DulyHfllpq+Eg00MWitZIbtPfoSEvqIHdl5gfcY6hYzDWnj0qD5tz52PI08u9qUvSVeUBeHw==}

  node-releases@2.0.14:
    resolution: {integrity: sha512-y10wOWt8yZpqXmOgRo77WaHEmhYQYGNA6y421PKsKYWEK8aW+cqAphborZDhqfyKrbZEN92CN1X2KbafY2s7Yw==}

  normalize-path@3.0.0:
    resolution: {integrity: sha512-6eZs5Ls3WtCisHWp9S2GUy8dqkpGi4BVSz3GaqiE6ezub0512ESztXUwUB6C6IKbQkY2Pnb/mD4WYojCRwcwLA==}
    engines: {node: '>=0.10.0'}

  npm-run-path@4.0.1:
    resolution: {integrity: sha512-S48WzZW777zhNIrn7gxOlISNAqi9ZC/uQFnRdbeIHhZhCA6UqpkOT8T1G7BvfdgP4Er8gF4sUbaS0i7QvIfCWw==}
    engines: {node: '>=8'}

  nwsapi@2.2.7:
    resolution: {integrity: sha512-ub5E4+FBPKwAZx0UwIQOjYWGHTEq5sPqHQNRN8Z9e4A7u3Tj1weLJsL59yH9vmvqEtBHaOmT6cYQKIZOxp35FQ==}

  object-assign@3.0.0:
    resolution: {integrity: sha512-jHP15vXVGeVh1HuaA2wY6lxk+whK/x4KBG88VXeRma7CCun7iGD5qPc4eYykQ9sdQvg8jkwFKsSxHln2ybW3xQ==}
    engines: {node: '>=0.10.0'}

  object-assign@4.1.1:
    resolution: {integrity: sha512-rJgTQnkUnH1sFw8yT6VSU3zD3sWmu6sZhIseY8VX+GRu3P6F7Fu+JNDoXfklElbLJSnc3FUQHVe4cU5hj+BcUg==}
    engines: {node: '>=0.10.0'}

  object-inspect@1.13.1:
    resolution: {integrity: sha512-5qoj1RUiKOMsCCNLV1CBiPYE10sziTsnmNxkAI/rZhiD63CF7IqdFGC/XzjWjpSgLf0LxXX3bDFIh0E18f6UhQ==}

  object-keys@1.1.1:
    resolution: {integrity: sha512-NuAESUOUMrlIXOfHKzD6bpPu3tYt3xvjNdRIQ+FeT0lNb4K8WR70CaDxhuNguS2XG+GjkyMwOzsN5ZktImfhLA==}
    engines: {node: '>= 0.4'}

  object.assign@4.1.5:
    resolution: {integrity: sha512-byy+U7gp+FVwmyzKPYhW2h5l3crpmGsxl7X2s8y43IgxvG4g3QZ6CffDtsNQy1WsmZpQbO+ybo0AlW7TY6DcBQ==}
    engines: {node: '>= 0.4'}

  object.entries@1.1.7:
    resolution: {integrity: sha512-jCBs/0plmPsOnrKAfFQXRG2NFjlhZgjjcBLSmTnEhU8U6vVTsVe8ANeQJCHTl3gSsI4J+0emOoCgoKlmQPMgmA==}
    engines: {node: '>= 0.4'}

  object.fromentries@2.0.7:
    resolution: {integrity: sha512-UPbPHML6sL8PI/mOqPwsH4G6iyXcCGzLin8KvEPenOZN5lpCNBZZQ+V62vdjB1mQHrmqGQt5/OJzemUA+KJmEA==}
    engines: {node: '>= 0.4'}

  object.groupby@1.0.1:
    resolution: {integrity: sha512-HqaQtqLnp/8Bn4GL16cj+CUYbnpe1bh0TtEaWvybszDG4tgxCJuRpV8VGuvNaI1fAnI4lUJzDG55MXcOH4JZcQ==}

  object.hasown@1.1.3:
    resolution: {integrity: sha512-fFI4VcYpRHvSLXxP7yiZOMAd331cPfd2p7PFDVbgUsYOfCT3tICVqXWngbjr4m49OvsBwUBQ6O2uQoJvy3RexA==}

  object.values@1.1.7:
    resolution: {integrity: sha512-aU6xnDFYT3x17e/f0IiiwlGPTy2jzMySGfUB4fq6z7CV8l85CWHDk5ErhyhpfDHhrOMwGFhSQkhMGHaIotA6Ng==}
    engines: {node: '>= 0.4'}

  once@1.4.0:
    resolution: {integrity: sha512-lNaJgI+2Q5URQBkccEKHTQOPaXdUxnZZElQTZY0MFUAuaEqe1E+Nyvgdz/aIyNi6Z9MzO5dv1H8n58/GELp3+w==}

  onetime@5.1.2:
    resolution: {integrity: sha512-kbpaSSGJTWdAY5KPVeMOKXSrPtr8C8C7wodJbcsd51jRnmD+GZu8Y0VoU6Dm5Z4vWr0Ig/1NKuWRKf7j5aaYSg==}
    engines: {node: '>=6'}

  optionator@0.9.3:
    resolution: {integrity: sha512-JjCoypp+jKn1ttEFExxhetCKeJt9zhAgAve5FXHixTvFDW/5aEktX9bufBKLRRMdU7bNtpLfcGu94B3cdEJgjg==}
    engines: {node: '>= 0.8.0'}

  p-limit@2.3.0:
    resolution: {integrity: sha512-//88mFWSJx8lxCzwdAABTJL2MyWB12+eIY7MDL2SqLmAkeKU9qxRvWuSyTjm3FUmpBEMuFfckAIqEaVGUDxb6w==}
    engines: {node: '>=6'}

  p-limit@3.1.0:
    resolution: {integrity: sha512-TYOanM3wGwNGsZN2cVTYPArw454xnXj5qmWF1bEoAc4+cU/ol7GVh7odevjp1FNHduHc3KZMcFduxU5Xc6uJRQ==}
    engines: {node: '>=10'}

  p-locate@4.1.0:
    resolution: {integrity: sha512-R79ZZ/0wAxKGu3oYMlz8jy/kbhsNrS7SKZ7PxEHBgJ5+F2mtFW2fK2cOtBh1cHYkQsbzFV7I+EoRKe6Yt0oK7A==}
    engines: {node: '>=8'}

  p-locate@5.0.0:
    resolution: {integrity: sha512-LaNjtRWUBY++zB5nE/NwcaoMylSPk+S+ZHNB1TzdbMJMny6dynpAGt7X/tl/QYq3TIeE6nxHppbo2LGymrG5Pw==}
    engines: {node: '>=10'}

  p-try@2.2.0:
    resolution: {integrity: sha512-R4nPAVTAU0B9D35/Gk3uJf/7XYbQcyohSKdvAxIRSNghFl4e71hVoGnBNQz9cWaXxO2I10KTC+3jMdvvoKw6dQ==}
    engines: {node: '>=6'}

  parent-module@1.0.1:
    resolution: {integrity: sha512-GQ2EWRpQV8/o+Aw8YqtfZZPfNRWZYkbidE9k5rpl/hC3vtHHBfGm2Ifi6qWV+coDGkrUKZAxE3Lot5kcsRlh+g==}
    engines: {node: '>=6'}

  parse-json@5.2.0:
    resolution: {integrity: sha512-ayCKvm/phCGxOkYRSCM82iDwct8/EonSEgCSxWxD7ve6jHggsFl4fZVQBPRNgQoKiuV/odhFrGzQXZwbifC8Rg==}
    engines: {node: '>=8'}

  parse5@6.0.1:
    resolution: {integrity: sha512-Ofn/CTFzRGTTxwpNEs9PP93gXShHcTq255nzRYSKe8AkVpZY7e1fpmTfOyoIvjP5HG7Z2ZM7VS9PPhQGW2pOpw==}

  path-exists@4.0.0:
    resolution: {integrity: sha512-ak9Qy5Q7jYb2Wwcey5Fpvg2KoAc/ZIhLSLOSBmRmygPsGwkVVt0fZa0qrtMz+m6tJTAHfZQ8FnmB4MG4LWy7/w==}
    engines: {node: '>=8'}

  path-is-absolute@1.0.1:
    resolution: {integrity: sha512-AVbw3UJ2e9bq64vSaS9Am0fje1Pa8pbGqTTsmXfaIiMpnr5DlDhfJOuLj9Sf95ZPVDAUerDfEk88MPmPe7UCQg==}
    engines: {node: '>=0.10.0'}

  path-key@3.1.1:
    resolution: {integrity: sha512-ojmeN0qd+y0jszEtoY48r0Peq5dwMEkIlCOu6Q5f41lfkswXuKtYrhgoTpLnyIcHm24Uhqx+5Tqm2InSwLhE6Q==}
    engines: {node: '>=8'}

  path-parse@1.0.7:
    resolution: {integrity: sha512-LDJzPVEEEPR+y48z93A0Ed0yXb8pAByGWo/k5YYdYgpY2/2EsOsksJrq7lOHxryrVOn1ejG6oAp8ahvOIQD8sw==}

  path-to-regexp@1.8.0:
    resolution: {integrity: sha512-n43JRhlUKUAlibEJhPeir1ncUID16QnEjNpwzNdO3Lm4ywrBpBZ5oLD0I6br9evr1Y9JTqwRtAh7JLoOzAQdVA==}

  path-type@4.0.0:
    resolution: {integrity: sha512-gDKb8aZMDeD/tZWs9P6+q0J9Mwkdl6xMV8TjnGP3qJVJ06bdMgkbBlLU8IdfOsIsFz2BW1rNVT3XuNEl8zPAvw==}
    engines: {node: '>=8'}

  pathval@1.1.1:
    resolution: {integrity: sha512-Dp6zGqpTdETdR63lehJYPeIOqpiNBNtc7BpWSLrOje7UaIsE5aY92r/AunQA7rsXvet3lrJ3JnZX29UPTKXyKQ==}

  picocolors@1.0.0:
    resolution: {integrity: sha512-1fygroTLlHu66zi26VoTDv8yRgm0Fccecssto+MhsZ0D/DGW2sm8E8AjW7NU5VVTRt5GxbeZ5qBuJr+HyLYkjQ==}

  picomatch@2.3.1:
    resolution: {integrity: sha512-JU3teHTNjmE2VCGFzuY8EXzCDVwEqB2a8fsIvwaStHhAWJEeVd1o1QD80CU6+ZdEXXSLbSsuLwJjkCBWqRQUVA==}
    engines: {node: '>=8.6'}

  pirates@4.0.6:
    resolution: {integrity: sha512-saLsH7WeYYPiD25LDuLRRY/i+6HaPYr6G1OUlN39otzkSTxKnubR9RTxS3/Kk50s1g2JTgFwWQDQyplC5/SHZg==}
    engines: {node: '>= 6'}

  pkg-dir@4.2.0:
    resolution: {integrity: sha512-HRDzbaKjC+AOWVXxAU/x54COGeIv9eb+6CkDSQoNTt4XyWoIJvuPsXizxu/Fr23EiekbtZwmh1IcIG/l/a10GQ==}
    engines: {node: '>=8'}

  postinstall-build@5.0.3:
    resolution: {integrity: sha512-vPvPe8TKgp4FLgY3+DfxCE5PIfoXBK2lyLfNCxsRbDsV6vS4oU5RG/IWxrblMn6heagbnMED3MemUQllQ2bQUg==}
    deprecated: postinstall-build's behavior is now built into npm! You should migrate off of postinstall-build and use the new `prepare` lifecycle script with npm 5.0.0 or greater.
    hasBin: true

  prelude-ls@1.2.1:
    resolution: {integrity: sha512-vkcDPrRZo1QZLbn5RLGPpg/WmIQ65qoWWhcGKf/b5eplkkarX0m9z8ppCat4mlOqUsWpyNuYgO3VRyrYHSzX5g==}
    engines: {node: '>= 0.8.0'}

  pretty-format@27.5.1:
    resolution: {integrity: sha512-Qb1gy5OrP5+zDf2Bvnzdl3jsTf1qXVMazbvCoKhtKqVs4/YK4ozX4gKQJJVyNe+cajNPn0KoC0MC3FUmaHWEmQ==}
    engines: {node: ^10.13.0 || ^12.13.0 || ^14.15.0 || >=15.0.0}

  progress@2.0.3:
    resolution: {integrity: sha512-7PiHtLll5LdnKIMw100I+8xJXR5gW2QwWYkT6iJva0bXitZKa/XMrSbdmg3r2Xnaidz9Qumd0VPaMrZlF9V9sA==}
    engines: {node: '>=0.4.0'}

  prompts@2.4.2:
    resolution: {integrity: sha512-NxNv/kLguCA7p3jE8oL2aEBsrJWgAakBpgmgK6lpPWV+WuOmY6r2/zbAVnP+T8bQlA0nzHXSJSJW0Hq7ylaD2Q==}
    engines: {node: '>= 6'}

  prop-types@15.8.1:
    resolution: {integrity: sha512-oj87CgZICdulUohogVAR7AjlC0327U4el4L6eAvOqCeudMDVU0NThNaV+b9Df4dXgSP1gXMTnPdhfe/2qDH5cg==}

  proxy-from-env@1.1.0:
    resolution: {integrity: sha512-D+zkORCbA9f1tdWRK0RaCR3GPv50cMxcrz4X8k5LTSUD1Dkw47mKJEZQNunItRTkWwgtaUSo1RVFRIG9ZXiFYg==}

  psl@1.9.0:
    resolution: {integrity: sha512-E/ZsdU4HLs/68gYzgGTkMicWTLPdAftJLfJFlLUAAKZGkStNU72sZjT66SnMDVOfOWY/YAoiD7Jxa9iHvngcag==}

  punycode@2.3.1:
    resolution: {integrity: sha512-vYt7UD1U9Wg6138shLtLOvdAu+8DsC/ilFtEVHcH+wydcSpNE20AfSOduf6MkRFahL5FY7X1oU7nKVZFtfq8Fg==}
    engines: {node: '>=6'}

  querystringify@2.2.0:
    resolution: {integrity: sha512-FIqgj2EUvTa7R50u0rGsyTftzjYmv/a3hO345bZNrqabNqjtgiDMgmo4mkUjd+nzU5oF3dClKqFIPUKybUyqoQ==}

  queue-microtask@1.2.3:
    resolution: {integrity: sha512-NuaNSa6flKT5JaSYQzJok04JzTL1CA6aGhv5rfLW3PgqA+M2ChpZQnAC8h8i4ZFkBS8X5RqkDBHA7r4hej3K9A==}

  randombytes@2.1.0:
    resolution: {integrity: sha512-vYl3iOX+4CKUWuxGi9Ukhie6fsqXqS9FE2Zaic4tNFD2N2QQaXOMFbuKK4QmDHC0JO6B1Zp41J0LpT0oR68amQ==}

  react-autosuggest@10.1.0:
    resolution: {integrity: sha512-/azBHmc6z/31s/lBf6irxPf/7eejQdR0IqnZUzjdSibtlS8+Rw/R79pgDAo6Ft5QqCUTyEQ+f0FhL+1olDQ8OA==}
    peerDependencies:
      react: '>=16.3.0'

  react-dom@17.0.2:
    resolution: {integrity: sha512-s4h96KtLDUQlsENhMn1ar8t2bEa+q/YAtj8pPPdIjPDGBDIVNsrD9aXNWqspUe6AzKCIG0C1HZZLqLV7qpOBGA==}
    peerDependencies:
      react: 17.0.2

  react-error-boundary@4.0.3:
    resolution: {integrity: sha512-IzNKP/ViHWp2QRDgsDMirEcf0XLsLueN6Wgzm1TVwgbAH+paX8Z42VyKvZcFFRHgd+rPK2P4TLrOrHC/dommew==}
    peerDependencies:
      react: '>=16.13.1'

  react-highlight-words@0.17.0:
    resolution: {integrity: sha512-uX1Qh5IGjnLuJT0Zok234QDwRC8h4hcVMnB99Cb7aquB1NlPPDiWKm0XpSZOTdSactvnClCk8LOmVlP+75dgHA==}
    peerDependencies:
      react: ^0.14.0 || ^15.0.0 || ^16.0.0-0 || ^17.0.0-0

  react-is@16.13.1:
    resolution: {integrity: sha512-24e6ynE2H+OKt4kqsOvNd8kBpV65zoxbA4BVsEOB3ARVWQki/DHzaUoC5KuON/BiccDaCCTZBuOcfZs70kR8bQ==}

  react-is@17.0.2:
    resolution: {integrity: sha512-w2GsyukL62IJnlaff/nRegPQR94C/XXamvMWmSHRJ4y7Ts/4ocGRmTHvOs8PSE6pB3dWOrD/nueuU5sduBsQ4w==}

  react-redux@7.2.2:
    resolution: {integrity: sha512-8+CQ1EvIVFkYL/vu6Olo7JFLWop1qRUeb46sGtIMDCSpgwPQq8fPLpirIB0iTqFe9XYEFPHssdX8/UwN6pAkEA==}
    peerDependencies:
      react: ^16.8.3 || ^17
      react-dom: '*'
      react-native: '*'
      redux: ^2.0.0 || ^3.0.0 || ^4.0.0-0
    peerDependenciesMeta:
      react-dom:
        optional: true
      react-native:
        optional: true

  react-select-async-paginate@0.7.2:
    resolution: {integrity: sha512-NlF717+Kh/OgSC7YyEYuB0ebsqF2YhyEdcETH1lX6X4INgNKpKH269MI1H5soIThZdCPZl5xz2QSldcPKlPlew==}
    peerDependencies:
      react: ^16.14.0 || ^17.0.0 || ^18.0.0
      react-select: ^5.0.0

  react-select@5.7.0:
    resolution: {integrity: sha512-lJGiMxCa3cqnUr2Jjtg9YHsaytiZqeNOKeibv6WF5zbK/fPegZ1hg3y/9P1RZVLhqBTs0PfqQLKuAACednYGhQ==}
    peerDependencies:
      react: ^16.8.0 || ^17.0.0 || ^18.0.0
      react-dom: ^16.8.0 || ^17.0.0 || ^18.0.0

  react-split@2.0.14:
    resolution: {integrity: sha512-bKWydgMgaKTg/2JGQnaJPg51T6dmumTWZppFgEbbY0Fbme0F5TuatAScCLaqommbGQQf/ZT1zaejuPDriscISA==}
    peerDependencies:
      react: '*'

  react-table@7.7.0:
    resolution: {integrity: sha512-jBlj70iBwOTvvImsU9t01LjFjy4sXEtclBovl3mTiqjz23Reu0DKnRza4zlLtOPACx6j2/7MrQIthIK1Wi+LIA==}
    peerDependencies:
      react: ^16.8.3 || ^17.0.0-0

  react-table@7.8.0:
    resolution: {integrity: sha512-hNaz4ygkZO4bESeFfnfOft73iBUj8K5oKi1EcSHPAibEydfsX2MyU6Z8KCr3mv3C9Kqqh71U+DhZkFvibbnPbA==}
    peerDependencies:
      react: ^16.8.3 || ^17.0.0-0 || ^18.0.0

  react-themeable@1.1.0:
    resolution: {integrity: sha512-kl5tQ8K+r9IdQXZd8WLa+xxYN04lLnJXRVhHfdgwsUJr/SlKJxIejoc9z9obEkx1mdqbTw1ry43fxEUwyD9u7w==}

  react-transition-group@4.4.5:
    resolution: {integrity: sha512-pZcd1MCJoiKiBR2NRxeCRg13uCXbydPnmB4EOeRrY7480qNWO8IIgQG6zlDkm6uRMsURXPuKq0GWtiM59a5Q6g==}
    peerDependencies:
      react: '>=16.6.0'
      react-dom: '>=16.6.0'

  react-window@1.8.10:
    resolution: {integrity: sha512-Y0Cx+dnU6NLa5/EvoHukUD0BklJ8qITCtVEPY1C/nL8wwoZ0b5aEw8Ff1dOVHw7fCzMt55XfJDd8S8W8LCaUCg==}
    engines: {node: '>8.0.0'}
    peerDependencies:
      react: ^15.0.0 || ^16.0.0 || ^17.0.0 || ^18.0.0
      react-dom: ^15.0.0 || ^16.0.0 || ^17.0.0 || ^18.0.0

  react@17.0.2:
    resolution: {integrity: sha512-gnhPt75i/dq/z3/6q/0asP78D0u592D5L1pd7M8P+dck6Fu/jJeL6iVVK23fptSUZj8Vjf++7wXA8UNclGQcbA==}
    engines: {node: '>=0.10.0'}

  readdirp@3.6.0:
    resolution: {integrity: sha512-hOS089on8RduqdbhvQ5Z37A0ESjsqz6qnRcffsMU3495FuTdqSm+7bhJ29JvIOsBDEEnan5DPu9t3To9VRlMzA==}
    engines: {node: '>=8.10.0'}

  redent@3.0.0:
    resolution: {integrity: sha512-6tDA8g98We0zd0GvVeMT9arEOnTw9qM03L9cJXaCjrip1OO764RDBLBfrB4cwzNGDj5OA5ioymC9GkizgWJDUg==}
    engines: {node: '>=8'}

  redux@4.1.0:
    resolution: {integrity: sha512-uI2dQN43zqLWCt6B/BMGRMY6db7TTY4qeHHfGeKb3EOhmOKjU3KdWvNLJyqaHRksv/ErdNH7cFZWg9jXtewy4g==}

  reflect-metadata@0.1.14:
    resolution: {integrity: sha512-ZhYeb6nRaXCfhnndflDK8qI6ZQ/YcWZCISRAWICW9XYqMUwjZM9Z0DveWX/ABN01oxSHwVxKQmxeYZSsm0jh5A==}

  reflect.getprototypeof@1.0.4:
    resolution: {integrity: sha512-ECkTw8TmJwW60lOTR+ZkODISW6RQ8+2CL3COqtiJKLd6MmB45hN51HprHFziKLGkAuTGQhBb91V8cy+KHlaCjw==}
    engines: {node: '>= 0.4'}

  regenerator-runtime@0.14.1:
    resolution: {integrity: sha512-dYnhHh0nJoMfnkZs6GmmhFknAGRrLznOu5nc9ML+EJxGvrx6H7teuevqVqCuPcPK//3eDrrjQhehXVx9cnkGdw==}

  regexp.prototype.flags@1.5.1:
    resolution: {integrity: sha512-sy6TXMN+hnP/wMy+ISxg3krXx7BAtWVO4UouuCN/ziM9UEne0euamVNafDfvC83bRNr95y0V5iijeDQFUNpvrg==}
    engines: {node: '>= 0.4'}

  regexpp@3.2.0:
    resolution: {integrity: sha512-pq2bWo9mVD43nbts2wGv17XLiNLya+GklZ8kaDLV2Z08gDCsGpnKn9BFMepvWuHCbyVvY7J5o5+BVvoQbmlJLg==}
    engines: {node: '>=8'}

  regextras@0.8.0:
    resolution: {integrity: sha512-k519uI04Z3SaY0fLX843MRXnDeG2+vHOFsyhiPZvNLe7r8rD2YNRjq4BQLZZ0oAr2NrtvZlICsXysGNFPGa3CQ==}
    engines: {node: '>=0.1.14'}

  require-dir@1.2.0:
    resolution: {integrity: sha512-LY85DTSu+heYgDqq/mK+7zFHWkttVNRXC9NKcKGyuGLdlsfbjEPrIEYdCVrx6hqnJb+xSu3Lzaoo8VnmOhhjNA==}

  require-directory@2.1.1:
    resolution: {integrity: sha512-fGxEI7+wsG9xrvdjsrlmL22OMTTiHRwAMroiEeMgq8gzoLC/PQr7RsRDSTLUg/bZAZtF+TVIkHc6/4RIKrui+Q==}
    engines: {node: '>=0.10.0'}

  require-from-string@2.0.2:
    resolution: {integrity: sha512-Xf0nWe6RseziFMu+Ap9biiUbmplq6S9/p+7w7YXP/JBHhrUDDUhwa+vANyubuqfZWTveU//DYVGsDG7RKL/vEw==}
    engines: {node: '>=0.10.0'}

  requireindex@1.1.0:
    resolution: {integrity: sha512-LBnkqsDE7BZKvqylbmn7lTIVdpx4K/QCduRATpO5R+wtPmky/a8pN1bO2D6wXppn1497AJF9mNjqAXr6bdl9jg==}
    engines: {node: '>=0.10.5'}

  requires-port@1.0.0:
    resolution: {integrity: sha512-KigOCHcocU3XODJxsu8i/j8T9tzT4adHiecwORRQ0ZZFcp7ahwXuRU1m+yuO90C5ZUyGeGfocHDI14M3L3yDAQ==}

  resize-observer-polyfill@1.5.1:
    resolution: {integrity: sha512-LwZrotdHOo12nQuZlHEmtuXdqGoOD0OhaxopaNFxWzInpEgaLWoVuAMbTzixuosCx2nEG58ngzW3vxdWoxIgdg==}

  resolve-cwd@3.0.0:
    resolution: {integrity: sha512-OrZaX2Mb+rJCpH/6CpSqt9xFVpN++x01XnN2ie9g6P5/3xelLAkXWVADpdz1IHD/KFfEXyE6V0U01OQ3UO2rEg==}
    engines: {node: '>=8'}

  resolve-from@4.0.0:
    resolution: {integrity: sha512-pb/MYmXstAkysRFx8piNI1tGFNQIFA3vkE3Gq4EuA1dF6gHp/+vgZqsCGJapvy8N3Q+4o7FwvquPJcnZ7RYy4g==}
    engines: {node: '>=4'}

  resolve-from@5.0.0:
    resolution: {integrity: sha512-qYg9KP24dD5qka9J47d0aVky0N+b4fTU89LN9iDnjB5waksiC49rvMB0PrUJQGoTmH50XPiqOvAjDfaijGxYZw==}
    engines: {node: '>=8'}

  resolve.exports@1.1.1:
    resolution: {integrity: sha512-/NtpHNDN7jWhAaQ9BvBUYZ6YTXsRBgfqWFWP7BZBaoMJO/I3G5OFzvTuWNlZC3aPjins1F+TNrLKsGbH4rfsRQ==}
    engines: {node: '>=10'}

  resolve@1.19.0:
    resolution: {integrity: sha512-rArEXAgsBG4UgRGcynxWIWKFvh/XZCcS8UJdHhwy91zwAvCZIbcs+vAbflgBnNjYMs/i/i+/Ux6IZhML1yPvxg==}

  resolve@1.22.8:
    resolution: {integrity: sha512-oKWePCxqpd6FlLvGV1VU0x7bkPmmCNolxzjMf4NczoDnQcIWrAF+cPtZn5i6n+RfD2d9i0tzpKnG6Yk168yIyw==}
    hasBin: true

  resolve@2.0.0-next.5:
    resolution: {integrity: sha512-U7WjGVG9sH8tvjW5SmGbQuui75FiyjAX72HX15DwBBwF9dNiQZRQAg9nnPhYy+TUnE0+VcrttuvNI8oSxZcocA==}
    hasBin: true

  reusify@1.0.4:
    resolution: {integrity: sha512-U9nH88a3fc/ekCF1l0/UP1IosiuIjyTh7hBvXVMHYgVcfGvt897Xguj2UOLDeI5BG2m7/uwyaLVT6fbtCwTyzw==}
    engines: {iojs: '>=1.0.0', node: '>=0.10.0'}

  rimraf@3.0.2:
    resolution: {integrity: sha512-JZkJMZkAGFFPP2YqXZXPbMlMBgsxzE8ILs4lMIX/2o0L9UBw9O/Y3o6wFw/i9YLapcUJWwqbi3kdxIPdC62TIA==}
    hasBin: true

  run-parallel@1.2.0:
    resolution: {integrity: sha512-5l4VyZR86LZ/lDxZTR6jqL8AFE2S0IFLMP26AbjsLVADxHdhB/c0GUsH+y39UfCi3dzz8OlQuPmnaJOMoDHQBA==}

  rxjs@6.6.7:
    resolution: {integrity: sha512-hTdwr+7yYNIT5n4AMYp85KA6yw2Va0FLa3Rguvbpa4W3I5xynaBZo41cM3XM+4Q6fRMj3sBYIR1VAmZMXYJvRQ==}
    engines: {npm: '>=2.0.0'}

  rxjs@7.8.1:
    resolution: {integrity: sha512-AA3TVj+0A2iuIoQkWEK/tqFjBq2j+6PO6Y0zJcvzLAFhEFIO3HL0vls9hWLncZbAAbK0mar7oZ4V079I/qPMxg==}

  safe-array-concat@1.0.1:
    resolution: {integrity: sha512-6XbUAseYE2KtOuGueyeobCySj9L4+66Tn6KQMOPQJrAJEowYKW/YR/MGJZl7FdydUdaFu4LYyDZjxf4/Nmo23Q==}
    engines: {node: '>=0.4'}

  safe-buffer@5.2.1:
    resolution: {integrity: sha512-rp3So07KcdmmKbGvgaNxQSJr7bGVSVk5S9Eq1F+ppbRo70+YeaDxkw5Dd8NPN+GD6bjnYm2VuPuCXmpuYvmCXQ==}

  safe-regex-test@1.0.0:
    resolution: {integrity: sha512-JBUUzyOgEwXQY1NuPtvcj/qcBDbDmEvWufhlnXZIm75DEHp+afM1r1ujJpJsV/gSM4t59tpDyPi1sd6ZaPFfsA==}

  safer-buffer@2.1.2:
    resolution: {integrity: sha512-YZo3K82SD7Riyi0E1EQPojLz7kpepnSQI9IyPbHHg1XXXevb5dJI7tpyN2ADxGcQbHG7vcyRHk0cbwqcQriUtg==}

  saxes@5.0.1:
    resolution: {integrity: sha512-5LBh1Tls8c9xgGjw3QrMwETmTMVk0oFgvrFSvWx62llR2hcEInrKNZ2GZCCuuy2lvWrdl5jhbpeqc5hRYKFOcw==}
    engines: {node: '>=10'}

  scheduler@0.20.2:
    resolution: {integrity: sha512-2eWfGgAqqWFGqtdMmcL5zCMK1U8KlXv8SQFGglL3CEtd0aDVDWgeF/YoCmvln55m5zSk3J/20hTaSBeSObsQDQ==}

  section-iterator@2.0.0:
    resolution: {integrity: sha512-xvTNwcbeDayXotnV32zLb3duQsP+4XosHpb/F+tu6VzEZFmIjzPdNk6/O+QOOx5XTh08KL2ufdXeCO33p380pQ==}

  semver@6.3.1:
    resolution: {integrity: sha512-BR7VvDCVHO+q2xBEWskxS6DJE1qRnb7DxzUrogb71CWoSficBxYsiAGd+Kl0mmq/MprG9yArRkyrQxTO6XjMzA==}
    hasBin: true

  semver@7.3.8:
    resolution: {integrity: sha512-NB1ctGL5rlHrPJtFDVIVzTyQylMLu9N9VICA6HSFJo8MCGVTMW6gfpicwKmmK/dAjTOrqu5l63JJOpDSrAis3A==}
    engines: {node: '>=10'}
    hasBin: true

  semver@7.5.4:
    resolution: {integrity: sha512-1bCSESV6Pv+i21Hvpxp3Dx+pSD8lIPt8uVjRrxAUt/nbswYc+tK6Y2btiULjd4+fnq15PX+nqQDC7Oft7WkwcA==}
    engines: {node: '>=10'}
    hasBin: true

  serialize-javascript@6.0.0:
    resolution: {integrity: sha512-Qr3TosvguFt8ePWqsvRfrKyQXIiW+nGbYpy8XK24NQHE83caxWt+mIymTT19DGFbNWNLfEwsrkSmN64lVWB9ag==}

  set-function-length@1.1.1:
    resolution: {integrity: sha512-VoaqjbBJKiWtg4yRcKBQ7g7wnGnLV3M8oLvVWwOk2PdYY6PEFegR1vezXR0tw6fZGF9csVakIRjrJiy2veSBFQ==}
    engines: {node: '>= 0.4'}

  set-function-name@2.0.1:
    resolution: {integrity: sha512-tMNCiqYVkXIZgc2Hnoy2IvC/f8ezc5koaRFkCjrpWzGpCd3qbZXPzVy9MAZzK1ch/X0jvSkojys3oqJN0qCmdA==}
    engines: {node: '>= 0.4'}

  shallow-equal@1.2.1:
    resolution: {integrity: sha512-S4vJDjHHMBaiZuT9NPb616CSmLf618jawtv3sufLl6ivK8WocjAo58cXwbRV1cgqxH0Qbv+iUt6m05eqEa2IRA==}

  shebang-command@2.0.0:
    resolution: {integrity: sha512-kHxr2zZpYtdmrN1qDjrrX/Z1rR1kG8Dx+gkpK1G4eXmvXswmcE1hTWBWYUzlraYw1/yZp6YuDY77YtvbN0dmDA==}
    engines: {node: '>=8'}

  shebang-regex@3.0.0:
    resolution: {integrity: sha512-7++dFhtcx3353uBaq8DDR4NuxBetBzC7ZQOhmTQInHEd6bSrXdiEyzCvG07Z44UYdLShWUyXt5M/yhz8ekcb1A==}
    engines: {node: '>=8'}

  shell-quote@1.8.1:
    resolution: {integrity: sha512-6j1W9l1iAs/4xYBI1SYOVZyFcCis9b4KCLQ8fgAGG07QvzaRLVVRQvAy85yNmmZSjYjg4MWh4gNvlPujU/5LpA==}

  shiki@0.14.7:
    resolution: {integrity: sha512-dNPAPrxSc87ua2sKJ3H5dQ/6ZaY8RNnaAqK+t0eG7p0Soi2ydiqbGOTaZCqaYvA/uZYfS1LJnemt3Q+mSfcPCg==}

  shortid@2.2.16:
    resolution: {integrity: sha512-Ugt+GIZqvGXCIItnsL+lvFJOiN7RYqlGy7QE41O3YC1xbNSeDGIRO7xg2JJXIAj1cAGnOeC1r7/T9pgrtQbv4g==}
    deprecated: Package no longer supported. Contact Support at https://www.npmjs.com/support for more info.

  side-channel@1.0.4:
    resolution: {integrity: sha512-q5XPytqFEIKHkGdiMIrY10mvLRvnQh42/+GoBlFW3b2LXLE2xxJpZFdm94we0BaoV3RwJyGqg5wS7epxTv0Zvw==}

  signal-exit@3.0.7:
    resolution: {integrity: sha512-wnD2ZE+l+SPC/uoS0vXeE9L1+0wuaMqKlfz9AMUo38JsyLSBWSFcHR1Rri62LZc12vLr1gb3jl7iwQhgwpAbGQ==}

  simple-react-validator@1.6.1:
    resolution: {integrity: sha512-jguG7UlulRRBPZEyRroShUpRpV9cC5VjA4WnVGRzZgjqbQGr/twq4LLjqxt5QiSnJZE415gnbXH4oqWR2Ggmaw==}

  sinon@17.0.1:
    resolution: {integrity: sha512-wmwE19Lie0MLT+ZYNpDymasPHUKTaZHUH/pKEubRXIzySv9Atnlw+BUMGCzWgV7b7wO+Hw6f1TEOr0IUnmU8/g==}

  sisteransi@1.0.5:
    resolution: {integrity: sha512-bLGGlR1QxBcynn2d5YmDX4MGjlZvy2MRBDRNHLJ8VI6l6+9FUiyTFNJ0IveOSP0bcXgVDPRcfGqA0pjaqUpfVg==}

  slash@3.0.0:
    resolution: {integrity: sha512-g9Q1haeby36OSStwb4ntCGGGaKsaVSjQ68fBxoQcutl5fS1vuY18H3wSt3jFyFtrkx+Kz0V1G85A4MyAdDMi2Q==}
    engines: {node: '>=8'}

  sleep-promise@9.1.0:
    resolution: {integrity: sha512-UHYzVpz9Xn8b+jikYSD6bqvf754xL2uBUzDFwiU6NcdZeifPr6UfgU43xpkPu67VMS88+TI2PSI7Eohgqf2fKA==}

  slice-ansi@4.0.0:
    resolution: {integrity: sha512-qMCMfhY040cVHT43K9BFygqYbUPFZKHOg7K73mtTWJRb8pyP3fzf4Ixd5SzdEJQ6MRUg/WBnOLxghZtKKurENQ==}
    engines: {node: '>=10'}

  source-map-resolve@0.6.0:
    resolution: {integrity: sha512-KXBr9d/fO/bWo97NXsPIAW1bFSBOuCnjbNTBMO7N59hsv5i9yzRDfcYwwt0l04+VqnKC+EwzvJZIP/qkuMgR/w==}
    deprecated: See https://github.com/lydell/source-map-resolve#deprecated

  source-map-support@0.5.21:
    resolution: {integrity: sha512-uBHU3L3czsIyYXKX88fdrGovxdSCoTGDRZ6SYXtSRxLZUzHg5P/66Ht6uoUlHu9EZod+inXhKo3qQgwXUT/y1w==}

  source-map@0.5.7:
    resolution: {integrity: sha512-LbrmJOMUSdEVxIKvdcJzQC+nQhe8FUZQTXQy6+I75skNgn3OoQ0DZA8YnFa7gp8tqtL3KPf1kmo0R5DoApeSGQ==}
    engines: {node: '>=0.10.0'}

  source-map@0.6.1:
    resolution: {integrity: sha512-UjgapumWlbMhkBgzT7Ykc5YXUT46F0iKu8SGXq0bcwP5dz/h0Plj6enJqjz1Zbq2l5WaqYnrVbwWOWMyF3F47g==}
    engines: {node: '>=0.10.0'}

  source-map@0.7.4:
    resolution: {integrity: sha512-l3BikUxvPOcn5E74dZiq5BGsTb5yEwhaTSzccU6t4sDOH8NWJCstKO5QT2CvtFoK6F0saL7p9xHAqHOlCPJygA==}
    engines: {node: '>= 8'}

  spdx-exceptions@2.3.0:
    resolution: {integrity: sha512-/tTrYOC7PPI1nUAgx34hUpqXuyJG+DTHJTnIULG4rDygi4xu/tfgmq1e1cIRwRzwZgo4NLySi+ricLkZkw4i5A==}

  spdx-expression-parse@3.0.1:
    resolution: {integrity: sha512-cbqHunsQWnJNE6KhVSMsMeH5H/L9EpymbzqTQ3uLwNCLZ1Q481oWaofqH7nO6V07xlXwY6PhQdQ2IedWx/ZK4Q==}

  spdx-license-ids@3.0.16:
    resolution: {integrity: sha512-eWN+LnM3GR6gPu35WxNgbGl8rmY1AEmoMDvL/QD6zYmPWgywxWqJWNdLGT+ke8dKNWrcYgYjPpG5gbTfghP8rw==}

  split.js@1.6.5:
    resolution: {integrity: sha512-mPTnGCiS/RiuTNsVhCm9De9cCAUsrNFFviRbADdKiiV+Kk8HKp/0fWu7Kr8pi3/yBmsqLFHuXGT9UUZ+CNLwFw==}

  sprintf-js@1.0.3:
    resolution: {integrity: sha512-D9cPgkvLlV3t3IzL0D0YLvGA9Ahk4PcvVwUbN0dSGr1aP0Nrt4AEnTUbuGvquEC0mA64Gqt1fzirlRs5ibXx8g==}

  stack-utils@2.0.6:
    resolution: {integrity: sha512-XlkWvfIm6RmsWtNJx+uqtKLS8eqFbxUg0ZzLXqY0caEy9l7hruX8IpiDnjsLavoBgqCCR71TqWO8MaXYheJ3RQ==}
    engines: {node: '>=10'}

  string-argv@0.3.2:
    resolution: {integrity: sha512-aqD2Q0144Z+/RqG52NeHEkZauTAUWJO8c6yTftGJKO3Tja5tUgIfmIl6kExvhtxSDP7fXB6DvzkfMpCd/F3G+Q==}
    engines: {node: '>=0.6.19'}

  string-length@4.0.2:
    resolution: {integrity: sha512-+l6rNN5fYHNhZZy41RXsYptCjA2Igmq4EG7kZAYFQI1E1VTXarr6ZPXBg6eq7Y6eK4FEhY6AJlyuFIb/v/S0VQ==}
    engines: {node: '>=10'}

  string-width@4.2.3:
    resolution: {integrity: sha512-wKyQRQpjJ0sIp62ErSZdGsjMJWsap5oRNihHhu6G7JVO/9jIB6UyevL+tXuOqrng8j/cxKTWyWUwvSTriiZz/g==}
    engines: {node: '>=8'}

  string.prototype.matchall@4.0.10:
    resolution: {integrity: sha512-rGXbGmOEosIQi6Qva94HUjgPs9vKW+dkG7Y8Q5O2OYkWL6wFaTRZO8zM4mhP94uX55wgyrXzfS2aGtGzUL7EJQ==}

  string.prototype.trim@1.2.8:
    resolution: {integrity: sha512-lfjY4HcixfQXOfaqCvcBuOIapyaroTXhbkfJN3gcB1OtyupngWK4sEET9Knd0cXd28kTUqu/kHoV4HKSJdnjiQ==}
    engines: {node: '>= 0.4'}

  string.prototype.trimend@1.0.7:
    resolution: {integrity: sha512-Ni79DqeB72ZFq1uH/L6zJ+DKZTkOtPIHovb3YZHQViE+HDouuU4mBrLOLDn5Dde3RF8qw5qVETEjhu9locMLvA==}

  string.prototype.trimstart@1.0.7:
    resolution: {integrity: sha512-NGhtDFu3jCEm7B4Fy0DpLewdJQOZcQ0rGbwQ/+stjnrp2i+rlKeCvos9hOIeCmqwratM47OBxY7uFZzjxHXmrg==}

  strip-ansi@6.0.1:
    resolution: {integrity: sha512-Y38VPSHcqkFrCpFnQ9vuSXmquuv5oXOKpGeT6aGrr3o3Gc9AlVa6JBfUSOCnbxGGZF+/0ooI7KrPuUSztUdU5A==}
    engines: {node: '>=8'}

  strip-bom@3.0.0:
    resolution: {integrity: sha512-vavAMRXOgBVNF6nyEEmL3DBK19iRpDcoIwW+swQ+CbGiu7lju6t+JklA1MHweoWtadgt4ISVUsXLyDq34ddcwA==}
    engines: {node: '>=4'}

  strip-bom@4.0.0:
    resolution: {integrity: sha512-3xurFv5tEgii33Zi8Jtp55wEIILR9eh34FAW00PZf+JnSsTmV/ioewSgQl97JHvgjoRGwPShsWm+IdrxB35d0w==}
    engines: {node: '>=8'}

  strip-final-newline@2.0.0:
    resolution: {integrity: sha512-BrpvfNAE3dcvq7ll3xVumzjKjZQ5tI1sEUIKr3Uoks0XUl45St3FlatVqef9prk4jRDzhW6WZg+3bk93y6pLjA==}
    engines: {node: '>=6'}

  strip-indent@3.0.0:
    resolution: {integrity: sha512-laJTa3Jb+VQpaC6DseHhF7dXVqHTfJPCRDaEbid/drOhgitgYku/letMUqOXFoWV0zIIUbjpdH2t+tYj4bQMRQ==}
    engines: {node: '>=8'}

  strip-json-comments@3.1.1:
    resolution: {integrity: sha512-6fPc+R4ihwqP6N/aIv2f1gMH8lOVtWQHoqC4yK6oSDVVocumAsfCqjkXnqiYMhmMwS/mEHLp7Vehlt3ql6lEig==}
    engines: {node: '>=8'}

  strnum@1.0.5:
    resolution: {integrity: sha512-J8bbNyKKXl5qYcR36TIO8W3mVGVHrmmxsd5PAItGkmyzwJvybiw2IVq5nqd0i4LSNSkB/sx9VHllbfFdr9k1JA==}

  stylis@4.2.0:
    resolution: {integrity: sha512-Orov6g6BB1sDfYgzWfTHDOxamtX1bE/zo104Dh9e6fqJ3PooipYyfJ0pUmrZO2wAvO8YbEyeFrkV91XTsGMSrw==}

  subarg@1.0.0:
    resolution: {integrity: sha512-RIrIdRY0X1xojthNcVtgT9sjpOGagEUKpZdgBUi054OEPFo282yg+zE+t1Rj3+RqKq2xStL7uUHhY+AjbC4BXg==}

  supports-color@5.5.0:
    resolution: {integrity: sha512-QjVjwdXIt408MIiAqCX4oUKsgU2EqAGzs2Ppkm4aQYbjm+ZEWEcW4SfFNTr4uMNZma0ey4f5lgLrkB0aX0QMow==}
    engines: {node: '>=4'}

  supports-color@7.2.0:
    resolution: {integrity: sha512-qpCAvRl9stuOHveKsn7HncJRvv501qIacKzQlO/+Lwxc9+0q2wLyv4Dfvt80/DPn2pqOBsJdDiogXGR9+OvwRw==}
    engines: {node: '>=8'}

  supports-color@8.1.1:
    resolution: {integrity: sha512-MpUEN2OodtUzxvKQl72cUF7RQ5EiHsGvSsVG0ia9c5RbWGL2CI4C7EpPS8UTBIplnlzZiNuV56w+FuNxy3ty2Q==}
    engines: {node: '>=10'}

  supports-hyperlinks@2.3.0:
    resolution: {integrity: sha512-RpsAZlpWcDwOPQA22aCH4J0t7L8JmAvsCxfOSEwm7cQs3LshN36QaTkwd70DnBOXDWGssw2eUoc8CaRWT0XunA==}
    engines: {node: '>=8'}

  supports-preserve-symlinks-flag@1.0.0:
    resolution: {integrity: sha512-ot0WnXS9fgdkgIcePe6RHNk1WA8+muPa6cSjeR3V8K27q9BB1rTE3R1p7Hv0z1ZyAc8s6Vvv8DIyWf681MAt0w==}
    engines: {node: '>= 0.4'}

  symbol-tree@3.2.4:
    resolution: {integrity: sha512-9QNk5KwDF+Bvz+PyObkmSYjI5ksVUYtjW7AU22r2NKcfLJcXp96hkDWU3+XndOsUb+AQ9QhfzfCT2O+CNWT5Tw==}

  table@6.8.1:
    resolution: {integrity: sha512-Y4X9zqrCftUhMeH2EptSSERdVKt/nEdijTOacGD/97EKjhQ/Qs8RTlEGABSJNNN8lac9kheH+af7yAkEWlgneA==}
    engines: {node: '>=10.0.0'}

  terminal-link@2.1.1:
    resolution: {integrity: sha512-un0FmiRUQNr5PJqy9kP7c40F5BOfpGlYTrxonDChEZB7pzZxRNp/bt+ymiy9/npwXya9KH99nJ/GXFIiUkYGFQ==}
    engines: {node: '>=8'}

  test-exclude@6.0.0:
    resolution: {integrity: sha512-cAGWPIyOHU6zlmg88jwm7VRyXnMN7iV68OGAbYDk/Mh/xC/pzVPlQtY6ngoIH/5/tciuhGfvESU8GrHrcxD56w==}
    engines: {node: '>=8'}

  text-table@0.2.0:
    resolution: {integrity: sha512-N+8UisAXDGk8PFXP4HAzVR9nbfmVJ3zYLAWiTIoqC5v5isinhr+r5uaO8+7r3BMfuNIufIsA7RdpVgacC2cSpw==}

  throat@6.0.2:
    resolution: {integrity: sha512-WKexMoJj3vEuK0yFEapj8y64V0A6xcuPuK9Gt1d0R+dzCSJc0lHqQytAbSB4cDAK0dWh4T0E2ETkoLE2WZ41OQ==}

  tippy.js@6.3.7:
    resolution: {integrity: sha512-E1d3oP2emgJ9dRQZdf3Kkn0qJgI6ZLpyS5z6ZkY1DF3kaQaBsGZsndEpHwx+eC+tYM41HaSNvNtLx8tU57FzTQ==}

  tmpl@1.0.5:
    resolution: {integrity: sha512-3f0uOEAQwIqGuWW2MVzYg8fV/QNnc/IpuJNG837rLuczAaLVHslWHZQj4IGiEl5Hs3kkbhwL9Ab7Hrsmuj+Smw==}

  to-fast-properties@2.0.0:
    resolution: {integrity: sha512-/OaKK0xYrs3DmxRYqL/yDc+FxFUVYhDlXMhRmv3z915w2HF1tnN1omB354j8VUGO/hbRzyD6Y3sA7v7GS/ceog==}
    engines: {node: '>=4'}

  to-regex-range@5.0.1:
    resolution: {integrity: sha512-65P7iz6X5yEr1cwcgvQxbbIw7Uk3gOy5dIdtZ4rDveLqhrdJP+Li/Hx6tyK0NEb+2GCyneCMJiGqrADCSNk8sQ==}
    engines: {node: '>=8.0'}

  tough-cookie@4.1.3:
    resolution: {integrity: sha512-aX/y5pVRkfRnfmuX+OdbSdXvPe6ieKX/G2s7e98f4poJHnqH3281gDPm/metm6E/WRamfx7WC4HUqkWHfQHprw==}
    engines: {node: '>=6'}

  tr46@0.0.3:
    resolution: {integrity: sha512-N3WMsuqV66lT30CrXNbEjx4GEwlow3v6rr4mCcv6prnfwhS01rkgyFdjPNBYd9br7LpXV1+Emh01fHnq2Gdgrw==}

  tr46@2.1.0:
    resolution: {integrity: sha512-15Ih7phfcdP5YxqiB+iDtLoaTz4Nd35+IiAv0kQ5FNKHzXgdWqPoTIqEDDJmXceQt4JZk6lVPT8lnDlPpGDppw==}
    engines: {node: '>=8'}

  tree-kill@1.2.2:
    resolution: {integrity: sha512-L0Orpi8qGpRG//Nd+H90vFB+3iHnue1zSSGmNOOCh1GLJ7rUKVwV2HvijphGQS2UmhUZewS9VgvxYIdgr+fG1A==}
    hasBin: true

  ts-jest@27.1.3:
    resolution: {integrity: sha512-6Nlura7s6uM9BVUAoqLH7JHyMXjz8gluryjpPXxr3IxZdAXnU6FhjvVLHFtfd1vsE1p8zD1OJfskkc0jhTSnkA==}
    engines: {node: ^10.13.0 || ^12.13.0 || ^14.15.0 || >=15.0.0}
    hasBin: true
    peerDependencies:
      '@babel/core': '>=7.0.0-beta.0 <8'
      '@types/jest': ^27.0.0
      babel-jest: '>=27.0.0 <28'
      esbuild: ~0.14.0
      jest: ^27.0.0
      typescript: '>=3.8 <5.0'
    peerDependenciesMeta:
      '@babel/core':
        optional: true
      '@types/jest':
        optional: true
      babel-jest:
        optional: true
      esbuild:
        optional: true

  tsconfig-paths@3.15.0:
    resolution: {integrity: sha512-2Ac2RgzDe/cn48GvOe3M+o82pEFewD3UPbyoUHHdKasHwJKjds4fLXWf/Ux5kATBKN20oaFGu+jbElp1pos0mg==}

  tslib@1.14.1:
    resolution: {integrity: sha512-Xni35NKzjgMrwevysHTCArtLDpPvye8zV/0E4EyYn43P7/7qvQwPh9BGkHewbMulVntbigmcT7rdX3BNo9wRJg==}

  tslib@2.6.2:
    resolution: {integrity: sha512-AEYxH93jGFPn/a2iVAwW87VuUIkR1FVUKB77NwMF7nBTDkDrrT/Hpt/IrCJ0QXhW27jTBDcf5ZY7w6RiqTMw2Q==}

  tsutils@3.21.0:
    resolution: {integrity: sha512-mHKK3iUXL+3UF6xL5k0PEhKRUBKPBCv/+RkEOpjRWxxx27KKRBmmA60A9pgOUvMi8GKhRMPEmjBRPzs2W7O1OA==}
    engines: {node: '>= 6'}
    peerDependencies:
      typescript: '>=2.8.0 || >= 3.2.0-dev || >= 3.3.0-dev || >= 3.4.0-dev || >= 3.5.0-dev || >= 3.6.0-dev || >= 3.6.0-beta || >= 3.7.0-dev || >= 3.7.0-beta'

  type-check@0.4.0:
    resolution: {integrity: sha512-XleUoc9uwGXqjWwXaUTZAmzMcFZ5858QA2vvx1Ur5xIcixXIP+8LnFDgRplU30us6teqdlskFfu+ae4K79Ooew==}
    engines: {node: '>= 0.8.0'}

  type-detect@4.0.8:
    resolution: {integrity: sha512-0fr/mIH1dlO+x7TlcMy+bIDqKPsw/70tVyeHW787goQjhmqaZe10uwLujubK9q9Lg6Fiho1KUKDYz0Z7k7g5/g==}
    engines: {node: '>=4'}

  type-fest@0.20.2:
    resolution: {integrity: sha512-Ne+eE4r0/iWnpAxD852z3A+N0Bt5RN//NjJwRd2VFHEmrywxf5vsZlh4R6lixl6B+wz/8d+maTSAkN1FIkI3LQ==}
    engines: {node: '>=10'}

  type-fest@0.21.3:
    resolution: {integrity: sha512-t0rzBq87m3fVcduHDUFhKmyyX+9eo6WQjZvf51Ea/M0Q7+T374Jp1aUiyUl0GKxp8M/OETVHSDvmkyPgvX+X2w==}
    engines: {node: '>=10'}

  typed-array-buffer@1.0.0:
    resolution: {integrity: sha512-Y8KTSIglk9OZEr8zywiIHG/kmQ7KWyjseXs1CbSo8vC42w7hg2HgYTxSWwP0+is7bWDc1H+Fo026CpHFwm8tkw==}
    engines: {node: '>= 0.4'}

  typed-array-byte-length@1.0.0:
    resolution: {integrity: sha512-Or/+kvLxNpeQ9DtSydonMxCx+9ZXOswtwJn17SNLvhptaXYDJvkFFP5zbfU/uLmvnBJlI4yrnXRxpdWH/M5tNA==}
    engines: {node: '>= 0.4'}

  typed-array-byte-offset@1.0.0:
    resolution: {integrity: sha512-RD97prjEt9EL8YgAgpOkf3O4IF9lhJFr9g0htQkm0rchFp/Vx7LW5Q8fSXXub7BXAODyUQohRMyOc3faCPd0hg==}
    engines: {node: '>= 0.4'}

  typed-array-length@1.0.4:
    resolution: {integrity: sha512-KjZypGq+I/H7HI5HlOoGHkWUUGq+Q0TPhQurLbyrVrvnKTBgzLhIJ7j6J/XTQOi0d1RjyZ0wdas8bKs2p0x3Ng==}

  typedarray-to-buffer@3.1.5:
    resolution: {integrity: sha512-zdu8XMNEDepKKR+XYOXAVPtWui0ly0NtohUscw+UmaHiAWT8hrV1rr//H6V+0DvJ3OQ19S979M0laLfX8rm82Q==}
>>>>>>> 4906b52c

  typedoc-plugin-merge-modules@4.1.0:
    resolution: {integrity: sha512-0Qax5eSaiP86zX9LlQQWANjtgkMfSHt6/LRDsWXfK45Ifc3lrgjZG4ieE87BMi3p12r/F0qW9sHQRB18tIs0fg==}
    peerDependencies:
      typedoc: 0.23.x || 0.24.x

  typedoc@0.23.28:
    resolution: {integrity: sha512-9x1+hZWTHEQcGoP7qFmlo4unUoVJLB0H/8vfO/7wqTnZxg4kPuji9y3uRzEu0ZKez63OJAUmiGhUrtukC6Uj3w==}
    engines: {node: '>= 14.14'}
    hasBin: true
    peerDependencies:
      typescript: 4.6.x || 4.7.x || 4.8.x || 4.9.x || 5.0.x

  typemoq@2.1.0:
    resolution: {integrity: sha512-DtRNLb7x8yCTv/KHlwes+NI+aGb4Vl1iPC63Hhtcvk1DpxSAZzKWQv0RQFY0jX2Uqj0SDBNl8Na4e6MV6TNDgw==}
    engines: {node: '>=6.0.0'}

  typescript@4.6.2:
    resolution: {integrity: sha512-HM/hFigTBHZhLXshn9sN37H085+hQGeJHJ/X7LpBWLID/fbc2acUMfU+lGD98X81sKP+pFa9f0DZmCwB9GnbAg==}
    engines: {node: '>=4.2.0'}
    hasBin: true

  typescript@4.8.4:
    resolution: {integrity: sha512-QCh+85mCy+h0IGff8r5XWzOVSbBO+KfeYrMQh7NJ58QujwcE22u+NUSmUxqF+un70P9GXKxa2HCNiTTMJknyjQ==}
    engines: {node: '>=4.2.0'}
    hasBin: true

  typescript@5.0.4:
    resolution: {integrity: sha512-cW9T5W9xY37cc+jfEnaUvX91foxtHkza3Nw3wkoF4sSlKn0MONdkdEndig/qPBWXNkmplh3NzayQzCiHM4/hqw==}
    engines: {node: '>=12.20'}
    hasBin: true

  uc.micro@1.0.6:
    resolution: {integrity: sha512-8Y75pvTYkLJW2hWQHXxoqRgV7qb9B+9vFEtidML+7koHUFapnVJAZ6cKs+Qjz5Aw3aZWHMC6u0wJE3At+nSGwA==}

  unbox-primitive@1.0.2:
    resolution: {integrity: sha512-61pPlCD9h51VoreyJ0BReideM3MDKMKnh6+V9L08331ipq6Q8OFXZYiqP6n/tbHx4s5I9uRhcye6BrbkizkBDw==}

  universalify@0.1.2:
    resolution: {integrity: sha512-rBJeI5CXAlmy1pV+617WB9J63U6XcazHHF2f2dbJix4XzpUF0RS3Zbj0FGIOCAva5P/d/GBOYaACQ1w+0azUkg==}
    engines: {node: '>= 4.0.0'}

  universalify@0.2.0:
    resolution: {integrity: sha512-CJ1QgKmNg3CwvAv/kOFmtnEN05f0D/cn9QntgNOQlQF9dgvVTHj3t+8JPdjqawCHk7V/KA+fbUqzZ9XWhcqPUg==}
    engines: {node: '>= 4.0.0'}

  universalify@2.0.1:
    resolution: {integrity: sha512-gptHNQghINnc/vTGIk0SOFGFNXw7JVrlRUtConJRlvaw6DuX0wO5Jeko9sWrMBhh+PsYAZ7oXAiOnf/UKogyiw==}
    engines: {node: '>= 10.0.0'}

  update-browserslist-db@1.0.13:
    resolution: {integrity: sha512-xebP81SNcPuNpPP3uzeW1NYXxI3rxyJzF3pD6sH4jE7o/IX+WtSpwnVU+qIsDPyk0d3hmFQ7mjqc6AtV604hbg==}
    hasBin: true
    peerDependencies:
      browserslist: '>= 4.21.0'

  uri-js@4.4.1:
    resolution: {integrity: sha512-7rKUyy33Q1yc98pQ1DAmLtwX109F7TIfWlW1Ydo8Wl1ii1SeHieeh0HHfPeL2fMXK6z0s8ecKs9frCuLJvndBg==}

  url-parse@1.5.10:
    resolution: {integrity: sha512-WypcfiRhfeUP9vvF0j6rw0J3hrWrw6iZv3+22h6iRMJ/8z1Tj6XfLP4DsUix5MhMPnXpiHDoKyoZ/bdCkwBCiQ==}

  use-is-mounted-ref@1.5.0:
    resolution: {integrity: sha512-p5FksHf/ospZUr5KU9ese6u3jp9fzvZ3wuSb50i0y6fdONaHWgmOqQtxR/PUcwi6hnhQDbNxWSg3eTK3N6m+dg==}
    peerDependencies:
      react: '>=16.0.0'

  use-isomorphic-layout-effect@1.1.2:
    resolution: {integrity: sha512-49L8yCO3iGT/ZF9QttjwLF/ZD9Iwto5LnH5LmEdk/6cFmXddqi2ulF0edxTwjj+7mqvpVVGQWvbXZdn32wRSHA==}
    peerDependencies:
      '@types/react': '*'
      react: ^16.8.0 || ^17.0.0 || ^18.0.0
    peerDependenciesMeta:
      '@types/react':
        optional: true

  use-sync-external-store@1.2.0:
    resolution: {integrity: sha512-eEgnFxGQ1Ife9bzYs6VLi8/4X6CObHMw9Qr9tPY43iKwsPw8xE8+EFsf/2cFZ5S3esXgpWgtSCtLNS41F+sKPA==}
    peerDependencies:
      react: ^16.8.0 || ^17.0.0 || ^18.0.0

  v8-compile-cache@2.4.0:
    resolution: {integrity: sha512-ocyWc3bAHBB/guyqJQVI5o4BZkPhznPYUG2ea80Gond/BgNWpap8TOmLSeeQG7bnh2KMISxskdADG59j7zruhw==}

  v8-to-istanbul@8.1.1:
    resolution: {integrity: sha512-FGtKtv3xIpR6BYhvgH8MI/y78oT7d8Au3ww4QIxymrCtZEh5b8gCw2siywE+puhEmuWKDtmfrvF5UlB298ut3w==}
    engines: {node: '>=10.12.0'}

  validator@13.11.0:
    resolution: {integrity: sha512-Ii+sehpSfZy+At5nPdnyMhx78fEoPDkR2XW/zimHEL3MyGJQOCQ7WeP20jPYRz7ZCpcKLB21NxuXHF3bxjStBQ==}
    engines: {node: '>= 0.10'}

  vscode-oniguruma@1.7.0:
    resolution: {integrity: sha512-L9WMGRfrjOhgHSdOYgCt/yRMsXzLDJSL7BPrOZt73gU0iWO4mpqzqQzOz5srxqTvMBaR0XZTSrVWo4j55Rc6cA==}

  vscode-textmate@8.0.0:
    resolution: {integrity: sha512-AFbieoL7a5LMqcnOF04ji+rpXadgOXnZsxQr//r83kLPr7biP7am3g9zbaZIaBGwBRWeSvoMD4mgPdX3e4NWBg==}

  w3c-hr-time@1.0.2:
    resolution: {integrity: sha512-z8P5DvDNjKDoFIHK7q8r8lackT6l+jo/Ye3HOle7l9nICP9lf1Ci25fy9vHd0JOWewkIFzXIEig3TdKT7JQ5fQ==}
    deprecated: Use your platform's native performance.now() and performance.timeOrigin.

  w3c-xmlserializer@2.0.0:
    resolution: {integrity: sha512-4tzD0mF8iSiMiNs30BiLO3EpfGLZUT2MSX/G+o7ZywDzliWQ3OPtTZ0PTC3B3ca1UAf4cJMHB+2Bf56EriJuRA==}
    engines: {node: '>=10'}

  walker@1.0.8:
    resolution: {integrity: sha512-ts/8E8l5b7kY0vlWLewOkDXMmPdLcVV4GmOQLyxuSswIJsweeFZtAsMF7k1Nszz+TYBQrlYRmzOnr398y1JemQ==}

  webidl-conversions@3.0.1:
    resolution: {integrity: sha512-2JAn3z8AR6rjK8Sm8orRC0h/bcl/DqL7tRPdGZ4I1CjdF+EaMLmYxBHyXuKL849eucPFhvBoxMsflfOb8kxaeQ==}

  webidl-conversions@5.0.0:
    resolution: {integrity: sha512-VlZwKPCkYKxQgeSbH5EyngOmRp7Ww7I9rQLERETtf5ofd9pGeswWiOtogpEO850jziPRarreGxn5QIiTqpb2wA==}
    engines: {node: '>=8'}

  webidl-conversions@6.1.0:
    resolution: {integrity: sha512-qBIvFLGiBpLjfwmYAaHPXsn+ho5xZnGvyGvsarywGNc8VyQJUMHJ8OBKGGrPER0okBeMDaan4mNBlgBROxuI8w==}
    engines: {node: '>=10.4'}

  whatwg-encoding@1.0.5:
    resolution: {integrity: sha512-b5lim54JOPN9HtzvK9HFXvBma/rnfFeqsic0hSpjtDbVxR3dJKLc+KB4V6GgiGOvl7CY/KNh8rxSo9DKQrnUEw==}

  whatwg-mimetype@2.3.0:
    resolution: {integrity: sha512-M4yMwr6mAnQz76TbJm914+gPpB/nCwvZbJU28cUD6dR004SAxDLOOSUaB1JDRqLtaOV/vi0IC5lEAGFgrjGv/g==}

  whatwg-url@5.0.0:
    resolution: {integrity: sha512-saE57nupxk6v3HY35+jzBwYa0rKSy0XR8JSxZPwgLr7ys0IBzhGviA1/TUGJLmSVqs8pb9AnvICXEuOHLprYTw==}

  whatwg-url@8.7.0:
    resolution: {integrity: sha512-gAojqb/m9Q8a5IV96E3fHJM70AzCkgt4uXYX2O7EmuyOnLrViCQlsEBmF9UQIu3/aeAIp2U17rtbpZWNntQqdg==}
    engines: {node: '>=10'}

  which-boxed-primitive@1.0.2:
    resolution: {integrity: sha512-bwZdv0AKLpplFY2KZRX6TvyuN7ojjr7lwkg6ml0roIy9YeuSr7JS372qlNW18UQYzgYK9ziGcerWqZOmEn9VNg==}

  which-builtin-type@1.1.3:
    resolution: {integrity: sha512-YmjsSMDBYsM1CaFiayOVT06+KJeXf0o5M/CAd4o1lTadFAtacTUM49zoYxr/oroopFDfhvN6iEcBxUyc3gvKmw==}
    engines: {node: '>= 0.4'}

  which-collection@1.0.1:
    resolution: {integrity: sha512-W8xeTUwaln8i3K/cY1nGXzdnVZlidBcagyNFtBdD5kxnb4TvGKR7FfSIS3mYpwWS1QUCutfKz8IY8RjftB0+1A==}

  which-typed-array@1.1.13:
    resolution: {integrity: sha512-P5Nra0qjSncduVPEAr7xhoF5guty49ArDTwzJ/yNuPIbZppyRxFQsRCWrocxIY+CnMVG+qfbU2FmDKyvSGClow==}
    engines: {node: '>= 0.4'}

  which@2.0.2:
    resolution: {integrity: sha512-BLI3Tl1TW3Pvl70l3yq3Y64i+awpwXqsGBYWkkqMtnbXgrMD+yj7rhW0kuEDxzJaYXGjEW5ogapKNMEKNMjibA==}
    engines: {node: '>= 8'}
    hasBin: true

  wms-capabilities@0.4.0:
    resolution: {integrity: sha512-dGe1SQ4GySIfsmGF+yk07QRsed0DgJJkPpimbmehE9nGXLqIGhbpi6pNk71YENqupLPSqcABDrKZ1UqepOhCyA==}
    hasBin: true

  workerpool@6.2.1:
    resolution: {integrity: sha512-ILEIE97kDZvF9Wb9f6h5aXK4swSlKGUcOEGiIYb2OOu/IrDU9iwj0fD//SsA6E5ibwJxpEvhullJY4Sl4GcpAw==}

  wrap-ansi@7.0.0:
    resolution: {integrity: sha512-YVGIj2kamLSTxw6NsZjoBxfSwsn0ycdesmc4p+Q21c5zPuZ1pl+NfxVdxPtdHvmNVOQ6XSYG4AUtyt/Fi7D16Q==}
    engines: {node: '>=10'}

  wrappy@1.0.2:
    resolution: {integrity: sha512-l4Sp/DRseor9wL6EvV2+TuQn63dMkPjZ/sp9XkghTEbV9KlPS1xUsZ3u7/IQO4wxtcFB4bgpQPRcR3QCvezPcQ==}

  write-file-atomic@3.0.3:
    resolution: {integrity: sha512-AvHcyZ5JnSfq3ioSyjrBkH9yW4m7Ayk8/9My/DD9onKeu/94fwrMocemO2QAJFAlnnDN+ZDS+ZjAR5ua1/PV/Q==}

  ws@7.5.9:
    resolution: {integrity: sha512-F+P9Jil7UiSKSkppIiD94dN07AwvFixvLIj1Og1Rl9GGMuNipJnV9JzjD6XuqmAeiswGvUmNLjr5cFuXwNS77Q==}
    engines: {node: '>=8.3.0'}
    peerDependencies:
      bufferutil: ^4.0.1
      utf-8-validate: ^5.0.2
    peerDependenciesMeta:
      bufferutil:
        optional: true
      utf-8-validate:
        optional: true

  wtfnode@0.9.1:
    resolution: {integrity: sha512-Ip6C2KeQPl/F3aP1EfOnPoQk14Udd9lffpoqWDNH3Xt78svxPbv53ngtmtfI0q2Te3oTq79XKTnRNXVIn/GsPA==}
    hasBin: true

  xml-name-validator@3.0.0:
    resolution: {integrity: sha512-A5CUptxDsvxKJEU3yO6DuWBSJz/qizqzJKOMIfUJHETbBw/sFaDxgd6fxm1ewUaM0jZ444Fc5vC5ROYurg/4Pw==}

  xml@1.0.1:
    resolution: {integrity: sha512-huCv9IH9Tcf95zuYCsQraZtWnJvBtLVE0QHMOs8bWyZAFZNDcYjsPq1nEx8jKA9y+Beo9v+7OBPRisQTjinQMw==}

  xmlchars@2.2.0:
    resolution: {integrity: sha512-JZnDKK8B0RCDw84FNdDAIpZK+JuJw+s7Lz8nksI7SIuU3UXJJslUthsi+uWBUYOwPFwW7W7PRLRfUKpxjtjFCw==}

  y18n@5.0.8:
    resolution: {integrity: sha512-0pfFzegeDWJHJIAmTLRP2DwHjdF5s7jo9tuztdQxAhINCdvS+3nGINqPd00AphqJR/0LhANUS6/+7SCb98YOfA==}
    engines: {node: '>=10'}

  yallist@3.1.1:
    resolution: {integrity: sha512-a4UGQaWPH59mOXUYnAG2ewncQS4i4F43Tv3JoAM+s2VDAmS9NsK8GpDMLrCHPksFT7h3K6TOoUNn2pb7RoXx4g==}

  yallist@4.0.0:
    resolution: {integrity: sha512-3wdGidZyq5PB084XLES5TpOSRA3wjXAlIWMhum2kRcv/41Sn2emQ0dycQW4uZXLejwKvg6EsvbdlVL+FYEct7A==}

  yaml@1.10.2:
    resolution: {integrity: sha512-r3vXyErRCYJ7wg28yvBY5VSoAF8ZvlcW9/BwUzEtUsjvX/DKs24dIkuwjtuprwJJHsbyUbLApepYTR1BN4uHrg==}
    engines: {node: '>= 6'}

  yargs-parser@20.2.4:
    resolution: {integrity: sha512-WOkpgNhPTlE73h4VFAFsOnomJVaovO8VqLDzy5saChRBFQFBoMYirowyW+Q9HB4HFF4Z7VZTiG3iSzJJA29yRA==}
    engines: {node: '>=10'}

  yargs-parser@20.2.9:
    resolution: {integrity: sha512-y11nGElTIV+CT3Zv9t7VKl+Q3hTQoT9a1Qzezhhl6Rp21gJ/IVTW7Z3y9EWXhuUBC2Shnf+DX0antecpAwSP8w==}
    engines: {node: '>=10'}

  yargs-parser@21.1.1:
    resolution: {integrity: sha512-tVpsJW7DdjecAiFpbIB1e3qxIQsE6NoPc5/eTdrbbIC4h0LVsWhnoa3g+m2HclBIujHzsxZ4VJVA+GUuc2/LBw==}
    engines: {node: '>=12'}

  yargs-unparser@2.0.0:
    resolution: {integrity: sha512-7pRTIA9Qc1caZ0bZ6RYRGbHJthJWuakf+WmHK0rVeLkNrrGhfoabBNdue6kdINI6r4if7ocq9aD/n7xwKOdzOA==}
    engines: {node: '>=10'}

  yargs@16.2.0:
    resolution: {integrity: sha512-D1mvvtDG0L5ft/jGWkLpG1+m0eQxOfaBvTNELraWj22wSVUMWxZUvYgJYcKh6jGGIkJFhH4IZPQhR4TKpc8mBw==}
    engines: {node: '>=10'}

  yargs@17.7.2:
    resolution: {integrity: sha512-7dSzzRQ++CKnNI/krKnYRV7JKKPUXMEh61soaHKg9mrWEhzFWhFnxPxGl+69cD1Ou63C13NUPCnmIcrvqCuM6w==}
    engines: {node: '>=12'}

  yocto-queue@0.1.0:
    resolution: {integrity: sha512-rVksvsnNCdJ/ohGc6xgPwyN8eheCxsiLM8mxuE/t/mOVqJewPuO1miLpTHQiRgTKCLexL4MeAFVagts7HmNZ2Q==}
    engines: {node: '>=10'}

  z-schema@5.0.5:
    resolution: {integrity: sha512-D7eujBWkLa3p2sIpJA0d1pr7es+a7m0vFAnZLlCEKq/Ij2k0MLi9Br2UPxoxdYystm5K1yeBGzub0FlYUEWj2Q==}
    engines: {node: '>=8.0.0'}
    hasBin: true

  zustand@4.4.7:
    resolution: {integrity: sha512-QFJWJMdlETcI69paJwhSMJz7PPWjVP8Sjhclxmxmxv/RYI7ZOvR5BHX+ktH0we9gTWQMxcne8q1OY8xxz604gw==}
    engines: {node: '>=12.7.0'}
    peerDependencies:
      '@types/react': '>=16.8'
      immer: '>=9.0'
      react: '>=16.8'
    peerDependenciesMeta:
      '@types/react':
        optional: true
      immer:
        optional: true
      react:
        optional: true

snapshots:

  '@aashutoshrathi/word-wrap@1.2.6': {}

  '@ampproject/remapping@2.2.1':
    dependencies:
      '@jridgewell/gen-mapping': 0.3.3
      '@jridgewell/trace-mapping': 0.3.20

  '@babel/code-frame@7.12.11':
    dependencies:
      '@babel/highlight': 7.23.4

  '@babel/code-frame@7.23.5':
    dependencies:
      '@babel/highlight': 7.23.4
      chalk: 2.4.2

  '@babel/compat-data@7.23.5': {}

  '@babel/core@7.23.6':
    dependencies:
      '@ampproject/remapping': 2.2.1
      '@babel/code-frame': 7.23.5
      '@babel/generator': 7.23.6
      '@babel/helper-compilation-targets': 7.23.6
      '@babel/helper-module-transforms': 7.23.3(@babel/core@7.23.6)
      '@babel/helpers': 7.23.6
      '@babel/parser': 7.23.6
      '@babel/template': 7.22.15
      '@babel/traverse': 7.23.6
      '@babel/types': 7.23.6
      convert-source-map: 2.0.0
      debug: 4.3.4(supports-color@8.1.1)
      gensync: 1.0.0-beta.2
      json5: 2.2.3
      semver: 6.3.1
    transitivePeerDependencies:
      - supports-color

  '@babel/generator@7.23.6':
    dependencies:
      '@babel/types': 7.23.6
      '@jridgewell/gen-mapping': 0.3.3
      '@jridgewell/trace-mapping': 0.3.20
      jsesc: 2.5.2

  '@babel/helper-compilation-targets@7.23.6':
    dependencies:
      '@babel/compat-data': 7.23.5
      '@babel/helper-validator-option': 7.23.5
      browserslist: 4.22.2
      lru-cache: 5.1.1
      semver: 6.3.1

  '@babel/helper-environment-visitor@7.22.20': {}

  '@babel/helper-function-name@7.23.0':
    dependencies:
      '@babel/template': 7.22.15
      '@babel/types': 7.23.6

  '@babel/helper-hoist-variables@7.22.5':
    dependencies:
      '@babel/types': 7.23.6

  '@babel/helper-module-imports@7.22.15':
    dependencies:
      '@babel/types': 7.23.6

  '@babel/helper-module-transforms@7.23.3(@babel/core@7.23.6)':
    dependencies:
      '@babel/core': 7.23.6
      '@babel/helper-environment-visitor': 7.22.20
      '@babel/helper-module-imports': 7.22.15
      '@babel/helper-simple-access': 7.22.5
      '@babel/helper-split-export-declaration': 7.22.6
      '@babel/helper-validator-identifier': 7.22.20

  '@babel/helper-plugin-utils@7.22.5': {}

  '@babel/helper-simple-access@7.22.5':
    dependencies:
      '@babel/types': 7.23.6

  '@babel/helper-split-export-declaration@7.22.6':
    dependencies:
      '@babel/types': 7.23.6

  '@babel/helper-string-parser@7.23.4': {}

  '@babel/helper-validator-identifier@7.22.20': {}

  '@babel/helper-validator-option@7.23.5': {}

  '@babel/helpers@7.23.6':
    dependencies:
      '@babel/template': 7.22.15
      '@babel/traverse': 7.23.6
      '@babel/types': 7.23.6
    transitivePeerDependencies:
      - supports-color

  '@babel/highlight@7.23.4':
    dependencies:
      '@babel/helper-validator-identifier': 7.22.20
      chalk: 2.4.2
      js-tokens: 4.0.0

  '@babel/parser@7.23.6':
    dependencies:
      '@babel/types': 7.23.6

  '@babel/plugin-syntax-async-generators@7.8.4(@babel/core@7.23.6)':
    dependencies:
      '@babel/core': 7.23.6
      '@babel/helper-plugin-utils': 7.22.5

  '@babel/plugin-syntax-bigint@7.8.3(@babel/core@7.23.6)':
    dependencies:
      '@babel/core': 7.23.6
      '@babel/helper-plugin-utils': 7.22.5

  '@babel/plugin-syntax-class-properties@7.12.13(@babel/core@7.23.6)':
    dependencies:
      '@babel/core': 7.23.6
      '@babel/helper-plugin-utils': 7.22.5

  '@babel/plugin-syntax-import-meta@7.10.4(@babel/core@7.23.6)':
    dependencies:
      '@babel/core': 7.23.6
      '@babel/helper-plugin-utils': 7.22.5

  '@babel/plugin-syntax-json-strings@7.8.3(@babel/core@7.23.6)':
    dependencies:
      '@babel/core': 7.23.6
      '@babel/helper-plugin-utils': 7.22.5

  '@babel/plugin-syntax-logical-assignment-operators@7.10.4(@babel/core@7.23.6)':
    dependencies:
      '@babel/core': 7.23.6
      '@babel/helper-plugin-utils': 7.22.5

  '@babel/plugin-syntax-nullish-coalescing-operator@7.8.3(@babel/core@7.23.6)':
    dependencies:
      '@babel/core': 7.23.6
      '@babel/helper-plugin-utils': 7.22.5

  '@babel/plugin-syntax-numeric-separator@7.10.4(@babel/core@7.23.6)':
    dependencies:
      '@babel/core': 7.23.6
      '@babel/helper-plugin-utils': 7.22.5

  '@babel/plugin-syntax-object-rest-spread@7.8.3(@babel/core@7.23.6)':
    dependencies:
      '@babel/core': 7.23.6
      '@babel/helper-plugin-utils': 7.22.5

  '@babel/plugin-syntax-optional-catch-binding@7.8.3(@babel/core@7.23.6)':
    dependencies:
      '@babel/core': 7.23.6
      '@babel/helper-plugin-utils': 7.22.5

  '@babel/plugin-syntax-optional-chaining@7.8.3(@babel/core@7.23.6)':
    dependencies:
      '@babel/core': 7.23.6
      '@babel/helper-plugin-utils': 7.22.5

  '@babel/plugin-syntax-top-level-await@7.14.5(@babel/core@7.23.6)':
    dependencies:
      '@babel/core': 7.23.6
      '@babel/helper-plugin-utils': 7.22.5

  '@babel/plugin-syntax-typescript@7.23.3(@babel/core@7.23.6)':
    dependencies:
      '@babel/core': 7.23.6
      '@babel/helper-plugin-utils': 7.22.5

  '@babel/runtime@7.23.6':
    dependencies:
      regenerator-runtime: 0.14.1

  '@babel/template@7.22.15':
    dependencies:
      '@babel/code-frame': 7.23.5
      '@babel/parser': 7.23.6
      '@babel/types': 7.23.6

  '@babel/traverse@7.23.6':
    dependencies:
      '@babel/code-frame': 7.23.5
      '@babel/generator': 7.23.6
      '@babel/helper-environment-visitor': 7.22.20
      '@babel/helper-function-name': 7.23.0
      '@babel/helper-hoist-variables': 7.22.5
      '@babel/helper-split-export-declaration': 7.22.6
      '@babel/parser': 7.23.6
      '@babel/types': 7.23.6
      debug: 4.3.4(supports-color@8.1.1)
      globals: 11.12.0
    transitivePeerDependencies:
      - supports-color

  '@babel/types@7.23.6':
    dependencies:
      '@babel/helper-string-parser': 7.23.4
      '@babel/helper-validator-identifier': 7.22.20
      to-fast-properties: 2.0.0

  '@bcoe/v8-coverage@0.2.3': {}

  '@bentley/icons-generic@1.0.34': {}

  '@dnd-kit/accessibility@3.1.0(react@17.0.2)':
    dependencies:
      react: 17.0.2
      tslib: 2.6.2

  '@dnd-kit/core@6.0.5(react-dom@17.0.2)(react@17.0.2)':
    dependencies:
      '@dnd-kit/accessibility': 3.1.0(react@17.0.2)
      '@dnd-kit/utilities': 3.2.0(react@17.0.2)
      react: 17.0.2
      react-dom: 17.0.2(react@17.0.2)
      tslib: 2.6.2

  '@dnd-kit/sortable@7.0.1(@dnd-kit/core@6.0.5)(react@17.0.2)':
    dependencies:
      '@dnd-kit/core': 6.0.5(react-dom@17.0.2)(react@17.0.2)
      '@dnd-kit/utilities': 3.2.0(react@17.0.2)
      react: 17.0.2
      tslib: 2.6.2

  '@dnd-kit/utilities@3.2.0(react@17.0.2)':
    dependencies:
      react: 17.0.2
      tslib: 2.6.2

  '@emotion/babel-plugin@11.11.0':
    dependencies:
      '@babel/helper-module-imports': 7.22.15
      '@babel/runtime': 7.23.6
      '@emotion/hash': 0.9.1
      '@emotion/memoize': 0.8.1
      '@emotion/serialize': 1.1.2
      babel-plugin-macros: 3.1.0
      convert-source-map: 1.9.0
      escape-string-regexp: 4.0.0
      find-root: 1.1.0
      source-map: 0.5.7
      stylis: 4.2.0

  '@emotion/cache@11.11.0':
    dependencies:
      '@emotion/memoize': 0.8.1
      '@emotion/sheet': 1.2.2
      '@emotion/utils': 1.2.1
      '@emotion/weak-memoize': 0.3.1
      stylis: 4.2.0

  '@emotion/hash@0.9.1': {}

  '@emotion/memoize@0.8.1': {}

  '@emotion/react@11.11.1(@types/react@17.0.19)(react@17.0.2)':
    dependencies:
      '@babel/runtime': 7.23.6
      '@emotion/babel-plugin': 11.11.0
      '@emotion/cache': 11.11.0
      '@emotion/serialize': 1.1.2
      '@emotion/use-insertion-effect-with-fallbacks': 1.0.1(react@17.0.2)
      '@emotion/utils': 1.2.1
      '@emotion/weak-memoize': 0.3.1
      '@types/react': 17.0.19
      hoist-non-react-statics: 3.3.2
      react: 17.0.2

  '@emotion/serialize@1.1.2':
    dependencies:
      '@emotion/hash': 0.9.1
      '@emotion/memoize': 0.8.1
      '@emotion/unitless': 0.8.1
      '@emotion/utils': 1.2.1
      csstype: 3.1.3

  '@emotion/sheet@1.2.2': {}

  '@emotion/unitless@0.8.1': {}

  '@emotion/use-insertion-effect-with-fallbacks@1.0.1(react@17.0.2)':
    dependencies:
      react: 17.0.2

  '@emotion/utils@1.2.1': {}

  '@emotion/weak-memoize@0.3.1': {}

  '@es-joy/jsdoccomment@0.9.0-alpha.1':
    dependencies:
      comment-parser: 1.1.6-beta.0
      esquery: 1.5.0
      jsdoc-type-pratt-parser: 1.0.4

  '@eslint-community/eslint-utils@4.4.0(eslint@7.32.0)':
    dependencies:
      eslint: 7.32.0
      eslint-visitor-keys: 3.4.3

  '@eslint/eslintrc@0.4.3':
    dependencies:
      ajv: 6.12.6
      debug: 4.3.4(supports-color@8.1.1)
      espree: 7.3.1
      globals: 13.24.0
      ignore: 4.0.6
      import-fresh: 3.3.0
      js-yaml: 3.14.1
      minimatch: 3.1.2
      strip-json-comments: 3.1.1
    transitivePeerDependencies:
      - supports-color

  '@faker-js/faker@7.5.0': {}

  '@floating-ui/core@1.5.2':
    dependencies:
      '@floating-ui/utils': 0.1.6

  '@floating-ui/dom@1.5.3':
    dependencies:
      '@floating-ui/core': 1.5.2
      '@floating-ui/utils': 0.1.6

  '@floating-ui/utils@0.1.6': {}

  '@humanwhocodes/config-array@0.5.0':
    dependencies:
      '@humanwhocodes/object-schema': 1.2.1
      debug: 4.3.4(supports-color@8.1.1)
      minimatch: 3.1.2
    transitivePeerDependencies:
      - supports-color

  '@humanwhocodes/object-schema@1.2.1': {}

  '@istanbuljs/load-nyc-config@1.1.0':
    dependencies:
      camelcase: 5.3.1
      find-up: 4.1.0
      get-package-type: 0.1.0
      js-yaml: 3.14.1
      resolve-from: 5.0.0

  '@istanbuljs/schema@0.1.3': {}

  '@itwin/appui-abstract@4.1.0(@itwin/core-bentley@4.1.0)':
    dependencies:
      '@itwin/core-bentley': 4.1.0

  '@itwin/appui-layout-react@4.1.0(@itwin/appui-abstract@4.1.0)(@itwin/core-bentley@4.1.0)(@itwin/core-react@4.1.0)(@types/react@17.0.19)(react-dom@17.0.2)(react@17.0.2)':
    dependencies:
      '@itwin/appui-abstract': 4.1.0(@itwin/core-bentley@4.1.0)
      '@itwin/core-bentley': 4.1.0
      '@itwin/core-react': 4.1.0(@itwin/appui-abstract@4.1.0)(@itwin/core-bentley@4.1.0)(react-dom@17.0.2)(react@17.0.2)
      '@itwin/itwinui-icons-react': 2.2.0(react-dom@17.0.2)(react@17.0.2)
      '@itwin/itwinui-variables': 2.1.2
      classnames: 2.3.1
      immer: 9.0.6
      lodash: 4.17.21
      react: 17.0.2
      react-dom: 17.0.2(react@17.0.2)
      react-transition-group: 4.4.5(react-dom@17.0.2)(react@17.0.2)
      zustand: 4.4.7(@types/react@17.0.19)(immer@9.0.6)(react@17.0.2)
    transitivePeerDependencies:
      - '@types/react'

  '@itwin/appui-react@4.1.0(@itwin/appui-abstract@4.1.0)(@itwin/appui-layout-react@4.1.0)(@itwin/components-react@4.1.0)(@itwin/core-bentley@4.1.0)(@itwin/core-common@4.1.0)(@itwin/core-frontend@4.1.0)(@itwin/core-geometry@4.1.0)(@itwin/core-quantity@4.1.0)(@itwin/core-react@4.1.0)(@itwin/core-telemetry@4.1.0)(@itwin/imodel-components-react@4.1.0)(react-dom@17.0.2)(react-redux@7.2.2)(react@17.0.2)(redux@4.1.0)':
    dependencies:
      '@bentley/icons-generic': 1.0.34
      '@itwin/appui-abstract': 4.1.0(@itwin/core-bentley@4.1.0)
      '@itwin/appui-layout-react': 4.1.0(@itwin/appui-abstract@4.1.0)(@itwin/core-bentley@4.1.0)(@itwin/core-react@4.1.0)(@types/react@17.0.19)(react-dom@17.0.2)(react@17.0.2)
      '@itwin/components-react': 4.1.0(@itwin/appui-abstract@4.1.0)(@itwin/core-bentley@4.1.0)(@itwin/core-react@4.1.0)(react-dom@17.0.2)(react@17.0.2)
      '@itwin/core-bentley': 4.1.0
      '@itwin/core-common': 4.1.0(@itwin/core-bentley@4.1.0)(@itwin/core-geometry@4.1.0)
      '@itwin/core-frontend': 4.1.0(@itwin/appui-abstract@4.1.0)(@itwin/core-bentley@4.1.0)(@itwin/core-common@4.1.0)(@itwin/core-geometry@4.1.0)(@itwin/core-orbitgt@4.1.0)(@itwin/core-quantity@4.1.0)(inversify@6.0.2)(reflect-metadata@0.1.14)
      '@itwin/core-geometry': 4.1.0
      '@itwin/core-quantity': 4.1.0(@itwin/core-bentley@4.1.0)
      '@itwin/core-react': 4.1.0(@itwin/appui-abstract@4.1.0)(@itwin/core-bentley@4.1.0)(react-dom@17.0.2)(react@17.0.2)
      '@itwin/core-telemetry': 4.1.0(@itwin/core-geometry@4.1.0)
      '@itwin/imodel-components-react': 4.1.0(@itwin/appui-abstract@4.1.0)(@itwin/components-react@4.1.0)(@itwin/core-bentley@4.1.0)(@itwin/core-common@4.1.0)(@itwin/core-frontend@4.1.0)(@itwin/core-geometry@4.1.0)(@itwin/core-quantity@4.1.0)(@itwin/core-react@4.1.0)(react-dom@17.0.2)(react@17.0.2)
      '@itwin/itwinui-icons': 1.16.0
      '@itwin/itwinui-icons-react': 2.2.0(react-dom@17.0.2)(react@17.0.2)
      '@itwin/itwinui-illustrations-react': 2.1.0(react-dom@17.0.2)(react@17.0.2)
      '@itwin/itwinui-react': 2.12.18(react-dom@17.0.2)(react@17.0.2)
      '@itwin/itwinui-variables': 2.1.2
      classnames: 2.3.1
      immer: 9.0.6
      lodash: 4.17.21
      react: 17.0.2
      react-dom: 17.0.2(react@17.0.2)
      react-error-boundary: 4.0.3(react@17.0.2)
      react-redux: 7.2.2(react-dom@17.0.2)(react@17.0.2)(redux@4.1.0)
      redux: 4.1.0
      rxjs: 6.6.7

  '@itwin/build-tools@4.1.0(@types/node@14.14.20)':
    dependencies:
      '@microsoft/api-extractor': 7.34.4(@types/node@14.14.20)
      chalk: 3.0.0
      cpx2: 3.0.0
      cross-spawn: 7.0.3
      fs-extra: 8.1.0
      glob: 7.2.3
      mocha: 10.2.0
      mocha-junit-reporter: 2.2.1(mocha@10.2.0)
      rimraf: 3.0.2
      tree-kill: 1.2.2
      typedoc: 0.23.28(typescript@4.6.2)
      typedoc-plugin-merge-modules: 4.1.0(typedoc@0.23.28)
      typescript: 5.0.4
      wtfnode: 0.9.1
      yargs: 17.7.2
    transitivePeerDependencies:
      - '@types/node'
      - supports-color

  '@itwin/cloud-agnostic-core@2.2.1(inversify@6.0.2)(reflect-metadata@0.1.14)':
    dependencies:
      inversify: 6.0.2
      reflect-metadata: 0.1.14

  '@itwin/components-react@4.1.0(@itwin/appui-abstract@4.1.0)(@itwin/core-bentley@4.1.0)(@itwin/core-react@4.1.0)(react-dom@17.0.2)(react@17.0.2)':
    dependencies:
      '@bentley/icons-generic': 1.0.34
      '@itwin/appui-abstract': 4.1.0(@itwin/core-bentley@4.1.0)
      '@itwin/core-bentley': 4.1.0
      '@itwin/core-react': 4.1.0(@itwin/appui-abstract@4.1.0)(@itwin/core-bentley@4.1.0)(react-dom@17.0.2)(react@17.0.2)
      '@itwin/itwinui-icons-react': 2.2.0(react-dom@17.0.2)(react@17.0.2)
      '@itwin/itwinui-react': 2.12.18(react-dom@17.0.2)(react@17.0.2)
      '@itwin/itwinui-variables': 2.1.2
      '@types/shortid': 0.0.32
      classnames: 2.3.1
      immer: 9.0.6
      linkify-it: 2.2.0
      lodash: 4.17.21
      react: 17.0.2
      react-dom: 17.0.2(react@17.0.2)
      react-highlight-words: 0.17.0(react@17.0.2)
      react-window: 1.8.10(react-dom@17.0.2)(react@17.0.2)
      rxjs: 6.6.7
      shortid: 2.2.16

  '@itwin/core-bentley@4.1.0': {}

  '@itwin/core-common@4.1.0(@itwin/core-bentley@4.1.0)(@itwin/core-geometry@4.1.0)':
    dependencies:
      '@itwin/core-bentley': 4.1.0
      '@itwin/core-geometry': 4.1.0
      flatbuffers: 1.12.0
      js-base64: 3.7.5

  '@itwin/core-frontend@4.1.0(@itwin/appui-abstract@4.1.0)(@itwin/core-bentley@4.1.0)(@itwin/core-common@4.1.0)(@itwin/core-geometry@4.1.0)(@itwin/core-orbitgt@4.1.0)(@itwin/core-quantity@4.1.0)(inversify@6.0.2)(reflect-metadata@0.1.14)':
    dependencies:
      '@itwin/appui-abstract': 4.1.0(@itwin/core-bentley@4.1.0)
      '@itwin/cloud-agnostic-core': 2.2.1(inversify@6.0.2)(reflect-metadata@0.1.14)
      '@itwin/core-bentley': 4.1.0
      '@itwin/core-common': 4.1.0(@itwin/core-bentley@4.1.0)(@itwin/core-geometry@4.1.0)
      '@itwin/core-geometry': 4.1.0
      '@itwin/core-i18n': 4.1.0(@itwin/core-bentley@4.1.0)
      '@itwin/core-orbitgt': 4.1.0
      '@itwin/core-quantity': 4.1.0(@itwin/core-bentley@4.1.0)
      '@itwin/core-telemetry': 4.1.0(@itwin/core-geometry@4.1.0)
      '@itwin/object-storage-core': 2.2.1(inversify@6.0.2)(reflect-metadata@0.1.14)
      '@itwin/webgl-compatibility': 4.1.0
      '@loaders.gl/core': 3.4.14
      '@loaders.gl/draco': 3.4.14
      fuse.js: 3.6.1
      wms-capabilities: 0.4.0
    transitivePeerDependencies:
      - debug
      - encoding
      - inversify
      - reflect-metadata

  '@itwin/core-geometry@4.1.0':
    dependencies:
      '@itwin/core-bentley': 4.1.0
      flatbuffers: 1.12.0

  '@itwin/core-i18n@4.1.0(@itwin/core-bentley@4.1.0)':
    dependencies:
      '@itwin/core-bentley': 4.1.0
      i18next: 21.10.0
      i18next-browser-languagedetector: 6.1.8
      i18next-http-backend: 1.4.5
    transitivePeerDependencies:
      - encoding

  '@itwin/core-markup@4.1.0(@itwin/core-bentley@4.1.0)(@itwin/core-common@4.1.0)(@itwin/core-frontend@4.1.0)(@itwin/core-geometry@4.1.0)':
    dependencies:
      '@itwin/core-bentley': 4.1.0
      '@itwin/core-common': 4.1.0(@itwin/core-bentley@4.1.0)(@itwin/core-geometry@4.1.0)
      '@itwin/core-frontend': 4.1.0(@itwin/appui-abstract@4.1.0)(@itwin/core-bentley@4.1.0)(@itwin/core-common@4.1.0)(@itwin/core-geometry@4.1.0)(@itwin/core-orbitgt@4.1.0)(@itwin/core-quantity@4.1.0)(inversify@6.0.2)(reflect-metadata@0.1.14)
      '@itwin/core-geometry': 4.1.0
      '@svgdotjs/svg.js': 3.0.13

  '@itwin/core-orbitgt@4.1.0': {}

  '@itwin/core-quantity@4.1.0(@itwin/core-bentley@4.1.0)':
    dependencies:
      '@itwin/core-bentley': 4.1.0

  '@itwin/core-react@4.1.0(@itwin/appui-abstract@4.1.0)(@itwin/core-bentley@4.1.0)(react-dom@17.0.2)(react@17.0.2)':
    dependencies:
      '@bentley/icons-generic': 1.0.34
      '@itwin/appui-abstract': 4.1.0(@itwin/core-bentley@4.1.0)
      '@itwin/core-bentley': 4.1.0
      '@itwin/itwinui-icons-react': 2.2.0(react-dom@17.0.2)(react@17.0.2)
      '@itwin/itwinui-react': 2.12.18(react-dom@17.0.2)(react@17.0.2)
      '@itwin/itwinui-variables': 2.1.2
      classnames: 2.3.1
      dompurify: 2.4.7
      lodash: 4.17.21
      react: 17.0.2
      react-autosuggest: 10.1.0(react@17.0.2)
      react-dom: 17.0.2(react@17.0.2)
      resize-observer-polyfill: 1.5.1

  '@itwin/core-telemetry@4.1.0(@itwin/core-geometry@4.1.0)':
    dependencies:
      '@itwin/core-bentley': 4.1.0
      '@itwin/core-common': 4.1.0(@itwin/core-bentley@4.1.0)(@itwin/core-geometry@4.1.0)
    transitivePeerDependencies:
      - '@itwin/core-geometry'

  '@itwin/ecschema-metadata@4.1.0(@itwin/core-bentley@4.1.0)(@itwin/core-quantity@4.1.0)':
    dependencies:
      '@itwin/core-bentley': 4.1.0
      '@itwin/core-quantity': 4.1.0(@itwin/core-bentley@4.1.0)
      almost-equal: 1.1.0

  '@itwin/eslint-plugin@3.7.7(eslint@7.32.0)(typescript@4.6.2)':
    dependencies:
      '@typescript-eslint/eslint-plugin': 4.31.2(@typescript-eslint/parser@4.31.2)(eslint@7.32.0)(typescript@4.6.2)
      '@typescript-eslint/parser': 4.31.2(eslint@7.32.0)(typescript@4.6.2)
      eslint: 7.32.0
      eslint-import-resolver-node: 0.3.4
      eslint-import-resolver-typescript: 2.7.1(eslint-plugin-import@2.29.1)(eslint@7.32.0)
      eslint-plugin-deprecation: 1.5.0(eslint@7.32.0)(typescript@4.6.2)
      eslint-plugin-import: 2.29.1(@typescript-eslint/parser@5.10.1)(eslint@7.32.0)
      eslint-plugin-jam3: 0.2.3
      eslint-plugin-jsdoc: 35.5.1(eslint@7.32.0)
      eslint-plugin-jsx-a11y: 6.8.0(eslint@7.32.0)
      eslint-plugin-prefer-arrow: 1.2.3(eslint@7.32.0)
      eslint-plugin-react: 7.33.2(eslint@7.32.0)
      eslint-plugin-react-hooks: 4.6.0(eslint@7.32.0)
      require-dir: 1.2.0
      typescript: 4.6.2
    transitivePeerDependencies:
      - eslint-import-resolver-webpack
      - supports-color

  '@itwin/imodel-components-react@4.1.0(@itwin/appui-abstract@4.1.0)(@itwin/components-react@4.1.0)(@itwin/core-bentley@4.1.0)(@itwin/core-common@4.1.0)(@itwin/core-frontend@4.1.0)(@itwin/core-geometry@4.1.0)(@itwin/core-quantity@4.1.0)(@itwin/core-react@4.1.0)(react-dom@17.0.2)(react@17.0.2)':
    dependencies:
      '@bentley/icons-generic': 1.0.34
      '@itwin/appui-abstract': 4.1.0(@itwin/core-bentley@4.1.0)
      '@itwin/components-react': 4.1.0(@itwin/appui-abstract@4.1.0)(@itwin/core-bentley@4.1.0)(@itwin/core-react@4.1.0)(react-dom@17.0.2)(react@17.0.2)
      '@itwin/core-bentley': 4.1.0
      '@itwin/core-common': 4.1.0(@itwin/core-bentley@4.1.0)(@itwin/core-geometry@4.1.0)
      '@itwin/core-frontend': 4.1.0(@itwin/appui-abstract@4.1.0)(@itwin/core-bentley@4.1.0)(@itwin/core-common@4.1.0)(@itwin/core-geometry@4.1.0)(@itwin/core-orbitgt@4.1.0)(@itwin/core-quantity@4.1.0)(inversify@6.0.2)(reflect-metadata@0.1.14)
      '@itwin/core-geometry': 4.1.0
      '@itwin/core-quantity': 4.1.0(@itwin/core-bentley@4.1.0)
      '@itwin/core-react': 4.1.0(@itwin/appui-abstract@4.1.0)(@itwin/core-bentley@4.1.0)(react-dom@17.0.2)(react@17.0.2)
      '@itwin/itwinui-icons-react': 2.2.0(react-dom@17.0.2)(react@17.0.2)
      '@itwin/itwinui-react': 2.12.18(react-dom@17.0.2)(react@17.0.2)
      '@itwin/itwinui-variables': 2.1.2
      classnames: 2.3.1
      react: 17.0.2
      react-dom: 17.0.2(react@17.0.2)

  '@itwin/imodels-access-common@4.1.2(@itwin/core-bentley@4.1.0)(@itwin/core-common@4.1.0)':
    dependencies:
      '@itwin/core-bentley': 4.1.0
      '@itwin/core-common': 4.1.0(@itwin/core-bentley@4.1.0)(@itwin/core-geometry@4.1.0)
      '@itwin/imodels-client-management': 4.2.1
    transitivePeerDependencies:
      - debug

  '@itwin/imodels-access-frontend@4.1.2(@itwin/core-bentley@4.1.0)(@itwin/core-common@4.1.0)(@itwin/core-frontend@4.1.0)':
    dependencies:
      '@itwin/core-bentley': 4.1.0
      '@itwin/core-common': 4.1.0(@itwin/core-bentley@4.1.0)(@itwin/core-geometry@4.1.0)
      '@itwin/core-frontend': 4.1.0(@itwin/appui-abstract@4.1.0)(@itwin/core-bentley@4.1.0)(@itwin/core-common@4.1.0)(@itwin/core-geometry@4.1.0)(@itwin/core-orbitgt@4.1.0)(@itwin/core-quantity@4.1.0)(inversify@6.0.2)(reflect-metadata@0.1.14)
      '@itwin/imodels-access-common': 4.1.2(@itwin/core-bentley@4.1.0)(@itwin/core-common@4.1.0)
      '@itwin/imodels-client-management': 4.2.1
    transitivePeerDependencies:
      - debug

  '@itwin/imodels-client-management@4.2.1':
    dependencies:
      axios: 1.6.2
    transitivePeerDependencies:
      - debug

  '@itwin/insights-client@0.10.1':
    dependencies:
      cross-fetch: 3.1.8
      fast-xml-parser: 4.3.2
    transitivePeerDependencies:
      - encoding

  '@itwin/itwins-client@1.1.0':
    dependencies:
      axios: 0.25.0
    transitivePeerDependencies:
      - debug

  '@itwin/itwinui-css@1.12.6': {}

  '@itwin/itwinui-icons-color-react@2.1.0(react-dom@17.0.2)(react@17.0.2)':
    dependencies:
      react: 17.0.2
      react-dom: 17.0.2(react@17.0.2)

  '@itwin/itwinui-icons-react@2.2.0(react-dom@17.0.2)(react@17.0.2)':
    dependencies:
      react: 17.0.2
      react-dom: 17.0.2(react@17.0.2)

  '@itwin/itwinui-icons-react@2.8.0(react-dom@17.0.2)(react@17.0.2)':
    dependencies:
      react: 17.0.2
      react-dom: 17.0.2(react@17.0.2)

  '@itwin/itwinui-icons@1.16.0': {}

  '@itwin/itwinui-illustrations-react@2.1.0(react-dom@17.0.2)(react@17.0.2)':
    dependencies:
      react: 17.0.2
      react-dom: 17.0.2(react@17.0.2)

  '@itwin/itwinui-react@2.12.18(react-dom@17.0.2)(react@17.0.2)':
    dependencies:
      '@itwin/itwinui-illustrations-react': 2.1.0(react-dom@17.0.2)(react@17.0.2)
      '@tippyjs/react': 4.2.6(react-dom@17.0.2)(react@17.0.2)
      '@types/react-table': 7.7.0
      classnames: 2.3.2
      react: 17.0.2
      react-dom: 17.0.2(react@17.0.2)
      react-table: 7.8.0(react@17.0.2)
      react-transition-group: 4.4.5(react-dom@17.0.2)(react@17.0.2)
      tippy.js: 6.3.7

  '@itwin/itwinui-variables@2.1.2': {}

  '@itwin/object-storage-core@2.2.1(inversify@6.0.2)(reflect-metadata@0.1.14)':
    dependencies:
      '@itwin/cloud-agnostic-core': 2.2.1(inversify@6.0.2)(reflect-metadata@0.1.14)
      axios: 1.6.2
      inversify: 6.0.2
      reflect-metadata: 0.1.14
    transitivePeerDependencies:
      - debug

  '@itwin/presentation-common@4.1.0(@itwin/core-bentley@4.1.0)(@itwin/core-common@4.1.0)(@itwin/core-quantity@4.1.0)(@itwin/ecschema-metadata@4.1.0)':
    dependencies:
      '@itwin/core-bentley': 4.1.0
      '@itwin/core-common': 4.1.0(@itwin/core-bentley@4.1.0)(@itwin/core-geometry@4.1.0)
      '@itwin/core-quantity': 4.1.0(@itwin/core-bentley@4.1.0)
      '@itwin/ecschema-metadata': 4.1.0(@itwin/core-bentley@4.1.0)(@itwin/core-quantity@4.1.0)

  '@itwin/presentation-components@4.1.0(@itwin/appui-abstract@4.1.0)(@itwin/components-react@4.1.0)(@itwin/core-bentley@4.1.0)(@itwin/core-common@4.1.0)(@itwin/core-frontend@4.1.0)(@itwin/core-react@4.1.0)(@itwin/imodel-components-react@4.1.0)(@itwin/presentation-common@4.1.0)(@itwin/presentation-frontend@4.1.0)(@types/react@17.0.19)(react-dom@17.0.2)(react@17.0.2)':
    dependencies:
      '@itwin/appui-abstract': 4.1.0(@itwin/core-bentley@4.1.0)
      '@itwin/components-react': 4.1.0(@itwin/appui-abstract@4.1.0)(@itwin/core-bentley@4.1.0)(@itwin/core-react@4.1.0)(react-dom@17.0.2)(react@17.0.2)
      '@itwin/core-bentley': 4.1.0
      '@itwin/core-common': 4.1.0(@itwin/core-bentley@4.1.0)(@itwin/core-geometry@4.1.0)
      '@itwin/core-frontend': 4.1.0(@itwin/appui-abstract@4.1.0)(@itwin/core-bentley@4.1.0)(@itwin/core-common@4.1.0)(@itwin/core-geometry@4.1.0)(@itwin/core-orbitgt@4.1.0)(@itwin/core-quantity@4.1.0)(inversify@6.0.2)(reflect-metadata@0.1.14)
      '@itwin/core-react': 4.1.0(@itwin/appui-abstract@4.1.0)(@itwin/core-bentley@4.1.0)(react-dom@17.0.2)(react@17.0.2)
      '@itwin/imodel-components-react': 4.1.0(@itwin/appui-abstract@4.1.0)(@itwin/components-react@4.1.0)(@itwin/core-bentley@4.1.0)(@itwin/core-common@4.1.0)(@itwin/core-frontend@4.1.0)(@itwin/core-geometry@4.1.0)(@itwin/core-quantity@4.1.0)(@itwin/core-react@4.1.0)(react-dom@17.0.2)(react@17.0.2)
      '@itwin/itwinui-css': 1.12.6
      '@itwin/itwinui-icons-react': 2.8.0(react-dom@17.0.2)(react@17.0.2)
      '@itwin/itwinui-react': 2.12.18(react-dom@17.0.2)(react@17.0.2)
      '@itwin/itwinui-variables': 2.1.2
      '@itwin/presentation-common': 4.1.0(@itwin/core-bentley@4.1.0)(@itwin/core-common@4.1.0)(@itwin/core-quantity@4.1.0)(@itwin/ecschema-metadata@4.1.0)
      '@itwin/presentation-frontend': 4.1.0(@itwin/core-bentley@4.1.0)(@itwin/core-common@4.1.0)(@itwin/core-frontend@4.1.0)(@itwin/core-quantity@4.1.0)(@itwin/ecschema-metadata@4.1.0)(@itwin/presentation-common@4.1.0)
      classnames: 2.3.2
      fast-deep-equal: 3.1.3
      fast-sort: 3.4.0
      micro-memoize: 4.1.2
      react: 17.0.2
      react-dom: 17.0.2(react@17.0.2)
      react-select: 5.7.0(@types/react@17.0.19)(react-dom@17.0.2)(react@17.0.2)
      react-select-async-paginate: 0.7.2(react-select@5.7.0)(react@17.0.2)
      rxjs: 7.8.1
    transitivePeerDependencies:
      - '@types/react'

  '@itwin/presentation-frontend@4.1.0(@itwin/core-bentley@4.1.0)(@itwin/core-common@4.1.0)(@itwin/core-frontend@4.1.0)(@itwin/core-quantity@4.1.0)(@itwin/ecschema-metadata@4.1.0)(@itwin/presentation-common@4.1.0)':
    dependencies:
      '@itwin/core-bentley': 4.1.0
      '@itwin/core-common': 4.1.0(@itwin/core-bentley@4.1.0)(@itwin/core-geometry@4.1.0)
      '@itwin/core-frontend': 4.1.0(@itwin/appui-abstract@4.1.0)(@itwin/core-bentley@4.1.0)(@itwin/core-common@4.1.0)(@itwin/core-geometry@4.1.0)(@itwin/core-orbitgt@4.1.0)(@itwin/core-quantity@4.1.0)(inversify@6.0.2)(reflect-metadata@0.1.14)
      '@itwin/core-quantity': 4.1.0(@itwin/core-bentley@4.1.0)
      '@itwin/ecschema-metadata': 4.1.0(@itwin/core-bentley@4.1.0)(@itwin/core-quantity@4.1.0)
      '@itwin/presentation-common': 4.1.0(@itwin/core-bentley@4.1.0)(@itwin/core-common@4.1.0)(@itwin/core-quantity@4.1.0)(@itwin/ecschema-metadata@4.1.0)

  '@itwin/webgl-compatibility@4.1.0':
    dependencies:
      '@itwin/core-bentley': 4.1.0

  '@jest/console@27.5.1':
    dependencies:
      '@jest/types': 27.5.1
      '@types/node': 14.14.20
      chalk: 4.1.2
      jest-message-util: 27.5.1
      jest-util: 27.5.1
      slash: 3.0.0

  '@jest/core@27.5.1':
    dependencies:
      '@jest/console': 27.5.1
      '@jest/reporters': 27.5.1
      '@jest/test-result': 27.5.1
      '@jest/transform': 27.5.1
      '@jest/types': 27.5.1
      '@types/node': 14.14.20
      ansi-escapes: 4.3.2
      chalk: 4.1.2
      emittery: 0.8.1
      exit: 0.1.2
      graceful-fs: 4.2.11
      jest-changed-files: 27.5.1
      jest-config: 27.5.1
      jest-haste-map: 27.5.1
      jest-message-util: 27.5.1
      jest-regex-util: 27.5.1
      jest-resolve: 27.5.1
      jest-resolve-dependencies: 27.5.1
      jest-runner: 27.5.1
      jest-runtime: 27.5.1
      jest-snapshot: 27.5.1
      jest-util: 27.5.1
      jest-validate: 27.5.1
      jest-watcher: 27.5.1
      micromatch: 4.0.5
      rimraf: 3.0.2
      slash: 3.0.0
      strip-ansi: 6.0.1
    transitivePeerDependencies:
      - bufferutil
      - canvas
      - supports-color
      - ts-node
      - utf-8-validate

  '@jest/environment@27.5.1':
    dependencies:
      '@jest/fake-timers': 27.5.1
      '@jest/types': 27.5.1
      '@types/node': 14.14.20
      jest-mock: 27.5.1

  '@jest/fake-timers@27.5.1':
    dependencies:
      '@jest/types': 27.5.1
      '@sinonjs/fake-timers': 8.1.0
      '@types/node': 14.14.20
      jest-message-util: 27.5.1
      jest-mock: 27.5.1
      jest-util: 27.5.1

  '@jest/globals@27.5.1':
    dependencies:
      '@jest/environment': 27.5.1
      '@jest/types': 27.5.1
      expect: 27.5.1

  '@jest/reporters@27.5.1':
    dependencies:
      '@bcoe/v8-coverage': 0.2.3
      '@jest/console': 27.5.1
      '@jest/test-result': 27.5.1
      '@jest/transform': 27.5.1
      '@jest/types': 27.5.1
      '@types/node': 14.14.20
      chalk: 4.1.2
      collect-v8-coverage: 1.0.2
      exit: 0.1.2
      glob: 7.2.3
      graceful-fs: 4.2.11
      istanbul-lib-coverage: 3.2.2
      istanbul-lib-instrument: 5.2.1
      istanbul-lib-report: 3.0.1
      istanbul-lib-source-maps: 4.0.1
      istanbul-reports: 3.1.6
      jest-haste-map: 27.5.1
      jest-resolve: 27.5.1
      jest-util: 27.5.1
      jest-worker: 27.5.1
      slash: 3.0.0
      source-map: 0.6.1
      string-length: 4.0.2
      terminal-link: 2.1.1
      v8-to-istanbul: 8.1.1
    transitivePeerDependencies:
      - supports-color

  '@jest/source-map@27.5.1':
    dependencies:
      callsites: 3.1.0
      graceful-fs: 4.2.11
      source-map: 0.6.1

  '@jest/test-result@27.5.1':
    dependencies:
      '@jest/console': 27.5.1
      '@jest/types': 27.5.1
      '@types/istanbul-lib-coverage': 2.0.6
      collect-v8-coverage: 1.0.2

  '@jest/test-sequencer@27.5.1':
    dependencies:
      '@jest/test-result': 27.5.1
      graceful-fs: 4.2.11
      jest-haste-map: 27.5.1
      jest-runtime: 27.5.1
    transitivePeerDependencies:
      - supports-color

  '@jest/transform@27.5.1':
    dependencies:
      '@babel/core': 7.23.6
      '@jest/types': 27.5.1
      babel-plugin-istanbul: 6.1.1
      chalk: 4.1.2
      convert-source-map: 1.9.0
      fast-json-stable-stringify: 2.1.0
      graceful-fs: 4.2.11
      jest-haste-map: 27.5.1
      jest-regex-util: 27.5.1
      jest-util: 27.5.1
      micromatch: 4.0.5
      pirates: 4.0.6
      slash: 3.0.0
      source-map: 0.6.1
      write-file-atomic: 3.0.3
    transitivePeerDependencies:
      - supports-color

  '@jest/types@27.5.1':
    dependencies:
      '@types/istanbul-lib-coverage': 2.0.6
      '@types/istanbul-reports': 3.0.4
      '@types/node': 14.14.20
      '@types/yargs': 16.0.9
      chalk: 4.1.2

  '@jridgewell/gen-mapping@0.3.3':
    dependencies:
      '@jridgewell/set-array': 1.1.2
      '@jridgewell/sourcemap-codec': 1.4.15
      '@jridgewell/trace-mapping': 0.3.20

  '@jridgewell/resolve-uri@3.1.1': {}

  '@jridgewell/set-array@1.1.2': {}

  '@jridgewell/sourcemap-codec@1.4.15': {}

  '@jridgewell/trace-mapping@0.3.20':
    dependencies:
      '@jridgewell/resolve-uri': 3.1.1
      '@jridgewell/sourcemap-codec': 1.4.15

  '@loaders.gl/core@3.4.14':
    dependencies:
      '@babel/runtime': 7.23.6
      '@loaders.gl/loader-utils': 3.4.14
      '@loaders.gl/worker-utils': 3.4.14
      '@probe.gl/log': 4.0.4

  '@loaders.gl/draco@3.4.14':
    dependencies:
      '@babel/runtime': 7.23.6
      '@loaders.gl/loader-utils': 3.4.14
      '@loaders.gl/schema': 3.4.14
      '@loaders.gl/worker-utils': 3.4.14
      draco3d: 1.5.5

  '@loaders.gl/loader-utils@3.4.14':
    dependencies:
      '@babel/runtime': 7.23.6
      '@loaders.gl/worker-utils': 3.4.14
      '@probe.gl/stats': 4.0.4

  '@loaders.gl/schema@3.4.14':
    dependencies:
      '@types/geojson': 7946.0.13

  '@loaders.gl/worker-utils@3.4.14':
    dependencies:
      '@babel/runtime': 7.23.6

  '@microsoft/api-extractor-model@7.26.4(@types/node@14.14.20)':
    dependencies:
      '@microsoft/tsdoc': 0.14.2
      '@microsoft/tsdoc-config': 0.16.2
      '@rushstack/node-core-library': 3.55.2(@types/node@14.14.20)
    transitivePeerDependencies:
      - '@types/node'

  '@microsoft/api-extractor@7.34.4(@types/node@14.14.20)':
    dependencies:
      '@microsoft/api-extractor-model': 7.26.4(@types/node@14.14.20)
      '@microsoft/tsdoc': 0.14.2
      '@microsoft/tsdoc-config': 0.16.2
      '@rushstack/node-core-library': 3.55.2(@types/node@14.14.20)
      '@rushstack/rig-package': 0.3.18
      '@rushstack/ts-command-line': 4.13.2
      colors: 1.2.5
      lodash: 4.17.21
      resolve: 1.22.8
      semver: 7.3.8
      source-map: 0.6.1
      typescript: 4.8.4
    transitivePeerDependencies:
      - '@types/node'

  '@microsoft/tsdoc-config@0.16.2':
    dependencies:
      '@microsoft/tsdoc': 0.14.2
      ajv: 6.12.6
      jju: 1.4.0
      resolve: 1.19.0

  '@microsoft/tsdoc@0.14.2': {}

  '@nodelib/fs.scandir@2.1.5':
    dependencies:
      '@nodelib/fs.stat': 2.0.5
      run-parallel: 1.2.0

  '@nodelib/fs.stat@2.0.5': {}

  '@nodelib/fs.walk@1.2.8':
    dependencies:
      '@nodelib/fs.scandir': 2.1.5
      fastq: 1.16.0

  '@popperjs/core@2.11.8': {}

  '@probe.gl/env@4.0.4':
    dependencies:
      '@babel/runtime': 7.23.6

  '@probe.gl/log@4.0.4':
    dependencies:
      '@babel/runtime': 7.23.6
      '@probe.gl/env': 4.0.4

  '@probe.gl/stats@4.0.4':
    dependencies:
      '@babel/runtime': 7.23.6

  '@rushstack/node-core-library@3.55.2(@types/node@14.14.20)':
    dependencies:
      '@types/node': 14.14.20
      colors: 1.2.5
      fs-extra: 7.0.1
      import-lazy: 4.0.0
      jju: 1.4.0
      resolve: 1.22.8
      semver: 7.3.8
      z-schema: 5.0.5

  '@rushstack/rig-package@0.3.18':
    dependencies:
      resolve: 1.22.8
      strip-json-comments: 3.1.1

  '@rushstack/ts-command-line@4.13.2':
    dependencies:
      '@types/argparse': 1.0.38
      argparse: 1.0.10
      colors: 1.2.5
      string-argv: 0.3.2

  '@seznam/compose-react-refs@1.0.6': {}

  '@sinonjs/commons@1.8.6':
    dependencies:
      type-detect: 4.0.8

  '@sinonjs/commons@2.0.0':
    dependencies:
      type-detect: 4.0.8

  '@sinonjs/commons@3.0.0':
    dependencies:
      type-detect: 4.0.8

  '@sinonjs/fake-timers@10.3.0':
    dependencies:
      '@sinonjs/commons': 3.0.0

  '@sinonjs/fake-timers@11.2.2':
    dependencies:
      '@sinonjs/commons': 3.0.0

  '@sinonjs/fake-timers@8.1.0':
    dependencies:
      '@sinonjs/commons': 1.8.6

  '@sinonjs/samsam@8.0.0':
    dependencies:
      '@sinonjs/commons': 2.0.0
      lodash.get: 4.4.2
      type-detect: 4.0.8

  '@sinonjs/text-encoding@0.7.2': {}

  '@svgdotjs/svg.js@3.0.13': {}

  '@tanstack/query-core@4.36.1': {}

  '@tanstack/react-query@4.36.1(react-dom@17.0.2)(react@17.0.2)':
    dependencies:
      '@tanstack/query-core': 4.36.1
      react: 17.0.2
      react-dom: 17.0.2(react@17.0.2)
      use-sync-external-store: 1.2.0(react@17.0.2)

  '@testing-library/dom@8.12.0':
    dependencies:
      '@babel/code-frame': 7.23.5
      '@babel/runtime': 7.23.6
      '@types/aria-query': 4.2.2
      aria-query: 5.3.0
      chalk: 4.1.2
      dom-accessibility-api: 0.5.16
      lz-string: 1.5.0
      pretty-format: 27.5.1

  '@testing-library/jest-dom@5.16.3':
    dependencies:
      '@babel/runtime': 7.23.6
      '@types/testing-library__jest-dom': 5.14.3
      aria-query: 5.3.0
      chalk: 3.0.0
      css: 3.0.0
      css.escape: 1.5.1
      dom-accessibility-api: 0.5.16
      lodash: 4.17.21
      redent: 3.0.0

  '@testing-library/react@12.1.4(react-dom@17.0.2)(react@17.0.2)':
    dependencies:
      '@babel/runtime': 7.23.6
      '@testing-library/dom': 8.12.0
      '@types/react-dom': 17.0.9
      react: 17.0.2
      react-dom: 17.0.2(react@17.0.2)

  '@testing-library/user-event@14.1.1(@testing-library/dom@8.12.0)':
    dependencies:
      '@testing-library/dom': 8.12.0

  '@tippyjs/react@4.2.6(react-dom@17.0.2)(react@17.0.2)':
    dependencies:
      react: 17.0.2
      react-dom: 17.0.2(react@17.0.2)
      tippy.js: 6.3.7

  '@tootallnate/once@1.1.2': {}

  '@types/argparse@1.0.38': {}

  '@types/aria-query@4.2.2': {}

  '@types/babel__core@7.20.5':
    dependencies:
      '@babel/parser': 7.23.6
      '@babel/types': 7.23.6
      '@types/babel__generator': 7.6.8
      '@types/babel__template': 7.4.4
      '@types/babel__traverse': 7.20.4

  '@types/babel__generator@7.6.8':
    dependencies:
      '@babel/types': 7.23.6

  '@types/babel__template@7.4.4':
    dependencies:
      '@babel/parser': 7.23.6
      '@babel/types': 7.23.6

  '@types/babel__traverse@7.20.4':
    dependencies:
      '@babel/types': 7.23.6

  '@types/chai@4.2.11': {}

  '@types/geojson@7946.0.13': {}

  '@types/graceful-fs@4.1.9':
    dependencies:
      '@types/node': 14.14.20

  '@types/i18next@8.4.2': {}

  '@types/istanbul-lib-coverage@2.0.6': {}

  '@types/istanbul-lib-report@3.0.3':
    dependencies:
      '@types/istanbul-lib-coverage': 2.0.6

  '@types/istanbul-reports@3.0.4':
    dependencies:
      '@types/istanbul-lib-report': 3.0.3

  '@types/jest@27.4.1':
    dependencies:
      jest-matcher-utils: 27.5.1
      pretty-format: 27.5.1

  '@types/json-schema@7.0.15': {}

  '@types/json5@0.0.29': {}

  '@types/lodash@4.14.202': {}

  '@types/node@14.14.20': {}

  '@types/parse-json@4.0.2': {}

  '@types/prettier@2.7.3': {}

  '@types/prop-types@15.7.11': {}

  '@types/react-dom@17.0.9':
    dependencies:
      '@types/react': 17.0.19

  '@types/react-redux@7.0.1':
    dependencies:
      '@types/react': 17.0.19
      redux: 4.1.0

  '@types/react-table@7.7.0':
    dependencies:
      '@types/react': 17.0.19

  '@types/react-transition-group@4.4.10':
    dependencies:
      '@types/react': 17.0.19

  '@types/react@17.0.19':
    dependencies:
      '@types/prop-types': 15.7.11
      '@types/scheduler': 0.16.8
      csstype: 3.1.3

  '@types/scheduler@0.16.8': {}

  '@types/semver@7.5.6': {}

  '@types/shortid@0.0.32': {}

  '@types/sinon@17.0.2':
    dependencies:
      '@types/sinonjs__fake-timers': 8.1.5

  '@types/sinonjs__fake-timers@8.1.5': {}

  '@types/stack-utils@2.0.3': {}

  '@types/testing-library__jest-dom@5.14.3':
    dependencies:
      '@types/jest': 27.4.1

  '@types/yargs-parser@21.0.3': {}

  '@types/yargs@16.0.9':
    dependencies:
      '@types/yargs-parser': 21.0.3

  '@typescript-eslint/eslint-plugin@4.31.2(@typescript-eslint/parser@4.31.2)(eslint@7.32.0)(typescript@4.6.2)':
    dependencies:
      '@typescript-eslint/experimental-utils': 4.31.2(eslint@7.32.0)(typescript@4.6.2)
      '@typescript-eslint/parser': 4.31.2(eslint@7.32.0)(typescript@4.6.2)
      '@typescript-eslint/scope-manager': 4.31.2
      debug: 4.3.4(supports-color@8.1.1)
      eslint: 7.32.0
      functional-red-black-tree: 1.0.1
      regexpp: 3.2.0
      semver: 7.5.4
      tsutils: 3.21.0(typescript@4.6.2)
      typescript: 4.6.2
    transitivePeerDependencies:
      - supports-color

  '@typescript-eslint/eslint-plugin@5.3.1(@typescript-eslint/parser@5.10.1)(eslint@7.32.0)(typescript@4.6.2)':
    dependencies:
      '@typescript-eslint/experimental-utils': 5.3.1(eslint@7.32.0)(typescript@4.6.2)
      '@typescript-eslint/parser': 5.10.1(eslint@7.32.0)(typescript@4.6.2)
      '@typescript-eslint/scope-manager': 5.3.1
      debug: 4.3.4(supports-color@8.1.1)
      eslint: 7.32.0
      functional-red-black-tree: 1.0.1
      ignore: 5.3.0
      regexpp: 3.2.0
      semver: 7.5.4
      tsutils: 3.21.0(typescript@4.6.2)
      typescript: 4.6.2
    transitivePeerDependencies:
      - supports-color

  '@typescript-eslint/experimental-utils@4.31.2(eslint@7.32.0)(typescript@4.6.2)':
    dependencies:
      '@types/json-schema': 7.0.15
      '@typescript-eslint/scope-manager': 4.31.2
      '@typescript-eslint/types': 4.31.2
      '@typescript-eslint/typescript-estree': 4.31.2(typescript@4.6.2)
      eslint: 7.32.0
      eslint-scope: 5.1.1
      eslint-utils: 3.0.0(eslint@7.32.0)
    transitivePeerDependencies:
      - supports-color
      - typescript

  '@typescript-eslint/experimental-utils@5.3.1(eslint@7.32.0)(typescript@4.6.2)':
    dependencies:
      '@types/json-schema': 7.0.15
      '@typescript-eslint/scope-manager': 5.3.1
      '@typescript-eslint/types': 5.3.1
      '@typescript-eslint/typescript-estree': 5.3.1(typescript@4.6.2)
      eslint: 7.32.0
      eslint-scope: 5.1.1
      eslint-utils: 3.0.0(eslint@7.32.0)
    transitivePeerDependencies:
      - supports-color
      - typescript

  '@typescript-eslint/parser@4.31.2(eslint@7.32.0)(typescript@4.6.2)':
    dependencies:
      '@typescript-eslint/scope-manager': 4.31.2
      '@typescript-eslint/types': 4.31.2
      '@typescript-eslint/typescript-estree': 4.31.2(typescript@4.6.2)
      debug: 4.3.4(supports-color@8.1.1)
      eslint: 7.32.0
      typescript: 4.6.2
    transitivePeerDependencies:
      - supports-color

  '@typescript-eslint/parser@5.10.1(eslint@7.32.0)(typescript@4.6.2)':
    dependencies:
      '@typescript-eslint/scope-manager': 5.10.1
      '@typescript-eslint/types': 5.10.1
      '@typescript-eslint/typescript-estree': 5.10.1(typescript@4.6.2)
      debug: 4.3.4(supports-color@8.1.1)
      eslint: 7.32.0
      typescript: 4.6.2
    transitivePeerDependencies:
      - supports-color

  '@typescript-eslint/scope-manager@4.31.2':
    dependencies:
      '@typescript-eslint/types': 4.31.2
      '@typescript-eslint/visitor-keys': 4.31.2

  '@typescript-eslint/scope-manager@5.10.1':
    dependencies:
      '@typescript-eslint/types': 5.10.1
      '@typescript-eslint/visitor-keys': 5.10.1

  '@typescript-eslint/scope-manager@5.3.1':
    dependencies:
      '@typescript-eslint/types': 5.3.1
      '@typescript-eslint/visitor-keys': 5.3.1

  '@typescript-eslint/scope-manager@5.62.0':
    dependencies:
      '@typescript-eslint/types': 5.62.0
      '@typescript-eslint/visitor-keys': 5.62.0

  '@typescript-eslint/types@4.31.2': {}

  '@typescript-eslint/types@5.10.1': {}

  '@typescript-eslint/types@5.3.1': {}

  '@typescript-eslint/types@5.62.0': {}

  '@typescript-eslint/typescript-estree@4.31.2(typescript@4.6.2)':
    dependencies:
      '@typescript-eslint/types': 4.31.2
      '@typescript-eslint/visitor-keys': 4.31.2
      debug: 4.3.4(supports-color@8.1.1)
      globby: 11.1.0
      is-glob: 4.0.3
      semver: 7.5.4
      tsutils: 3.21.0(typescript@4.6.2)
      typescript: 4.6.2
    transitivePeerDependencies:
      - supports-color

  '@typescript-eslint/typescript-estree@5.10.1(typescript@4.6.2)':
    dependencies:
      '@typescript-eslint/types': 5.10.1
      '@typescript-eslint/visitor-keys': 5.10.1
      debug: 4.3.4(supports-color@8.1.1)
      globby: 11.1.0
      is-glob: 4.0.3
      semver: 7.5.4
      tsutils: 3.21.0(typescript@4.6.2)
      typescript: 4.6.2
    transitivePeerDependencies:
      - supports-color

  '@typescript-eslint/typescript-estree@5.3.1(typescript@4.6.2)':
    dependencies:
      '@typescript-eslint/types': 5.3.1
      '@typescript-eslint/visitor-keys': 5.3.1
      debug: 4.3.4(supports-color@8.1.1)
      globby: 11.1.0
      is-glob: 4.0.3
      semver: 7.5.4
      tsutils: 3.21.0(typescript@4.6.2)
      typescript: 4.6.2
    transitivePeerDependencies:
      - supports-color

  '@typescript-eslint/typescript-estree@5.62.0(typescript@4.6.2)':
    dependencies:
      '@typescript-eslint/types': 5.62.0
      '@typescript-eslint/visitor-keys': 5.62.0
      debug: 4.3.4(supports-color@8.1.1)
      globby: 11.1.0
      is-glob: 4.0.3
      semver: 7.5.4
      tsutils: 3.21.0(typescript@4.6.2)
      typescript: 4.6.2
    transitivePeerDependencies:
      - supports-color

  '@typescript-eslint/utils@5.62.0(eslint@7.32.0)(typescript@4.6.2)':
    dependencies:
      '@eslint-community/eslint-utils': 4.4.0(eslint@7.32.0)
      '@types/json-schema': 7.0.15
      '@types/semver': 7.5.6
      '@typescript-eslint/scope-manager': 5.62.0
      '@typescript-eslint/types': 5.62.0
      '@typescript-eslint/typescript-estree': 5.62.0(typescript@4.6.2)
      eslint: 7.32.0
      eslint-scope: 5.1.1
      semver: 7.5.4
    transitivePeerDependencies:
      - supports-color
      - typescript

  '@typescript-eslint/visitor-keys@4.31.2':
    dependencies:
      '@typescript-eslint/types': 4.31.2
      eslint-visitor-keys: 2.1.0

  '@typescript-eslint/visitor-keys@5.10.1':
    dependencies:
      '@typescript-eslint/types': 5.10.1
      eslint-visitor-keys: 3.4.3

  '@typescript-eslint/visitor-keys@5.3.1':
    dependencies:
      '@typescript-eslint/types': 5.3.1
      eslint-visitor-keys: 3.4.3

  '@typescript-eslint/visitor-keys@5.62.0':
    dependencies:
      '@typescript-eslint/types': 5.62.0
      eslint-visitor-keys: 3.4.3

  '@vtaits/use-lazy-ref@0.1.0(react@17.0.2)':
    dependencies:
      react: 17.0.2

  abab@2.0.6: {}

  acorn-globals@6.0.0:
    dependencies:
      acorn: 7.4.1
      acorn-walk: 7.2.0

  acorn-jsx@5.3.2(acorn@7.4.1):
    dependencies:
      acorn: 7.4.1

  acorn-walk@7.2.0: {}

  acorn@7.4.1: {}

  acorn@8.11.2: {}

  agent-base@6.0.2:
    dependencies:
      debug: 4.3.4(supports-color@8.1.1)
    transitivePeerDependencies:
      - supports-color

  ajv@6.12.6:
    dependencies:
      fast-deep-equal: 3.1.3
      fast-json-stable-stringify: 2.1.0
      json-schema-traverse: 0.4.1
      uri-js: 4.4.1

  ajv@8.12.0:
    dependencies:
      fast-deep-equal: 3.1.3
      json-schema-traverse: 1.0.0
      require-from-string: 2.0.2
      uri-js: 4.4.1

  almost-equal@1.1.0: {}

  ansi-colors@4.1.1: {}

  ansi-colors@4.1.3: {}

  ansi-escapes@4.3.2:
    dependencies:
      type-fest: 0.21.3

  ansi-regex@5.0.1: {}

  ansi-sequence-parser@1.1.1: {}

  ansi-styles@3.2.1:
    dependencies:
      color-convert: 1.9.3

  ansi-styles@4.3.0:
    dependencies:
      color-convert: 2.0.1

  ansi-styles@5.2.0: {}

  anymatch@3.1.3:
    dependencies:
      normalize-path: 3.0.0
      picomatch: 2.3.1

  argparse@1.0.10:
    dependencies:
      sprintf-js: 1.0.3

  argparse@2.0.1: {}

  aria-query@5.3.0:
    dependencies:
      dequal: 2.0.3

  array-buffer-byte-length@1.0.0:
    dependencies:
      call-bind: 1.0.5
      is-array-buffer: 3.0.2

  array-includes@3.1.7:
    dependencies:
      call-bind: 1.0.5
      define-properties: 1.2.1
      es-abstract: 1.22.3
      get-intrinsic: 1.2.2
      is-string: 1.0.7

  array-union@2.1.0: {}

  array.prototype.findlastindex@1.2.3:
    dependencies:
      call-bind: 1.0.5
      define-properties: 1.2.1
      es-abstract: 1.22.3
      es-shim-unscopables: 1.0.2
      get-intrinsic: 1.2.2

  array.prototype.flat@1.3.2:
    dependencies:
      call-bind: 1.0.5
      define-properties: 1.2.1
      es-abstract: 1.22.3
      es-shim-unscopables: 1.0.2

  array.prototype.flatmap@1.3.2:
    dependencies:
      call-bind: 1.0.5
      define-properties: 1.2.1
      es-abstract: 1.22.3
      es-shim-unscopables: 1.0.2

  array.prototype.tosorted@1.1.2:
    dependencies:
      call-bind: 1.0.5
      define-properties: 1.2.1
      es-abstract: 1.22.3
      es-shim-unscopables: 1.0.2
      get-intrinsic: 1.2.2

  arraybuffer.prototype.slice@1.0.2:
    dependencies:
      array-buffer-byte-length: 1.0.0
      call-bind: 1.0.5
      define-properties: 1.2.1
      es-abstract: 1.22.3
      get-intrinsic: 1.2.2
      is-array-buffer: 3.0.2
      is-shared-array-buffer: 1.0.2

  assertion-error@1.1.0: {}

  ast-types-flow@0.0.8: {}

  astral-regex@2.0.0: {}

  asynciterator.prototype@1.0.0:
    dependencies:
      has-symbols: 1.0.3

  asynckit@0.4.0: {}

  at-least-node@1.0.0: {}

  atob@2.1.2: {}

  available-typed-arrays@1.0.5: {}

  axe-core@4.7.0: {}

  axios@0.25.0:
    dependencies:
      follow-redirects: 1.15.3
    transitivePeerDependencies:
      - debug

  axios@1.6.2:
    dependencies:
      follow-redirects: 1.15.3
      form-data: 4.0.0
      proxy-from-env: 1.1.0
    transitivePeerDependencies:
      - debug

  axobject-query@3.2.1:
    dependencies:
      dequal: 2.0.3

  babel-jest@27.5.1(@babel/core@7.23.6):
    dependencies:
      '@babel/core': 7.23.6
      '@jest/transform': 27.5.1
      '@jest/types': 27.5.1
      '@types/babel__core': 7.20.5
      babel-plugin-istanbul: 6.1.1
      babel-preset-jest: 27.5.1(@babel/core@7.23.6)
      chalk: 4.1.2
      graceful-fs: 4.2.11
      slash: 3.0.0
    transitivePeerDependencies:
      - supports-color

  babel-plugin-istanbul@6.1.1:
    dependencies:
      '@babel/helper-plugin-utils': 7.22.5
      '@istanbuljs/load-nyc-config': 1.1.0
      '@istanbuljs/schema': 0.1.3
      istanbul-lib-instrument: 5.2.1
      test-exclude: 6.0.0
    transitivePeerDependencies:
      - supports-color

  babel-plugin-jest-hoist@27.5.1:
    dependencies:
      '@babel/template': 7.22.15
      '@babel/types': 7.23.6
      '@types/babel__core': 7.20.5
      '@types/babel__traverse': 7.20.4

  babel-plugin-macros@3.1.0:
    dependencies:
      '@babel/runtime': 7.23.6
      cosmiconfig: 7.1.0
      resolve: 1.22.8

  babel-preset-current-node-syntax@1.0.1(@babel/core@7.23.6):
    dependencies:
      '@babel/core': 7.23.6
      '@babel/plugin-syntax-async-generators': 7.8.4(@babel/core@7.23.6)
      '@babel/plugin-syntax-bigint': 7.8.3(@babel/core@7.23.6)
      '@babel/plugin-syntax-class-properties': 7.12.13(@babel/core@7.23.6)
      '@babel/plugin-syntax-import-meta': 7.10.4(@babel/core@7.23.6)
      '@babel/plugin-syntax-json-strings': 7.8.3(@babel/core@7.23.6)
      '@babel/plugin-syntax-logical-assignment-operators': 7.10.4(@babel/core@7.23.6)
      '@babel/plugin-syntax-nullish-coalescing-operator': 7.8.3(@babel/core@7.23.6)
      '@babel/plugin-syntax-numeric-separator': 7.10.4(@babel/core@7.23.6)
      '@babel/plugin-syntax-object-rest-spread': 7.8.3(@babel/core@7.23.6)
      '@babel/plugin-syntax-optional-catch-binding': 7.8.3(@babel/core@7.23.6)
      '@babel/plugin-syntax-optional-chaining': 7.8.3(@babel/core@7.23.6)
      '@babel/plugin-syntax-top-level-await': 7.14.5(@babel/core@7.23.6)

  babel-preset-jest@27.5.1(@babel/core@7.23.6):
    dependencies:
      '@babel/core': 7.23.6
      babel-plugin-jest-hoist: 27.5.1
      babel-preset-current-node-syntax: 1.0.1(@babel/core@7.23.6)

  balanced-match@1.0.2: {}

  binary-extensions@2.2.0: {}

  brace-expansion@1.1.11:
    dependencies:
      balanced-match: 1.0.2
      concat-map: 0.0.1

  brace-expansion@2.0.1:
    dependencies:
      balanced-match: 1.0.2

  braces@3.0.2:
    dependencies:
      fill-range: 7.0.1

  browser-process-hrtime@1.0.0: {}

  browser-stdout@1.3.1: {}

  browserslist@4.22.2:
    dependencies:
      caniuse-lite: 1.0.30001571
      electron-to-chromium: 1.4.616
      node-releases: 2.0.14
      update-browserslist-db: 1.0.13(browserslist@4.22.2)

  bs-logger@0.2.6:
    dependencies:
      fast-json-stable-stringify: 2.1.0

  bser@2.1.1:
    dependencies:
      node-int64: 0.4.0

  buffer-from@1.1.2: {}

  call-bind@1.0.5:
    dependencies:
      function-bind: 1.1.2
      get-intrinsic: 1.2.2
      set-function-length: 1.1.1

  callsites@3.1.0: {}

  camelcase@5.3.1: {}

  camelcase@6.3.0: {}

  caniuse-lite@1.0.30001571: {}

  chai@4.2.0:
    dependencies:
      assertion-error: 1.1.0
      check-error: 1.0.3
      deep-eql: 3.0.1
      get-func-name: 2.0.2
      pathval: 1.1.1
      type-detect: 4.0.8

  chalk@2.4.2:
    dependencies:
      ansi-styles: 3.2.1
      escape-string-regexp: 1.0.5
      supports-color: 5.5.0

  chalk@3.0.0:
    dependencies:
      ansi-styles: 4.3.0
      supports-color: 7.2.0

  chalk@4.1.2:
    dependencies:
      ansi-styles: 4.3.0
      supports-color: 7.2.0

  char-regex@1.0.2: {}

  charenc@0.0.2: {}

  check-error@1.0.3:
    dependencies:
      get-func-name: 2.0.2

  chokidar@3.5.3:
    dependencies:
      anymatch: 3.1.3
      braces: 3.0.2
      glob-parent: 5.1.2
      is-binary-path: 2.1.0
      is-glob: 4.0.3
      normalize-path: 3.0.0
      readdirp: 3.6.0
    optionalDependencies:
      fsevents: 2.3.3

  ci-info@3.9.0: {}

  circular-json@0.3.3: {}

  cjs-module-lexer@1.2.3: {}

  classnames@2.3.1: {}

  classnames@2.3.2: {}

  cliui@7.0.4:
    dependencies:
      string-width: 4.2.3
      strip-ansi: 6.0.1
      wrap-ansi: 7.0.0

  cliui@8.0.1:
    dependencies:
      string-width: 4.2.3
      strip-ansi: 6.0.1
      wrap-ansi: 7.0.0

  co@4.6.0: {}

  collect-v8-coverage@1.0.2: {}

  color-convert@1.9.3:
    dependencies:
      color-name: 1.1.3

  color-convert@2.0.1:
    dependencies:
      color-name: 1.1.4

  color-name@1.1.3: {}

  color-name@1.1.4: {}

  colors@1.2.5: {}

  combined-stream@1.0.8:
    dependencies:
      delayed-stream: 1.0.0

  commander@9.5.0:
    optional: true

  comment-parser@1.1.6-beta.0: {}

  concat-map@0.0.1: {}

  convert-source-map@1.9.0: {}

  convert-source-map@2.0.0: {}

  cosmiconfig@7.1.0:
    dependencies:
      '@types/parse-json': 4.0.2
      import-fresh: 3.3.0
      parse-json: 5.2.0
      path-type: 4.0.0
      yaml: 1.10.2

  cpx2@3.0.0:
    dependencies:
      co: 4.6.0
      debounce: 1.2.1
      debug: 4.3.4(supports-color@8.1.1)
      duplexer: 0.1.2
      fs-extra: 9.1.0
      glob: 7.2.3
      glob2base: 0.0.12
      minimatch: 3.1.2
      resolve: 1.22.8
      safe-buffer: 5.2.1
      shell-quote: 1.8.1
      subarg: 1.0.0
    transitivePeerDependencies:
      - supports-color

  cross-fetch@3.1.5:
    dependencies:
      node-fetch: 2.6.7
    transitivePeerDependencies:
      - encoding

  cross-fetch@3.1.8:
    dependencies:
      node-fetch: 2.7.0
    transitivePeerDependencies:
      - encoding

  cross-spawn@7.0.3:
    dependencies:
      path-key: 3.1.1
      shebang-command: 2.0.0
      which: 2.0.2

  crypt@0.0.2: {}

  css.escape@1.5.1: {}

  css@3.0.0:
    dependencies:
      inherits: 2.0.4
      source-map: 0.6.1
      source-map-resolve: 0.6.0

  cssom@0.3.8: {}

  cssom@0.4.4: {}

  cssstyle@2.3.0:
    dependencies:
      cssom: 0.3.8

  csstype@3.1.3: {}

  damerau-levenshtein@1.0.8: {}

  data-urls@2.0.0:
    dependencies:
      abab: 2.0.6
      whatwg-mimetype: 2.3.0
      whatwg-url: 8.7.0

  debounce@1.2.1: {}

  debug@2.6.9:
    dependencies:
      ms: 2.0.0

  debug@3.2.7:
    dependencies:
      ms: 2.1.3

  debug@4.3.4(supports-color@8.1.1):
    dependencies:
      ms: 2.1.2
      supports-color: 8.1.1

  decamelize@4.0.0: {}

  decimal.js@10.4.3: {}

  decode-uri-component@0.2.2: {}

  dedent@0.7.0: {}

  deep-eql@3.0.1:
    dependencies:
      type-detect: 4.0.8

  deep-is@0.1.4: {}

  deepmerge@4.3.1: {}

  define-data-property@1.1.1:
    dependencies:
      get-intrinsic: 1.2.2
      gopd: 1.0.1
      has-property-descriptors: 1.0.1

  define-properties@1.2.1:
    dependencies:
      define-data-property: 1.1.1
      has-property-descriptors: 1.0.1
      object-keys: 1.1.1

  delayed-stream@1.0.0: {}

  dequal@2.0.3: {}

  detect-newline@3.1.0: {}

  diff-sequences@27.5.1: {}

  diff@5.0.0: {}

  diff@5.1.0: {}

  dir-glob@3.0.1:
    dependencies:
      path-type: 4.0.0

  doctrine@2.1.0:
    dependencies:
      esutils: 2.0.3

  doctrine@3.0.0:
    dependencies:
      esutils: 2.0.3

  dom-accessibility-api@0.5.16: {}

  dom-helpers@5.2.1:
    dependencies:
      '@babel/runtime': 7.23.6
      csstype: 3.1.3

  domexception@2.0.1:
    dependencies:
      webidl-conversions: 5.0.0

  dompurify@2.4.7: {}

  draco3d@1.5.5: {}

  duplexer@0.1.2: {}

  electron-to-chromium@1.4.616: {}

  emittery@0.8.1: {}

  emoji-regex@8.0.0: {}

  emoji-regex@9.2.2: {}

  enquirer@2.4.1:
    dependencies:
      ansi-colors: 4.1.3
      strip-ansi: 6.0.1

  error-ex@1.3.2:
    dependencies:
      is-arrayish: 0.2.1

  es-abstract@1.22.3:
    dependencies:
      array-buffer-byte-length: 1.0.0
      arraybuffer.prototype.slice: 1.0.2
      available-typed-arrays: 1.0.5
      call-bind: 1.0.5
      es-set-tostringtag: 2.0.2
      es-to-primitive: 1.2.1
      function.prototype.name: 1.1.6
      get-intrinsic: 1.2.2
      get-symbol-description: 1.0.0
      globalthis: 1.0.3
      gopd: 1.0.1
      has-property-descriptors: 1.0.1
      has-proto: 1.0.1
      has-symbols: 1.0.3
      hasown: 2.0.0
      internal-slot: 1.0.6
      is-array-buffer: 3.0.2
      is-callable: 1.2.7
      is-negative-zero: 2.0.2
      is-regex: 1.1.4
      is-shared-array-buffer: 1.0.2
      is-string: 1.0.7
      is-typed-array: 1.1.12
      is-weakref: 1.0.2
      object-inspect: 1.13.1
      object-keys: 1.1.1
      object.assign: 4.1.5
      regexp.prototype.flags: 1.5.1
      safe-array-concat: 1.0.1
      safe-regex-test: 1.0.0
      string.prototype.trim: 1.2.8
      string.prototype.trimend: 1.0.7
      string.prototype.trimstart: 1.0.7
      typed-array-buffer: 1.0.0
      typed-array-byte-length: 1.0.0
      typed-array-byte-offset: 1.0.0
      typed-array-length: 1.0.4
      unbox-primitive: 1.0.2
      which-typed-array: 1.1.13

  es-iterator-helpers@1.0.15:
    dependencies:
      asynciterator.prototype: 1.0.0
      call-bind: 1.0.5
      define-properties: 1.2.1
      es-abstract: 1.22.3
      es-set-tostringtag: 2.0.2
      function-bind: 1.1.2
      get-intrinsic: 1.2.2
      globalthis: 1.0.3
      has-property-descriptors: 1.0.1
      has-proto: 1.0.1
      has-symbols: 1.0.3
      internal-slot: 1.0.6
      iterator.prototype: 1.1.2
      safe-array-concat: 1.0.1

  es-set-tostringtag@2.0.2:
    dependencies:
      get-intrinsic: 1.2.2
      has-tostringtag: 1.0.0
      hasown: 2.0.0

  es-shim-unscopables@1.0.2:
    dependencies:
      hasown: 2.0.0

  es-to-primitive@1.2.1:
    dependencies:
      is-callable: 1.2.7
      is-date-object: 1.0.5
      is-symbol: 1.0.4

  es6-promise@4.2.8: {}

  escalade@3.1.1: {}

  escape-string-regexp@1.0.5: {}

  escape-string-regexp@2.0.0: {}

  escape-string-regexp@4.0.0: {}

  escodegen@2.1.0:
    dependencies:
      esprima: 4.0.1
      estraverse: 5.3.0
      esutils: 2.0.3
    optionalDependencies:
      source-map: 0.6.1

<<<<<<< HEAD
  /eslint-config-prettier@9.1.0(eslint@7.32.0):
    resolution: {integrity: sha512-NSWl5BFQWEPi1j4TjVNItzYV7dZXZ+wP6I6ZhrBGpChQhZRUaElihE9uRRkcbRnNb76UMKDF3r+WTmNcGPKsqw==}
    hasBin: true
    peerDependencies:
      eslint: '>=7.0.0'
    dependencies:
      eslint: 7.32.0
    dev: true

  /eslint-import-resolver-node@0.3.4:
    resolution: {integrity: sha512-ogtf+5AB/O+nM6DIeBUNr2fuT7ot9Qg/1harBfBtaP13ekEWFQEEMP94BCB7zaNW3gyY+8SHYF00rnqYwXKWOA==}
=======
  eslint-import-resolver-node@0.3.4:
>>>>>>> 4906b52c
    dependencies:
      debug: 2.6.9
      resolve: 1.22.8
    transitivePeerDependencies:
      - supports-color

  eslint-import-resolver-node@0.3.9:
    dependencies:
      debug: 3.2.7
      is-core-module: 2.13.1
      resolve: 1.22.8
    transitivePeerDependencies:
      - supports-color

  eslint-import-resolver-typescript@2.7.1(eslint-plugin-import@2.29.1)(eslint@7.32.0):
    dependencies:
      debug: 4.3.4(supports-color@8.1.1)
      eslint: 7.32.0
      eslint-plugin-import: 2.29.1(@typescript-eslint/parser@5.10.1)(eslint@7.32.0)
      glob: 7.2.3
      is-glob: 4.0.3
      resolve: 1.22.8
      tsconfig-paths: 3.15.0
    transitivePeerDependencies:
      - supports-color

  eslint-module-utils@2.8.0(@typescript-eslint/parser@5.10.1)(eslint-import-resolver-node@0.3.9)(eslint@7.32.0):
    dependencies:
      '@typescript-eslint/parser': 5.10.1(eslint@7.32.0)(typescript@4.6.2)
      debug: 3.2.7
      eslint: 7.32.0
      eslint-import-resolver-node: 0.3.9
    transitivePeerDependencies:
      - supports-color

  eslint-plugin-deprecation@1.5.0(eslint@7.32.0)(typescript@4.6.2):
    dependencies:
      '@typescript-eslint/utils': 5.62.0(eslint@7.32.0)(typescript@4.6.2)
      eslint: 7.32.0
      tslib: 2.6.2
      tsutils: 3.21.0(typescript@4.6.2)
      typescript: 4.6.2
    transitivePeerDependencies:
      - supports-color

  eslint-plugin-es@3.0.1(eslint@7.32.0):
    dependencies:
      eslint: 7.32.0
      eslint-utils: 2.1.0
      regexpp: 3.2.0

  eslint-plugin-import@2.29.1(@typescript-eslint/parser@5.10.1)(eslint@7.32.0):
    dependencies:
      '@typescript-eslint/parser': 5.10.1(eslint@7.32.0)(typescript@4.6.2)
      array-includes: 3.1.7
      array.prototype.findlastindex: 1.2.3
      array.prototype.flat: 1.3.2
      array.prototype.flatmap: 1.3.2
      debug: 3.2.7
      doctrine: 2.1.0
      eslint: 7.32.0
      eslint-import-resolver-node: 0.3.9
      eslint-module-utils: 2.8.0(@typescript-eslint/parser@5.10.1)(eslint-import-resolver-node@0.3.9)(eslint@7.32.0)
      hasown: 2.0.0
      is-core-module: 2.13.1
      is-glob: 4.0.3
      minimatch: 3.1.2
      object.fromentries: 2.0.7
      object.groupby: 1.0.1
      object.values: 1.1.7
      semver: 6.3.1
      tsconfig-paths: 3.15.0
    transitivePeerDependencies:
      - eslint-import-resolver-typescript
      - eslint-import-resolver-webpack
      - supports-color

  eslint-plugin-jam3@0.2.3:
    dependencies:
      doctrine: 2.1.0
      has: 1.0.4
      requireindex: 1.1.0

  eslint-plugin-jsdoc@35.5.1(eslint@7.32.0):
    dependencies:
      '@es-joy/jsdoccomment': 0.9.0-alpha.1
      comment-parser: 1.1.6-beta.0
      debug: 4.3.4(supports-color@8.1.1)
      eslint: 7.32.0
      esquery: 1.5.0
      jsdoc-type-pratt-parser: 1.2.0
      lodash: 4.17.21
      regextras: 0.8.0
      semver: 7.5.4
      spdx-expression-parse: 3.0.1
    transitivePeerDependencies:
      - supports-color

  eslint-plugin-jsx-a11y@6.8.0(eslint@7.32.0):
    dependencies:
      '@babel/runtime': 7.23.6
      aria-query: 5.3.0
      array-includes: 3.1.7
      array.prototype.flatmap: 1.3.2
      ast-types-flow: 0.0.8
      axe-core: 4.7.0
      axobject-query: 3.2.1
      damerau-levenshtein: 1.0.8
      emoji-regex: 9.2.2
      es-iterator-helpers: 1.0.15
      eslint: 7.32.0
      hasown: 2.0.0
      jsx-ast-utils: 3.3.5
      language-tags: 1.0.9
      minimatch: 3.1.2
      object.entries: 1.1.7
      object.fromentries: 2.0.7

  eslint-plugin-node@11.1.0(eslint@7.32.0):
    dependencies:
      eslint: 7.32.0
      eslint-plugin-es: 3.0.1(eslint@7.32.0)
      eslint-utils: 2.1.0
      ignore: 5.3.0
      minimatch: 3.1.2
      resolve: 1.22.8
      semver: 6.3.1

  eslint-plugin-prefer-arrow@1.2.3(eslint@7.32.0):
    dependencies:
      eslint: 7.32.0

  eslint-plugin-react-hooks@4.2.0(eslint@7.32.0):
    dependencies:
      eslint: 7.32.0

  eslint-plugin-react-hooks@4.6.0(eslint@7.32.0):
    dependencies:
      eslint: 7.32.0

  eslint-plugin-react@7.33.2(eslint@7.32.0):
    dependencies:
      array-includes: 3.1.7
      array.prototype.flatmap: 1.3.2
      array.prototype.tosorted: 1.1.2
      doctrine: 2.1.0
      es-iterator-helpers: 1.0.15
      eslint: 7.32.0
      estraverse: 5.3.0
      jsx-ast-utils: 3.3.5
      minimatch: 3.1.2
      object.entries: 1.1.7
      object.fromentries: 2.0.7
      object.hasown: 1.1.3
      object.values: 1.1.7
      prop-types: 15.8.1
      resolve: 2.0.0-next.5
      semver: 6.3.1
      string.prototype.matchall: 4.0.10

  eslint-scope@5.1.1:
    dependencies:
      esrecurse: 4.3.0
      estraverse: 4.3.0

  eslint-utils@2.1.0:
    dependencies:
      eslint-visitor-keys: 1.3.0

  eslint-utils@3.0.0(eslint@7.32.0):
    dependencies:
      eslint: 7.32.0
      eslint-visitor-keys: 2.1.0

  eslint-visitor-keys@1.3.0: {}

  eslint-visitor-keys@2.1.0: {}

  eslint-visitor-keys@3.4.3: {}

  eslint@7.32.0:
    dependencies:
      '@babel/code-frame': 7.12.11
      '@eslint/eslintrc': 0.4.3
      '@humanwhocodes/config-array': 0.5.0
      ajv: 6.12.6
      chalk: 4.1.2
      cross-spawn: 7.0.3
      debug: 4.3.4(supports-color@8.1.1)
      doctrine: 3.0.0
      enquirer: 2.4.1
      escape-string-regexp: 4.0.0
      eslint-scope: 5.1.1
      eslint-utils: 2.1.0
      eslint-visitor-keys: 2.1.0
      espree: 7.3.1
      esquery: 1.5.0
      esutils: 2.0.3
      fast-deep-equal: 3.1.3
      file-entry-cache: 6.0.1
      functional-red-black-tree: 1.0.1
      glob-parent: 5.1.2
      globals: 13.24.0
      ignore: 4.0.6
      import-fresh: 3.3.0
      imurmurhash: 0.1.4
      is-glob: 4.0.3
      js-yaml: 3.14.1
      json-stable-stringify-without-jsonify: 1.0.1
      levn: 0.4.1
      lodash.merge: 4.6.2
      minimatch: 3.1.2
      natural-compare: 1.4.0
      optionator: 0.9.3
      progress: 2.0.3
      regexpp: 3.2.0
      semver: 7.5.4
      strip-ansi: 6.0.1
      strip-json-comments: 3.1.1
      table: 6.8.1
      text-table: 0.2.0
      v8-compile-cache: 2.4.0
    transitivePeerDependencies:
      - supports-color

  espree@7.3.1:
    dependencies:
      acorn: 7.4.1
      acorn-jsx: 5.3.2(acorn@7.4.1)
      eslint-visitor-keys: 1.3.0

  esprima@4.0.1: {}

  esquery@1.5.0:
    dependencies:
      estraverse: 5.3.0

  esrecurse@4.3.0:
    dependencies:
      estraverse: 5.3.0

  estraverse@4.3.0: {}

  estraverse@5.3.0: {}

  esutils@2.0.3: {}

  execa@5.1.1:
    dependencies:
      cross-spawn: 7.0.3
      get-stream: 6.0.1
      human-signals: 2.1.0
      is-stream: 2.0.1
      merge-stream: 2.0.0
      npm-run-path: 4.0.1
      onetime: 5.1.2
      signal-exit: 3.0.7
      strip-final-newline: 2.0.0

  exit@0.1.2: {}

  expect@27.5.1:
    dependencies:
      '@jest/types': 27.5.1
      jest-get-type: 27.5.1
      jest-matcher-utils: 27.5.1
      jest-message-util: 27.5.1

  fast-deep-equal@3.1.3: {}

  fast-equals@4.0.2: {}

  fast-glob@3.3.2:
    dependencies:
      '@nodelib/fs.stat': 2.0.5
      '@nodelib/fs.walk': 1.2.8
      glob-parent: 5.1.2
      merge2: 1.4.1
      micromatch: 4.0.5

  fast-json-stable-stringify@2.1.0: {}

  fast-levenshtein@2.0.6: {}

  fast-sort@3.4.0: {}

  fast-xml-parser@4.3.2:
    dependencies:
      strnum: 1.0.5

  fastq@1.16.0:
    dependencies:
      reusify: 1.0.4

  fb-watchman@2.0.2:
    dependencies:
      bser: 2.1.1

  file-entry-cache@6.0.1:
    dependencies:
      flat-cache: 3.2.0

  fill-range@7.0.1:
    dependencies:
      to-regex-range: 5.0.1

  find-index@0.1.1: {}

  find-root@1.1.0: {}

  find-up@4.1.0:
    dependencies:
      locate-path: 5.0.0
      path-exists: 4.0.0

  find-up@5.0.0:
    dependencies:
      locate-path: 6.0.0
      path-exists: 4.0.0

  flat-cache@3.2.0:
    dependencies:
      flatted: 3.2.9
      keyv: 4.5.4
      rimraf: 3.0.2

  flat@5.0.2: {}

  flatbuffers@1.12.0: {}

  flatted@3.2.9: {}

  follow-redirects@1.15.3: {}

  for-each@0.3.3:
    dependencies:
      is-callable: 1.2.7

  form-data@3.0.1:
    dependencies:
      asynckit: 0.4.0
      combined-stream: 1.0.8
      mime-types: 2.1.35

  form-data@4.0.0:
    dependencies:
      asynckit: 0.4.0
      combined-stream: 1.0.8
      mime-types: 2.1.35

  fs-extra@7.0.1:
    dependencies:
      graceful-fs: 4.2.11
      jsonfile: 4.0.0
      universalify: 0.1.2

  fs-extra@8.1.0:
    dependencies:
      graceful-fs: 4.2.11
      jsonfile: 4.0.0
      universalify: 0.1.2

  fs-extra@9.1.0:
    dependencies:
      at-least-node: 1.0.0
      graceful-fs: 4.2.11
      jsonfile: 6.1.0
      universalify: 2.0.1

  fs.realpath@1.0.0: {}

  fsevents@2.3.3:
    optional: true

  function-bind@1.1.2: {}

  function.prototype.name@1.1.6:
    dependencies:
      call-bind: 1.0.5
      define-properties: 1.2.1
      es-abstract: 1.22.3
      functions-have-names: 1.2.3

  functional-red-black-tree@1.0.1: {}

  functions-have-names@1.2.3: {}

  fuse.js@3.6.1: {}

  gensync@1.0.0-beta.2: {}

  get-caller-file@2.0.5: {}

  get-func-name@2.0.2: {}

  get-intrinsic@1.2.2:
    dependencies:
      function-bind: 1.1.2
      has-proto: 1.0.1
      has-symbols: 1.0.3
      hasown: 2.0.0

  get-package-type@0.1.0: {}

  get-stream@6.0.1: {}

  get-symbol-description@1.0.0:
    dependencies:
      call-bind: 1.0.5
      get-intrinsic: 1.2.2

  glob-parent@5.1.2:
    dependencies:
      is-glob: 4.0.3

  glob2base@0.0.12:
    dependencies:
      find-index: 0.1.1

  glob@7.2.0:
    dependencies:
      fs.realpath: 1.0.0
      inflight: 1.0.6
      inherits: 2.0.4
      minimatch: 3.1.2
      once: 1.4.0
      path-is-absolute: 1.0.1

  glob@7.2.3:
    dependencies:
      fs.realpath: 1.0.0
      inflight: 1.0.6
      inherits: 2.0.4
      minimatch: 3.1.2
      once: 1.4.0
      path-is-absolute: 1.0.1

  globals@11.12.0: {}

  globals@13.24.0:
    dependencies:
      type-fest: 0.20.2

  globalthis@1.0.3:
    dependencies:
      define-properties: 1.2.1

  globby@11.1.0:
    dependencies:
      array-union: 2.1.0
      dir-glob: 3.0.1
      fast-glob: 3.3.2
      ignore: 5.3.0
      merge2: 1.4.1
      slash: 3.0.0

  gopd@1.0.1:
    dependencies:
      get-intrinsic: 1.2.2

  graceful-fs@4.2.11: {}

  has-bigints@1.0.2: {}

  has-flag@3.0.0: {}

  has-flag@4.0.0: {}

  has-property-descriptors@1.0.1:
    dependencies:
      get-intrinsic: 1.2.2

  has-proto@1.0.1: {}

  has-symbols@1.0.3: {}

  has-tostringtag@1.0.0:
    dependencies:
      has-symbols: 1.0.3

  has@1.0.4: {}

  hasown@2.0.0:
    dependencies:
      function-bind: 1.1.2

  he@1.2.0: {}

  highlight-words-core@1.2.2: {}

  hoist-non-react-statics@3.3.2:
    dependencies:
      react-is: 16.13.1

  html-encoding-sniffer@2.0.1:
    dependencies:
      whatwg-encoding: 1.0.5

  html-escaper@2.0.2: {}

  http-proxy-agent@4.0.1:
    dependencies:
      '@tootallnate/once': 1.1.2
      agent-base: 6.0.2
      debug: 4.3.4(supports-color@8.1.1)
    transitivePeerDependencies:
      - supports-color

  https-proxy-agent@5.0.1:
    dependencies:
      agent-base: 6.0.2
      debug: 4.3.4(supports-color@8.1.1)
    transitivePeerDependencies:
      - supports-color

  human-signals@2.1.0: {}

  i18next-browser-languagedetector@6.1.8:
    dependencies:
      '@babel/runtime': 7.23.6

  i18next-http-backend@1.4.5:
    dependencies:
      cross-fetch: 3.1.5
    transitivePeerDependencies:
      - encoding

  i18next@21.10.0:
    dependencies:
      '@babel/runtime': 7.23.6

  iconv-lite@0.4.24:
    dependencies:
      safer-buffer: 2.1.2

  ignore@4.0.6: {}

  ignore@5.3.0: {}

  immer@9.0.6: {}

  immer@9.0.7: {}

  import-fresh@3.3.0:
    dependencies:
      parent-module: 1.0.1
      resolve-from: 4.0.0

  import-lazy@4.0.0: {}

  import-local@3.1.0:
    dependencies:
      pkg-dir: 4.2.0
      resolve-cwd: 3.0.0

  imurmurhash@0.1.4: {}

  indent-string@4.0.0: {}

  inflight@1.0.6:
    dependencies:
      once: 1.4.0
      wrappy: 1.0.2

  inherits@2.0.4: {}

  internal-slot@1.0.6:
    dependencies:
      get-intrinsic: 1.2.2
      hasown: 2.0.0
      side-channel: 1.0.4

  inversify@6.0.2: {}

  is-array-buffer@3.0.2:
    dependencies:
      call-bind: 1.0.5
      get-intrinsic: 1.2.2
      is-typed-array: 1.1.12

  is-arrayish@0.2.1: {}

  is-async-function@2.0.0:
    dependencies:
      has-tostringtag: 1.0.0

  is-bigint@1.0.4:
    dependencies:
      has-bigints: 1.0.2

  is-binary-path@2.1.0:
    dependencies:
      binary-extensions: 2.2.0

  is-boolean-object@1.1.2:
    dependencies:
      call-bind: 1.0.5
      has-tostringtag: 1.0.0

  is-buffer@1.1.6: {}

  is-callable@1.2.7: {}

  is-core-module@2.13.1:
    dependencies:
      hasown: 2.0.0

  is-date-object@1.0.5:
    dependencies:
      has-tostringtag: 1.0.0

  is-extglob@2.1.1: {}

  is-finalizationregistry@1.0.2:
    dependencies:
      call-bind: 1.0.5

  is-fullwidth-code-point@3.0.0: {}

  is-generator-fn@2.1.0: {}

  is-generator-function@1.0.10:
    dependencies:
      has-tostringtag: 1.0.0

  is-glob@4.0.3:
    dependencies:
      is-extglob: 2.1.1

  is-map@2.0.2: {}

  is-negative-zero@2.0.2: {}

  is-number-object@1.0.7:
    dependencies:
      has-tostringtag: 1.0.0

  is-number@7.0.0: {}

  is-plain-obj@2.1.0: {}

  is-potential-custom-element-name@1.0.1: {}

  is-regex@1.1.4:
    dependencies:
      call-bind: 1.0.5
      has-tostringtag: 1.0.0

  is-set@2.0.2: {}

  is-shared-array-buffer@1.0.2:
    dependencies:
      call-bind: 1.0.5

  is-stream@2.0.1: {}

  is-string@1.0.7:
    dependencies:
      has-tostringtag: 1.0.0

  is-symbol@1.0.4:
    dependencies:
      has-symbols: 1.0.3

  is-typed-array@1.1.12:
    dependencies:
      which-typed-array: 1.1.13

  is-typedarray@1.0.0: {}

  is-unicode-supported@0.1.0: {}

  is-weakmap@2.0.1: {}

  is-weakref@1.0.2:
    dependencies:
      call-bind: 1.0.5

  is-weakset@2.0.2:
    dependencies:
      call-bind: 1.0.5
      get-intrinsic: 1.2.2

  isarray@0.0.1: {}

  isarray@2.0.5: {}

  isexe@2.0.0: {}

  istanbul-lib-coverage@3.2.2: {}

  istanbul-lib-instrument@5.2.1:
    dependencies:
      '@babel/core': 7.23.6
      '@babel/parser': 7.23.6
      '@istanbuljs/schema': 0.1.3
      istanbul-lib-coverage: 3.2.2
      semver: 6.3.1
    transitivePeerDependencies:
      - supports-color

  istanbul-lib-report@3.0.1:
    dependencies:
      istanbul-lib-coverage: 3.2.2
      make-dir: 4.0.0
      supports-color: 7.2.0

  istanbul-lib-source-maps@4.0.1:
    dependencies:
      debug: 4.3.4(supports-color@8.1.1)
      istanbul-lib-coverage: 3.2.2
      source-map: 0.6.1
    transitivePeerDependencies:
      - supports-color

  istanbul-reports@3.1.6:
    dependencies:
      html-escaper: 2.0.2
      istanbul-lib-report: 3.0.1

  iterator.prototype@1.1.2:
    dependencies:
      define-properties: 1.2.1
      get-intrinsic: 1.2.2
      has-symbols: 1.0.3
      reflect.getprototypeof: 1.0.4
      set-function-name: 2.0.1

  jest-changed-files@27.5.1:
    dependencies:
      '@jest/types': 27.5.1
      execa: 5.1.1
      throat: 6.0.2

  jest-circus@27.5.1:
    dependencies:
      '@jest/environment': 27.5.1
      '@jest/test-result': 27.5.1
      '@jest/types': 27.5.1
      '@types/node': 14.14.20
      chalk: 4.1.2
      co: 4.6.0
      dedent: 0.7.0
      expect: 27.5.1
      is-generator-fn: 2.1.0
      jest-each: 27.5.1
      jest-matcher-utils: 27.5.1
      jest-message-util: 27.5.1
      jest-runtime: 27.5.1
      jest-snapshot: 27.5.1
      jest-util: 27.5.1
      pretty-format: 27.5.1
      slash: 3.0.0
      stack-utils: 2.0.6
      throat: 6.0.2
    transitivePeerDependencies:
      - supports-color

  jest-cli@27.5.1:
    dependencies:
      '@jest/core': 27.5.1
      '@jest/test-result': 27.5.1
      '@jest/types': 27.5.1
      chalk: 4.1.2
      exit: 0.1.2
      graceful-fs: 4.2.11
      import-local: 3.1.0
      jest-config: 27.5.1
      jest-util: 27.5.1
      jest-validate: 27.5.1
      prompts: 2.4.2
      yargs: 16.2.0
    transitivePeerDependencies:
      - bufferutil
      - canvas
      - supports-color
      - ts-node
      - utf-8-validate

  jest-config@27.5.1:
    dependencies:
      '@babel/core': 7.23.6
      '@jest/test-sequencer': 27.5.1
      '@jest/types': 27.5.1
      babel-jest: 27.5.1(@babel/core@7.23.6)
      chalk: 4.1.2
      ci-info: 3.9.0
      deepmerge: 4.3.1
      glob: 7.2.3
      graceful-fs: 4.2.11
      jest-circus: 27.5.1
      jest-environment-jsdom: 27.5.1
      jest-environment-node: 27.5.1
      jest-get-type: 27.5.1
      jest-jasmine2: 27.5.1
      jest-regex-util: 27.5.1
      jest-resolve: 27.5.1
      jest-runner: 27.5.1
      jest-util: 27.5.1
      jest-validate: 27.5.1
      micromatch: 4.0.5
      parse-json: 5.2.0
      pretty-format: 27.5.1
      slash: 3.0.0
      strip-json-comments: 3.1.1
    transitivePeerDependencies:
      - bufferutil
      - canvas
      - supports-color
      - utf-8-validate

  jest-diff@27.5.1:
    dependencies:
      chalk: 4.1.2
      diff-sequences: 27.5.1
      jest-get-type: 27.5.1
      pretty-format: 27.5.1

  jest-docblock@27.5.1:
    dependencies:
      detect-newline: 3.1.0

  jest-each@27.5.1:
    dependencies:
      '@jest/types': 27.5.1
      chalk: 4.1.2
      jest-get-type: 27.5.1
      jest-util: 27.5.1
      pretty-format: 27.5.1

  jest-environment-jsdom@27.5.1:
    dependencies:
      '@jest/environment': 27.5.1
      '@jest/fake-timers': 27.5.1
      '@jest/types': 27.5.1
      '@types/node': 14.14.20
      jest-mock: 27.5.1
      jest-util: 27.5.1
      jsdom: 16.7.0
    transitivePeerDependencies:
      - bufferutil
      - canvas
      - supports-color
      - utf-8-validate

  jest-environment-node@27.5.1:
    dependencies:
      '@jest/environment': 27.5.1
      '@jest/fake-timers': 27.5.1
      '@jest/types': 27.5.1
      '@types/node': 14.14.20
      jest-mock: 27.5.1
      jest-util: 27.5.1

  jest-get-type@27.5.1: {}

  jest-haste-map@27.5.1:
    dependencies:
      '@jest/types': 27.5.1
      '@types/graceful-fs': 4.1.9
      '@types/node': 14.14.20
      anymatch: 3.1.3
      fb-watchman: 2.0.2
      graceful-fs: 4.2.11
      jest-regex-util: 27.5.1
      jest-serializer: 27.5.1
      jest-util: 27.5.1
      jest-worker: 27.5.1
      micromatch: 4.0.5
      walker: 1.0.8
    optionalDependencies:
      fsevents: 2.3.3

  jest-jasmine2@27.5.1:
    dependencies:
      '@jest/environment': 27.5.1
      '@jest/source-map': 27.5.1
      '@jest/test-result': 27.5.1
      '@jest/types': 27.5.1
      '@types/node': 14.14.20
      chalk: 4.1.2
      co: 4.6.0
      expect: 27.5.1
      is-generator-fn: 2.1.0
      jest-each: 27.5.1
      jest-matcher-utils: 27.5.1
      jest-message-util: 27.5.1
      jest-runtime: 27.5.1
      jest-snapshot: 27.5.1
      jest-util: 27.5.1
      pretty-format: 27.5.1
      throat: 6.0.2
    transitivePeerDependencies:
      - supports-color

  jest-leak-detector@27.5.1:
    dependencies:
      jest-get-type: 27.5.1
      pretty-format: 27.5.1

  jest-matcher-utils@27.5.1:
    dependencies:
      chalk: 4.1.2
      jest-diff: 27.5.1
      jest-get-type: 27.5.1
      pretty-format: 27.5.1

  jest-message-util@27.5.1:
    dependencies:
      '@babel/code-frame': 7.23.5
      '@jest/types': 27.5.1
      '@types/stack-utils': 2.0.3
      chalk: 4.1.2
      graceful-fs: 4.2.11
      micromatch: 4.0.5
      pretty-format: 27.5.1
      slash: 3.0.0
      stack-utils: 2.0.6

  jest-mock@27.5.1:
    dependencies:
      '@jest/types': 27.5.1
      '@types/node': 14.14.20

  jest-pnp-resolver@1.2.3(jest-resolve@27.5.1):
    dependencies:
      jest-resolve: 27.5.1

  jest-regex-util@27.5.1: {}

  jest-resolve-dependencies@27.5.1:
    dependencies:
      '@jest/types': 27.5.1
      jest-regex-util: 27.5.1
      jest-snapshot: 27.5.1
    transitivePeerDependencies:
      - supports-color

  jest-resolve@27.5.1:
    dependencies:
      '@jest/types': 27.5.1
      chalk: 4.1.2
      graceful-fs: 4.2.11
      jest-haste-map: 27.5.1
      jest-pnp-resolver: 1.2.3(jest-resolve@27.5.1)
      jest-util: 27.5.1
      jest-validate: 27.5.1
      resolve: 1.22.8
      resolve.exports: 1.1.1
      slash: 3.0.0

  jest-runner@27.5.1:
    dependencies:
      '@jest/console': 27.5.1
      '@jest/environment': 27.5.1
      '@jest/test-result': 27.5.1
      '@jest/transform': 27.5.1
      '@jest/types': 27.5.1
      '@types/node': 14.14.20
      chalk: 4.1.2
      emittery: 0.8.1
      graceful-fs: 4.2.11
      jest-docblock: 27.5.1
      jest-environment-jsdom: 27.5.1
      jest-environment-node: 27.5.1
      jest-haste-map: 27.5.1
      jest-leak-detector: 27.5.1
      jest-message-util: 27.5.1
      jest-resolve: 27.5.1
      jest-runtime: 27.5.1
      jest-util: 27.5.1
      jest-worker: 27.5.1
      source-map-support: 0.5.21
      throat: 6.0.2
    transitivePeerDependencies:
      - bufferutil
      - canvas
      - supports-color
      - utf-8-validate

  jest-runtime@27.5.1:
    dependencies:
      '@jest/environment': 27.5.1
      '@jest/fake-timers': 27.5.1
      '@jest/globals': 27.5.1
      '@jest/source-map': 27.5.1
      '@jest/test-result': 27.5.1
      '@jest/transform': 27.5.1
      '@jest/types': 27.5.1
      chalk: 4.1.2
      cjs-module-lexer: 1.2.3
      collect-v8-coverage: 1.0.2
      execa: 5.1.1
      glob: 7.2.3
      graceful-fs: 4.2.11
      jest-haste-map: 27.5.1
      jest-message-util: 27.5.1
      jest-mock: 27.5.1
      jest-regex-util: 27.5.1
      jest-resolve: 27.5.1
      jest-snapshot: 27.5.1
      jest-util: 27.5.1
      slash: 3.0.0
      strip-bom: 4.0.0
    transitivePeerDependencies:
      - supports-color

  jest-serializer@27.5.1:
    dependencies:
      '@types/node': 14.14.20
      graceful-fs: 4.2.11

  jest-snapshot@27.5.1:
    dependencies:
      '@babel/core': 7.23.6
      '@babel/generator': 7.23.6
      '@babel/plugin-syntax-typescript': 7.23.3(@babel/core@7.23.6)
      '@babel/traverse': 7.23.6
      '@babel/types': 7.23.6
      '@jest/transform': 27.5.1
      '@jest/types': 27.5.1
      '@types/babel__traverse': 7.20.4
      '@types/prettier': 2.7.3
      babel-preset-current-node-syntax: 1.0.1(@babel/core@7.23.6)
      chalk: 4.1.2
      expect: 27.5.1
      graceful-fs: 4.2.11
      jest-diff: 27.5.1
      jest-get-type: 27.5.1
      jest-haste-map: 27.5.1
      jest-matcher-utils: 27.5.1
      jest-message-util: 27.5.1
      jest-util: 27.5.1
      natural-compare: 1.4.0
      pretty-format: 27.5.1
      semver: 7.5.4
    transitivePeerDependencies:
      - supports-color

  jest-transform-stub@2.0.0: {}

  jest-util@27.5.1:
    dependencies:
      '@jest/types': 27.5.1
      '@types/node': 14.14.20
      chalk: 4.1.2
      ci-info: 3.9.0
      graceful-fs: 4.2.11
      picomatch: 2.3.1

  jest-validate@27.5.1:
    dependencies:
      '@jest/types': 27.5.1
      camelcase: 6.3.0
      chalk: 4.1.2
      jest-get-type: 27.5.1
      leven: 3.1.0
      pretty-format: 27.5.1

  jest-watcher@27.5.1:
    dependencies:
      '@jest/test-result': 27.5.1
      '@jest/types': 27.5.1
      '@types/node': 14.14.20
      ansi-escapes: 4.3.2
      chalk: 4.1.2
      jest-util: 27.5.1
      string-length: 4.0.2

  jest-worker@27.5.1:
    dependencies:
      '@types/node': 14.14.20
      merge-stream: 2.0.0
      supports-color: 8.1.1

  jest@27.5.1:
    dependencies:
      '@jest/core': 27.5.1
      import-local: 3.1.0
      jest-cli: 27.5.1
    transitivePeerDependencies:
      - bufferutil
      - canvas
      - supports-color
      - ts-node
      - utf-8-validate

  jju@1.4.0: {}

  js-base64@3.7.5: {}

  js-tokens@4.0.0: {}

  js-yaml@3.14.1:
    dependencies:
      argparse: 1.0.10
      esprima: 4.0.1

  js-yaml@4.1.0:
    dependencies:
      argparse: 2.0.1

  jsdoc-type-pratt-parser@1.0.4: {}

  jsdoc-type-pratt-parser@1.2.0: {}

  jsdom@16.7.0:
    dependencies:
      abab: 2.0.6
      acorn: 8.11.2
      acorn-globals: 6.0.0
      cssom: 0.4.4
      cssstyle: 2.3.0
      data-urls: 2.0.0
      decimal.js: 10.4.3
      domexception: 2.0.1
      escodegen: 2.1.0
      form-data: 3.0.1
      html-encoding-sniffer: 2.0.1
      http-proxy-agent: 4.0.1
      https-proxy-agent: 5.0.1
      is-potential-custom-element-name: 1.0.1
      nwsapi: 2.2.7
      parse5: 6.0.1
      saxes: 5.0.1
      symbol-tree: 3.2.4
      tough-cookie: 4.1.3
      w3c-hr-time: 1.0.2
      w3c-xmlserializer: 2.0.0
      webidl-conversions: 6.1.0
      whatwg-encoding: 1.0.5
      whatwg-mimetype: 2.3.0
      whatwg-url: 8.7.0
      ws: 7.5.9
      xml-name-validator: 3.0.0
    transitivePeerDependencies:
      - bufferutil
      - supports-color
      - utf-8-validate

  jsesc@2.5.2: {}

  json-buffer@3.0.1: {}

  json-parse-even-better-errors@2.3.1: {}

  json-schema-traverse@0.4.1: {}

  json-schema-traverse@1.0.0: {}

  json-stable-stringify-without-jsonify@1.0.1: {}

  json5@1.0.2:
    dependencies:
      minimist: 1.2.8

  json5@2.2.3: {}

  jsonc-parser@3.2.0: {}

  jsonfile@4.0.0:
    optionalDependencies:
      graceful-fs: 4.2.11

  jsonfile@6.1.0:
    dependencies:
      universalify: 2.0.1
    optionalDependencies:
      graceful-fs: 4.2.11

  jsx-ast-utils@3.3.5:
    dependencies:
      array-includes: 3.1.7
      array.prototype.flat: 1.3.2
      object.assign: 4.1.5
      object.values: 1.1.7

  just-extend@4.2.1: {}

  keyv@4.5.4:
    dependencies:
      json-buffer: 3.0.1

  kleur@3.0.3: {}

  language-subtag-registry@0.3.22: {}

  language-tags@1.0.9:
    dependencies:
      language-subtag-registry: 0.3.22

  leven@3.1.0: {}

  levn@0.4.1:
    dependencies:
      prelude-ls: 1.2.1
      type-check: 0.4.0

  lines-and-columns@1.2.4: {}

  linkify-it@2.2.0:
    dependencies:
      uc.micro: 1.0.6

  locate-path@5.0.0:
    dependencies:
      p-locate: 4.1.0

  locate-path@6.0.0:
    dependencies:
      p-locate: 5.0.0

  lodash.get@4.4.2: {}

  lodash.isequal@4.5.0: {}

  lodash.memoize@4.1.2: {}

  lodash.merge@4.6.2: {}

  lodash.truncate@4.4.2: {}

  lodash@4.17.21: {}

  log-symbols@4.1.0:
    dependencies:
      chalk: 4.1.2
      is-unicode-supported: 0.1.0

  loose-envify@1.4.0:
    dependencies:
      js-tokens: 4.0.0

  lru-cache@5.1.1:
    dependencies:
      yallist: 3.1.1

  lru-cache@6.0.0:
    dependencies:
      yallist: 4.0.0

  lunr@2.3.9: {}

  lz-string@1.5.0: {}

  make-dir@4.0.0:
    dependencies:
      semver: 7.5.4

  make-error@1.3.6: {}

  makeerror@1.0.12:
    dependencies:
      tmpl: 1.0.5

  marked@4.3.0: {}

  md5@2.3.0:
    dependencies:
      charenc: 0.0.2
      crypt: 0.0.2
      is-buffer: 1.1.6

  memoize-one@4.0.3: {}

  memoize-one@5.2.1: {}

  memoize-one@6.0.0: {}

  merge-stream@2.0.0: {}

  merge2@1.4.1: {}

  micro-memoize@4.1.2: {}

  micromatch@4.0.5:
    dependencies:
      braces: 3.0.2
      picomatch: 2.3.1

  mime-db@1.52.0: {}

  mime-types@2.1.35:
    dependencies:
      mime-db: 1.52.0

  mimic-fn@2.1.0: {}

  min-indent@1.0.1: {}

  minimatch@3.1.2:
    dependencies:
      brace-expansion: 1.1.11

  minimatch@5.0.1:
    dependencies:
      brace-expansion: 2.0.1

  minimatch@7.4.6:
    dependencies:
      brace-expansion: 2.0.1

  minimist@1.2.8: {}

  mkdirp@3.0.1: {}

  mocha-junit-reporter@2.2.1(mocha@10.2.0):
    dependencies:
      debug: 4.3.4(supports-color@8.1.1)
      md5: 2.3.0
      mkdirp: 3.0.1
      mocha: 10.2.0
      strip-ansi: 6.0.1
      xml: 1.0.1
    transitivePeerDependencies:
      - supports-color

  mocha@10.2.0:
    dependencies:
      ansi-colors: 4.1.1
      browser-stdout: 1.3.1
      chokidar: 3.5.3
      debug: 4.3.4(supports-color@8.1.1)
      diff: 5.0.0
      escape-string-regexp: 4.0.0
      find-up: 5.0.0
      glob: 7.2.0
      he: 1.2.0
      js-yaml: 4.1.0
      log-symbols: 4.1.0
      minimatch: 5.0.1
      ms: 2.1.3
      nanoid: 3.3.3
      serialize-javascript: 6.0.0
      strip-json-comments: 3.1.1
      supports-color: 8.1.1
      workerpool: 6.2.1
      yargs: 16.2.0
      yargs-parser: 20.2.4
      yargs-unparser: 2.0.0

  ms@2.0.0: {}

  ms@2.1.2: {}

  ms@2.1.3: {}

  nanoid@2.1.11: {}

  nanoid@3.3.3: {}

  natural-compare@1.4.0: {}

  nise@5.1.5:
    dependencies:
      '@sinonjs/commons': 2.0.0
      '@sinonjs/fake-timers': 10.3.0
      '@sinonjs/text-encoding': 0.7.2
      just-extend: 4.2.1
      path-to-regexp: 1.8.0

  node-fetch@2.6.7:
    dependencies:
      whatwg-url: 5.0.0

  node-fetch@2.7.0:
    dependencies:
      whatwg-url: 5.0.0

  node-int64@0.4.0: {}

  node-releases@2.0.14: {}

  normalize-path@3.0.0: {}

  npm-run-path@4.0.1:
    dependencies:
      path-key: 3.1.1

  nwsapi@2.2.7: {}

  object-assign@3.0.0: {}

  object-assign@4.1.1: {}

  object-inspect@1.13.1: {}

  object-keys@1.1.1: {}

  object.assign@4.1.5:
    dependencies:
      call-bind: 1.0.5
      define-properties: 1.2.1
      has-symbols: 1.0.3
      object-keys: 1.1.1

  object.entries@1.1.7:
    dependencies:
      call-bind: 1.0.5
      define-properties: 1.2.1
      es-abstract: 1.22.3

  object.fromentries@2.0.7:
    dependencies:
      call-bind: 1.0.5
      define-properties: 1.2.1
      es-abstract: 1.22.3

  object.groupby@1.0.1:
    dependencies:
      call-bind: 1.0.5
      define-properties: 1.2.1
      es-abstract: 1.22.3
      get-intrinsic: 1.2.2

  object.hasown@1.1.3:
    dependencies:
      define-properties: 1.2.1
      es-abstract: 1.22.3

  object.values@1.1.7:
    dependencies:
      call-bind: 1.0.5
      define-properties: 1.2.1
      es-abstract: 1.22.3

  once@1.4.0:
    dependencies:
      wrappy: 1.0.2

  onetime@5.1.2:
    dependencies:
      mimic-fn: 2.1.0

  optionator@0.9.3:
    dependencies:
      '@aashutoshrathi/word-wrap': 1.2.6
      deep-is: 0.1.4
      fast-levenshtein: 2.0.6
      levn: 0.4.1
      prelude-ls: 1.2.1
      type-check: 0.4.0

  p-limit@2.3.0:
    dependencies:
      p-try: 2.2.0

  p-limit@3.1.0:
    dependencies:
      yocto-queue: 0.1.0

  p-locate@4.1.0:
    dependencies:
      p-limit: 2.3.0

  p-locate@5.0.0:
    dependencies:
      p-limit: 3.1.0

  p-try@2.2.0: {}

  parent-module@1.0.1:
    dependencies:
      callsites: 3.1.0

  parse-json@5.2.0:
    dependencies:
      '@babel/code-frame': 7.23.5
      error-ex: 1.3.2
      json-parse-even-better-errors: 2.3.1
      lines-and-columns: 1.2.4

  parse5@6.0.1: {}

  path-exists@4.0.0: {}

  path-is-absolute@1.0.1: {}

  path-key@3.1.1: {}

  path-parse@1.0.7: {}

  path-to-regexp@1.8.0:
    dependencies:
      isarray: 0.0.1

  path-type@4.0.0: {}

  pathval@1.1.1: {}

  picocolors@1.0.0: {}

  picomatch@2.3.1: {}

  pirates@4.0.6: {}

  pkg-dir@4.2.0:
    dependencies:
      find-up: 4.1.0

  postinstall-build@5.0.3: {}

  prelude-ls@1.2.1: {}

  pretty-format@27.5.1:
    dependencies:
      ansi-regex: 5.0.1
      ansi-styles: 5.2.0
      react-is: 17.0.2

  progress@2.0.3: {}

  prompts@2.4.2:
    dependencies:
      kleur: 3.0.3
      sisteransi: 1.0.5

  prop-types@15.8.1:
    dependencies:
      loose-envify: 1.4.0
      object-assign: 4.1.1
      react-is: 16.13.1

  proxy-from-env@1.1.0: {}

  psl@1.9.0: {}

  punycode@2.3.1: {}

  querystringify@2.2.0: {}

  queue-microtask@1.2.3: {}

  randombytes@2.1.0:
    dependencies:
      safe-buffer: 5.2.1

  react-autosuggest@10.1.0(react@17.0.2):
    dependencies:
      es6-promise: 4.2.8
      prop-types: 15.8.1
      react: 17.0.2
      react-themeable: 1.1.0
      section-iterator: 2.0.0
      shallow-equal: 1.2.1

  react-dom@17.0.2(react@17.0.2):
    dependencies:
      loose-envify: 1.4.0
      object-assign: 4.1.1
      react: 17.0.2
      scheduler: 0.20.2

  react-error-boundary@4.0.3(react@17.0.2):
    dependencies:
      '@babel/runtime': 7.23.6
      react: 17.0.2

  react-highlight-words@0.17.0(react@17.0.2):
    dependencies:
      highlight-words-core: 1.2.2
      memoize-one: 4.0.3
      prop-types: 15.8.1
      react: 17.0.2

  react-is@16.13.1: {}

  react-is@17.0.2: {}

  react-redux@7.2.2(react-dom@17.0.2)(react@17.0.2)(redux@4.1.0):
    dependencies:
      '@babel/runtime': 7.23.6
      hoist-non-react-statics: 3.3.2
      loose-envify: 1.4.0
      prop-types: 15.8.1
      react: 17.0.2
      react-dom: 17.0.2(react@17.0.2)
      react-is: 16.13.1
      redux: 4.1.0

  react-select-async-paginate@0.7.2(react-select@5.7.0)(react@17.0.2):
    dependencies:
      '@seznam/compose-react-refs': 1.0.6
      '@vtaits/use-lazy-ref': 0.1.0(react@17.0.2)
      react: 17.0.2
      react-select: 5.7.0(@types/react@17.0.19)(react-dom@17.0.2)(react@17.0.2)
      sleep-promise: 9.1.0
      use-is-mounted-ref: 1.5.0(react@17.0.2)

  react-select@5.7.0(@types/react@17.0.19)(react-dom@17.0.2)(react@17.0.2):
    dependencies:
      '@babel/runtime': 7.23.6
      '@emotion/cache': 11.11.0
      '@emotion/react': 11.11.1(@types/react@17.0.19)(react@17.0.2)
      '@floating-ui/dom': 1.5.3
      '@types/react-transition-group': 4.4.10
      memoize-one: 6.0.0
      prop-types: 15.8.1
      react: 17.0.2
      react-dom: 17.0.2(react@17.0.2)
      react-transition-group: 4.4.5(react-dom@17.0.2)(react@17.0.2)
      use-isomorphic-layout-effect: 1.1.2(@types/react@17.0.19)(react@17.0.2)
    transitivePeerDependencies:
      - '@types/react'

  react-split@2.0.14(react@17.0.2):
    dependencies:
      prop-types: 15.8.1
      react: 17.0.2
      split.js: 1.6.5

  react-table@7.7.0(react@17.0.2):
    dependencies:
      react: 17.0.2

  react-table@7.8.0(react@17.0.2):
    dependencies:
      react: 17.0.2

  react-themeable@1.1.0:
    dependencies:
      object-assign: 3.0.0

  react-transition-group@4.4.5(react-dom@17.0.2)(react@17.0.2):
    dependencies:
      '@babel/runtime': 7.23.6
      dom-helpers: 5.2.1
      loose-envify: 1.4.0
      prop-types: 15.8.1
      react: 17.0.2
      react-dom: 17.0.2(react@17.0.2)

  react-window@1.8.10(react-dom@17.0.2)(react@17.0.2):
    dependencies:
      '@babel/runtime': 7.23.6
      memoize-one: 5.2.1
      react: 17.0.2
      react-dom: 17.0.2(react@17.0.2)

  react@17.0.2:
    dependencies:
      loose-envify: 1.4.0
      object-assign: 4.1.1

  readdirp@3.6.0:
    dependencies:
      picomatch: 2.3.1

  redent@3.0.0:
    dependencies:
      indent-string: 4.0.0
      strip-indent: 3.0.0

  redux@4.1.0:
    dependencies:
      '@babel/runtime': 7.23.6

  reflect-metadata@0.1.14: {}

  reflect.getprototypeof@1.0.4:
    dependencies:
      call-bind: 1.0.5
      define-properties: 1.2.1
      es-abstract: 1.22.3
      get-intrinsic: 1.2.2
      globalthis: 1.0.3
      which-builtin-type: 1.1.3

  regenerator-runtime@0.14.1: {}

  regexp.prototype.flags@1.5.1:
    dependencies:
      call-bind: 1.0.5
      define-properties: 1.2.1
      set-function-name: 2.0.1

  regexpp@3.2.0: {}

  regextras@0.8.0: {}

  require-dir@1.2.0: {}

  require-directory@2.1.1: {}

  require-from-string@2.0.2: {}

  requireindex@1.1.0: {}

  requires-port@1.0.0: {}

  resize-observer-polyfill@1.5.1: {}

  resolve-cwd@3.0.0:
    dependencies:
      resolve-from: 5.0.0

  resolve-from@4.0.0: {}

  resolve-from@5.0.0: {}

  resolve.exports@1.1.1: {}

  resolve@1.19.0:
    dependencies:
      is-core-module: 2.13.1
      path-parse: 1.0.7

  resolve@1.22.8:
    dependencies:
      is-core-module: 2.13.1
      path-parse: 1.0.7
      supports-preserve-symlinks-flag: 1.0.0

  resolve@2.0.0-next.5:
    dependencies:
      is-core-module: 2.13.1
      path-parse: 1.0.7
      supports-preserve-symlinks-flag: 1.0.0

  reusify@1.0.4: {}

  rimraf@3.0.2:
    dependencies:
      glob: 7.2.3

  run-parallel@1.2.0:
    dependencies:
      queue-microtask: 1.2.3

  rxjs@6.6.7:
    dependencies:
      tslib: 1.14.1

  rxjs@7.8.1:
    dependencies:
      tslib: 2.6.2

  safe-array-concat@1.0.1:
    dependencies:
      call-bind: 1.0.5
      get-intrinsic: 1.2.2
      has-symbols: 1.0.3
      isarray: 2.0.5

  safe-buffer@5.2.1: {}

  safe-regex-test@1.0.0:
    dependencies:
      call-bind: 1.0.5
      get-intrinsic: 1.2.2
      is-regex: 1.1.4

  safer-buffer@2.1.2: {}

  saxes@5.0.1:
    dependencies:
      xmlchars: 2.2.0

  scheduler@0.20.2:
    dependencies:
      loose-envify: 1.4.0
      object-assign: 4.1.1

  section-iterator@2.0.0: {}

  semver@6.3.1: {}

  semver@7.3.8:
    dependencies:
      lru-cache: 6.0.0

  semver@7.5.4:
    dependencies:
      lru-cache: 6.0.0

  serialize-javascript@6.0.0:
    dependencies:
      randombytes: 2.1.0

  set-function-length@1.1.1:
    dependencies:
      define-data-property: 1.1.1
      get-intrinsic: 1.2.2
      gopd: 1.0.1
      has-property-descriptors: 1.0.1

  set-function-name@2.0.1:
    dependencies:
      define-data-property: 1.1.1
      functions-have-names: 1.2.3
      has-property-descriptors: 1.0.1

  shallow-equal@1.2.1: {}

  shebang-command@2.0.0:
    dependencies:
      shebang-regex: 3.0.0

  shebang-regex@3.0.0: {}

  shell-quote@1.8.1: {}

  shiki@0.14.7:
    dependencies:
      ansi-sequence-parser: 1.1.1
      jsonc-parser: 3.2.0
      vscode-oniguruma: 1.7.0
      vscode-textmate: 8.0.0

  shortid@2.2.16:
    dependencies:
      nanoid: 2.1.11

  side-channel@1.0.4:
    dependencies:
      call-bind: 1.0.5
      get-intrinsic: 1.2.2
      object-inspect: 1.13.1

  signal-exit@3.0.7: {}

  simple-react-validator@1.6.1: {}

  sinon@17.0.1:
    dependencies:
      '@sinonjs/commons': 3.0.0
      '@sinonjs/fake-timers': 11.2.2
      '@sinonjs/samsam': 8.0.0
      diff: 5.1.0
      nise: 5.1.5
      supports-color: 7.2.0

  sisteransi@1.0.5: {}

  slash@3.0.0: {}

  sleep-promise@9.1.0: {}

  slice-ansi@4.0.0:
    dependencies:
      ansi-styles: 4.3.0
      astral-regex: 2.0.0
      is-fullwidth-code-point: 3.0.0

  source-map-resolve@0.6.0:
    dependencies:
      atob: 2.1.2
      decode-uri-component: 0.2.2

  source-map-support@0.5.21:
    dependencies:
      buffer-from: 1.1.2
      source-map: 0.6.1

  source-map@0.5.7: {}

  source-map@0.6.1: {}

  source-map@0.7.4: {}

  spdx-exceptions@2.3.0: {}

  spdx-expression-parse@3.0.1:
    dependencies:
      spdx-exceptions: 2.3.0
      spdx-license-ids: 3.0.16

  spdx-license-ids@3.0.16: {}

  split.js@1.6.5: {}

  sprintf-js@1.0.3: {}

  stack-utils@2.0.6:
    dependencies:
      escape-string-regexp: 2.0.0

  string-argv@0.3.2: {}

  string-length@4.0.2:
    dependencies:
      char-regex: 1.0.2
      strip-ansi: 6.0.1

  string-width@4.2.3:
    dependencies:
      emoji-regex: 8.0.0
      is-fullwidth-code-point: 3.0.0
      strip-ansi: 6.0.1

  string.prototype.matchall@4.0.10:
    dependencies:
      call-bind: 1.0.5
      define-properties: 1.2.1
      es-abstract: 1.22.3
      get-intrinsic: 1.2.2
      has-symbols: 1.0.3
      internal-slot: 1.0.6
      regexp.prototype.flags: 1.5.1
      set-function-name: 2.0.1
      side-channel: 1.0.4

  string.prototype.trim@1.2.8:
    dependencies:
      call-bind: 1.0.5
      define-properties: 1.2.1
      es-abstract: 1.22.3

  string.prototype.trimend@1.0.7:
    dependencies:
      call-bind: 1.0.5
      define-properties: 1.2.1
      es-abstract: 1.22.3

  string.prototype.trimstart@1.0.7:
    dependencies:
      call-bind: 1.0.5
      define-properties: 1.2.1
      es-abstract: 1.22.3

  strip-ansi@6.0.1:
    dependencies:
      ansi-regex: 5.0.1

  strip-bom@3.0.0: {}

  strip-bom@4.0.0: {}

  strip-final-newline@2.0.0: {}

  strip-indent@3.0.0:
    dependencies:
      min-indent: 1.0.1

  strip-json-comments@3.1.1: {}

  strnum@1.0.5: {}

  stylis@4.2.0: {}

  subarg@1.0.0:
    dependencies:
      minimist: 1.2.8

  supports-color@5.5.0:
    dependencies:
      has-flag: 3.0.0

  supports-color@7.2.0:
    dependencies:
      has-flag: 4.0.0

  supports-color@8.1.1:
    dependencies:
      has-flag: 4.0.0

  supports-hyperlinks@2.3.0:
    dependencies:
      has-flag: 4.0.0
      supports-color: 7.2.0

  supports-preserve-symlinks-flag@1.0.0: {}

  symbol-tree@3.2.4: {}

  table@6.8.1:
    dependencies:
      ajv: 8.12.0
      lodash.truncate: 4.4.2
      slice-ansi: 4.0.0
      string-width: 4.2.3
      strip-ansi: 6.0.1

  terminal-link@2.1.1:
    dependencies:
      ansi-escapes: 4.3.2
      supports-hyperlinks: 2.3.0

  test-exclude@6.0.0:
    dependencies:
      '@istanbuljs/schema': 0.1.3
      glob: 7.2.3
      minimatch: 3.1.2

  text-table@0.2.0: {}

  throat@6.0.2: {}

  tippy.js@6.3.7:
    dependencies:
      '@popperjs/core': 2.11.8

  tmpl@1.0.5: {}

  to-fast-properties@2.0.0: {}

  to-regex-range@5.0.1:
    dependencies:
      is-number: 7.0.0

  tough-cookie@4.1.3:
    dependencies:
      psl: 1.9.0
      punycode: 2.3.1
      universalify: 0.2.0
      url-parse: 1.5.10

  tr46@0.0.3: {}

  tr46@2.1.0:
    dependencies:
      punycode: 2.3.1

  tree-kill@1.2.2: {}

  ts-jest@27.1.3(@babel/core@7.23.6)(@types/jest@27.4.1)(jest@27.5.1)(typescript@4.6.2):
    dependencies:
      '@babel/core': 7.23.6
      '@types/jest': 27.4.1
      bs-logger: 0.2.6
      fast-json-stable-stringify: 2.1.0
      jest: 27.5.1
      jest-util: 27.5.1
      json5: 2.2.3
      lodash.memoize: 4.1.2
      make-error: 1.3.6
      semver: 7.5.4
      typescript: 4.6.2
      yargs-parser: 20.2.9

  tsconfig-paths@3.15.0:
    dependencies:
      '@types/json5': 0.0.29
      json5: 1.0.2
      minimist: 1.2.8
      strip-bom: 3.0.0

  tslib@1.14.1: {}

  tslib@2.6.2: {}

  tsutils@3.21.0(typescript@4.6.2):
    dependencies:
      tslib: 1.14.1
      typescript: 4.6.2

  type-check@0.4.0:
    dependencies:
      prelude-ls: 1.2.1

  type-detect@4.0.8: {}

  type-fest@0.20.2: {}

  type-fest@0.21.3: {}

  typed-array-buffer@1.0.0:
    dependencies:
      call-bind: 1.0.5
      get-intrinsic: 1.2.2
      is-typed-array: 1.1.12

  typed-array-byte-length@1.0.0:
    dependencies:
      call-bind: 1.0.5
      for-each: 0.3.3
      has-proto: 1.0.1
      is-typed-array: 1.1.12

  typed-array-byte-offset@1.0.0:
    dependencies:
      available-typed-arrays: 1.0.5
      call-bind: 1.0.5
      for-each: 0.3.3
      has-proto: 1.0.1
      is-typed-array: 1.1.12

  typed-array-length@1.0.4:
    dependencies:
      call-bind: 1.0.5
      for-each: 0.3.3
      is-typed-array: 1.1.12

  typedarray-to-buffer@3.1.5:
    dependencies:
      is-typedarray: 1.0.0

  typedoc-plugin-merge-modules@4.1.0(typedoc@0.23.28):
    dependencies:
      typedoc: 0.23.28(typescript@4.6.2)

  typedoc@0.23.28(typescript@4.6.2):
    dependencies:
      lunr: 2.3.9
      marked: 4.3.0
      minimatch: 7.4.6
      shiki: 0.14.7
      typescript: 4.6.2

  typemoq@2.1.0:
    dependencies:
      circular-json: 0.3.3
      lodash: 4.17.21
      postinstall-build: 5.0.3

  typescript@4.6.2: {}

  typescript@4.8.4: {}

  typescript@5.0.4: {}

  uc.micro@1.0.6: {}

  unbox-primitive@1.0.2:
    dependencies:
      call-bind: 1.0.5
      has-bigints: 1.0.2
      has-symbols: 1.0.3
      which-boxed-primitive: 1.0.2

  universalify@0.1.2: {}

  universalify@0.2.0: {}

  universalify@2.0.1: {}

  update-browserslist-db@1.0.13(browserslist@4.22.2):
    dependencies:
      browserslist: 4.22.2
      escalade: 3.1.1
      picocolors: 1.0.0

  uri-js@4.4.1:
    dependencies:
      punycode: 2.3.1

  url-parse@1.5.10:
    dependencies:
      querystringify: 2.2.0
      requires-port: 1.0.0

  use-is-mounted-ref@1.5.0(react@17.0.2):
    dependencies:
      react: 17.0.2

  use-isomorphic-layout-effect@1.1.2(@types/react@17.0.19)(react@17.0.2):
    dependencies:
      '@types/react': 17.0.19
      react: 17.0.2

  use-sync-external-store@1.2.0(react@17.0.2):
    dependencies:
      react: 17.0.2

  v8-compile-cache@2.4.0: {}

  v8-to-istanbul@8.1.1:
    dependencies:
      '@types/istanbul-lib-coverage': 2.0.6
      convert-source-map: 1.9.0
      source-map: 0.7.4

  validator@13.11.0: {}

  vscode-oniguruma@1.7.0: {}

  vscode-textmate@8.0.0: {}

  w3c-hr-time@1.0.2:
    dependencies:
      browser-process-hrtime: 1.0.0

  w3c-xmlserializer@2.0.0:
    dependencies:
      xml-name-validator: 3.0.0

  walker@1.0.8:
    dependencies:
      makeerror: 1.0.12

  webidl-conversions@3.0.1: {}

  webidl-conversions@5.0.0: {}

  webidl-conversions@6.1.0: {}

  whatwg-encoding@1.0.5:
    dependencies:
      iconv-lite: 0.4.24

  whatwg-mimetype@2.3.0: {}

  whatwg-url@5.0.0:
    dependencies:
      tr46: 0.0.3
      webidl-conversions: 3.0.1

  whatwg-url@8.7.0:
    dependencies:
      lodash: 4.17.21
      tr46: 2.1.0
      webidl-conversions: 6.1.0

  which-boxed-primitive@1.0.2:
    dependencies:
      is-bigint: 1.0.4
      is-boolean-object: 1.1.2
      is-number-object: 1.0.7
      is-string: 1.0.7
      is-symbol: 1.0.4

  which-builtin-type@1.1.3:
    dependencies:
      function.prototype.name: 1.1.6
      has-tostringtag: 1.0.0
      is-async-function: 2.0.0
      is-date-object: 1.0.5
      is-finalizationregistry: 1.0.2
      is-generator-function: 1.0.10
      is-regex: 1.1.4
      is-weakref: 1.0.2
      isarray: 2.0.5
      which-boxed-primitive: 1.0.2
      which-collection: 1.0.1
      which-typed-array: 1.1.13

  which-collection@1.0.1:
    dependencies:
      is-map: 2.0.2
      is-set: 2.0.2
      is-weakmap: 2.0.1
      is-weakset: 2.0.2

  which-typed-array@1.1.13:
    dependencies:
      available-typed-arrays: 1.0.5
      call-bind: 1.0.5
      for-each: 0.3.3
      gopd: 1.0.1
      has-tostringtag: 1.0.0

  which@2.0.2:
    dependencies:
      isexe: 2.0.0

  wms-capabilities@0.4.0:
    dependencies:
      minimist: 1.2.8

  workerpool@6.2.1: {}

  wrap-ansi@7.0.0:
    dependencies:
      ansi-styles: 4.3.0
      string-width: 4.2.3
      strip-ansi: 6.0.1

  wrappy@1.0.2: {}

  write-file-atomic@3.0.3:
    dependencies:
      imurmurhash: 0.1.4
      is-typedarray: 1.0.0
      signal-exit: 3.0.7
      typedarray-to-buffer: 3.1.5

  ws@7.5.9: {}

  wtfnode@0.9.1: {}

  xml-name-validator@3.0.0: {}

  xml@1.0.1: {}

  xmlchars@2.2.0: {}

  y18n@5.0.8: {}

  yallist@3.1.1: {}

  yallist@4.0.0: {}

  yaml@1.10.2: {}

  yargs-parser@20.2.4: {}

  yargs-parser@20.2.9: {}

  yargs-parser@21.1.1: {}

  yargs-unparser@2.0.0:
    dependencies:
      camelcase: 6.3.0
      decamelize: 4.0.0
      flat: 5.0.2
      is-plain-obj: 2.1.0

  yargs@16.2.0:
    dependencies:
      cliui: 7.0.4
      escalade: 3.1.1
      get-caller-file: 2.0.5
      require-directory: 2.1.1
      string-width: 4.2.3
      y18n: 5.0.8
      yargs-parser: 20.2.9

  yargs@17.7.2:
    dependencies:
      cliui: 8.0.1
      escalade: 3.1.1
      get-caller-file: 2.0.5
      require-directory: 2.1.1
      string-width: 4.2.3
      y18n: 5.0.8
      yargs-parser: 21.1.1

  yocto-queue@0.1.0: {}

  z-schema@5.0.5:
    dependencies:
      lodash.get: 4.4.2
      lodash.isequal: 4.5.0
      validator: 13.11.0
    optionalDependencies:
      commander: 9.5.0

  zustand@4.4.7(@types/react@17.0.19)(immer@9.0.6)(react@17.0.2):
    dependencies:
      '@types/react': 17.0.19
      immer: 9.0.6
      react: 17.0.2
      use-sync-external-store: 1.2.0(react@17.0.2)<|MERGE_RESOLUTION|>--- conflicted
+++ resolved
@@ -4,251 +4,6 @@
   autoInstallPeers: true
   excludeLinksFromLockfile: false
 
-<<<<<<< HEAD
-dependencies:
-  '@dnd-kit/core':
-    specifier: ^6.0.5
-    version: 6.0.5(react-dom@17.0.2)(react@17.0.2)
-  '@dnd-kit/sortable':
-    specifier: 7.0.1
-    version: 7.0.1(@dnd-kit/core@6.0.5)(react@17.0.2)
-  '@dnd-kit/utilities':
-    specifier: 3.2.0
-    version: 3.2.0(react@17.0.2)
-  '@itwin/imodels-access-common':
-    specifier: ^4.1.2
-    version: 4.1.2(@itwin/core-bentley@4.1.0)(@itwin/core-common@4.1.0)
-  '@itwin/imodels-access-frontend':
-    specifier: ^4.1.2
-    version: 4.1.2(@itwin/core-bentley@4.1.0)(@itwin/core-common@4.1.0)(@itwin/core-frontend@4.1.0)
-  '@itwin/imodels-client-management':
-    specifier: ^4.2.1
-    version: 4.2.1
-  '@itwin/insights-client':
-    specifier: ^0.10.1
-    version: 0.10.1
-  '@itwin/itwins-client':
-    specifier: ^1.1.0
-    version: 1.1.0
-  '@itwin/itwinui-icons-color-react':
-    specifier: 2.1.0
-    version: 2.1.0(react-dom@17.0.2)(react@17.0.2)
-  '@itwin/itwinui-icons-react':
-    specifier: ^2.2.0
-    version: 2.2.0(react-dom@17.0.2)(react@17.0.2)
-  '@itwin/itwinui-react':
-    specifier: ^2.11.2
-    version: 2.12.18(react-dom@17.0.2)(react@17.0.2)
-  '@tanstack/query-core':
-    specifier: ^4.36.1
-    version: 4.36.1
-  '@tanstack/react-query':
-    specifier: ^4.36.1
-    version: 4.36.1(react-dom@17.0.2)(react@17.0.2)
-  classnames:
-    specifier: ^2.3.1
-    version: 2.3.1
-  cross-fetch:
-    specifier: ^3.1.8
-    version: 3.1.8
-  fast-equals:
-    specifier: ^4.0.2
-    version: 4.0.2
-  immer:
-    specifier: ^9.0.7
-    version: 9.0.7
-  lodash:
-    specifier: ^4.17.21
-    version: 4.17.21
-  react-split:
-    specifier: 2.0.14
-    version: 2.0.14(react@17.0.2)
-  simple-react-validator:
-    specifier: ^1.6.1
-    version: 1.6.1
-
-devDependencies:
-  '@faker-js/faker':
-    specifier: ^7.5.0
-    version: 7.5.0
-  '@itwin/appui-abstract':
-    specifier: ^4.1.0
-    version: 4.1.0(@itwin/core-bentley@4.1.0)
-  '@itwin/appui-layout-react':
-    specifier: ^4.1.0
-    version: 4.1.0(@itwin/appui-abstract@4.1.0)(@itwin/core-bentley@4.1.0)(@itwin/core-react@4.1.0)(@types/react@17.0.19)(react-dom@17.0.2)(react@17.0.2)
-  '@itwin/appui-react':
-    specifier: ^4.1.0
-    version: 4.1.0(@itwin/appui-abstract@4.1.0)(@itwin/appui-layout-react@4.1.0)(@itwin/components-react@4.1.0)(@itwin/core-bentley@4.1.0)(@itwin/core-common@4.1.0)(@itwin/core-frontend@4.1.0)(@itwin/core-geometry@4.1.0)(@itwin/core-quantity@4.1.0)(@itwin/core-react@4.1.0)(@itwin/core-telemetry@4.1.0)(@itwin/imodel-components-react@4.1.0)(react-dom@17.0.2)(react-redux@7.2.2)(react@17.0.2)(redux@4.1.0)
-  '@itwin/build-tools':
-    specifier: ^4.1.0
-    version: 4.1.0(@types/node@14.14.20)
-  '@itwin/components-react':
-    specifier: ^4.1.0
-    version: 4.1.0(@itwin/appui-abstract@4.1.0)(@itwin/core-bentley@4.1.0)(@itwin/core-react@4.1.0)(react-dom@17.0.2)(react@17.0.2)
-  '@itwin/core-bentley':
-    specifier: ^4.1.0
-    version: 4.1.0
-  '@itwin/core-common':
-    specifier: ^4.1.0
-    version: 4.1.0(@itwin/core-bentley@4.1.0)(@itwin/core-geometry@4.1.0)
-  '@itwin/core-frontend':
-    specifier: ^4.1.0
-    version: 4.1.0(@itwin/appui-abstract@4.1.0)(@itwin/core-bentley@4.1.0)(@itwin/core-common@4.1.0)(@itwin/core-geometry@4.1.0)(@itwin/core-orbitgt@4.1.0)(@itwin/core-quantity@4.1.0)(inversify@6.0.2)(reflect-metadata@0.1.14)
-  '@itwin/core-geometry':
-    specifier: ^4.1.0
-    version: 4.1.0
-  '@itwin/core-i18n':
-    specifier: ^4.1.0
-    version: 4.1.0(@itwin/core-bentley@4.1.0)
-  '@itwin/core-markup':
-    specifier: ^4.1.0
-    version: 4.1.0(@itwin/core-bentley@4.1.0)(@itwin/core-common@4.1.0)(@itwin/core-frontend@4.1.0)(@itwin/core-geometry@4.1.0)
-  '@itwin/core-orbitgt':
-    specifier: ^4.1.0
-    version: 4.1.0
-  '@itwin/core-quantity':
-    specifier: ^4.1.0
-    version: 4.1.0(@itwin/core-bentley@4.1.0)
-  '@itwin/core-react':
-    specifier: ^4.1.0
-    version: 4.1.0(@itwin/appui-abstract@4.1.0)(@itwin/core-bentley@4.1.0)(react-dom@17.0.2)(react@17.0.2)
-  '@itwin/core-telemetry':
-    specifier: ^4.1.0
-    version: 4.1.0(@itwin/core-geometry@4.1.0)
-  '@itwin/ecschema-metadata':
-    specifier: ^4.1.0
-    version: 4.1.0(@itwin/core-bentley@4.1.0)(@itwin/core-quantity@4.1.0)
-  '@itwin/eslint-plugin':
-    specifier: ^3.7.7
-    version: 3.7.7(eslint@7.32.0)(typescript@4.6.2)
-  '@itwin/imodel-components-react':
-    specifier: ^4.1.0
-    version: 4.1.0(@itwin/appui-abstract@4.1.0)(@itwin/components-react@4.1.0)(@itwin/core-bentley@4.1.0)(@itwin/core-common@4.1.0)(@itwin/core-frontend@4.1.0)(@itwin/core-geometry@4.1.0)(@itwin/core-quantity@4.1.0)(@itwin/core-react@4.1.0)(react-dom@17.0.2)(react@17.0.2)
-  '@itwin/presentation-common':
-    specifier: ^4.1.0
-    version: 4.1.0(@itwin/core-bentley@4.1.0)(@itwin/core-common@4.1.0)(@itwin/core-quantity@4.1.0)(@itwin/ecschema-metadata@4.1.0)
-  '@itwin/presentation-components':
-    specifier: ^4.1.0
-    version: 4.1.0(@itwin/appui-abstract@4.1.0)(@itwin/components-react@4.1.0)(@itwin/core-bentley@4.1.0)(@itwin/core-common@4.1.0)(@itwin/core-frontend@4.1.0)(@itwin/core-react@4.1.0)(@itwin/imodel-components-react@4.1.0)(@itwin/presentation-common@4.1.0)(@itwin/presentation-frontend@4.1.0)(@types/react@17.0.19)(react-dom@17.0.2)(react@17.0.2)
-  '@itwin/presentation-frontend':
-    specifier: ^4.1.0
-    version: 4.1.0(@itwin/core-bentley@4.1.0)(@itwin/core-common@4.1.0)(@itwin/core-frontend@4.1.0)(@itwin/core-quantity@4.1.0)(@itwin/ecschema-metadata@4.1.0)(@itwin/presentation-common@4.1.0)
-  '@itwin/webgl-compatibility':
-    specifier: ^4.1.0
-    version: 4.1.0
-  '@testing-library/dom':
-    specifier: ^8.12.0
-    version: 8.12.0
-  '@testing-library/jest-dom':
-    specifier: ^5.16.3
-    version: 5.16.3
-  '@testing-library/react':
-    specifier: ^12.1.4
-    version: 12.1.4(react-dom@17.0.2)(react@17.0.2)
-  '@testing-library/user-event':
-    specifier: ^14.1.1
-    version: 14.1.1(@testing-library/dom@8.12.0)
-  '@types/chai':
-    specifier: 4.2.11
-    version: 4.2.11
-  '@types/i18next':
-    specifier: ^8.4.2
-    version: 8.4.2
-  '@types/jest':
-    specifier: ^27.4.1
-    version: 27.4.1
-  '@types/lodash':
-    specifier: ^4.14.202
-    version: 4.14.202
-  '@types/node':
-    specifier: ^14.14.20
-    version: 14.14.20
-  '@types/react':
-    specifier: ^17.0.19
-    version: 17.0.19
-  '@types/react-dom':
-    specifier: ^17.0.9
-    version: 17.0.9
-  '@types/react-redux':
-    specifier: ^7.0.1
-    version: 7.0.1
-  '@types/react-table':
-    specifier: ^7.7.0
-    version: 7.7.0
-  '@types/sinon':
-    specifier: ^17.0.2
-    version: 17.0.2
-  '@types/testing-library__jest-dom':
-    specifier: ^5.14.3
-    version: 5.14.3
-  '@typescript-eslint/eslint-plugin':
-    specifier: ^5.3.1
-    version: 5.3.1(@typescript-eslint/parser@5.10.1)(eslint@7.32.0)(typescript@4.6.2)
-  '@typescript-eslint/parser':
-    specifier: ^5.10.1
-    version: 5.10.1(eslint@7.32.0)(typescript@4.6.2)
-  chai:
-    specifier: ^4.2.0
-    version: 4.2.0
-  cpx2:
-    specifier: ^3.0.0
-    version: 3.0.0
-  eslint:
-    specifier: ^7.32.0
-    version: 7.32.0
-  eslint-config-prettier:
-    specifier: ^9.1.0
-    version: 9.1.0(eslint@7.32.0)
-  eslint-plugin-node:
-    specifier: ^11.1.0
-    version: 11.1.0(eslint@7.32.0)
-  eslint-plugin-react:
-    specifier: ^7.33.2
-    version: 7.33.2(eslint@7.32.0)
-  eslint-plugin-react-hooks:
-    specifier: ^4.2.0
-    version: 4.2.0(eslint@7.32.0)
-  jest:
-    specifier: ^27.5.1
-    version: 27.5.1
-  jest-cli:
-    specifier: ^27.5.1
-    version: 27.5.1
-  jest-transform-stub:
-    specifier: ^2.0.0
-    version: 2.0.0
-  react:
-    specifier: ^17.0.2
-    version: 17.0.2
-  react-dom:
-    specifier: ^17.0.2
-    version: 17.0.2(react@17.0.2)
-  react-redux:
-    specifier: ^7.2.2
-    version: 7.2.2(react-dom@17.0.2)(react@17.0.2)(redux@4.1.0)
-  react-table:
-    specifier: ^7.7.0
-    version: 7.7.0(react@17.0.2)
-  redux:
-    specifier: ^4.1.0
-    version: 4.1.0
-  rimraf:
-    specifier: ^3.0.2
-    version: 3.0.2
-  sinon:
-    specifier: ^17.0.1
-    version: 17.0.1
-  ts-jest:
-    specifier: ^27.1.3
-    version: 27.1.3(@babel/core@7.23.6)(@types/jest@27.4.1)(jest@27.5.1)(typescript@4.6.2)
-  typemoq:
-    specifier: ^2.1.0
-    version: 2.1.0
-  typescript:
-    specifier: ~4.6.0
-    version: 4.6.2
-=======
 importers:
 
   .:
@@ -443,6 +198,9 @@
       eslint:
         specifier: ^7.32.0
         version: 7.32.0
+      eslint-config-prettier:
+        specifier: ^9.1.0
+        version: 9.1.0(eslint@7.32.0)
       eslint-plugin-node:
         specifier: ^11.1.0
         version: 11.1.0(eslint@7.32.0)
@@ -2050,6 +1808,12 @@
     engines: {node: '>=6.0'}
     hasBin: true
 
+  eslint-config-prettier@9.1.0:
+    resolution: {integrity: sha512-NSWl5BFQWEPi1j4TjVNItzYV7dZXZ+wP6I6ZhrBGpChQhZRUaElihE9uRRkcbRnNb76UMKDF3r+WTmNcGPKsqw==}
+    hasBin: true
+    peerDependencies:
+      eslint: '>=7.0.0'
+
   eslint-import-resolver-node@0.3.4:
     resolution: {integrity: sha512-ogtf+5AB/O+nM6DIeBUNr2fuT7ot9Qg/1harBfBtaP13ekEWFQEEMP94BCB7zaNW3gyY+8SHYF00rnqYwXKWOA==}
 
@@ -3802,7 +3566,6 @@
 
   typedarray-to-buffer@3.1.5:
     resolution: {integrity: sha512-zdu8XMNEDepKKR+XYOXAVPtWui0ly0NtohUscw+UmaHiAWT8hrV1rr//H6V+0DvJ3OQ19S979M0laLfX8rm82Q==}
->>>>>>> 4906b52c
 
   typedoc-plugin-merge-modules@4.1.0:
     resolution: {integrity: sha512-0Qax5eSaiP86zX9LlQQWANjtgkMfSHt6/LRDsWXfK45Ifc3lrgjZG4ieE87BMi3p12r/F0qW9sHQRB18tIs0fg==}
@@ -6090,21 +5853,11 @@
     optionalDependencies:
       source-map: 0.6.1
 
-<<<<<<< HEAD
-  /eslint-config-prettier@9.1.0(eslint@7.32.0):
-    resolution: {integrity: sha512-NSWl5BFQWEPi1j4TjVNItzYV7dZXZ+wP6I6ZhrBGpChQhZRUaElihE9uRRkcbRnNb76UMKDF3r+WTmNcGPKsqw==}
-    hasBin: true
-    peerDependencies:
-      eslint: '>=7.0.0'
+  eslint-config-prettier@9.1.0(eslint@7.32.0):
     dependencies:
       eslint: 7.32.0
-    dev: true
-
-  /eslint-import-resolver-node@0.3.4:
-    resolution: {integrity: sha512-ogtf+5AB/O+nM6DIeBUNr2fuT7ot9Qg/1harBfBtaP13ekEWFQEEMP94BCB7zaNW3gyY+8SHYF00rnqYwXKWOA==}
-=======
+
   eslint-import-resolver-node@0.3.4:
->>>>>>> 4906b52c
     dependencies:
       debug: 2.6.9
       resolve: 1.22.8
