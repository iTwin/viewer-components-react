--- conflicted
+++ resolved
@@ -23,12 +23,8 @@
 import { useTelemetryContext } from "./UseTelemetryContext.js";
 
 import type { MutableRefObject } from "react";
-<<<<<<< HEAD
+import type { Observable } from "rxjs";
 import type { BeEvent } from "@itwin/core-bentley";
-=======
-import type { Observable } from "rxjs";
-import type { BeEvent, IDisposable } from "@itwin/core-bentley";
->>>>>>> 1f783ae7
 import type { HierarchyNode, PresentationHierarchyNode } from "@itwin/presentation-hierarchies-react";
 import type { TreeItemVisibilityButtonState, VisibilityContext } from "./components/TreeNodeVisibilityButton.js";
 
