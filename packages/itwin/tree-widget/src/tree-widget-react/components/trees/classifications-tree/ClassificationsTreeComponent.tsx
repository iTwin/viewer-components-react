/*---------------------------------------------------------------------------------------------
 * Copyright (c) Bentley Systems, Incorporated. All rights reserved.
 * See LICENSE.md in the project root for license terms and full copyright notice.
 *--------------------------------------------------------------------------------------------*/

import { useActiveIModelConnection } from "@itwin/appui-react";
import { SchemaKey, SchemaMatchType } from "@itwin/ecschema-metadata";
import { TreeWidget } from "../../../TreeWidget.js";
import { SelectableTree } from "../../tree-header/SelectableTree.js";
import { useActiveViewport } from "../common/internal/UseActiveViewport.js";
import { TelemetryContextProvider } from "../common/UseTelemetryContext.js";
import { ClassificationsTree } from "./ClassificationsTree.js";

import type { ClassificationsTreeProps } from "./ClassificationsTree.js";
import type { IModelConnection, ScreenViewport } from "@itwin/core-frontend";

/** @alpha */
interface ClassificationsTreeComponentProps
  extends Pick<
    ClassificationsTreeProps,
<<<<<<< HEAD
    "selectionStorage" | "hierarchyLevelConfig" | "selectionMode" | "emptyTreeContent" | "getActions" | "getDecorations" | "hierarchyConfig" | "getEditingProps"
=======
    "selectionStorage" | "hierarchyLevelConfig" | "selectionMode" | "filter" | "emptyTreeContent" | "getActions" | "getDecorations" | "hierarchyConfig"
>>>>>>> 6722876c
  > {
  onPerformanceMeasured?: (featureId: string, duration: number) => void;
  onFeatureUsed?: (feature: string) => void;
}

/**
 * A component that renders `ClassificationsTree` with active iModel and viewport.
 * @alpha
 */
export const ClassificationsTreeComponent = (props: ClassificationsTreeComponentProps) => {
  const iModel = useActiveIModelConnection();
  const viewport = useActiveViewport();

  if (!iModel || !viewport) {
    return null;
  }

  return <ClassificationsTreeComponentImpl {...props} iModel={iModel} viewport={viewport} />;
};

/**
 * Id of the component. May be used when a creating a `TreeDefinition`.
 * @alpha
 */
ClassificationsTreeComponent.id = "classifications-tree";

/**
 * Label of the component. May be used when a creating a `TreeDefinition`.
 * @alpha
 */
ClassificationsTreeComponent.getLabel = () => TreeWidget.translate("classificationsTree.label");

/** @alpha */
ClassificationsTreeComponent.isSupportedByIModel = async (imodel: IModelConnection) => {
  try {
    return !!(await imodel.schemaContext.getSchemaInfo(new SchemaKey("ClassificationSystems"), SchemaMatchType.Latest));
  } catch {
    return false;
  }
};

function ClassificationsTreeComponentImpl({
  iModel,
  viewport,
  onPerformanceMeasured,
  onFeatureUsed,
  filter,
  ...treeProps
}: ClassificationsTreeComponentProps & { iModel: IModelConnection; viewport: ScreenViewport }) {
  return (
    <TelemetryContextProvider componentIdentifier={ClassificationsTreeComponent.id} onFeatureUsed={onFeatureUsed} onPerformanceMeasured={onPerformanceMeasured}>
      <SelectableTree>
        <ClassificationsTree {...treeProps} imodel={iModel} activeView={viewport} filter={filter} />
      </SelectableTree>
    </TelemetryContextProvider>
  );
}<|MERGE_RESOLUTION|>--- conflicted
+++ resolved
@@ -18,11 +18,7 @@
 interface ClassificationsTreeComponentProps
   extends Pick<
     ClassificationsTreeProps,
-<<<<<<< HEAD
-    "selectionStorage" | "hierarchyLevelConfig" | "selectionMode" | "emptyTreeContent" | "getActions" | "getDecorations" | "hierarchyConfig" | "getEditingProps"
-=======
-    "selectionStorage" | "hierarchyLevelConfig" | "selectionMode" | "filter" | "emptyTreeContent" | "getActions" | "getDecorations" | "hierarchyConfig"
->>>>>>> 6722876c
+    "selectionStorage" | "hierarchyLevelConfig" | "selectionMode" | "filter" | "emptyTreeContent" | "getActions" | "getDecorations" | "hierarchyConfig" | "getEditingProps"
   > {
   onPerformanceMeasured?: (featureId: string, duration: number) => void;
   onFeatureUsed?: (feature: string) => void;
