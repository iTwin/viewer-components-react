{
  "extends": "./node_modules/@itwin/build-tools/tsconfig-base.json",
  "compilerOptions": {
    "jsx": "react-jsx",
    "allowSyntheticDefaultImports": true,
    "esModuleInterop": true,
    "noImplicitOverride": false,
    "resolveJsonModule": true,
<<<<<<< HEAD
=======
    "lib": [
      "DOM"
    ],
    "jsx": "react-jsx"
>>>>>>> 2bebd8c3
  },
  "include": [
    "src"
  ]
}<|MERGE_RESOLUTION|>--- conflicted
+++ resolved
@@ -6,13 +6,9 @@
     "esModuleInterop": true,
     "noImplicitOverride": false,
     "resolveJsonModule": true,
-<<<<<<< HEAD
-=======
     "lib": [
       "DOM"
-    ],
-    "jsx": "react-jsx"
->>>>>>> 2bebd8c3
+    ]
   },
   "include": [
     "src"
