/*---------------------------------------------------------------------------------------------
 * Copyright (c) Bentley Systems, Incorporated. All rights reserved.
 * See LICENSE.md in the project root for license terms and full copyright notice.
 *--------------------------------------------------------------------------------------------*/

import { assert, Id64 } from "@itwin/core-bentley";
<<<<<<< HEAD
import { HierarchyFilteringPath, HierarchyNodeIdentifier, HierarchyNodeKey } from "@itwin/presentation-hierarchies";
import { getIdsFromChildrenTree } from "../Utils.js";

import type { Id64Arg, Id64Set, Id64String } from "@itwin/core-bentley";
import type { ECClassHierarchyInspector } from "@itwin/presentation-shared";
import type { ChildrenTree } from "../Utils.js";
=======
import { HierarchyFilteringPath, HierarchyNode, HierarchyNodeIdentifier, HierarchyNodeKey } from "@itwin/presentation-hierarchies";

import type { Id64Arg, Id64String } from "@itwin/core-bentley";
import type { ClassGroupingNodeKey, InstancesNodeKey } from "@itwin/presentation-hierarchies";
import type { ECClassHierarchyInspector } from "@itwin/presentation-shared";
>>>>>>> 2b58053a

interface FilteredTreeRootNode {
  children: Map<Id64String, FilteredTreeNode>;
}

interface BaseFilteredTreeNode {
  id: string;
  children?: Map<Id64String, FilteredTreeNode>;
  isFilterTarget: boolean;
}

interface GenericFilteredTreeNode extends BaseFilteredTreeNode {
  type: "subject" | "model";
}

interface CategoryFilteredTreeNode extends BaseFilteredTreeNode {
  type: "category";
  modelId: Id64String;
}

interface ElementFilteredTreeNode extends BaseFilteredTreeNode {
  type: "element";
  modelId: Id64String;
  categoryId: Id64String;
}

type FilteredTreeNode = GenericFilteredTreeNode | CategoryFilteredTreeNode | ElementFilteredTreeNode;
interface GetElementsFromUnfilteredChildrenTreeProps {
  childrenTree: ChildrenTree<any>;
  parentIdsArray: Array<Id64Arg>;
}

/** @internal */
export interface FilteredTree {
<<<<<<< HEAD
  getVisibilityChangeTargets(props: { parentKeys: HierarchyNodeKey[]; ids: Id64Arg }): VisibilityChangeTargets;
  getElementsFromUnfilteredChildrenTree(props: GetElementsFromUnfilteredChildrenTreeProps): Id64Set | undefined;
=======
  getVisibilityChangeTargets(node: HierarchyNode & { key: ClassGroupingNodeKey | InstancesNodeKey }): VisibilityChangeTargets;
>>>>>>> 2b58053a
}

export const SUBJECT_CLASS_NAME = "BisCore.Subject" as const;
export const MODEL_CLASS_NAME = "BisCore.GeometricModel3d" as const;
export const CATEGORY_CLASS_NAME = "BisCore.SpatialCategory" as const;
export const ELEMENT_CLASS_NAME = "BisCore.GeometricElement3d" as const;

type CategoryKey = `${Id64String}-${Id64String}`;

function createCategoryKey(modelId: string, categoryId: string): CategoryKey {
  return `${modelId}-${categoryId}`;
}

/** @internal */
export function parseCategoryKey(key: CategoryKey) {
  const [modelId, categoryId] = key.split("-");
  return { modelId, categoryId };
}

/** @internal */
export interface VisibilityChangeTargets {
  subjects?: Set<Id64String>;
  models?: Set<Id64String>;
  categories?: Set<CategoryKey>;
  elements?: Map<CategoryKey, Map<Id64String, { isFilterTarget: boolean }>>;
}

/** @internal */
export async function createFilteredTree(imodelAccess: ECClassHierarchyInspector, filteringPaths: HierarchyFilteringPath[]): Promise<FilteredTree> {
  const root: FilteredTreeRootNode = {
    children: new Map(),
  };

  for (const filteringPath of filteringPaths) {
    const normalizedPath = HierarchyFilteringPath.normalize(filteringPath).path;

    let parentNode: FilteredTreeRootNode | FilteredTreeNode = root;
    for (let i = 0; i < normalizedPath.length; i++) {
      if ("type" in parentNode && parentNode.isFilterTarget) {
        break;
      }

      const identifier = normalizedPath[i];
      if (!HierarchyNodeIdentifier.isInstanceNodeIdentifier(identifier)) {
        break;
      }

      const currentNode: FilteredTreeNode | undefined = parentNode.children?.get(identifier.id);
      if (currentNode !== undefined) {
        parentNode = currentNode;
        continue;
      }

      const type = await getType(imodelAccess, identifier.className);
      const newNode: FilteredTreeNode = createFilteredTreeNode({
        type,
        id: identifier.id,
        isFilterTarget: i === normalizedPath.length - 1,
        parent: parentNode as FilteredTreeNode,
      });
      (parentNode.children ??= new Map()).set(identifier.id, newNode);
      parentNode = newNode;
    }
  }

  return {
<<<<<<< HEAD
    getVisibilityChangeTargets: (props) => getVisibilityChangeTargets(root, props.parentKeys, props.ids),
    getElementsFromUnfilteredChildrenTree: ({ childrenTree, parentIdsArray }) => getElementsFromUnfilteredChildrenTree({ parentIdsArray, root, childrenTree }),
  };
}

function getElementsFromUnfilteredChildrenTree(props: GetElementsFromUnfilteredChildrenTreeProps & { root: FilteredTreeRootNode }): Id64Set | undefined {
  let lookupParents: Array<FilteredTreeRootNode | FilteredTreeNode> = [props.root];
  if (props.parentIdsArray.length === 0) {
    return undefined;
  }

  for (const parentIds of props.parentIdsArray) {
    // When filtered node does not have children, it is filter target and because of this, all elements in the childrenTree are in the filtered tree
    if (lookupParents.every((parent) => !parent.children)) {
      return new Set(getIdsFromChildrenTree({ tree: props.childrenTree }));
    }

    const parentNodes = findMatchingFilteredNodes(lookupParents, parentIds);
    if (parentNodes.length === 0) {
      return undefined;
    }
    lookupParents = parentNodes;
  }

  const result = getChildrenTreeIdsMatchingFilteredNodes({ tree: props.childrenTree, filteredNodes: lookupParents });
  return result.size > 0 ? result : undefined;
}

function getChildrenTreeIdsMatchingFilteredNodes({
  tree,
  filteredNodes,
}: {
  tree: ChildrenTree<any>;
  filteredNodes: Array<FilteredTreeNode | FilteredTreeRootNode>;
}): Id64Set {
  if (tree.size === 0) {
    return new Set();
  }

  const getIdsRecursively = (childrenTree: ChildrenTree<any>, childrenFilteredNodes: Array<FilteredTreeNode | FilteredTreeRootNode>): Id64Set => {
    if (childrenFilteredNodes.some((filteredNode) => !filteredNode.children)) {
      return getIdsFromChildrenTree({ tree: childrenTree });
    }
    const result = new Set<Id64String>();
    childrenTree.forEach((entry, id) => {
      const nodes = findMatchingFilteredNodes(childrenFilteredNodes, id);
      if (nodes.length === 0) {
        return;
      }
      if (!entry.children || entry.children.size === 0) {
        result.add(id);
        return;
      }
      if (nodes.some((node) => !node.children)) {
        getIdsFromChildrenTree({ tree: entry.children }).forEach((childId) => result.add(childId));
        result.add(id);
        return;
      }
      const resultFromChildren = getIdsRecursively(entry.children, nodes);
      if (resultFromChildren.size === 0) {
        return;
      }
      resultFromChildren.forEach((childId) => result.add(childId));
      result.add(id);
    });
    return result;
  };

  return getIdsRecursively(tree, filteredNodes);
}

function getVisibilityChangeTargets(root: FilteredTreeRootNode, parentKeys: HierarchyNodeKey[], ids: Id64Arg) {
  let lookupParents: Array<FilteredTreeRootNode | FilteredTreeNode> = [root];
  const changeTargets: VisibilityChangeTargets = {};

=======
    getVisibilityChangeTargets: (node) => getVisibilityChangeTargets(root, node),
  };
}

function getVisibilityChangeTargets(root: FilteredTreeRootNode, node: HierarchyNode & { key: ClassGroupingNodeKey | InstancesNodeKey }) {
  let lookupParents: Array<FilteredTreeRootNode | FilteredTreeNode> = [root];
  const changeTargets: VisibilityChangeTargets = {};

>>>>>>> 2b58053a
  // find the filtered parent nodes of the `node`
  for (const parentKey of parentKeys) {
    if (!HierarchyNodeKey.isInstances(parentKey)) {
      continue;
    }

    // tree node might be merged from multiple instances. As filtered tree stores only one instance per node, we need to find all matching nodes
    // and use them when checking for matching node in one level deeper.
    const parentNodes = findMatchingFilteredNodes(
      lookupParents,
      parentKey.instanceKeys.map((key) => key.id),
    );
    if (parentNodes.length === 0) {
      return changeTargets;
    }
    lookupParents = parentNodes;
  }
  const ids = HierarchyNode.isInstancesNode(node) ? node.key.instanceKeys.map(({ id }) => id) : node.groupedInstanceKeys.map(({ id }) => id);
  // find filtered nodes that match the `node`
  const filteredNodes = findMatchingFilteredNodes(lookupParents, ids);
  if (filteredNodes.length === 0) {
    return changeTargets;
  }

  filteredNodes.forEach((filteredNode) => collectVisibilityChangeTargets(changeTargets, filteredNode));
  return changeTargets;
}

function findMatchingFilteredNodes(lookupParents: Array<FilteredTreeRootNode | FilteredTreeNode>, ids: Id64Arg): Array<FilteredTreeNode> {
  return lookupParents.flatMap((lookup) => {
    const childrenArray = Array<FilteredTreeNode>();
    for (const id of Id64.iterable(ids)) {
      const node = lookup.children?.get(id);
      if (node) {
        childrenArray.push(node);
      }
    }
    return childrenArray;
  });
}

function collectVisibilityChangeTargets(changeTargets: VisibilityChangeTargets, node: FilteredTreeNode) {
  if (node.isFilterTarget) {
    addTarget(changeTargets, node);
    return;
  }

  if (node.type === "element") {
    // need to add parent ids as filter target will be an element
    addTarget(changeTargets, node);
  }

  if (!node.children) {
    return;
  }

  for (const child of node.children.values()) {
    collectVisibilityChangeTargets(changeTargets, child);
  }
}

function addTarget(filterTargets: VisibilityChangeTargets, node: FilteredTreeNode) {
  switch (node.type) {
    case "subject":
      (filterTargets.subjects ??= new Set()).add(node.id);
      return;
    case "model":
      (filterTargets.models ??= new Set()).add(node.id);
      return;
    case "category":
      (filterTargets.categories ??= new Set()).add(createCategoryKey(node.modelId, node.id));
      return;
    case "element":
      const categoryKey = createCategoryKey(node.modelId, node.categoryId);
      const elements = (filterTargets.elements ??= new Map<CategoryKey, Map<Id64String, { isFilterTarget: boolean }>>()).get(categoryKey);
      if (elements) {
        elements.set(node.id, { isFilterTarget: node.isFilterTarget });
<<<<<<< HEAD
        return;
      }
      filterTargets.elements.set(categoryKey, new Map([[node.id, { isFilterTarget: node.isFilterTarget }]]));
      return;
=======
      } else {
        filterTargets.elements.set(categoryKey, new Map([[node.id, { isFilterTarget: node.isFilterTarget }]]));
      }
>>>>>>> 2b58053a
  }
}

function createFilteredTreeNode({
  type,
  id,
  isFilterTarget,
  parent,
}: {
  type: FilteredTreeNode["type"];
  id: string;
  isFilterTarget: boolean;
  parent: FilteredTreeNode | FilteredTreeRootNode;
}): FilteredTreeNode {
  if (type === "subject" || type === "model") {
    return {
      id,
      isFilterTarget,
      type,
    };
  }

  if (type === "category") {
    assert("type" in parent && parent.type === "model");
    return {
      id,
      isFilterTarget,
      type,
      modelId: parent.id,
    };
  }

  if ("type" in parent && parent.type === "category") {
    return {
      id,
      isFilterTarget,
      type,
      modelId: parent.modelId,
      categoryId: parent.id,
    };
  }

  if ("type" in parent && parent.type === "element") {
    return {
      id,
      isFilterTarget,
      type,
      modelId: parent.modelId,
      categoryId: parent.categoryId,
    };
  }

  throw new Error("Invalid parent node type");
}

async function getType(hierarchyChecker: ECClassHierarchyInspector, className: string) {
  if (await hierarchyChecker.classDerivesFrom(className, SUBJECT_CLASS_NAME)) {
    return "subject";
  }
  if (await hierarchyChecker.classDerivesFrom(className, MODEL_CLASS_NAME)) {
    return "model";
  }
  if (await hierarchyChecker.classDerivesFrom(className, CATEGORY_CLASS_NAME)) {
    return "category";
  }
  return "element";
}<|MERGE_RESOLUTION|>--- conflicted
+++ resolved
@@ -4,20 +4,13 @@
  *--------------------------------------------------------------------------------------------*/
 
 import { assert, Id64 } from "@itwin/core-bentley";
-<<<<<<< HEAD
-import { HierarchyFilteringPath, HierarchyNodeIdentifier, HierarchyNodeKey } from "@itwin/presentation-hierarchies";
+import { HierarchyFilteringPath, HierarchyNode, HierarchyNodeIdentifier, HierarchyNodeKey } from "@itwin/presentation-hierarchies";
 import { getIdsFromChildrenTree } from "../Utils.js";
 
 import type { Id64Arg, Id64Set, Id64String } from "@itwin/core-bentley";
+import type { ClassGroupingNodeKey, InstancesNodeKey } from "@itwin/presentation-hierarchies";
 import type { ECClassHierarchyInspector } from "@itwin/presentation-shared";
 import type { ChildrenTree } from "../Utils.js";
-=======
-import { HierarchyFilteringPath, HierarchyNode, HierarchyNodeIdentifier, HierarchyNodeKey } from "@itwin/presentation-hierarchies";
-
-import type { Id64Arg, Id64String } from "@itwin/core-bentley";
-import type { ClassGroupingNodeKey, InstancesNodeKey } from "@itwin/presentation-hierarchies";
-import type { ECClassHierarchyInspector } from "@itwin/presentation-shared";
->>>>>>> 2b58053a
 
 interface FilteredTreeRootNode {
   children: Map<Id64String, FilteredTreeNode>;
@@ -52,12 +45,8 @@
 
 /** @internal */
 export interface FilteredTree {
-<<<<<<< HEAD
-  getVisibilityChangeTargets(props: { parentKeys: HierarchyNodeKey[]; ids: Id64Arg }): VisibilityChangeTargets;
+  getVisibilityChangeTargets(node: HierarchyNode & { key: ClassGroupingNodeKey | InstancesNodeKey }): VisibilityChangeTargets;
   getElementsFromUnfilteredChildrenTree(props: GetElementsFromUnfilteredChildrenTreeProps): Id64Set | undefined;
-=======
-  getVisibilityChangeTargets(node: HierarchyNode & { key: ClassGroupingNodeKey | InstancesNodeKey }): VisibilityChangeTargets;
->>>>>>> 2b58053a
 }
 
 export const SUBJECT_CLASS_NAME = "BisCore.Subject" as const;
@@ -124,8 +113,7 @@
   }
 
   return {
-<<<<<<< HEAD
-    getVisibilityChangeTargets: (props) => getVisibilityChangeTargets(root, props.parentKeys, props.ids),
+    getVisibilityChangeTargets: (node) => getVisibilityChangeTargets(root, node),
     getElementsFromUnfilteredChildrenTree: ({ childrenTree, parentIdsArray }) => getElementsFromUnfilteredChildrenTree({ parentIdsArray, root, childrenTree }),
   };
 }
@@ -139,7 +127,7 @@
   for (const parentIds of props.parentIdsArray) {
     // When filtered node does not have children, it is filter target and because of this, all elements in the childrenTree are in the filtered tree
     if (lookupParents.every((parent) => !parent.children)) {
-      return new Set(getIdsFromChildrenTree({ tree: props.childrenTree }));
+      return getIdsFromChildrenTree({ tree: props.childrenTree });
     }
 
     const parentNodes = findMatchingFilteredNodes(lookupParents, parentIds);
@@ -196,22 +184,12 @@
   return getIdsRecursively(tree, filteredNodes);
 }
 
-function getVisibilityChangeTargets(root: FilteredTreeRootNode, parentKeys: HierarchyNodeKey[], ids: Id64Arg) {
-  let lookupParents: Array<FilteredTreeRootNode | FilteredTreeNode> = [root];
-  const changeTargets: VisibilityChangeTargets = {};
-
-=======
-    getVisibilityChangeTargets: (node) => getVisibilityChangeTargets(root, node),
-  };
-}
-
 function getVisibilityChangeTargets(root: FilteredTreeRootNode, node: HierarchyNode & { key: ClassGroupingNodeKey | InstancesNodeKey }) {
   let lookupParents: Array<FilteredTreeRootNode | FilteredTreeNode> = [root];
   const changeTargets: VisibilityChangeTargets = {};
 
->>>>>>> 2b58053a
   // find the filtered parent nodes of the `node`
-  for (const parentKey of parentKeys) {
+  for (const parentKey of node.parentKeys) {
     if (!HierarchyNodeKey.isInstances(parentKey)) {
       continue;
     }
@@ -233,7 +211,6 @@
   if (filteredNodes.length === 0) {
     return changeTargets;
   }
-
   filteredNodes.forEach((filteredNode) => collectVisibilityChangeTargets(changeTargets, filteredNode));
   return changeTargets;
 }
@@ -287,16 +264,9 @@
       const elements = (filterTargets.elements ??= new Map<CategoryKey, Map<Id64String, { isFilterTarget: boolean }>>()).get(categoryKey);
       if (elements) {
         elements.set(node.id, { isFilterTarget: node.isFilterTarget });
-<<<<<<< HEAD
-        return;
-      }
-      filterTargets.elements.set(categoryKey, new Map([[node.id, { isFilterTarget: node.isFilterTarget }]]));
-      return;
-=======
       } else {
         filterTargets.elements.set(categoryKey, new Map([[node.id, { isFilterTarget: node.isFilterTarget }]]));
       }
->>>>>>> 2b58053a
   }
 }
 
