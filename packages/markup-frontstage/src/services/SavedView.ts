--- conflicted
+++ resolved
@@ -213,14 +213,9 @@
   }
 
   const perModelCategoryVisibility: PerModelCategoryVisibilityProps[] = [];
-<<<<<<< HEAD
-  for (const overrideEntry of vp.perModelCategoryVisibility)
-    perModelCategoryVisibility.push(overrideEntry);
-=======
   for (const overrideEntry of vp.perModelCategoryVisibility) {
     perModelCategoryVisibility.push(overrideEntry);
   }
->>>>>>> 6fb4d091
 
   const data: SavedViewData = {
     alwaysDrawn,
