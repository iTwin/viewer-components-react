{
  "$schema": "https://developer.microsoft.com/json-schemas/rush/v5/rush.schema.json",
  "rushVersion": "5.58.0",
  "pnpmVersion": "6.24.4",
  "pnpmOptions": {
    "useWorkspaces": true
  },
  "nodeSupportedVersionRange": ">=14.9.0 <17.0.0",
  "projectFolderMinDepth": 2,
  "projectFolderMaxDepth": 3,
  "ensureConsistentVersions": false,
  "gitPolicy": {
    "allowedEmailRegExps": ["[^@]+@users\\.noreply\\.github\\.com"],
    "sampleEmail": "mrexample@users.noreply.github.com"
  },
  "repository": {
    "url": "https://github.com/iTwin/viewer-components-react"
  },
  "projects": [
    {
      "packageName": "@itwin/breakdown-trees-react",
      "projectFolder": "packages/itwin/breakdown-trees",
      "versionPolicyName": "itwin-breakdown-trees"
    },
    {
      "packageName": "@itwin/geo-tools-react",
      "projectFolder": "packages/itwin/geo-tools",
      "versionPolicyName": "itwin-geo-tools"
    },
    {
      "packageName": "@itwin/grouping-mapping-widget",
      "projectFolder": "packages/itwin/grouping-mapping-widget",
      "versionPolicyName": "grouping-mapping-widget"
    },
    {
<<<<<<< HEAD
      "packageName": "@itwin/reports-widget-react",
      "projectFolder": "packages/itwin/reports-widget-react",
      "versionPolicyName": "reports-widget-react"
=======
      "packageName": "@itwin/one-click-lca-react",
      "projectFolder": "packages/itwin/one-click-lca-widget",
      "versionPolicyName": "one-click-lca-widget"
>>>>>>> 5da070f1
    },
    {
      "packageName": "@itwin/imodel-react-hooks",
      "projectFolder": "packages/itwin/imodel-react-hooks",
      "versionPolicyName": "itwin-imodel-react-hooks"
    },
    {
      "packageName": "@itwin/measure-tools-react",
      "projectFolder": "packages/itwin/measure-tools",
      "versionPolicyName": "itwin-measure-tools"
    },
    {
      "packageName": "@itwin/tree-widget-react",
      "projectFolder": "packages/itwin/tree-widget",
      "versionPolicyName": "itwin-tree-widget"
    },
    {
      "packageName": "@itwin/property-grid-react",
      "projectFolder": "packages/itwin/property-grid",
      "versionPolicyName": "itwin-property-grid"
    }
  ]
}
<|MERGE_RESOLUTION|>--- conflicted
+++ resolved
@@ -1,67 +1,66 @@
-{
-  "$schema": "https://developer.microsoft.com/json-schemas/rush/v5/rush.schema.json",
-  "rushVersion": "5.58.0",
-  "pnpmVersion": "6.24.4",
-  "pnpmOptions": {
-    "useWorkspaces": true
-  },
-  "nodeSupportedVersionRange": ">=14.9.0 <17.0.0",
-  "projectFolderMinDepth": 2,
-  "projectFolderMaxDepth": 3,
-  "ensureConsistentVersions": false,
-  "gitPolicy": {
-    "allowedEmailRegExps": ["[^@]+@users\\.noreply\\.github\\.com"],
-    "sampleEmail": "mrexample@users.noreply.github.com"
-  },
-  "repository": {
-    "url": "https://github.com/iTwin/viewer-components-react"
-  },
-  "projects": [
-    {
-      "packageName": "@itwin/breakdown-trees-react",
-      "projectFolder": "packages/itwin/breakdown-trees",
-      "versionPolicyName": "itwin-breakdown-trees"
-    },
-    {
-      "packageName": "@itwin/geo-tools-react",
-      "projectFolder": "packages/itwin/geo-tools",
-      "versionPolicyName": "itwin-geo-tools"
-    },
-    {
-      "packageName": "@itwin/grouping-mapping-widget",
-      "projectFolder": "packages/itwin/grouping-mapping-widget",
-      "versionPolicyName": "grouping-mapping-widget"
-    },
-    {
-<<<<<<< HEAD
-      "packageName": "@itwin/reports-widget-react",
-      "projectFolder": "packages/itwin/reports-widget-react",
-      "versionPolicyName": "reports-widget-react"
-=======
-      "packageName": "@itwin/one-click-lca-react",
-      "projectFolder": "packages/itwin/one-click-lca-widget",
-      "versionPolicyName": "one-click-lca-widget"
->>>>>>> 5da070f1
-    },
-    {
-      "packageName": "@itwin/imodel-react-hooks",
-      "projectFolder": "packages/itwin/imodel-react-hooks",
-      "versionPolicyName": "itwin-imodel-react-hooks"
-    },
-    {
-      "packageName": "@itwin/measure-tools-react",
-      "projectFolder": "packages/itwin/measure-tools",
-      "versionPolicyName": "itwin-measure-tools"
-    },
-    {
-      "packageName": "@itwin/tree-widget-react",
-      "projectFolder": "packages/itwin/tree-widget",
-      "versionPolicyName": "itwin-tree-widget"
-    },
-    {
-      "packageName": "@itwin/property-grid-react",
-      "projectFolder": "packages/itwin/property-grid",
-      "versionPolicyName": "itwin-property-grid"
-    }
-  ]
-}
+{
+  "$schema": "https://developer.microsoft.com/json-schemas/rush/v5/rush.schema.json",
+  "rushVersion": "5.58.0",
+  "pnpmVersion": "6.24.4",
+  "pnpmOptions": {
+    "useWorkspaces": true
+  },
+  "nodeSupportedVersionRange": ">=14.9.0 <17.0.0",
+  "projectFolderMinDepth": 2,
+  "projectFolderMaxDepth": 3,
+  "ensureConsistentVersions": false,
+  "gitPolicy": {
+    "allowedEmailRegExps": ["[^@]+@users\\.noreply\\.github\\.com"],
+    "sampleEmail": "mrexample@users.noreply.github.com"
+  },
+  "repository": {
+    "url": "https://github.com/iTwin/viewer-components-react"
+  },
+  "projects": [
+    {
+      "packageName": "@itwin/breakdown-trees-react",
+      "projectFolder": "packages/itwin/breakdown-trees",
+      "versionPolicyName": "itwin-breakdown-trees"
+    },
+    {
+      "packageName": "@itwin/geo-tools-react",
+      "projectFolder": "packages/itwin/geo-tools",
+      "versionPolicyName": "itwin-geo-tools"
+    },
+    {
+      "packageName": "@itwin/grouping-mapping-widget",
+      "projectFolder": "packages/itwin/grouping-mapping-widget",
+      "versionPolicyName": "grouping-mapping-widget"
+    },
+    {
+      "packageName": "@itwin/reports-widget-react",
+      "projectFolder": "packages/itwin/reports-widget-react",
+      "versionPolicyName": "reports-widget-react"
+    },
+    {
+      "packageName": "@itwin/one-click-lca-react",
+      "projectFolder": "packages/itwin/one-click-lca-widget",
+      "versionPolicyName": "one-click-lca-widget"
+    },
+    {
+      "packageName": "@itwin/imodel-react-hooks",
+      "projectFolder": "packages/itwin/imodel-react-hooks",
+      "versionPolicyName": "itwin-imodel-react-hooks"
+    },
+    {
+      "packageName": "@itwin/measure-tools-react",
+      "projectFolder": "packages/itwin/measure-tools",
+      "versionPolicyName": "itwin-measure-tools"
+    },
+    {
+      "packageName": "@itwin/tree-widget-react",
+      "projectFolder": "packages/itwin/tree-widget",
+      "versionPolicyName": "itwin-tree-widget"
+    },
+    {
+      "packageName": "@itwin/property-grid-react",
+      "projectFolder": "packages/itwin/property-grid",
+      "versionPolicyName": "itwin-property-grid"
+    }
+  ]
+}