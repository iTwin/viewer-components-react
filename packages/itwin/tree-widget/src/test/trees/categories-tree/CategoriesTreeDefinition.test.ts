/*---------------------------------------------------------------------------------------------
 * Copyright (c) Bentley Systems, Incorporated. All rights reserved.
 * See LICENSE.md in the project root for license terms and full copyright notice.
 *--------------------------------------------------------------------------------------------*/

import { IModelReadRpcInterface } from "@itwin/core-common";
import { ECSchemaRpcInterface } from "@itwin/ecschema-rpcinterface-common";
import { ECSchemaRpcImpl } from "@itwin/ecschema-rpcinterface-impl";
import { PresentationRpcInterface } from "@itwin/presentation-common";
import { createIModelHierarchyProvider } from "@itwin/presentation-hierarchies";
import { HierarchyCacheMode, initialize as initializePresentationTesting, terminate as terminatePresentationTesting } from "@itwin/presentation-testing";
import {
  CategoriesTreeDefinition,
  defaultHierarchyConfiguration,
} from "../../../tree-widget-react/components/trees/categories-tree/CategoriesTreeDefinition.js";
import { CategoriesTreeIdsCache } from "../../../tree-widget-react/components/trees/categories-tree/internal/CategoriesTreeIdsCache.js";
import { CLASS_NAME_DefinitionModel } from "../../../tree-widget-react/components/trees/common/internal/ClassNameDefinitions.js";
import {
  buildIModel,
  insertDefinitionContainer,
  insertDrawingCategory,
  insertDrawingGraphic,
  insertDrawingModelWithPartition,
  insertPhysicalElement,
  insertPhysicalModelWithPartition,
  insertSpatialCategory,
  insertSubCategory,
  insertSubModel,
} from "../../IModelUtils.js";
import { createIModelAccess } from "../Common.js";
import { NodeValidators, validateHierarchy } from "../HierarchyValidation.js";

import type { HierarchyProvider } from "@itwin/presentation-hierarchies";
import type { CategoriesTreeHierarchyConfiguration } from "../../../tree-widget-react/components/trees/categories-tree/CategoriesTreeDefinition.js";
import type { IModelConnection } from "@itwin/core-frontend";
import type { CategoriesTreeHierarchyConfiguration } from "../../../tree-widget-react/components/trees/categories-tree/CategoriesTreeDefinition.js";

describe("Categories tree", () => {
  describe("Hierarchy definition", () => {
    before(async function () {
      await initializePresentationTesting({
        backendProps: {
          caching: {
            hierarchies: {
              mode: HierarchyCacheMode.Memory,
            },
          },
        },
        rpcs: [IModelReadRpcInterface, PresentationRpcInterface, ECSchemaRpcInterface],
      });
      // eslint-disable-next-line @itwin/no-internal
      ECSchemaRpcImpl.register();
    });

    after(async function () {
      await terminatePresentationTesting();
    });

    it("does not show private 3d categories", async function () {
      await using buildIModelResult = await buildIModel(this, async (builder) => {
        const physicalModel = insertPhysicalModelWithPartition({ builder, codeValue: "TestPhysicalModel" });

        const category = insertSpatialCategory({ builder, codeValue: "Test SpatialCategory" });
        insertPhysicalElement({ builder, modelId: physicalModel.id, categoryId: category.id });

        const privateCategory = insertSpatialCategory({ builder, codeValue: "Private Test SpatialCategory", isPrivate: true });
        insertPhysicalElement({ builder, modelId: physicalModel.id, categoryId: privateCategory.id });

        return { category, privateCategory };
      });

      const { imodel, ...keys } = buildIModelResult;
      using provider = createCategoryTreeProvider(imodel, "3d");

      await validateHierarchy({
        provider,
        expect: [
          NodeValidators.createForInstanceNode({
            instanceKeys: [keys.category],
            supportsFiltering: true,
            children: false,
          }),
        ],
      });
    });

    it("does not show definition container when it doesn't contain category", async function () {
      await using buildIModelResult = await buildIModel(this, async (builder) => {
        const physicalModel = insertPhysicalModelWithPartition({ builder, codeValue: "TestPhysicalModel" });
        const definitionContainer = insertDefinitionContainer({ builder, codeValue: "DefinitionContainer" });
        insertSubModel({ builder, classFullName: CLASS_NAME_DefinitionModel, modeledElementId: definitionContainer.id });

        const category = insertSpatialCategory({ builder, codeValue: "SpatialCategory" });

        insertPhysicalElement({ builder, modelId: physicalModel.id, categoryId: category.id });

        return { category };
      });

      const { imodel, ...keys } = buildIModelResult;
      using provider = createCategoryTreeProvider(imodel, "3d");

      await validateHierarchy({
        provider,
        expect: [
          NodeValidators.createForInstanceNode({
            instanceKeys: [keys.category],
            supportsFiltering: true,
            children: false,
          }),
        ],
      });
    });

    it("does not show definition container when it contains definition container without categories", async function () {
      await using buildIModelResult = await buildIModel(this, async (builder) => {
        insertPhysicalModelWithPartition({ builder, codeValue: "TestPhysicalModel" });
        const definitionContainer = insertDefinitionContainer({ builder, codeValue: "DefinitionContainer" });
        const definitionModel = insertSubModel({ builder, classFullName: CLASS_NAME_DefinitionModel, modeledElementId: definitionContainer.id });
        const definitionContainerChild = insertDefinitionContainer({ builder, codeValue: "DefinitionContainerChild", modelId: definitionModel.id });
        insertSubModel({ builder, classFullName: CLASS_NAME_DefinitionModel, modeledElementId: definitionContainerChild.id });
      });

      const { imodel } = buildIModelResult;
      using provider = createCategoryTreeProvider(imodel, "3d");

      await validateHierarchy({
        provider,
        expect: [],
      });
    });

    it("does not show definition container or category when category is private", async function () {
      await using buildIModelResult = await buildIModel(this, async (builder) => {
        const physicalModel = insertPhysicalModelWithPartition({ builder, codeValue: "TestPhysicalModel" });
        const definitionContainer = insertDefinitionContainer({ builder, codeValue: "DefinitionContainer" });
        const definitionModel = insertSubModel({ builder, classFullName: CLASS_NAME_DefinitionModel, modeledElementId: definitionContainer.id });

        const category = insertSpatialCategory({ builder, codeValue: "SpatialCategory", modelId: definitionModel.id, isPrivate: true });

        insertPhysicalElement({ builder, modelId: physicalModel.id, categoryId: category.id });
      });

      const { imodel } = buildIModelResult;
      using provider = createCategoryTreeProvider(imodel, "3d");

      await validateHierarchy({
        provider,
        expect: [],
      });
    });

    it("does not show definition container or category when category does not have elements", async function () {
      await using buildIModelResult = await buildIModel(this, async (builder) => {
        const physicalModel = insertPhysicalModelWithPartition({ builder, codeValue: "TestPhysicalModel" });
        const definitionContainer = insertDefinitionContainer({ builder, codeValue: "DefinitionContainer" });
        const definitionModel = insertSubModel({ builder, classFullName: CLASS_NAME_DefinitionModel, modeledElementId: definitionContainer.id });

        insertSpatialCategory({ builder, codeValue: "SpatialCategory1", modelId: definitionModel.id });
        const category = insertSpatialCategory({ builder, codeValue: "SpatialCategory" });

        insertPhysicalElement({ builder, modelId: physicalModel.id, categoryId: category.id });
        return { category };
      });

      const { imodel, ...keys } = buildIModelResult;
      using provider = createCategoryTreeProvider(imodel, "3d");

      await validateHierarchy({
        provider,
        expect: [
          NodeValidators.createForInstanceNode({
            instanceKeys: [keys.category],
            supportsFiltering: true,
            children: false,
          }),
        ],
      });
    });

    it("shows definition container and category when category does not have elements and showEmptyCategories is true", async function () {
      await using buildIModelResult = await buildIModel(this, async (builder) => {
        const physicalModel = insertPhysicalModelWithPartition({ builder, codeValue: "TestPhysicalModel" });
        const definitionContainer = insertDefinitionContainer({ builder, codeValue: "DefinitionContainer" });
        const definitionModel = insertSubModel({ builder, classFullName: "BisCore.DefinitionModel", modeledElementId: definitionContainer.id });

        const emptyCategory = insertSpatialCategory({ builder, codeValue: "SpatialCategory1", modelId: definitionModel.id });
        const category = insertSpatialCategory({ builder, codeValue: "SpatialCategory" });

        insertPhysicalElement({ builder, modelId: physicalModel.id, categoryId: category.id });
        return { category, emptyCategory, definitionContainer };
      });

      const { imodel, ...keys } = buildIModelResult;
      using provider = createCategoryTreeProvider(imodel, "3d", { showEmptyCategories: true });

      await validateHierarchy({
        provider,
        expect: [
          NodeValidators.createForInstanceNode({
            instanceKeys: [keys.definitionContainer],
            supportsFiltering: true,
            children: [
              NodeValidators.createForInstanceNode({
                instanceKeys: [keys.emptyCategory],
                children: false,
              }),
            ],
          }),
          NodeValidators.createForInstanceNode({
            instanceKeys: [keys.category],
            supportsFiltering: true,
            children: false,
          }),
        ],
      });
    });

    it("does not show definition container or category when definition container is private", async function () {
      await using buildIModelResult = await buildIModel(this, async (builder) => {
        const physicalModel = insertPhysicalModelWithPartition({ builder, codeValue: "TestPhysicalModel" });
        const definitionContainer = insertDefinitionContainer({ builder, codeValue: "DefinitionContainer", isPrivate: true });
        const definitionModel = insertSubModel({ builder, classFullName: CLASS_NAME_DefinitionModel, modeledElementId: definitionContainer.id });

        const category = insertSpatialCategory({ builder, codeValue: "SpatialCategory", modelId: definitionModel.id });

        insertPhysicalElement({ builder, modelId: physicalModel.id, categoryId: category.id });
      });

      const { imodel } = buildIModelResult;
      using provider = createCategoryTreeProvider(imodel, "3d");

      await validateHierarchy({
        provider,
        expect: [],
      });
    });

    it("does not show definition containers or categories when definition container contains another definition container that is private", async function () {
      await using buildIModelResult = await buildIModel(this, async (builder) => {
        const physicalModel = insertPhysicalModelWithPartition({ builder, codeValue: "TestPhysicalModel" });
        const definitionContainer = insertDefinitionContainer({ builder, codeValue: "DefinitionContainer" });
        const definitionModel = insertSubModel({ builder, classFullName: CLASS_NAME_DefinitionModel, modeledElementId: definitionContainer.id });
        const definitionContainerChild = insertDefinitionContainer({
          builder,
          codeValue: "DefinitionContainerChild",
          isPrivate: true,
          modelId: definitionModel.id,
        });
        const definitionModelChild = insertSubModel({ builder, classFullName: CLASS_NAME_DefinitionModel, modeledElementId: definitionContainerChild.id });

        const category = insertSpatialCategory({ builder, codeValue: "SpatialCategory", modelId: definitionModelChild.id });

        insertPhysicalElement({ builder, modelId: physicalModel.id, categoryId: category.id });
      });

      const { imodel } = buildIModelResult;
      using provider = createCategoryTreeProvider(imodel, "3d");

      await validateHierarchy({
        provider,
        expect: [],
      });
    });

    it("shows definition container when it contains category", async function () {
      await using buildIModelResult = await buildIModel(this, async (builder) => {
        const physicalModel = insertPhysicalModelWithPartition({ builder, codeValue: "TestPhysicalModel" });
        const definitionContainer = insertDefinitionContainer({ builder, codeValue: "DefinitionContainer" });
        const definitionModel = insertSubModel({ builder, classFullName: CLASS_NAME_DefinitionModel, modeledElementId: definitionContainer.id });

        const category = insertSpatialCategory({ builder, codeValue: "SpatialCategory", modelId: definitionModel.id });

        insertPhysicalElement({ builder, modelId: physicalModel.id, categoryId: category.id });

        return { definitionContainer, category };
      });

      const { imodel, ...keys } = buildIModelResult;
      using provider = createCategoryTreeProvider(imodel, "3d");

      await validateHierarchy({
        provider,
        expect: [
          NodeValidators.createForInstanceNode({
            instanceKeys: [keys.definitionContainer],
            supportsFiltering: true,
            children: [
              NodeValidators.createForInstanceNode({
                instanceKeys: [keys.category],
                label: "SpatialCategory",
                children: false,
              }),
            ],
          }),
        ],
      });
    });

    it("shows element when showElements is set to true", async function () {
      await using buildIModelResult = await buildIModel(this, async (builder) => {
        const physicalModel = insertPhysicalModelWithPartition({ builder, codeValue: "TestPhysicalModel" });
        const definitionContainer = insertDefinitionContainer({ builder, codeValue: "DefinitionContainer" });
        const definitionModel = insertSubModel({ builder, classFullName: CLASS_NAME_DefinitionModel, modeledElementId: definitionContainer.id });

        const category = insertSpatialCategory({ builder, codeValue: "SpatialCategory", modelId: definitionModel.id });

        const element = insertPhysicalElement({ builder, modelId: physicalModel.id, categoryId: category.id });

        return { definitionContainer, category, element };
      });

      const { imodel, ...keys } = buildIModelResult;
      using provider = createCategoryTreeProvider(imodel, "3d", { showElements: true });

      await validateHierarchy({
        provider,
        expect: [
          NodeValidators.createForInstanceNode({
            instanceKeys: [keys.definitionContainer],
            supportsFiltering: true,
            children: [
              NodeValidators.createForInstanceNode({
                instanceKeys: [keys.category],
                label: "SpatialCategory",
                children: [
                  NodeValidators.createForClassGroupingNode({
                    className: keys.element.className,
                    children: [
                      NodeValidators.createForInstanceNode({
                        instanceKeys: [keys.element],
                        children: false,
                      }),
                    ],
                  }),
                ],
              }),
            ],
          }),
        ],
      });
    });

    it("shows element and subCategories when showElements is set to true", async function () {
      await using buildIModelResult = await buildIModel(this, async (builder) => {
        const physicalModel = insertPhysicalModelWithPartition({ builder, codeValue: "TestPhysicalModel" });
        const definitionContainer = insertDefinitionContainer({ builder, codeValue: "DefinitionContainer" });
        const definitionModel = insertSubModel({ builder, classFullName: CLASS_NAME_DefinitionModel, modeledElementId: definitionContainer.id });

        const category = insertSpatialCategory({ builder, codeValue: "SpatialCategory", modelId: definitionModel.id });

        const element = insertPhysicalElement({ builder, modelId: physicalModel.id, categoryId: category.id });
        const subCategory = insertSubCategory({ builder, parentCategoryId: category.id, codeValue: "Test SpatialSubCategory", modelId: definitionModel.id });

        return { definitionContainer, category, element, subCategory };
      });

      const { imodel, ...keys } = buildIModelResult;
      using provider = createCategoryTreeProvider(imodel, "3d", { showElements: true });

      await validateHierarchy({
        provider,
        expect: [
          NodeValidators.createForInstanceNode({
            instanceKeys: [keys.definitionContainer],
            supportsFiltering: true,
            children: [
              NodeValidators.createForInstanceNode({
                instanceKeys: [keys.category],
                label: "SpatialCategory",
                children: [
                  NodeValidators.createForClassGroupingNode({
                    className: keys.element.className,
                    children: [
                      NodeValidators.createForInstanceNode({
                        instanceKeys: [keys.element],
                        children: false,
                      }),
                    ],
                  }),
                  NodeValidators.createForInstanceNode({
                    label: "SpatialCategory",
                    children: false,
                  }),
                  NodeValidators.createForInstanceNode({
                    instanceKeys: [keys.subCategory],
                    children: false,
                  }),
                ],
              }),
            ],
          }),
        ],
      });
    });

    it("shows element and hides subCategories when showElements and hideSubCategories are set to true", async function () {
      await using buildIModelResult = await buildIModel(this, async (builder) => {
        const physicalModel = insertPhysicalModelWithPartition({ builder, codeValue: "TestPhysicalModel" });
        const definitionContainer = insertDefinitionContainer({ builder, codeValue: "DefinitionContainer" });
        const definitionModel = insertSubModel({ builder, classFullName: CLASS_NAME_DefinitionModel, modeledElementId: definitionContainer.id });

        const category = insertSpatialCategory({ builder, codeValue: "SpatialCategory", modelId: definitionModel.id });

        const element = insertPhysicalElement({ builder, modelId: physicalModel.id, categoryId: category.id });
        const subCategory = insertSubCategory({ builder, parentCategoryId: category.id, codeValue: "Test SpatialSubCategory", modelId: definitionModel.id });

        return { definitionContainer, category, element, subCategory };
      });

      const { imodel, ...keys } = buildIModelResult;
      using provider = createCategoryTreeProvider(imodel, "3d", { showElements: true, hideSubCategories: true });

      await validateHierarchy({
        provider,
        expect: [
          NodeValidators.createForInstanceNode({
            instanceKeys: [keys.definitionContainer],
            supportsFiltering: true,
            children: [
              NodeValidators.createForInstanceNode({
                instanceKeys: [keys.category],
                label: "SpatialCategory",
                children: [
                  NodeValidators.createForClassGroupingNode({
                    className: keys.element.className,
                    children: [
                      NodeValidators.createForInstanceNode({
                        instanceKeys: [keys.element],
                        children: false,
                      }),
                    ],
                  }),
                ],
              }),
            ],
          }),
        ],
      });
    });

    it("shows all definition containers when they contain category directly or indirectly", async function () {
      await using buildIModelResult = await buildIModel(this, async (builder) => {
        const physicalModel = insertPhysicalModelWithPartition({ builder, codeValue: "TestPhysicalModel" });
        const definitionContainer = insertDefinitionContainer({ builder, codeValue: "DefinitionContainer" });
        const definitionModel = insertSubModel({ builder, classFullName: CLASS_NAME_DefinitionModel, modeledElementId: definitionContainer.id });
        const definitionContainerChild = insertDefinitionContainer({ builder, codeValue: "DefinitionContainerChild", modelId: definitionModel.id });
        const definitionModelChild = insertSubModel({ builder, classFullName: CLASS_NAME_DefinitionModel, modeledElementId: definitionContainerChild.id });

        const category = insertSpatialCategory({ builder, codeValue: "SpatialCategory", modelId: definitionModelChild.id });

        insertPhysicalElement({ builder, modelId: physicalModel.id, categoryId: category.id });

        return { definitionContainer, definitionContainerChild, category };
      });

      const { imodel, ...keys } = buildIModelResult;
      using provider = createCategoryTreeProvider(imodel, "3d");

      await validateHierarchy({
        provider,
        expect: [
          NodeValidators.createForInstanceNode({
            instanceKeys: [keys.definitionContainer],
            supportsFiltering: true,
            children: [
              NodeValidators.createForInstanceNode({
                instanceKeys: [keys.definitionContainerChild],
                label: "DefinitionContainerChild",
                children: [
                  NodeValidators.createForInstanceNode({
                    instanceKeys: [keys.category],
                    label: "SpatialCategory",
                    children: false,
                  }),
                ],
              }),
            ],
          }),
        ],
      });
    });

    it("shows root categories and definition container", async function () {
      await using buildIModelResult = await buildIModel(this, async (builder) => {
        const physicalModel = insertPhysicalModelWithPartition({ builder, codeValue: "TestPhysicalModel" });
        const definitionContainer = insertDefinitionContainer({ builder, codeValue: "DefinitionContainer" });
        const definitionModel = insertSubModel({ builder, classFullName: CLASS_NAME_DefinitionModel, modeledElementId: definitionContainer.id });

        const category = insertSpatialCategory({ builder, codeValue: "SpatialCategory" });
        const childCategory = insertSpatialCategory({ builder, codeValue: "ScChild", modelId: definitionModel.id });

        insertPhysicalElement({ builder, modelId: physicalModel.id, categoryId: category.id });
        insertPhysicalElement({ builder, modelId: physicalModel.id, categoryId: childCategory.id });

        return { category, definitionContainer, childCategory };
      });

      const { imodel, ...keys } = buildIModelResult;
      using provider = createCategoryTreeProvider(imodel, "3d");

      await validateHierarchy({
        provider,
        expect: [
          NodeValidators.createForInstanceNode({
            instanceKeys: [keys.definitionContainer],
            supportsFiltering: true,
            children: [
              NodeValidators.createForInstanceNode({
                instanceKeys: [keys.childCategory],
                label: "ScChild",
                children: false,
              }),
            ],
          }),
          NodeValidators.createForInstanceNode({
            instanceKeys: [keys.category],
            supportsFiltering: true,
            children: false,
          }),
        ],
      });
    });

    it("does not show private 3d subCategories", async function () {
      await using buildIModelResult = await buildIModel(this, async (builder) => {
        const physicalModel = insertPhysicalModelWithPartition({ builder, codeValue: "TestPhysicalModel" });

        const category = insertSpatialCategory({ builder, codeValue: "Test SpatialCategory" });
        insertPhysicalElement({ builder, modelId: physicalModel.id, categoryId: category.id });

        const subCategory = insertSubCategory({ builder, parentCategoryId: category.id, codeValue: "Test SpatialSubCategory" });
        const privateSubCategory = insertSubCategory({ builder, parentCategoryId: category.id, codeValue: "Private Test SpatialSubCategory", isPrivate: true });

        return { category, subCategory, privateSubCategory };
      });

      const { imodel, ...keys } = buildIModelResult;
      using provider = createCategoryTreeProvider(imodel, "3d");

      await validateHierarchy({
        provider,
        expect: [
          NodeValidators.createForInstanceNode({
            instanceKeys: [keys.category],
            supportsFiltering: true,
            children: [
              NodeValidators.createForInstanceNode({
                label: "Test SpatialCategory",
                children: false,
              }),
              NodeValidators.createForInstanceNode({
                instanceKeys: [keys.subCategory],
                children: false,
              }),
            ],
          }),
        ],
      });
    });

    it("does not show private 2d categories", async function () {
      await using buildIModelResult = await buildIModel(this, async (builder) => {
        const drawingModel = insertDrawingModelWithPartition({ builder, codeValue: "TestDrawingModel" });

        const category = insertDrawingCategory({ builder, codeValue: "Test Drawing Category" });
        insertDrawingGraphic({ builder, modelId: drawingModel.id, categoryId: category.id });

        const privateCategory = insertDrawingCategory({ builder, codeValue: "Private Test DrawingCategory", isPrivate: true });
        insertDrawingGraphic({ builder, modelId: drawingModel.id, categoryId: privateCategory.id });

        return { category, privateCategory };
      });

      const { imodel, ...keys } = buildIModelResult;
      using provider = createCategoryTreeProvider(imodel, "2d");

      await validateHierarchy({
        provider,
        expect: [
          NodeValidators.createForInstanceNode({
            instanceKeys: [keys.category],
            supportsFiltering: true,
            children: false,
          }),
        ],
      });
    });

    it("does not show private 2d subCategories", async function () {
      await using buildIModelResult = await buildIModel(this, async (builder) => {
        const drawingModel = insertDrawingModelWithPartition({ builder, codeValue: "TestDrawingModel" });

        const category = insertDrawingCategory({ builder, codeValue: "Test Drawing Category" });
        insertDrawingGraphic({ builder, modelId: drawingModel.id, categoryId: category.id });

        const subCategory = insertSubCategory({ builder, parentCategoryId: category.id, codeValue: "Test DrawingSubCategory" });
        const privateSubCategory = insertSubCategory({ builder, parentCategoryId: category.id, codeValue: "Private Test DrawingSubCategory", isPrivate: true });

        return { category, subCategory, privateSubCategory };
      });

      const { imodel, ...keys } = buildIModelResult;
      using provider = createCategoryTreeProvider(imodel, "2d");

      await validateHierarchy({
        provider,
        expect: [
          NodeValidators.createForInstanceNode({
            instanceKeys: [keys.category],
            supportsFiltering: true,
            children: [
              NodeValidators.createForInstanceNode({
                label: "Test Drawing Category",
                children: false,
              }),
              NodeValidators.createForInstanceNode({
                instanceKeys: [keys.subCategory],
                children: false,
              }),
            ],
          }),
        ],
      });
    });
  });
});

<<<<<<< HEAD
function createCategoryTreeProvider(
  imodel: IModelConnection,
  viewType: "2d" | "3d",
  hierarchyConfig?: Partial<CategoriesTreeHierarchyConfiguration>,
): HierarchyProvider & Disposable {
=======
function createCategoryTreeProvider(imodel: IModelConnection, viewType: "2d" | "3d", hierarchyConfig?: Partial<CategoriesTreeHierarchyConfiguration>) {
>>>>>>> 1f783ae7
  const imodelAccess = createIModelAccess(imodel);
  const idsCache = new CategoriesTreeIdsCache(imodelAccess, viewType);
  const hierarchyProvider = createIModelHierarchyProvider({
    imodelAccess,
    hierarchyDefinition: new CategoriesTreeDefinition({
      imodelAccess,
      viewType,
<<<<<<< HEAD
      idsCache,
=======
      idsCache: new CategoriesTreeIdsCache(imodelAccess, viewType),
>>>>>>> 1f783ae7
      hierarchyConfig: {
        ...defaultHierarchyConfiguration,
        ...hierarchyConfig,
      },
    }),
  });
  return {
    hierarchyChanged: hierarchyProvider.hierarchyChanged,
    getNodes: (props) => hierarchyProvider.getNodes(props),
    getNodeInstanceKeys: (props) => hierarchyProvider.getNodeInstanceKeys(props),
    setFormatter: (formatter) => hierarchyProvider.setFormatter(formatter),
    setHierarchyFilter: (props) => hierarchyProvider.setHierarchyFilter(props),
    [Symbol.dispose]() {
      hierarchyProvider[Symbol.dispose]();
      idsCache[Symbol.dispose]();
    },
  };
}<|MERGE_RESOLUTION|>--- conflicted
+++ resolved
@@ -30,9 +30,8 @@
 import { createIModelAccess } from "../Common.js";
 import { NodeValidators, validateHierarchy } from "../HierarchyValidation.js";
 
+import type { IModelConnection } from "@itwin/core-frontend";
 import type { HierarchyProvider } from "@itwin/presentation-hierarchies";
-import type { CategoriesTreeHierarchyConfiguration } from "../../../tree-widget-react/components/trees/categories-tree/CategoriesTreeDefinition.js";
-import type { IModelConnection } from "@itwin/core-frontend";
 import type { CategoriesTreeHierarchyConfiguration } from "../../../tree-widget-react/components/trees/categories-tree/CategoriesTreeDefinition.js";
 
 describe("Categories tree", () => {
@@ -626,15 +625,11 @@
   });
 });
 
-<<<<<<< HEAD
 function createCategoryTreeProvider(
   imodel: IModelConnection,
   viewType: "2d" | "3d",
   hierarchyConfig?: Partial<CategoriesTreeHierarchyConfiguration>,
 ): HierarchyProvider & Disposable {
-=======
-function createCategoryTreeProvider(imodel: IModelConnection, viewType: "2d" | "3d", hierarchyConfig?: Partial<CategoriesTreeHierarchyConfiguration>) {
->>>>>>> 1f783ae7
   const imodelAccess = createIModelAccess(imodel);
   const idsCache = new CategoriesTreeIdsCache(imodelAccess, viewType);
   const hierarchyProvider = createIModelHierarchyProvider({
@@ -642,11 +637,7 @@
     hierarchyDefinition: new CategoriesTreeDefinition({
       imodelAccess,
       viewType,
-<<<<<<< HEAD
       idsCache,
-=======
-      idsCache: new CategoriesTreeIdsCache(imodelAccess, viewType),
->>>>>>> 1f783ae7
       hierarchyConfig: {
         ...defaultHierarchyConfiguration,
         ...hierarchyConfig,
