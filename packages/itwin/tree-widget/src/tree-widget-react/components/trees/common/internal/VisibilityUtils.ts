--- conflicted
+++ resolved
@@ -55,14 +55,10 @@
 /** @internal */
 export function getChildrenDisplayStatus({
   parentNodeVisibilityStatus,
-  tooltips,
-  ignoreTooltips,
   getCategoryDisplayStatus,
 }: {
   parentNodeVisibilityStatus: VisibilityStatus;
   getCategoryDisplayStatus: ({ categoryId, parentElementIds }: { categoryId: Id64String; parentElementIds?: Id64Array }) => Observable<VisibilityStatus>;
-  tooltips: { [key in Visibility]: string | undefined };
-  ignoreTooltips?: boolean;
 }): OperatorFunction<Map<ParentId, Set<CategoryId>>, VisibilityStatus> {
   return (obs) => {
     return obs.pipe(
@@ -75,11 +71,11 @@
           mergeMap(([elementId, categoryIds]) =>
             from(categoryIds).pipe(
               mergeMap((categoryId) => getCategoryDisplayStatus({ categoryId, parentElementIds: [elementId] })),
-              mergeVisibilityStatuses(tooltips, ignoreTooltips),
+              mergeVisibilityStatuses,
             ),
           ),
           startWith<VisibilityStatus>(parentNodeVisibilityStatus),
-          mergeVisibilityStatuses(tooltips, ignoreTooltips),
+          mergeVisibilityStatuses,
         );
       }),
     );
@@ -282,37 +278,9 @@
   overridenVisibility: NonPartialVisibilityStatus | undefined,
   categoryVisibility: NonPartialVisibilityStatus,
   subModelVisibilityStatus?: VisibilityStatus,
-<<<<<<< HEAD
-): VisibilityStatus & { tooltipStringId?: string } {
-  if (subModelVisibilityStatus === undefined) {
-    if (!viewsModel) {
-      return createVisibilityStatus("hidden", getTooltipOptions(`${treeType}.element.hiddenThroughModel`, ignoreTooltip));
-    }
-
-    if (overridenVisibility) {
-      return overridenVisibility;
-    }
-
-    return createVisibilityStatus(
-      categoryVisibility.state,
-      getTooltipOptions(categoryVisibility.state === "visible" ? undefined : `${treeType}.element.hiddenThroughCategory`, ignoreTooltip),
-    );
-  }
-
-  if (subModelVisibilityStatus.state === "partial") {
-    return createVisibilityStatus("partial", getTooltipOptions(`${treeType}.element.someElementsAreHidden`, ignoreTooltip));
-  }
-
-  if (subModelVisibilityStatus.state === "visible") {
-    if (!viewsModel || overridenVisibility?.state === "hidden" || (categoryVisibility.state === "hidden" && !overridenVisibility)) {
-      return createVisibilityStatus("partial", getTooltipOptions(`${treeType}.element.partialThroughSubModel`, ignoreTooltip));
-    }
-    return createVisibilityStatus("visible", getTooltipOptions(undefined, ignoreTooltip));
-=======
 ): VisibilityStatus {
   if (subModelVisibilityStatus?.state === "partial") {
     return createVisibilityStatus("partial");
->>>>>>> 1281a831
   }
 
   if (!viewsModel) {
