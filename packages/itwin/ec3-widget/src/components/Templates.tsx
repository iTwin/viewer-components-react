--- conflicted
+++ resolved
@@ -14,20 +14,8 @@
 import { useApiContext } from "./context/APIContext";
 import { ExportModal } from "./ExportModal";
 import { DeleteModal } from "./DeleteModal";
-<<<<<<< HEAD
 import { EC3Widget } from "../EC3Widget";
-
-/**
- * Template props
- * @beta
- */
-export interface TemplateProps {
-  onClickCreate?: () => void;
-  onClickTemplateTitle?: (template: Configuration) => void;
-}
-=======
 import type { TemplateProps } from "./TemplateProps";
->>>>>>> 23486d17
 
 /**
  * Templates component to display list of templates
