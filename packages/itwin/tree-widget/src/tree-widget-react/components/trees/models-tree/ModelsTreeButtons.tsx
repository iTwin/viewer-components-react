/*---------------------------------------------------------------------------------------------
 * Copyright (c) Bentley Systems, Incorporated. All rights reserved.
 * See LICENSE.md in the project root for license terms and full copyright notice.
 *--------------------------------------------------------------------------------------------*/

import { useEffect, useMemo, useState } from "react";
import { IconButton } from "@stratakit/bricks";
import toggle2DSvg from "@stratakit/icons/2d.svg";
import toggle3DSvg from "@stratakit/icons/3d.svg";
import focusModeSvg from "@stratakit/icons/cursor-click.svg";
import visibilityHideSvg from "@stratakit/icons/visibility-hide.svg";
import visibilityInvertSvg from "@stratakit/icons/visibility-invert.svg";
import visibilityShowSvg from "@stratakit/icons/visibility-show.svg";
import { TreeWidget } from "../../../TreeWidget.js";
import { useFocusedInstancesContext } from "../common/FocusedInstancesContext.js";
<<<<<<< HEAD
import {
  CLASS_NAME_Element,
  CLASS_NAME_GeometricElement3d,
  CLASS_NAME_GeometricModel3d,
  CLASS_NAME_InformationPartitionElement,
} from "../common/internal/ClassNameDefinitions.js";
import { areAllModelsVisible, hideAllModels, invertAllModels, showAll, toggleModels } from "../common/Utils.js";
=======
import { useGuid } from "../common/useGuid.js";
import { areAllModelsVisible, hideAllModels, invertAllModels, showAllModels, toggleModels } from "./internal/ModelsTreeVisibilityHandler.js";
>>>>>>> 1f783ae7

import type { Id64String } from "@itwin/core-bentley";
import type { GeometricModel3dProps, ModelQueryParams } from "@itwin/core-common";
import type { IModelConnection } from "@itwin/core-frontend";
import type { TreeToolbarButtonProps } from "../../tree-header/SelectableTree.js";
import type { TreeWidgetViewport } from "../common/TreeWidgetViewport.js";

/**
 * Information about a single Model.
 * @public
 */
export interface ModelInfo {
  id: string;
  isPlanProjection?: boolean;
}

/**
 * Props that get passed to `ModelsTreeComponent` header button renderer.
 * @see ModelTreeComponentProps.headerButtons
 * @public
 */
export interface ModelsTreeHeaderButtonProps extends TreeToolbarButtonProps {
  /** A list of models available in the iModel. */
  models: ModelInfo[];
}

/**
 * Custom hook that creates props required to render `ModelsTreeComponent` header button.
 *
 * Example:
 * ```tsx
 * const { buttonProps, onModelsFiltered } = useModelsTreeButtonProps({ imodel, viewport });
 * <TreeWithHeader
 *   buttons={[
 *     <ModelsTreeComponent.ShowAllButton {...buttonProps} />,
 *     <ModelsTreeComponent.HideAllButton {...buttonProps} />,
 *   ]}
 * >
 *   <ModelsTree {...treeProps} onModelsFiltered={onModelsFiltered} />
 * </TreeWithHeader>
 * ```
 *
 *
 * @public
 */
export function useModelsTreeButtonProps({ imodel, viewport }: { imodel: IModelConnection; viewport: TreeWidgetViewport }): {
  buttonProps: Pick<ModelsTreeHeaderButtonProps, "models" | "viewport">;
  onModelsFiltered: (models: Id64String[] | undefined) => void;
} {
  const [filteredModels, setFilteredModels] = useState<Id64String[] | undefined>();

  const models = useAvailableModels(imodel);
  const availableModels = useMemo(() => (!filteredModels ? models : models.filter((model) => filteredModels.includes(model.id))), [models, filteredModels]);
  return {
    buttonProps: {
      models: availableModels,
      viewport,
    },
    onModelsFiltered: setFilteredModels,
  };
}

function useAvailableModels(imodel: IModelConnection): ModelInfo[] {
  const [availableModels, setAvailableModels] = useState<ModelInfo[]>([]);

  useEffect(() => {
    queryModelsForHeaderActions(imodel)
      .then((modelInfos: ModelInfo[]) => {
        setAvailableModels(modelInfos);
      })
      .catch(() => {
        setAvailableModels([]);
      });
  }, [imodel]);

  return availableModels;
}

async function queryModelsForHeaderActions(iModel: IModelConnection) {
  const queryParams: ModelQueryParams = {
    from: CLASS_NAME_GeometricModel3d,
    where: `
        EXISTS (
          SELECT 1
          FROM ${CLASS_NAME_Element} e
          WHERE e.ECClassId IS (${CLASS_NAME_GeometricElement3d}, ${CLASS_NAME_InformationPartitionElement})
            AND e.ECInstanceId = GeometricModel3d.ModeledElement.Id
        )
      `,
    wantPrivate: false,
  };

  const modelProps = await iModel.models.queryProps(queryParams);
  return modelProps.map(({ id, isPlanProjection }: GeometricModel3dProps) => ({ id, isPlanProjection })).filter(({ id }) => id) as ModelInfo[];
}

/** @public */
export type ModelsTreeHeaderButtonType = (props: ModelsTreeHeaderButtonProps) => React.ReactElement | null;

/** @public */
export function ShowAllButton(props: ModelsTreeHeaderButtonProps) {
  const componentId = useGuid();
  return (
    <IconButton
      variant={"ghost"}
      label={TreeWidget.translate("modelsTree.buttons.showAll.tooltip")}
      onClick={() => {
        // cspell:disable-next-line
        props.onFeatureUsed?.("models-tree-showall");
<<<<<<< HEAD
        void showAll({
          models: props.models.map((model) => model.id),
          viewport: props.viewport,
        });
=======
        void showAllModels(
          props.models.map((model) => model.id),
          props.viewport,
          componentId,
        );
>>>>>>> 1f783ae7
      }}
      icon={visibilityShowSvg}
    />
  );
}

/** @public */
export function HideAllButton(props: ModelsTreeHeaderButtonProps) {
  return (
    <IconButton
      variant={"ghost"}
      label={TreeWidget.translate("modelsTree.buttons.hideAll.tooltip")}
      onClick={() => {
        // cspell:disable-next-line
        props.onFeatureUsed?.("models-tree-hideall");
        hideAllModels(
          props.models.map((model) => model.id),
          props.viewport,
        );
      }}
      icon={visibilityHideSvg}
    />
  );
}

/** @public */
export function InvertButton(props: ModelsTreeHeaderButtonProps) {
  return (
    <IconButton
      variant={"ghost"}
      label={TreeWidget.translate("modelsTree.buttons.invert.tooltip")}
      onClick={() => {
        props.onFeatureUsed?.("models-tree-invert");
        invertAllModels(
          props.models.map((model) => model.id),
          props.viewport,
        );
      }}
      icon={visibilityInvertSvg}
    />
  );
}

/** @public */
export function View2DButton(props: ModelsTreeHeaderButtonProps) {
  const models2d = useMemo(() => {
    return props.models.filter((model) => model.isPlanProjection).map((model) => model.id);
  }, [props.models]);

  const [is2dToggleActive, setIs2dToggleActive] = useState(false);

  useEffect(() => {
    setIs2dToggleActive(areAllModelsVisible(models2d, props.viewport));
    return props.viewport.onDisplayedModelsChanged.addListener(() => setIs2dToggleActive(areAllModelsVisible(models2d, props.viewport)));
  }, [models2d, props.viewport]);

  return (
    <IconButton
      variant={"ghost"}
      label={TreeWidget.translate("modelsTree.buttons.toggle2d.tooltip")}
      onClick={() => {
        props.onFeatureUsed?.("models-tree-view2d");
        toggleModels(models2d, is2dToggleActive, props.viewport);
      }}
      aria-disabled={models2d.length === 0}
      active={is2dToggleActive}
      icon={toggle2DSvg}
    />
  );
}

/** @public */
export function View3DButton(props: ModelsTreeHeaderButtonProps) {
  const models3d = useMemo(() => {
    return props.models.filter((model) => !model.isPlanProjection).map((model) => model.id);
  }, [props.models]);

  const [is3dToggleActive, setIs3dToggleActive] = useState(false);

  useEffect(() => {
    setIs3dToggleActive(areAllModelsVisible(models3d, props.viewport));
    return props.viewport.onDisplayedModelsChanged.addListener(() => setIs3dToggleActive(areAllModelsVisible(models3d, props.viewport)));
  }, [models3d, props.viewport]);

  return (
    <IconButton
      variant={"ghost"}
      label={TreeWidget.translate("modelsTree.buttons.toggle3d.tooltip")}
      onClick={() => {
        props.onFeatureUsed?.("models-tree-view3d");
        toggleModels(models3d, is3dToggleActive, props.viewport);
      }}
      aria-disabled={models3d.length === 0}
      active={is3dToggleActive}
      icon={toggle3DSvg}
    />
  );
}

/** @public */
export function ToggleInstancesFocusButton({ onFeatureUsed, disabled }: { onFeatureUsed?: (feature: string) => void; disabled?: boolean }) {
  const { enabled, toggle } = useFocusedInstancesContext();
  const label = disabled
    ? TreeWidget.translate("modelsTree.buttons.toggleFocusMode.disabled.tooltip")
    : enabled
      ? TreeWidget.translate("modelsTree.buttons.toggleFocusMode.disable.tooltip")
      : TreeWidget.translate("modelsTree.buttons.toggleFocusMode.enable.tooltip");
  return (
    <IconButton
      variant={"ghost"}
      label={label}
      onClick={() => {
        // cspell:disable-next-line
        onFeatureUsed?.("models-tree-instancesfocus");
        toggle();
      }}
      aria-disabled={disabled}
      active={enabled}
      icon={focusModeSvg}
    />
  );
}<|MERGE_RESOLUTION|>--- conflicted
+++ resolved
@@ -13,18 +13,14 @@
 import visibilityShowSvg from "@stratakit/icons/visibility-show.svg";
 import { TreeWidget } from "../../../TreeWidget.js";
 import { useFocusedInstancesContext } from "../common/FocusedInstancesContext.js";
-<<<<<<< HEAD
 import {
   CLASS_NAME_Element,
   CLASS_NAME_GeometricElement3d,
   CLASS_NAME_GeometricModel3d,
   CLASS_NAME_InformationPartitionElement,
 } from "../common/internal/ClassNameDefinitions.js";
+import { useGuid } from "../common/internal/useGuid.js";
 import { areAllModelsVisible, hideAllModels, invertAllModels, showAll, toggleModels } from "../common/Utils.js";
-=======
-import { useGuid } from "../common/useGuid.js";
-import { areAllModelsVisible, hideAllModels, invertAllModels, showAllModels, toggleModels } from "./internal/ModelsTreeVisibilityHandler.js";
->>>>>>> 1f783ae7
 
 import type { Id64String } from "@itwin/core-bentley";
 import type { GeometricModel3dProps, ModelQueryParams } from "@itwin/core-common";
@@ -134,18 +130,11 @@
       onClick={() => {
         // cspell:disable-next-line
         props.onFeatureUsed?.("models-tree-showall");
-<<<<<<< HEAD
         void showAll({
           models: props.models.map((model) => model.id),
           viewport: props.viewport,
+          componentId,
         });
-=======
-        void showAllModels(
-          props.models.map((model) => model.id),
-          props.viewport,
-          componentId,
-        );
->>>>>>> 1f783ae7
       }}
       icon={visibilityShowSvg}
     />
