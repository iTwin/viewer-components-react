--- conflicted
+++ resolved
@@ -43,10 +43,6 @@
     "@itwin/reports-config-widget-react": "workspace:*",
     "@itwin/tree-widget-react": "workspace:*",
     "@itwin/unified-selection": "^1.3.0",
-<<<<<<< HEAD
-    "@itwin/unified-selection-react": "^1.0.0",
-=======
->>>>>>> cfbf4d06
     "@itwin/web-viewer-react": "^4.3.3",
     "@itwin/webgl-compatibility": "^4.10.2",
     "@itwin/presentation-hierarchies": "^1.4.1",
