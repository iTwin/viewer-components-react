/*---------------------------------------------------------------------------------------------
* Copyright (c) Bentley Systems, Incorporated. All rights reserved.
* See LICENSE.md in the project root for license terms and full copyright notice.
*--------------------------------------------------------------------------------------------*/
import type {
  ApiOverrides,
  ProjectFull,
} from "@itwin/imodel-browser-react";
import {
  ProjectGrid,
} from "@itwin/imodel-browser-react";
import {
  SvgCalendar,
  SvgList,
  SvgSearch,
  SvgStarHollow,
} from "@itwin/itwinui-icons-react";
import {
  Button,
  HorizontalTabs,
  IconButton,
  LabeledInput,
  Tab,
} from "@itwin/itwinui-react";
import React, { useCallback, useContext, useMemo, useState } from "react";
import { ApiContext } from "./GroupingMapping";
import "./SelectProject.scss";

const tabsWithIcons = [
  <Tab
    key='favorite'
    label='Favorite projects'
    startIcon={<SvgStarHollow />}
  />,
  <Tab key='recents' label='Recent projects' startIcon={<SvgCalendar />} />,
  <Tab key='all' label='My projects' startIcon={<SvgList />} />,
];
interface SelectProjectProps {
  onSelect: (project: ProjectFull) => void;
  onCancel: () => void;
}
const SelectProject = ({ onSelect, onCancel }: SelectProjectProps) => {
  const apiContext = useContext(ApiContext);
  const [projectType, setProjectType] = useState<number>(0);
  const [searchInput, setSearchInput] = useState<string>("");
  const [activeSearchInput, setActiveSearchInput] = useState<string>("");

  const startSearch = useCallback(() => {
    setActiveSearchInput(searchInput);
  }, [searchInput]);

  const apiOverrides = useMemo<ApiOverrides<ProjectFull[]>>(
    () => ({ serverEnvironmentPrefix: apiContext.prefix }),
    [apiContext.prefix],
  );

  return (
    <div className='select-project-grid-container'>
      <HorizontalTabs
        labels={tabsWithIcons}
        onTabSelected={setProjectType}
        activeIndex={projectType}
        type={"borderless"}
        contentClassName='grid-holding-tab'
      >
        <LabeledInput
          displayStyle='inline'
          iconDisplayStyle='inline'
          className='search-input'
          label='Search'
          value={searchInput}
          onChange={(event) => {
            const {
              target: { value },
            } = event;
            setSearchInput(value);
          }}
          onKeyDown={(event) => {
            if (event.key === "Enter") {
              startSearch();
            }
            if (event.key === "Escape") {
              setSearchInput("");
              setActiveSearchInput("");
            }
          }}
          svgIcon={
            <IconButton onClick={() => startSearch()} styleType='borderless'>
              <SvgSearch />
            </IconButton>
          }
        />
<<<<<<< HEAD
=======
        <div className='project-grid'>
          <ProjectGrid
            onThumbnailClick={onSelect}
            accessToken={apiContext.accessToken}
            apiOverrides={apiOverrides}
            filterOptions={activeSearchInput}
            requestType={
              projectType === 0
                ? "favorites"
                : projectType === 1
                  ? "recents"
                  : ""
            }
          />
        </div>
        <div className='select-project-action-panel'>
          <Button onClick={onCancel}>Cancel</Button>
        </div>
>>>>>>> 3a8761ec
      </HorizontalTabs>
      <div className='project-grid'>
        <ProjectGrid
          onThumbnailClick={onSelect}
          accessToken={accessToken}
          apiOverrides={apiOverrides}
          filterOptions={activeSearchInput}
          requestType={
            projectType === 0
              ? "favorites"
              : projectType === 1
                ? "recents"
                : ""
          }
        />
      </div>
      <div className='select-project-action-panel'>
        <Button onClick={onCancel}>Cancel</Button>
      </div>
    </div>
  );
};

export default SelectProject;<|MERGE_RESOLUTION|>--- conflicted
+++ resolved
@@ -90,32 +90,11 @@
             </IconButton>
           }
         />
-<<<<<<< HEAD
-=======
-        <div className='project-grid'>
-          <ProjectGrid
-            onThumbnailClick={onSelect}
-            accessToken={apiContext.accessToken}
-            apiOverrides={apiOverrides}
-            filterOptions={activeSearchInput}
-            requestType={
-              projectType === 0
-                ? "favorites"
-                : projectType === 1
-                  ? "recents"
-                  : ""
-            }
-          />
-        </div>
-        <div className='select-project-action-panel'>
-          <Button onClick={onCancel}>Cancel</Button>
-        </div>
->>>>>>> 3a8761ec
       </HorizontalTabs>
       <div className='project-grid'>
         <ProjectGrid
           onThumbnailClick={onSelect}
-          accessToken={accessToken}
+          accessToken={apiContext.accessToken}
           apiOverrides={apiOverrides}
           filterOptions={activeSearchInput}
           requestType={
