/*---------------------------------------------------------------------------------------------
 * Copyright (c) Bentley Systems, Incorporated. All rights reserved.
 * See LICENSE.md in the project root for license terms and full copyright notice.
 *--------------------------------------------------------------------------------------------*/

import { expect } from "chai";
import { Id64 } from "@itwin/core-bentley";
import { IModel, IModelReadRpcInterface } from "@itwin/core-common";
import { ECSchemaRpcInterface } from "@itwin/ecschema-rpcinterface-common";
import { ECSchemaRpcImpl } from "@itwin/ecschema-rpcinterface-impl";
import { PresentationRpcInterface } from "@itwin/presentation-common";
import { HierarchyNodeIdentifier } from "@itwin/presentation-hierarchies";
import { HierarchyCacheMode, initialize as initializePresentationTesting, terminate as terminatePresentationTesting } from "@itwin/presentation-testing";
import { ModelsTreeIdsCache } from "../../../tree-widget-react/components/trees/models-tree/internal/ModelsTreeIdsCache.js";
import { defaultHierarchyConfiguration, ModelsTreeDefinition } from "../../../tree-widget-react/components/trees/models-tree/ModelsTreeDefinition.js";
import {
  buildIModel,
  insertPhysicalElement,
  insertPhysicalModelWithPartition,
  insertPhysicalPartition,
  insertPhysicalSubModel,
  insertSpatialCategory,
  insertSubject,
} from "../../IModelUtils.js";
import { createIModelAccess } from "../Common.js";
import { NodeValidators, validateHierarchy } from "../HierarchyValidation.js";
import { createClassGroupingHierarchyNode, createModelsTreeProvider } from "./Utils.js";

import type { Id64String } from "@itwin/core-bentley";
import type { IModelConnection } from "@itwin/core-frontend";
import type { InstanceKey } from "@itwin/presentation-common";
import type { HierarchyFilteringPath } from "@itwin/presentation-hierarchies";
import type { TestIModelBuilder } from "@itwin/presentation-testing";
import type { ExpectedHierarchyDef } from "../HierarchyValidation.js";
import type { ElementsGroupInfo } from "../../../tree-widget-react/components/trees/models-tree/ModelsTreeDefinition.js";

type ModelsTreeHierarchyConfiguration = ConstructorParameters<typeof ModelsTreeDefinition>[0]["hierarchyConfig"];

interface TreeFilteringTestCaseDefinition<TIModelSetupResult extends {}> {
  name: string;
  only?: boolean;
  setupIModel: Parameters<typeof buildIModel<TIModelSetupResult>>[1];
  getTargetInstancePaths: (setupResult: TIModelSetupResult) => HierarchyFilteringPath[];
  getTargetItems: (setupResult: TIModelSetupResult) => Array<InstanceKey | ElementsGroupInfo>;
  getTargetInstanceLabel?: (setupResult: TIModelSetupResult) => string;
  getExpectedHierarchy: (setupResult: TIModelSetupResult) => ExpectedHierarchyDef[];
  getHierarchyConfig?: (setupResult: TIModelSetupResult) => Partial<ModelsTreeHierarchyConfiguration>;
}

namespace TreeFilteringTestCaseDefinition {
  // only need this to get generic type inferred using setupIModel return type
  export function create<TIModelSetupResult extends {}>(
    name: string,
    setupIModel: Parameters<typeof buildIModel<TIModelSetupResult>>[1],
    getTargetInstancePaths: (setupResult: TIModelSetupResult) => HierarchyFilteringPath[],
    getTargetItems: (setupResult: TIModelSetupResult) => Array<InstanceKey | ElementsGroupInfo>,
    getTargetInstanceLabel: ((setupResult: TIModelSetupResult) => string) | undefined,
    getExpectedHierarchy: (setupResult: TIModelSetupResult) => ExpectedHierarchyDef[],
    getHierarchyConfig?: (setupResult: TIModelSetupResult) => Partial<ModelsTreeHierarchyConfiguration>,
  ): TreeFilteringTestCaseDefinition<TIModelSetupResult> {
    return {
      name,
      setupIModel,
      getTargetInstancePaths,
      getTargetItems,
      getTargetInstanceLabel,
      getExpectedHierarchy,
      getHierarchyConfig,
    };
  }

  export const only: typeof create = function <TIModelSetupResult extends {}>(
    ...args: Parameters<typeof create<TIModelSetupResult>>
  ): TreeFilteringTestCaseDefinition<TIModelSetupResult> {
    return {
      ...create(...args),
      only: true,
    };
  };
}

describe.only("Models tree", () => {
  describe("Hierarchy filtering", () => {
    before(async function () {
      await initializePresentationTesting({
        backendProps: {
          caching: {
            hierarchies: {
              mode: HierarchyCacheMode.Memory,
            },
          },
        },
        rpcs: [IModelReadRpcInterface, PresentationRpcInterface, ECSchemaRpcInterface],
      });
      // eslint-disable-next-line @itwin/no-internal
      ECSchemaRpcImpl.register();
    });

    after(async function () {
      await terminatePresentationTesting();
    });

    runTestCases(
      TreeFilteringTestCaseDefinition.create(
        "immediate Subject nodes",
        async (builder) => {
          const rootSubject: InstanceKey = { className: "BisCore.Subject", id: IModel.rootSubjectId };
          const category = insertSpatialCategory({ builder, codeValue: "category" });
          const childSubject1 = insertSubject({ builder, codeValue: "matching subject 1", parentId: rootSubject.id });
          const childSubject2 = insertSubject({ builder, codeValue: "subject 2", parentId: rootSubject.id });
          const childSubject3 = insertSubject({ builder, codeValue: "matching subject 3", parentId: rootSubject.id });
          insertModelWithElements(builder, 1, category.id, childSubject1.id);
          insertModelWithElements(builder, 2, category.id, childSubject2.id);
          insertModelWithElements(builder, 3, category.id, childSubject3.id);
          return { rootSubject, childSubject1, childSubject2, childSubject3 };
        },
        (x) => [[x.childSubject1], [x.childSubject3]],
        (x) => [x.childSubject1, x.childSubject3],
        (_x) => "matching",
        (x) => [
          NodeValidators.createForInstanceNode({
            instanceKeys: [x.childSubject1],
            label: "matching subject 1",
            autoExpand: false,
            children: [
              NodeValidators.createForInstanceNode({
                label: "model-1",
                children: [
                  NodeValidators.createForInstanceNode({
                    label: "category",
                    children: [
                      NodeValidators.createForClassGroupingNode({
                        label: "Physical Object",
                        children: [NodeValidators.createForInstanceNode({ label: /^element-1/, children: false })],
                      }),
                    ],
                  }),
                ],
              }),
            ],
          }),
          NodeValidators.createForInstanceNode({
            instanceKeys: [x.childSubject3],
            label: "matching subject 3",
            autoExpand: false,
            children: [
              NodeValidators.createForInstanceNode({
                label: "model-3",
                children: [
                  NodeValidators.createForInstanceNode({
                    label: "category",
                    children: [
                      NodeValidators.createForClassGroupingNode({
                        label: "Physical Object",
                        children: [NodeValidators.createForInstanceNode({ label: /^element-3/, children: false })],
                      }),
                    ],
                  }),
                ],
              }),
            ],
          }),
        ],
      ),
      TreeFilteringTestCaseDefinition.create(
        "nested Subject nodes",
        async (builder) => {
          const rootSubject: InstanceKey = { className: "BisCore.Subject", id: IModel.rootSubjectId };
          const category = insertSpatialCategory({ builder, codeValue: "category" });
          const intermediateSubject = insertSubject({ builder, codeValue: `subject-x` });
          const childSubject1 = insertSubject({ builder, codeValue: "matching subject 1", parentId: intermediateSubject.id });
          const childSubject2 = insertSubject({ builder, codeValue: "subject 2", parentId: intermediateSubject.id });
          const childSubject3 = insertSubject({ builder, codeValue: "matching subject 3", parentId: intermediateSubject.id });
          insertModelWithElements(builder, 1, category.id, childSubject1.id);
          insertModelWithElements(builder, 2, category.id, childSubject2.id);
          insertModelWithElements(builder, 3, category.id, childSubject3.id);
          return { rootSubject, intermediateSubject, childSubject1, childSubject2, childSubject3 };
        },
        (x) => [
          [x.intermediateSubject, x.childSubject1],
          [x.intermediateSubject, x.childSubject3],
        ],
        (x) => [x.childSubject1, x.childSubject3],
        (_x) => "matching",
        (x) => [
          NodeValidators.createForInstanceNode({
            instanceKeys: [x.intermediateSubject],
            label: "subject-x",
            autoExpand: true,
            children: [
              NodeValidators.createForInstanceNode({
                label: "matching subject 1",
                autoExpand: false,
                children: [
                  NodeValidators.createForInstanceNode({
                    label: "model-1",
                    children: [
                      NodeValidators.createForInstanceNode({
                        label: "category",
                        children: [
                          NodeValidators.createForClassGroupingNode({
                            label: "Physical Object",
                            children: [NodeValidators.createForInstanceNode({ label: /^element-1/, children: false })],
                          }),
                        ],
                      }),
                    ],
                  }),
                ],
              }),
              NodeValidators.createForInstanceNode({
                label: "matching subject 3",
                autoExpand: false,
                children: [
                  NodeValidators.createForInstanceNode({
                    label: "model-3",
                    children: [
                      NodeValidators.createForInstanceNode({
                        label: "category",
                        children: [
                          NodeValidators.createForClassGroupingNode({
                            label: "Physical Object",
                            children: [NodeValidators.createForInstanceNode({ label: /^element-3/, children: false })],
                          }),
                        ],
                      }),
                    ],
                  }),
                ],
              }),
            ],
          }),
        ],
      ),
      TreeFilteringTestCaseDefinition.create(
        "two levels of Subject nodes",
        async (builder) => {
          const category = insertSpatialCategory({ builder, codeValue: "category" });
          const rootSubject: InstanceKey = { className: "BisCore.Subject", id: IModel.rootSubjectId };
          const intermediateSubject1 = insertSubject({ builder, codeValue: `matching intermediate subject 1`, parentId: rootSubject.id });
          const intermediateSubject2 = insertSubject({ builder, codeValue: `intermediate subject 2`, parentId: rootSubject.id });
          insertModelWithElements(builder, 1, category.id, intermediateSubject2.id);
          const childSubject1 = insertSubject({ builder, codeValue: "matching subject 1", parentId: intermediateSubject1.id });
          const childSubject2 = insertSubject({ builder, codeValue: "subject 2", parentId: intermediateSubject1.id });
          insertModelWithElements(builder, 1, category.id, childSubject1.id);
          insertModelWithElements(builder, 2, category.id, childSubject2.id);
          return { rootSubject, intermediateSubject1, intermediateSubject2, childSubject1, childSubject2 };
        },
        (x) => [[x.intermediateSubject1], [x.intermediateSubject1, x.childSubject1]],
        (x) => [x.intermediateSubject1, x.childSubject1],
        (_x) => "matching",
        (x) => [
          NodeValidators.createForInstanceNode({
            instanceKeys: [x.intermediateSubject1],
            label: "matching intermediate subject 1",
            autoExpand: true,
            children: [
              NodeValidators.createForInstanceNode({
                instanceKeys: [x.childSubject1],
                label: "matching subject 1",
                autoExpand: false,
                children: [
                  NodeValidators.createForInstanceNode({
                    label: "model-1",
                    children: [
                      NodeValidators.createForInstanceNode({
                        label: "category",
                        children: [
                          NodeValidators.createForClassGroupingNode({
                            label: "Physical Object",
                            children: [NodeValidators.createForInstanceNode({ label: /^element-1/, children: false })],
                          }),
                        ],
                      }),
                    ],
                  }),
                ],
              }),
              NodeValidators.createForInstanceNode({
                instanceKeys: [x.childSubject2],
                label: "subject 2",
                autoExpand: false,
                children: [
                  NodeValidators.createForInstanceNode({
                    label: "model-2",
                    children: [
                      NodeValidators.createForInstanceNode({
                        label: "category",
                        children: [
                          NodeValidators.createForClassGroupingNode({
                            label: "Physical Object",
                            children: [NodeValidators.createForInstanceNode({ label: /^element-2/, children: false })],
                          }),
                        ],
                      }),
                    ],
                  }),
                ],
              }),
            ],
          }),
        ],
      ),
      TreeFilteringTestCaseDefinition.create(
        "Model nodes",
        async (builder) => {
          const rootSubject: InstanceKey = { className: "BisCore.Subject", id: IModel.rootSubjectId };
          const category = insertSpatialCategory({ builder, codeValue: "category" });
          const model1 = insertPhysicalModelWithPartition({ builder, codeValue: `matching model 1`, partitionParentId: rootSubject.id });
          const model2 = insertPhysicalModelWithPartition({ builder, codeValue: `model 2`, partitionParentId: rootSubject.id });
          const model3 = insertPhysicalModelWithPartition({ builder, codeValue: `matching model 3`, partitionParentId: rootSubject.id });
          insertPhysicalElement({ builder, userLabel: `element-1`, modelId: model1.id, categoryId: category.id });
          insertPhysicalElement({ builder, userLabel: `element-2`, modelId: model2.id, categoryId: category.id });
          insertPhysicalElement({ builder, userLabel: `element-3`, modelId: model3.id, categoryId: category.id });
          return { rootSubject, model1, model2, model3 };
        },
        (x) => [[adjustedModelKey(x.model1)], [adjustedModelKey(x.model3)]],
        (x) => [x.model1, x.model3],
        (_x) => "matching",
        (x) => [
          NodeValidators.createForInstanceNode({
            instanceKeys: [x.model1],
            label: "matching model 1",
            autoExpand: false,
            children: [
              NodeValidators.createForInstanceNode({
                label: "category",
                children: [
                  NodeValidators.createForClassGroupingNode({
                    label: "Physical Object",
                    children: [NodeValidators.createForInstanceNode({ label: /^element-1/, children: false })],
                  }),
                ],
              }),
            ],
          }),
          NodeValidators.createForInstanceNode({
            instanceKeys: [x.model3],
            label: "matching model 3",
            autoExpand: false,
            children: [
              NodeValidators.createForInstanceNode({
                label: "category",
                children: [
                  NodeValidators.createForClassGroupingNode({
                    label: "Physical Object",
                    children: [NodeValidators.createForInstanceNode({ label: /^element-3/, children: false })],
                  }),
                ],
              }),
            ],
          }),
        ],
      ),
      TreeFilteringTestCaseDefinition.create(
        "Empty model nodes",
        async (builder) => {
          const rootSubject: InstanceKey = { className: "BisCore.Subject", id: IModel.rootSubjectId };
          const model1 = insertPhysicalModelWithPartition({ builder, codeValue: `matching model 1`, partitionParentId: rootSubject.id });
          const model2 = insertPhysicalModelWithPartition({ builder, codeValue: `model 2`, partitionParentId: rootSubject.id });
          const model3 = insertPhysicalModelWithPartition({ builder, codeValue: `matching model 3`, partitionParentId: rootSubject.id });
          return { rootSubject, model1, model2, model3 };
        },
        (x) => [[adjustedModelKey(x.model1)], [adjustedModelKey(x.model3)]],
        (x) => [x.model1, x.model3],
        (_x) => "matching",
        (x) => [
          NodeValidators.createForInstanceNode({
            instanceKeys: [x.model1],
            label: "matching model 1",
            autoExpand: false,
            children: false,
          }),
          NodeValidators.createForInstanceNode({
            instanceKeys: [x.model3],
            label: "matching model 3",
            autoExpand: false,
            children: false,
          }),
        ],
        () => ({ showEmptyModels: true }),
      ),
      TreeFilteringTestCaseDefinition.create(
        "Subject with hidden child Model node",
        async (builder) => {
          const rootSubject: InstanceKey = { className: "BisCore.Subject", id: IModel.rootSubjectId };
          const childSubject = insertSubject({ builder, codeValue: "matching child subject", parentId: rootSubject.id });
          const category = insertSpatialCategory({ builder, codeValue: "category" });
          const partition = insertPhysicalPartition({
            builder,
            codeValue: `matching model 1`,
            parentId: childSubject.id,
            // eslint-disable-next-line @typescript-eslint/naming-convention
            jsonProperties: { PhysicalPartition: { Model: { Content: true } } },
          });
          const model1 = insertPhysicalSubModel({ builder, modeledElementId: partition.id });
          const model2 = insertPhysicalModelWithPartition({ builder, codeValue: `model 2`, partitionParentId: childSubject.id });
          insertPhysicalElement({ builder, userLabel: `element-1`, modelId: model1.id, categoryId: category.id });
          insertPhysicalElement({ builder, userLabel: `element-2`, modelId: model2.id, categoryId: category.id });
          return { rootSubject, childSubject, model1, model2, category };
        },
        (x) => [[x.childSubject]],
        (x) => [x.childSubject],
        (_x) => "matching",
        (x) => [
          NodeValidators.createForInstanceNode({
            instanceKeys: [x.childSubject],
            label: "matching child subject",
            autoExpand: false,
            children: [
              NodeValidators.createForInstanceNode({
                label: "category",
                autoExpand: false,
                children: [
                  NodeValidators.createForClassGroupingNode({
                    label: "Physical Object",
                    children: [NodeValidators.createForInstanceNode({ label: /^element-1/, children: false })],
                  }),
                ],
              }),
              NodeValidators.createForInstanceNode({
                label: "model 2",
                autoExpand: false,
                children: [
                  NodeValidators.createForInstanceNode({
                    label: "category",
                    children: [
                      NodeValidators.createForClassGroupingNode({
                        label: "Physical Object",
                        children: [NodeValidators.createForInstanceNode({ label: /^element-2/, children: false })],
                      }),
                    ],
                  }),
                ],
              }),
            ],
          }),
        ],
      ),
      TreeFilteringTestCaseDefinition.create(
        "Category nodes",
        async (builder) => {
          const rootSubject: InstanceKey = { className: "BisCore.Subject", id: IModel.rootSubjectId };
          const model1 = insertPhysicalModelWithPartition({ builder, codeValue: `model-1`, partitionParentId: rootSubject.id });
          const model2 = insertPhysicalModelWithPartition({ builder, codeValue: `model-2`, partitionParentId: rootSubject.id });

          const category1 = insertSpatialCategory({ builder, codeValue: "matching category 1" });
          const category2 = insertSpatialCategory({ builder, codeValue: "category-2" });
          const category3 = insertSpatialCategory({ builder, codeValue: "matching category 3" });

          insertPhysicalElement({ builder, userLabel: `element-1`, modelId: model1.id, categoryId: category1.id });
          insertPhysicalElement({ builder, userLabel: `element-2`, modelId: model1.id, categoryId: category2.id });
          insertPhysicalElement({ builder, userLabel: `element-3`, modelId: model2.id, categoryId: category3.id });

          return { rootSubject, model1, model2, category1, category2, category3 };
        },
        (x) => [
          [adjustedModelKey(x.model1), x.category1],
          [adjustedModelKey(x.model2), x.category3],
        ],
        (x) => [x.category1, x.category3],
        (_x) => "matching",
        (x) => [
          NodeValidators.createForInstanceNode({
            instanceKeys: [x.model1],
            label: "model-1",
            autoExpand: true,
            children: [
              NodeValidators.createForInstanceNode({
                instanceKeys: [x.category1],
                label: "matching category 1",
                autoExpand: false,
                children: [
                  NodeValidators.createForClassGroupingNode({
                    label: "Physical Object",
                    children: [NodeValidators.createForInstanceNode({ label: /^element-1/, children: false })],
                  }),
                ],
              }),
            ],
          }),
          NodeValidators.createForInstanceNode({
            instanceKeys: [x.model2],
            label: "model-2",
            autoExpand: true,
            children: [
              NodeValidators.createForInstanceNode({
                instanceKeys: [x.category3],
                label: "matching category 3",
                autoExpand: false,
                children: [
                  NodeValidators.createForClassGroupingNode({
                    label: "Physical Object",
                    children: [NodeValidators.createForInstanceNode({ label: /^element-3/, children: false })],
                  }),
                ],
              }),
            ],
          }),
        ],
      ),
      TreeFilteringTestCaseDefinition.create(
        "root Element nodes",
        async (builder) => {
          const rootSubject: InstanceKey = { className: "BisCore.Subject", id: IModel.rootSubjectId };
          const model1 = insertPhysicalModelWithPartition({ builder, codeValue: `model-1`, partitionParentId: rootSubject.id });
          const model2 = insertPhysicalModelWithPartition({ builder, codeValue: `model-2`, partitionParentId: rootSubject.id });

          const category1 = insertSpatialCategory({ builder, codeValue: "category-1" });
          const category2 = insertSpatialCategory({ builder, codeValue: "category-2" });

          const element11 = insertPhysicalElement({ builder, userLabel: `matching element 11`, modelId: model1.id, categoryId: category1.id });
          const element12 = insertPhysicalElement({ builder, userLabel: `element 12`, modelId: model1.id, categoryId: category1.id });

          const element21 = insertPhysicalElement({ builder, userLabel: `element 21`, modelId: model2.id, categoryId: category2.id });
          const element22 = insertPhysicalElement({ builder, userLabel: `matching element 22`, modelId: model2.id, categoryId: category2.id });

          return { rootSubject, model1, model2, category1, category2, element11, element12, element21, element22 };
        },
        (x) => [
          [adjustedModelKey(x.model1), x.category1, adjustedElementKey(x.element11)],
          [adjustedModelKey(x.model2), x.category2, adjustedElementKey(x.element22)],
        ],
        (x) => [x.element11, x.element22],
        (_x) => "matching",
        (_x) => [
          NodeValidators.createForInstanceNode({
            label: "model-1",
            autoExpand: true,
            children: [
              NodeValidators.createForInstanceNode({
                label: "category-1",
                autoExpand: true,
                children: [
                  NodeValidators.createForClassGroupingNode({
                    label: "Physical Object",
                    autoExpand: true,
                    children: [NodeValidators.createForInstanceNode({ label: /^matching element 11/, autoExpand: false, children: false })],
                  }),
                ],
              }),
            ],
          }),
          NodeValidators.createForInstanceNode({
            label: "model-2",
            autoExpand: true,
            children: [
              NodeValidators.createForInstanceNode({
                label: "category-2",
                autoExpand: true,
                children: [
                  NodeValidators.createForClassGroupingNode({
                    label: "Physical Object",
                    autoExpand: true,
                    children: [NodeValidators.createForInstanceNode({ label: /^matching element 22/, autoExpand: false, children: false })],
                  }),
                ],
              }),
            ],
          }),
        ],
      ),
      TreeFilteringTestCaseDefinition.create(
        "category and element nodes",
        async (builder) => {
          const rootSubject: InstanceKey = { className: "BisCore.Subject", id: IModel.rootSubjectId };
          const model1 = insertPhysicalModelWithPartition({ builder, codeValue: `model-1`, partitionParentId: rootSubject.id });
          const model2 = insertPhysicalModelWithPartition({ builder, codeValue: `model-2`, partitionParentId: rootSubject.id });

          const category1 = insertSpatialCategory({ builder, codeValue: "matching category-1" });
          const category2 = insertSpatialCategory({ builder, codeValue: "category-2" });

          const element11 = insertPhysicalElement({ builder, userLabel: `matching element 11`, modelId: model1.id, categoryId: category1.id });
          const element12 = insertPhysicalElement({ builder, userLabel: `element 12`, modelId: model1.id, categoryId: category1.id });

          const element21 = insertPhysicalElement({ builder, userLabel: `element 21`, modelId: model2.id, categoryId: category2.id });
          const element22 = insertPhysicalElement({ builder, userLabel: `element 22`, modelId: model2.id, categoryId: category2.id });

          return { rootSubject, model1, model2, category1, category2, element11, element12, element21, element22 };
        },
        (x) => [
          [adjustedModelKey(x.model1), x.category1],
          [adjustedModelKey(x.model1), x.category1, adjustedElementKey(x.element11)],
        ],
        (x) => [x.category1, x.element11],
        (_x) => "matching",
        (_x) => [
          NodeValidators.createForInstanceNode({
            label: "model-1",
            autoExpand: true,
            children: [
              NodeValidators.createForInstanceNode({
                label: "matching category-1",
                autoExpand: true,
                children: [
                  NodeValidators.createForClassGroupingNode({
                    label: "Physical Object",
                    autoExpand: true,
                    children: [
                      NodeValidators.createForInstanceNode({ label: /^element 12/, autoExpand: false, children: false }),
                      NodeValidators.createForInstanceNode({ label: /^matching element 11/, autoExpand: false, children: false }),
                    ],
                  }),
                ],
              }),
            ],
          }),
        ],
      ),
      TreeFilteringTestCaseDefinition.create(
        "child Element nodes",
        async (builder) => {
          const rootSubject: InstanceKey = { className: "BisCore.Subject", id: IModel.rootSubjectId };
          const model = insertPhysicalModelWithPartition({ builder, codeValue: `model-x`, partitionParentId: rootSubject.id });
          const category = insertSpatialCategory({ builder, codeValue: "category-x" });
          const rootElement = insertPhysicalElement({ builder, userLabel: `root element 0`, modelId: model.id, categoryId: category.id });
          const childElement1 = insertPhysicalElement({
            builder,
            userLabel: `matching element 1`,
            modelId: model.id,
            categoryId: category.id,
            parentId: rootElement.id,
          });
          const childElement2 = insertPhysicalElement({
            builder,
            userLabel: `element 2`,
            modelId: model.id,
            categoryId: category.id,
            parentId: rootElement.id,
          });
          const childElement3 = insertPhysicalElement({
            builder,
            userLabel: `matching element 3`,
            modelId: model.id,
            categoryId: category.id,
            parentId: rootElement.id,
          });
          return { rootSubject, model, category, rootElement, childElement1, childElement2, childElement3 };
        },
        (x) => [
          [adjustedModelKey(x.model), x.category, adjustedElementKey(x.rootElement), adjustedElementKey(x.childElement1)],
          [adjustedModelKey(x.model), x.category, adjustedElementKey(x.rootElement), adjustedElementKey(x.childElement3)],
        ],
        (x) => [x.childElement1, x.childElement3],
        (_x) => "matching",
        (x) => [
          NodeValidators.createForInstanceNode({
            instanceKeys: [x.model],
            label: "model-x",
            autoExpand: true,
            children: [
              NodeValidators.createForInstanceNode({
                instanceKeys: [x.category],
                label: "category-x",
                autoExpand: true,
                children: [
                  NodeValidators.createForClassGroupingNode({
                    label: "Physical Object",
                    autoExpand: true,
                    children: [
                      NodeValidators.createForInstanceNode({
                        instanceKeys: [x.rootElement],
                        label: /^root element/,
                        autoExpand: true,
                        children: [
                          NodeValidators.createForClassGroupingNode({
                            label: "Physical Object",
                            autoExpand: true,
                            children: [
                              NodeValidators.createForInstanceNode({
                                instanceKeys: [x.childElement1],
                                label: /^matching element 1/,
                                autoExpand: false,
                                children: false,
                              }),
                              NodeValidators.createForInstanceNode({
                                instanceKeys: [x.childElement3],
                                label: /^matching element 3/,
                                autoExpand: false,
                                children: false,
                              }),
                            ],
                          }),
                        ],
                      }),
                    ],
                  }),
                ],
              }),
            ],
          }),
        ],
      ),
      TreeFilteringTestCaseDefinition.create(
        "child Element nodes when custom element specification class is used",
        async (builder, testSchema) => {
          const rootSubject: InstanceKey = { className: "BisCore.Subject", id: IModel.rootSubjectId };
          const model = insertPhysicalModelWithPartition({ builder, codeValue: `model-x`, partitionParentId: rootSubject.id });
          const category = insertSpatialCategory({ builder, codeValue: "category-x" });
          const rootElement1 = insertPhysicalElement({
            builder,
            userLabel: `matching element 1`,
            classFullName: testSchema.items.SubModelablePhysicalObject.fullName,
            modelId: model.id,
            categoryId: category.id,
          });
          const rootElement2 = insertPhysicalElement({
            builder,
            userLabel: `element 2`,
            modelId: model.id,
            categoryId: category.id,
          });
          const rootElement3 = insertPhysicalElement({
            builder,
            userLabel: `matching element 3`,
            classFullName: testSchema.items.SubModelablePhysicalObject.fullName,
            modelId: model.id,
            categoryId: category.id,
          });
          return { rootSubject, model, category, rootElement1, rootElement2, rootElement3 };
        },
        (x) => [
          [adjustedModelKey(x.model), x.category, { ...x.rootElement1, className: "TestSchema.SubModelablePhysicalObject" }],
          [adjustedModelKey(x.model), x.category, { ...x.rootElement3, className: "TestSchema.SubModelablePhysicalObject" }],
        ],
        (x) => [x.rootElement1, x.rootElement3],
        (_x) => "matching",
        (x) => [
          NodeValidators.createForInstanceNode({
            instanceKeys: [x.model],
            label: "model-x",
            autoExpand: true,
            children: [
              NodeValidators.createForInstanceNode({
                instanceKeys: [x.category],
                label: "category-x",
                autoExpand: true,
                children: [
                  NodeValidators.createForClassGroupingNode({
                    label: "Test Physical Object",
                    autoExpand: true,
                    children: [
                      NodeValidators.createForInstanceNode({
                        instanceKeys: [x.rootElement1],
                        label: /^matching element 1/,
                        autoExpand: false,
                        children: false,
                      }),
                      NodeValidators.createForInstanceNode({
                        instanceKeys: [x.rootElement3],
                        label: /^matching element 3/,
                        autoExpand: false,
                        children: false,
                      }),
                    ],
                  }),
                ],
              }),
            ],
          }),
        ],
        (x) => ({ elementClassSpecification: x.rootElement1.className }),
      ),
      TreeFilteringTestCaseDefinition.create(
        "sub-modeled Element nodes",
        async (builder, testSchema) => {
          const rootSubject: InstanceKey = { className: "BisCore.Subject", id: IModel.rootSubjectId };
          const model = insertPhysicalModelWithPartition({ builder, codeValue: `model`, partitionParentId: rootSubject.id });
          const category = insertSpatialCategory({ builder, codeValue: "category" });
          const rootElement = insertPhysicalElement({
            builder,
            classFullName: testSchema.items.SubModelablePhysicalObject.fullName,
            userLabel: `root element`,
            modelId: model.id,
            categoryId: category.id,
          });
          const subModel = insertPhysicalSubModel({ builder, modeledElementId: rootElement.id });
          const subModeledElement1 = insertPhysicalElement({ builder, userLabel: `matching element 1`, modelId: subModel.id, categoryId: category.id });
          const subModeledElement2 = insertPhysicalElement({ builder, userLabel: `element 2`, modelId: subModel.id, categoryId: category.id });
          const subModeledElement3 = insertPhysicalElement({ builder, userLabel: `matching element 3`, modelId: subModel.id, categoryId: category.id });
          return { rootSubject, model, category, rootElement, subModel, subModeledElement1, subModeledElement2, subModeledElement3 };
        },
        (x) => [
          [
            adjustedModelKey(x.model),
            x.category,
            adjustedElementKey(x.rootElement),
            adjustedModelKey(x.subModel),
            x.category,
            adjustedElementKey(x.subModeledElement1),
          ],
          [
            adjustedModelKey(x.model),
            x.category,
            adjustedElementKey(x.rootElement),
            adjustedModelKey(x.subModel),
            x.category,
            adjustedElementKey(x.subModeledElement3),
          ],
        ],
        (x) => [x.subModeledElement1, x.subModeledElement3],
        (_x) => "matching",
        (x) => [
          NodeValidators.createForInstanceNode({
            instanceKeys: [x.model],
            label: "model",
            autoExpand: true,
            children: [
              NodeValidators.createForInstanceNode({
                instanceKeys: [x.category],
                label: "category",
                autoExpand: true,
                children: [
                  NodeValidators.createForClassGroupingNode({
                    label: "Test Physical Object",
                    autoExpand: true,
                    children: [
                      NodeValidators.createForInstanceNode({
                        instanceKeys: [x.rootElement],
                        label: /^root element/,
                        autoExpand: true,
                        children: [
                          NodeValidators.createForInstanceNode({
                            instanceKeys: [x.category],
                            label: "category",
                            autoExpand: true,
                            children: [
                              NodeValidators.createForClassGroupingNode({
                                label: "Physical Object",
                                autoExpand: true,
                                children: [
                                  NodeValidators.createForInstanceNode({
                                    instanceKeys: [x.subModeledElement1],
                                    label: /^matching element 1/,
                                    autoExpand: false,
                                    children: false,
                                  }),
                                  NodeValidators.createForInstanceNode({
                                    instanceKeys: [x.subModeledElement3],
                                    label: /^matching element 3/,
                                    autoExpand: false,
                                    children: false,
                                  }),
                                ],
                              }),
                            ],
                          }),
                        ],
                      }),
                    ],
                  }),
                ],
              }),
            ],
          }),
        ],
      ),
      TreeFilteringTestCaseDefinition.create(
        "Element node through hidden ancestors",
        async (builder) => {
          const rootSubject: InstanceKey = { className: "BisCore.Subject", id: IModel.rootSubjectId };
          const hiddenChildSubject = insertSubject({
            builder,
            codeValue: `hidden-subject`,
            parentId: rootSubject.id,
            // eslint-disable-next-line @typescript-eslint/naming-convention
            jsonProperties: { Subject: { Job: { Bridge: "Test" } } },
          });
          const partition = insertPhysicalPartition({
            builder,
            codeValue: `hidden-model`,
            parentId: hiddenChildSubject.id,
            // eslint-disable-next-line @typescript-eslint/naming-convention
            jsonProperties: { PhysicalPartition: { Model: { Content: true } } },
          });
          const model = insertPhysicalSubModel({ builder, modeledElementId: partition.id });
          const category = insertSpatialCategory({ builder, codeValue: "category" });
          const element1 = insertPhysicalElement({ builder, userLabel: `matching element 1`, modelId: model.id, categoryId: category.id });
          const element2 = insertPhysicalElement({ builder, userLabel: `element 2`, modelId: model.id, categoryId: category.id });
          return { rootSubject, model, category, element1, element2 };
        },
        (x) => [[adjustedModelKey(x.model), x.category, adjustedElementKey(x.element1)]],
        (x) => [x.element1],
        (_x) => "matching",
        (_x) => [
          NodeValidators.createForInstanceNode({
            label: "category",
            autoExpand: true,
            children: [
              NodeValidators.createForClassGroupingNode({
                label: "Physical Object",
                autoExpand: true,
                children: [NodeValidators.createForInstanceNode({ label: /^matching element 1/, autoExpand: false, children: false })],
              }),
            ],
          }),
        ],
      ),
    );

    describe("when expanding up to element class grouping nodes", () => {
      runTestCases(
        TreeFilteringTestCaseDefinition.create(
          "grouped root element",
          async (builder) => {
            const rootSubject: InstanceKey = { className: "BisCore.Subject", id: IModel.rootSubjectId };
            const model1 = insertPhysicalModelWithPartition({ builder, codeValue: `model-1`, partitionParentId: rootSubject.id });
            const model2 = insertPhysicalModelWithPartition({ builder, codeValue: `model-2`, partitionParentId: rootSubject.id });
            const category = insertSpatialCategory({ builder, codeValue: "category-x" });
            insertPhysicalElement({ builder, userLabel: `element 1-1`, modelId: model1.id, categoryId: category.id });
            insertPhysicalElement({
              builder,
              userLabel: `element 1-2`,
              modelId: model1.id,
              categoryId: category.id,
            });
            const physicalElement21 = insertPhysicalElement({ builder, userLabel: `element 2-1`, modelId: model2.id, categoryId: category.id });
            const physicalElement22 = insertPhysicalElement({
              builder,
              userLabel: `element 2-2`,
              modelId: model2.id,
              categoryId: category.id,
            });
            const pathUntilTargetElement = [adjustedModelKey(model2), category];
            const groupingNode = createClassGroupingHierarchyNode({
              className: physicalElement21.className,
              modelId: model2.id,
              categoryId: category.id,
              elements: [physicalElement21.id, physicalElement22.id],
              parentKeys: pathUntilTargetElement.map((key) => ({ type: "instances", instanceKeys: [key] })),
            });
            return { rootSubject, model2, category, physicalElement21, physicalElement22, pathUntilTargetElement, groupingNode };
          },
          (x) =>
            x.groupingNode.groupedInstanceKeys.map((elementKey) => ({
              path: [...x.pathUntilTargetElement, adjustedElementKey(elementKey)],
              options: { autoExpand: { key: x.groupingNode.key, depth: x.groupingNode.parentKeys.length } },
            })),
          (x) => [
            {
              parent: { type: "category", ids: [x.category.id], modelIds: [x.model2.id] },
              groupingNode: x.groupingNode,
            },
          ],
          undefined,
          (x) => [
            NodeValidators.createForInstanceNode({
              instanceKeys: [x.model2],
              label: "model-2",
              autoExpand: true,
              children: [
                NodeValidators.createForInstanceNode({
                  instanceKeys: [x.category],
                  label: "category-x",
                  autoExpand: true,
                  children: [
                    NodeValidators.createForClassGroupingNode({
                      label: "Physical Object",
                      autoExpand: false,
                      children: [
                        NodeValidators.createForInstanceNode({ instanceKeys: [x.physicalElement21] }),
                        NodeValidators.createForInstanceNode({ instanceKeys: [x.physicalElement22] }),
                      ],
                    }),
                  ],
                }),
              ],
            }),
          ],
        ),
        TreeFilteringTestCaseDefinition.create(
          "grouped child element",
          async (builder, testSchema) => {
            const rootSubject: InstanceKey = { className: "BisCore.Subject", id: IModel.rootSubjectId };
            const model = insertPhysicalModelWithPartition({ builder, codeValue: `model-x`, partitionParentId: rootSubject.id });
            const category = insertSpatialCategory({ builder, codeValue: "category-x" });
            const rootElement = insertPhysicalElement({ builder, userLabel: `root element`, modelId: model.id, categoryId: category.id });
            insertPhysicalElement({
              builder,
              userLabel: `element 1`,
              modelId: model.id,
              categoryId: category.id,
              parentId: rootElement.id,
            });
            insertPhysicalElement({
              builder,
              userLabel: `element 2`,
              modelId: model.id,
              categoryId: category.id,
              parentId: rootElement.id,
            });
            const testElement1 = insertPhysicalElement({
              builder,
              classFullName: testSchema.items.SubModelablePhysicalObject.fullName,
              userLabel: `test element 1`,
              modelId: model.id,
              categoryId: category.id,
              parentId: rootElement.id,
            });
            const testElement2 = insertPhysicalElement({
              builder,
              classFullName: testSchema.items.SubModelablePhysicalObject.fullName,
              userLabel: `test element 2`,
              modelId: model.id,
              categoryId: category.id,
              parentId: rootElement.id,
            });
            const pathUntilTargetElement = [adjustedModelKey(model), category, adjustedElementKey(rootElement)];
            const groupingNode = createClassGroupingHierarchyNode({
              className: rootElement.className,
              modelId: model.id,
              categoryId: category.id,
              elements: [rootElement.id],
              parentKeys: [adjustedModelKey(model), category].map((key) => ({ type: "instances", instanceKeys: [key] })),
            });
            const targetGroupingNode = createClassGroupingHierarchyNode({
              className: testElement1.className,
              modelId: model.id,
              categoryId: category.id,
              elements: [testElement1.id, testElement2.id],
              parentKeys: [adjustedModelKey(model), category, groupingNode, adjustedElementKey(rootElement)].map((key) => {
                if ("key" in key) {
                  return key.key;
                }
                return { type: "instances", instanceKeys: [key] };
              }),
            });
            return { rootSubject, model, category, rootElement, testElement1, testElement2, pathUntilTargetElement, targetGroupingNode };
          },
          (x) =>
            x.targetGroupingNode.groupedInstanceKeys.map((elementKey) => ({
              path: [...x.pathUntilTargetElement, adjustedElementKey(elementKey)],
              options: { autoExpand: { key: x.targetGroupingNode.key, depth: x.targetGroupingNode.parentKeys.length } },
            })),
          (x) => [
            {
              parent: { type: "element", ids: [x.rootElement.id] },
              groupingNode: x.targetGroupingNode,
            },
          ],
          undefined,
          (x) => [
            NodeValidators.createForInstanceNode({
              instanceKeys: [x.model],
              label: "model-x",
              autoExpand: true,
              children: [
                NodeValidators.createForInstanceNode({
                  instanceKeys: [x.category],
                  label: "category-x",
                  autoExpand: true,
                  children: [
                    NodeValidators.createForClassGroupingNode({
                      label: "Physical Object",
                      autoExpand: true,
                      children: [
                        NodeValidators.createForInstanceNode({
                          instanceKeys: [x.rootElement],
                          label: /^root element/,
                          autoExpand: true,
                          children: [
                            NodeValidators.createForClassGroupingNode({
                              label: "Test Physical Object",
                              autoExpand: false,
                              children: [
                                NodeValidators.createForInstanceNode({
                                  instanceKeys: [x.testElement1],
                                  label: /^test element 1/,
                                }),
                                NodeValidators.createForInstanceNode({
                                  instanceKeys: [x.testElement2],
                                  label: /^test element 2/,
                                }),
                              ],
                            }),
                          ],
                        }),
                      ],
                    }),
                  ],
                }),
              ],
            }),
          ],
        ),
        TreeFilteringTestCaseDefinition.create(
          "grouped child elements of different classes",
          async (builder, testSchema) => {
            const rootSubject: InstanceKey = { className: "BisCore.Subject", id: IModel.rootSubjectId };
            const model = insertPhysicalModelWithPartition({ builder, codeValue: `model-x`, partitionParentId: rootSubject.id });
            const category = insertSpatialCategory({ builder, codeValue: "category-x" });
            const rootElement = insertPhysicalElement({ builder, userLabel: `root element`, modelId: model.id, categoryId: category.id });
            const physicalElement1 = insertPhysicalElement({
              builder,
              userLabel: `element 1`,
              modelId: model.id,
              categoryId: category.id,
              parentId: rootElement.id,
            });
            const physicalElement2 = insertPhysicalElement({
              builder,
              userLabel: `element 2`,
              modelId: model.id,
              categoryId: category.id,
              parentId: rootElement.id,
            });
            const testElement1 = insertPhysicalElement({
              builder,
              classFullName: testSchema.items.SubModelablePhysicalObject.fullName,
              userLabel: `test element 1`,
              modelId: model.id,
              categoryId: category.id,
              parentId: rootElement.id,
            });
            const testElement2 = insertPhysicalElement({
              builder,
              classFullName: testSchema.items.SubModelablePhysicalObject.fullName,
              userLabel: `test element 2`,
              modelId: model.id,
              categoryId: category.id,
              parentId: rootElement.id,
            });

            const pathUntilTargetElement = [adjustedModelKey(model), category, adjustedElementKey(rootElement)];
            const groupingNode = createClassGroupingHierarchyNode({
              className: rootElement.className,
              modelId: model.id,
              categoryId: category.id,
              elements: [rootElement.id],
              parentKeys: [adjustedModelKey(model), category].map((key) => ({ type: "instances", instanceKeys: [key] })),
            });
            const physicalElementGroupingNode = createClassGroupingHierarchyNode({
              className: physicalElement1.className,
              modelId: model.id,
              categoryId: category.id,
              elements: [physicalElement1.id, physicalElement2.id],
              parentKeys: [adjustedModelKey(model), category, groupingNode, adjustedElementKey(rootElement)].map((key) => {
                if ("key" in key) {
                  return key.key;
                }
                return { type: "instances", instanceKeys: [key] };
              }),
            });
            const testElementGroupingNode = createClassGroupingHierarchyNode({
              className: testElement1.className,
              modelId: model.id,
              categoryId: category.id,
              elements: [testElement1.id, testElement2.id],
              parentKeys: [adjustedModelKey(model), category, groupingNode, adjustedElementKey(rootElement)].map((key) => {
                if ("key" in key) {
                  return key.key;
                }
                return { type: "instances", instanceKeys: [key] };
              }),
            });
            return {
              rootSubject,
              model,
              category,
              rootElement,
              physicalElement1,
              physicalElement2,
              testElement1,
              testElement2,
              pathUntilTargetElement,
              physicalElementGroupingNode,
              testElementGroupingNode,
            };
          },
          (x) => [
            ...x.physicalElementGroupingNode.groupedInstanceKeys.map((elementKey) => ({
              path: [...x.pathUntilTargetElement, adjustedElementKey(elementKey)],
              options: { autoExpand: { key: x.physicalElementGroupingNode.key, depth: x.physicalElementGroupingNode.parentKeys.length } },
            })),
            ...x.testElementGroupingNode.groupedInstanceKeys.map((elementKey) => ({
              path: [...x.pathUntilTargetElement, adjustedElementKey(elementKey)],
              options: { autoExpand: { key: x.testElementGroupingNode.key, depth: x.testElementGroupingNode.parentKeys.length } },
            })),
          ],
          (x) => [
            {
              parent: { type: "element", ids: [x.rootElement.id] },
              groupingNode: x.physicalElementGroupingNode,
            },
            {
              parent: { type: "element", ids: [x.rootElement.id] },
              groupingNode: x.testElementGroupingNode,
            },
          ],
          undefined,
          (x) => [
            NodeValidators.createForInstanceNode({
              instanceKeys: [x.model],
              label: "model-x",
              autoExpand: true,
              children: [
                NodeValidators.createForInstanceNode({
                  instanceKeys: [x.category],
                  label: "category-x",
                  autoExpand: true,
                  children: [
                    NodeValidators.createForClassGroupingNode({
                      label: "Physical Object",
                      autoExpand: true,
                      children: [
                        NodeValidators.createForInstanceNode({
                          instanceKeys: [x.rootElement],
                          label: /^root element/,
                          children: [
                            NodeValidators.createForClassGroupingNode({
                              label: "Physical Object",
                              autoExpand: false,
                              children: [
                                NodeValidators.createForInstanceNode({ instanceKeys: [x.physicalElement1] }),
                                NodeValidators.createForInstanceNode({ instanceKeys: [x.physicalElement2] }),
                              ],
                            }),
                            NodeValidators.createForClassGroupingNode({
                              label: "Test Physical Object",
                              autoExpand: false,
                              children: [
                                NodeValidators.createForInstanceNode({ instanceKeys: [x.testElement1] }),
                                NodeValidators.createForInstanceNode({ instanceKeys: [x.testElement2] }),
                              ],
                            }),
                          ],
                        }),
                      ],
                    }),
                  ],
                }),
              ],
            }),
          ],
        ),
        TreeFilteringTestCaseDefinition.create(
          "hierarchy of grouped elements",
          async (builder) => {
            const rootSubject: InstanceKey = { className: "BisCore.Subject", id: IModel.rootSubjectId };
            const model = insertPhysicalModelWithPartition({ builder, codeValue: `model-x`, partitionParentId: rootSubject.id });
            const category = insertSpatialCategory({ builder, codeValue: "category-x" });
            const parentElement = insertPhysicalElement({ builder, userLabel: `parent element`, modelId: model.id, categoryId: category.id });
            const middleElement = insertPhysicalElement({
              builder,
              userLabel: `middle element`,
              modelId: model.id,
              categoryId: category.id,
              parentId: parentElement.id,
            });
            const childElement = insertPhysicalElement({
              builder,
              userLabel: `element 1`,
              modelId: model.id,
              categoryId: category.id,
              parentId: middleElement.id,
            });
            const pathUntilParentElement = [adjustedModelKey(model), category];
            const parentElementGroupingNode = createClassGroupingHierarchyNode({
              className: parentElement.className,
              modelId: model.id,
              categoryId: category.id,
              elements: [parentElement.id],
              parentKeys: pathUntilParentElement.map((key) => ({ type: "instances", instanceKeys: [key] })),
            });
            const middleElementGroupingNode = createClassGroupingHierarchyNode({
              className: middleElement.className,
              modelId: model.id,
              categoryId: category.id,
              elements: [middleElement.id],
              parentKeys: [...pathUntilParentElement, parentElementGroupingNode, parentElement].map((key) => {
                if ("key" in key) {
                  return key.key;
                }
                return { type: "instances", instanceKeys: [key] };
              }),
            });
            const childElementGroupingNode = createClassGroupingHierarchyNode({
              className: childElement.className,
              modelId: model.id,
              categoryId: category.id,
              elements: [childElement.id],
<<<<<<< HEAD
              parentKeys: [...pathUntilParentElement, parentElement, middleElement].map((key) => ({ type: "instances", instanceKeys: [key] })),
=======
              parentKeys: [...pathUntilParentElement, parentElementGroupingNode, parentElement, middleElementGroupingNode, middleElement].map((key) => {
                if ("key" in key) {
                  return key.key;
                }
                return { type: "instances", instanceKeys: [key] };
              }),
>>>>>>> 716fac47
            });
            return {
              rootSubject,
              model,
              category,
              parentElement,
              middleElement,
              childElement,
              pathUntilParentElement,
              parentElementGroupingNode,
              middleElementGroupingNode,
              childElementGroupingNode,
            };
          },
          (x) => [
            {
              path: [...x.pathUntilParentElement, adjustedElementKey(x.parentElement)],
              options: { autoExpand: { key: x.parentElementGroupingNode.key, depth: x.parentElementGroupingNode.parentKeys.length } },
            },
            {
              path: [...x.pathUntilParentElement, adjustedElementKey(x.parentElement), adjustedElementKey(x.middleElement)],
              options: { autoExpand: { key: x.middleElementGroupingNode.key, depth: x.middleElementGroupingNode.parentKeys.length } },
            },
            {
              path: [...x.pathUntilParentElement, adjustedElementKey(x.parentElement), adjustedElementKey(x.middleElement), adjustedElementKey(x.childElement)],
              options: { autoExpand: { key: x.childElementGroupingNode.key, depth: x.childElementGroupingNode.parentKeys.length } },
            },
          ],
          (x) => [
            {
              parent: { type: "category", ids: [x.category.id], modelIds: [x.model.id] },
              groupingNode: x.parentElementGroupingNode,
            },
            {
              parent: { type: "element", ids: [x.parentElement.id] },
              groupingNode: x.middleElementGroupingNode,
            },
            {
              parent: { type: "element", ids: [x.middleElement.id] },
              groupingNode: x.childElementGroupingNode,
            },
          ],
          undefined,
          (x) => [
            NodeValidators.createForInstanceNode({
              instanceKeys: [x.model],
              label: "model-x",
              autoExpand: true,
              children: [
                NodeValidators.createForInstanceNode({
                  instanceKeys: [x.category],
                  label: "category-x",
                  autoExpand: true,
                  children: [
                    NodeValidators.createForClassGroupingNode({
                      label: "Physical Object",
                      autoExpand: true,
                      children: [
                        NodeValidators.createForInstanceNode({
                          instanceKeys: [x.parentElement],
                          label: /^parent element/,
                          autoExpand: true,
                          children: [
                            NodeValidators.createForClassGroupingNode({
                              label: "Physical Object",
                              autoExpand: true,
                              children: [
                                NodeValidators.createForInstanceNode({
                                  instanceKeys: [x.middleElement],
                                  label: /^middle element/,
                                  autoExpand: true,
                                  children: [
                                    NodeValidators.createForClassGroupingNode({
                                      label: "Physical Object",
                                      autoExpand: false,
                                      children: [NodeValidators.createForInstanceNode({ instanceKeys: [x.childElement] })],
                                    }),
                                  ],
                                }),
                              ],
                            }),
                          ],
                        }),
                      ],
                    }),
                  ],
                }),
              ],
            }),
          ],
        ),
        TreeFilteringTestCaseDefinition.create(
          "grouped element with auto expansion to the grouping node and to the element",
          async (builder) => {
            const rootSubject: InstanceKey = { className: "BisCore.Subject", id: IModel.rootSubjectId };
            const model = insertPhysicalModelWithPartition({ builder, codeValue: `model-x`, partitionParentId: rootSubject.id });
            const category = insertSpatialCategory({ builder, codeValue: "category-x" });
            const element = insertPhysicalElement({ builder, userLabel: `parent element`, modelId: model.id, categoryId: category.id });
            const pathUntilTargetElement = [adjustedModelKey(model), category];
            const groupingNode = createClassGroupingHierarchyNode({
              className: element.className,
              modelId: model.id,
              categoryId: category.id,
              elements: [element.id],
              parentKeys: pathUntilTargetElement.map((key) => ({ type: "instances", instanceKeys: [key] })),
            });
            return { rootSubject, model, category, element, pathUntilTargetElement, groupingNode };
          },
          (x) => [
            [...x.pathUntilTargetElement, adjustedElementKey(x.element)],
            {
              path: [...x.pathUntilTargetElement, adjustedElementKey(x.element)],
              options: { autoExpand: { key: x.groupingNode.key, depth: x.groupingNode.parentKeys.length } },
            },
          ],
          (x) => [
            x.element,
            {
              parent: { type: "category", ids: [x.category.id], modelIds: [x.model.id] },
              groupingNode: x.groupingNode,
            },
          ],
          undefined,
          (x) => [
            NodeValidators.createForInstanceNode({
              instanceKeys: [x.model],
              label: "model-x",
              autoExpand: true,
              children: [
                NodeValidators.createForInstanceNode({
                  instanceKeys: [x.category],
                  label: "category-x",
                  autoExpand: true,
                  children: [
                    NodeValidators.createForClassGroupingNode({
                      label: "Physical Object",
                      autoExpand: true,
                      children: [
                        NodeValidators.createForInstanceNode({
                          instanceKeys: [x.element],
                        }),
                      ],
                    }),
                  ],
                }),
              ],
            }),
          ],
        ),
        TreeFilteringTestCaseDefinition.create(
          "grouped elements under different categories",
          async (builder) => {
            const rootSubject: InstanceKey = { className: "BisCore.Subject", id: IModel.rootSubjectId };
            const model = insertPhysicalModelWithPartition({ builder, codeValue: `model-x`, partitionParentId: rootSubject.id });
            const category1 = insertSpatialCategory({ builder, codeValue: "category-1" });
            const category2 = insertSpatialCategory({ builder, codeValue: "category-2" });
            const element1 = insertPhysicalElement({ builder, modelId: model.id, categoryId: category1.id });
            const element2 = insertPhysicalElement({ builder, modelId: model.id, categoryId: category2.id });
            const groupingNode1 = createClassGroupingHierarchyNode({
              className: element1.className,
              modelId: model.id,
              categoryId: category1.id,
              elements: [element1.id],
              parentKeys: [model, category1].map((key) => ({ type: "instances", instanceKeys: [key] })),
            });
            const groupingNode2 = createClassGroupingHierarchyNode({
              className: element2.className,
              modelId: model.id,
              categoryId: category2.id,
              elements: [element2.id],
              parentKeys: [model, category2].map((key) => ({ type: "instances", instanceKeys: [key] })),
            });
            return {
              rootSubject,
              model,
              category1,
              category2,
              element1,
              element2,
              groupingNode1,
              groupingNode2,
            };
          },
          (x) => [
            {
              path: [adjustedModelKey(x.model), x.category1, adjustedElementKey(x.element1)],
              options: { autoExpand: { key: x.groupingNode1.key, depth: x.groupingNode1.parentKeys.length } },
            },
            {
              path: [adjustedModelKey(x.model), x.category2, adjustedElementKey(x.element2)],
              options: { autoExpand: { key: x.groupingNode2.key, depth: x.groupingNode2.parentKeys.length } },
            },
          ],
          (x) => [
            {
              parent: { type: "category", ids: [x.category1.id], modelIds: [x.model.id] },
              groupingNode: x.groupingNode1,
            },
            {
              parent: { type: "category", ids: [x.category2.id], modelIds: [x.model.id] },
              groupingNode: x.groupingNode2,
            },
          ],
          undefined,
          (x) => [
            NodeValidators.createForInstanceNode({
              instanceKeys: [x.model],
              label: "model-x",
              autoExpand: true,
              children: [
                NodeValidators.createForInstanceNode({
                  instanceKeys: [x.category1],
                  label: "category-1",
                  autoExpand: true,
                  children: [
                    NodeValidators.createForClassGroupingNode({
                      label: "Physical Object",
                      autoExpand: false,
                      children: [NodeValidators.createForInstanceNode({ instanceKeys: [x.element1] })],
                    }),
                  ],
                }),
                NodeValidators.createForInstanceNode({
                  instanceKeys: [x.category2],
                  label: "category-2",
                  autoExpand: true,
                  children: [
                    NodeValidators.createForClassGroupingNode({
                      label: "Physical Object",
                      autoExpand: false,
                      children: [NodeValidators.createForInstanceNode({ instanceKeys: [x.element2] })],
                    }),
                  ],
                }),
              ],
            }),
          ],
        ),
      );
    });
  });

  function runTestCases(...testCases: TreeFilteringTestCaseDefinition<any>[]) {
    testCases.forEach((testCase: TreeFilteringTestCaseDefinition<any>) => {
      (testCase.only ? describe.only : describe)(testCase.name, () => {
        let imodel: IModelConnection;
        let instanceKeyPaths!: HierarchyFilteringPath[];
        let targetItems!: Array<InstanceKey | ElementsGroupInfo>;
        let targetInstanceLabel: string | undefined;
        let expectedHierarchy!: ExpectedHierarchyDef[];

        let modelsTreeIdsCache: ModelsTreeIdsCache;
        let hierarchyProvider: ReturnType<typeof createModelsTreeProvider>;
        let hierarchyConfig: ModelsTreeHierarchyConfiguration;

        before(async function () {
          // eslint-disable-next-line deprecation/deprecation
          imodel = (
            await buildIModel(this, async (...args) => {
              const imodelSetupResult = await testCase.setupIModel(...args);
              instanceKeyPaths = testCase.getTargetInstancePaths(imodelSetupResult).sort(instanceKeyPathSorter);
              targetItems = testCase.getTargetItems(imodelSetupResult);
              targetInstanceLabel = testCase.getTargetInstanceLabel?.(imodelSetupResult);
              expectedHierarchy = testCase.getExpectedHierarchy(imodelSetupResult);
              hierarchyConfig = { ...defaultHierarchyConfiguration, hideRootSubject: true, ...testCase.getHierarchyConfig?.(imodelSetupResult) };
            })
          ).imodel;
        });

        beforeEach(() => {
          modelsTreeIdsCache = new ModelsTreeIdsCache(createIModelAccess(imodel), hierarchyConfig);
          hierarchyProvider = createModelsTreeProvider({ imodel, filteredNodePaths: instanceKeyPaths, hierarchyConfig });
        });

        afterEach(() => {
          modelsTreeIdsCache[Symbol.dispose]();
          hierarchyProvider.dispose();
        });

        after(async function () {
          await imodel.close();
        });

        it("filters hierarchy by instance key paths", async function () {
          await validateHierarchy({
            provider: hierarchyProvider,
            expect: expectedHierarchy,
          });
        });

        it("finds instance key paths by target instance key", async function () {
          const abortSignal = new AbortController().signal;
          const actualInstanceKeyPaths = (
            await ModelsTreeDefinition.createInstanceKeyPaths({
              imodelAccess: createIModelAccess(imodel),
              idsCache: modelsTreeIdsCache,
              targetItems,
              hierarchyConfig,
              abortSignal
            })
          ).sort(instanceKeyPathSorter);
          expect(actualInstanceKeyPaths).to.deep.eq(instanceKeyPaths);
        });

        it("finds instance key paths by target instance label", async function () {
          if (targetInstanceLabel === undefined) {
            this.skip();
          }
          const abortSignal = new AbortController().signal;

          const actualInstanceKeyPaths = (
            await ModelsTreeDefinition.createInstanceKeyPaths({
              imodelAccess: createIModelAccess(imodel),
              idsCache: modelsTreeIdsCache,
              label: targetInstanceLabel,
              hierarchyConfig,
              abortSignal
            })
          ).sort(instanceKeyPathSorter);
          expect(actualInstanceKeyPaths).to.deep.eq(instanceKeyPaths);
        });
      });
    });

    it("finds elements by base36 ECInstanceId suffix", async function () {
      await using buildIModelResult = await buildIModel(this, async (builder) => {
        const rootSubject: InstanceKey = { className: "BisCore.Subject", id: IModel.rootSubjectId };
        const model = insertPhysicalModelWithPartition({ builder, codeValue: `model`, partitionParentId: rootSubject.id });
        const category = insertSpatialCategory({ builder, codeValue: "category" });
        const element = insertPhysicalElement({ builder, userLabel: `element 21`, modelId: model.id, categoryId: category.id });
        const elementBriefcaseId = Id64.getBriefcaseId(element.id).toString(36).toLocaleUpperCase();
        const elementLocalId = Id64.getLocalId(element.id).toString(36).toLocaleUpperCase();
        return {
          formattedECInstanceId: `[${elementBriefcaseId}-${elementLocalId}]`,
          expectedPaths: [[adjustedModelKey(model), category, { ...element, className: "BisCore.GeometricElement3d" }]].sort(instanceKeyPathSorter),
        };
      });
      const { imodel, expectedPaths, formattedECInstanceId } = buildIModelResult;
      const hierarchyConfig = { ...defaultHierarchyConfiguration, hideRootSubject: true };

      const imodelAccess = createIModelAccess(imodel);
      using idsCache = new ModelsTreeIdsCache(imodelAccess, hierarchyConfig);
      const abortSignal = new AbortController().signal;
      const actualInstanceKeyPaths = (
        await ModelsTreeDefinition.createInstanceKeyPaths({
          imodelAccess,
          idsCache,
          label: formattedECInstanceId,
          hierarchyConfig,
          abortSignal
        })
      ).sort(instanceKeyPathSorter);
      expect(actualInstanceKeyPaths).to.deep.eq(expectedPaths);
    });

    it("filtering by label aborts when abort signal fires", async function () {
      await using buildIModelResult = await buildIModel(this, async (builder) => {
        const rootSubject: InstanceKey = { className: "BisCore.Subject", id: IModel.rootSubjectId };
        const model = insertPhysicalModelWithPartition({ builder, codeValue: `model`, partitionParentId: rootSubject.id });
        const category = insertSpatialCategory({ builder, codeValue: "category", userLabel: "Test" });
        insertPhysicalElement({ builder, modelId: model.id, categoryId: category.id });
        return { model, category };
      });
      const { imodel, ...ids } = buildIModelResult;
      const imodelAccess = createIModelAccess(imodel);
      const hierarchyConfig = { ...defaultHierarchyConfiguration, hideRootSubject: true };
      using idsCache = new ModelsTreeIdsCache(imodelAccess, hierarchyConfig);

      const abortController1 = new AbortController();
      const pathsPromiseAborted = ModelsTreeDefinition.createInstanceKeyPaths({
        imodelAccess,
        idsCache,
        label: "Test",
        hierarchyConfig,
        abortSignal: abortController1.signal,
      });
      abortController1.abort();
      expect(await pathsPromiseAborted).to.deep.eq([]);

      const abortController2 = new AbortController();
      const pathsPromise = ModelsTreeDefinition.createInstanceKeyPaths({
        imodelAccess,
        idsCache,
        label: "Test",
        hierarchyConfig,
        abortSignal: abortController2.signal,
      });
      expect(await pathsPromise).to.deep.eq([
        [
          { className: "BisCore.GeometricModel3d", id: ids.model.id },
          { className: "BisCore.SpatialCategory", id: ids.category.id },
        ],
      ]);
    });

    it("filtering by target items aborts when abort signal fires", async function () {
      await using buildIModelResult = await buildIModel(this, async (builder) => {
        const rootSubject: InstanceKey = { className: "BisCore.Subject", id: IModel.rootSubjectId };
        const model = insertPhysicalModelWithPartition({ builder, codeValue: `model`, partitionParentId: rootSubject.id });
        const category = insertSpatialCategory({ builder, codeValue: "category", userLabel: "Test" });
        insertPhysicalElement({ builder, modelId: model.id, categoryId: category.id });
        return { model, category };
      });
      const { imodel, ...ids } = buildIModelResult;
      const imodelAccess = createIModelAccess(imodel);
      const hierarchyConfig = { ...defaultHierarchyConfiguration, hideRootSubject: true };
      using idsCache = new ModelsTreeIdsCache(imodelAccess, hierarchyConfig);

      const abortController1 = new AbortController();
      const pathsPromiseAborted = ModelsTreeDefinition.createInstanceKeyPaths({
        imodelAccess,
        idsCache,
        targetItems: [{ className: "BisCore.SpatialCategory", id: ids.category.id }],
        hierarchyConfig,
        abortSignal: abortController1.signal,
      });
      abortController1.abort();
      expect(await pathsPromiseAborted).to.deep.eq([]);

      const abortController2 = new AbortController();
      const pathsPromise = ModelsTreeDefinition.createInstanceKeyPaths({
        imodelAccess,
        idsCache,
        targetItems: [{ className: "BisCore.SpatialCategory", id: ids.category.id }],
        hierarchyConfig,
        abortSignal: abortController2.signal,
      });
      expect(await pathsPromise).to.deep.eq([
        [
          { className: "BisCore.GeometricModel3d", id: ids.model.id },
          { className: "BisCore.SpatialCategory", id: ids.category.id },
        ],
      ]);
    });

    it("finds elements by label containing special SQLite characters", async function () {
      await using buildIModelResult = await buildIModel(this, async (builder) => {
        const rootSubject: InstanceKey = { className: "BisCore.Subject", id: IModel.rootSubjectId };
        const model = insertPhysicalModelWithPartition({ builder, codeValue: `model`, partitionParentId: rootSubject.id });
        const category = insertSpatialCategory({ builder, codeValue: "category" });
        const element1 = insertPhysicalElement({ builder, userLabel: `elem_ent 1`, modelId: model.id, categoryId: category.id });
        const element2 = insertPhysicalElement({ builder, userLabel: `elem%ent 2`, modelId: model.id, categoryId: category.id });
        const element3 = insertPhysicalElement({ builder, userLabel: `elem\\ent 3`, modelId: model.id, categoryId: category.id });
        return {
          keys: {
            rootSubject,
            model,
            category,
            element1,
            element2,
            element3,
          },
        };
      });
      const { imodel, keys } = buildIModelResult;
      const hierarchyConfig = { ...defaultHierarchyConfiguration, hideRootSubject: true };

      const imodelAccess = createIModelAccess(imodel);
      using idsCache = new ModelsTreeIdsCache(imodelAccess, hierarchyConfig);
      const abortSignal = new AbortController().signal;

      expect(
        (
          await ModelsTreeDefinition.createInstanceKeyPaths({
            imodelAccess,
            idsCache,
            label: "_",
            hierarchyConfig,
            abortSignal
          })
        ).sort(instanceKeyPathSorter),
      ).to.deep.eq([[adjustedModelKey(keys.model), keys.category, adjustedElementKey(keys.element1)]]);

      expect(
        (
          await ModelsTreeDefinition.createInstanceKeyPaths({
            imodelAccess,
            idsCache,
            label: "%",
            hierarchyConfig,
            abortSignal
          })
        ).sort(instanceKeyPathSorter),
      ).to.deep.eq([[adjustedModelKey(keys.model), keys.category, adjustedElementKey(keys.element2)]]);

      expect(
        (
          await ModelsTreeDefinition.createInstanceKeyPaths({
            imodelAccess,
            idsCache,
            label: "\\",
            hierarchyConfig,
            abortSignal
          })
        ).sort(instanceKeyPathSorter),
      ).to.deep.eq([[adjustedModelKey(keys.model), keys.category, adjustedElementKey(keys.element3)]]);
    });
  }
});

function insertModelWithElements(builder: TestIModelBuilder, modelNo: number, elementsCategoryId: Id64String, parentId?: Id64String) {
  const modelKey = insertPhysicalModelWithPartition({ builder, codeValue: `model-${modelNo}`, partitionParentId: parentId });
  insertPhysicalElement({ builder, userLabel: `element-${modelNo}`, modelId: modelKey.id, categoryId: elementsCategoryId });
  return modelKey;
}

function instanceKeyPathSorter(lhs: HierarchyFilteringPath, rhs: HierarchyFilteringPath) {
  const lhsPath = "path" in lhs ? lhs.path : lhs;
  const rhsPath = "path" in rhs ? rhs.path : rhs;
  if (lhsPath.length !== rhsPath.length) {
    return lhsPath.length - rhsPath.length;
  }
  for (let i = 0; i < lhsPath.length; ++i) {
    const lhsId = lhsPath[i];
    const rhsId = rhsPath[i];
    if (HierarchyNodeIdentifier.isInstanceNodeIdentifier(lhsId) && HierarchyNodeIdentifier.isInstanceNodeIdentifier(rhsId)) {
      const classNameCmp = lhsId.className.localeCompare(rhsId.className);
      if (0 !== classNameCmp) {
        return classNameCmp;
      }
      const idCmp = lhsId.id.localeCompare(rhsId.id);
      if (0 !== idCmp) {
        return idCmp;
      }
      continue;
    }
    if (HierarchyNodeIdentifier.isGenericNodeIdentifier(lhsId) && HierarchyNodeIdentifier.isGenericNodeIdentifier(rhsId)) {
      const keyCmp = lhsId.id.localeCompare(rhsId.id);
      if (0 !== keyCmp) {
        return keyCmp;
      }
      continue;
    }
    return HierarchyNodeIdentifier.isGenericNodeIdentifier(lhsId) ? -1 : 1;
  }
  return 0;
}

const adjustedModelKey = (source: InstanceKey) => ({ className: "BisCore.GeometricModel3d", id: source.id });
const adjustedElementKey = (source: InstanceKey) => ({ className: "BisCore.GeometricElement3d", id: source.id });<|MERGE_RESOLUTION|>--- conflicted
+++ resolved
@@ -1279,16 +1279,12 @@
               modelId: model.id,
               categoryId: category.id,
               elements: [childElement.id],
-<<<<<<< HEAD
-              parentKeys: [...pathUntilParentElement, parentElement, middleElement].map((key) => ({ type: "instances", instanceKeys: [key] })),
-=======
               parentKeys: [...pathUntilParentElement, parentElementGroupingNode, parentElement, middleElementGroupingNode, middleElement].map((key) => {
                 if ("key" in key) {
                   return key.key;
                 }
                 return { type: "instances", instanceKeys: [key] };
               }),
->>>>>>> 716fac47
             });
             return {
               rootSubject,
