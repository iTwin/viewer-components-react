--- conflicted
+++ resolved
@@ -48,12 +48,8 @@
 import type { ECClassHierarchyInspector } from "@itwin/presentation-shared";
 import type { Visibility } from "../../common/Tooltip.js";
 import type { HierarchyVisibilityHandler, HierarchyVisibilityHandlerOverridableMethod, VisibilityStatus } from "../../common/UseHierarchyVisibility.js";
-<<<<<<< HEAD
+import type { GetElementsTreeProps } from "./AlwaysAndNeverDrawnElementInfo.js";
 import type { FilteredTree, VisibilityChangeTargets } from "./FilteredTree.js";
-=======
-import type { GetElementsTreeProps } from "./AlwaysAndNeverDrawnElementInfo.js";
-import type { FilteredTree } from "./FilteredTree.js";
->>>>>>> d14f5282
 import type { ModelsTreeIdsCache } from "./ModelsTreeIdsCache.js";
 import type { IVisibilityChangeEventListener } from "./VisibilityChangeEventListener.js";
 
@@ -326,10 +322,10 @@
                         totalChildrenCount += childCount;
                       }
                     });
-                    const parentInstanceNodesIds = getParentInstanceNodeIds({ parentKeys: props.node.parentKeys, modelId });
+                    const parentElementIdsPath = getParentElementsIdsPath({ parentKeys: props.node.parentKeys, modelId });
                     return this.getElementsDisplayStatus({
                       elementIds: [...elementsMap.keys()],
-                      parentInstanceNodesIds: parentInstanceNodesIds.length > 1 ? parentInstanceNodesIds : [modelId, categoryId],
+                      parentElementIdsPath,
                       modelId,
                       categoryId,
                       childrenCount: totalChildrenCount,
@@ -509,7 +505,7 @@
       elementIds,
       modelId,
       categoryId,
-      parentInstanceNodesIds: getParentInstanceNodeIds({ parentKeys: node.parentKeys, modelId }),
+      parentElementIdsPath: getParentElementsIdsPath({ parentKeys: node.parentKeys, modelId }),
       childrenCount: childrenCount ?? 0,
     });
     return createVisibilityHandlerResult(this, { node }, result, this._props.overrides?.getElementGroupingNodeDisplayStatus);
@@ -531,7 +527,7 @@
       elementIds,
       modelId,
       categoryId,
-      parentInstanceNodesIds: getParentInstanceNodeIds({ parentKeys, modelId }),
+      parentElementIdsPath: getParentElementsIdsPath({ parentKeys, modelId }),
       childrenCount: totalChildrenCount,
     });
     return createVisibilityHandlerResult(this, { elementId: elementIds[0], modelId, categoryId }, result, this._props.overrides?.getElementDisplayStatus);
@@ -541,11 +537,11 @@
     elementIds: Id64Array | Id64Set;
     modelId: Id64String;
     categoryId: Id64String;
-    parentInstanceNodesIds: Array<Id64Arg>;
+    parentElementIdsPath: Array<Id64Arg>;
     childrenCount: number;
   }): Observable<VisibilityStatus> {
     return defer(() => {
-      const { modelId, categoryId, elementIds, parentInstanceNodesIds, childrenCount } = props;
+      const { modelId, categoryId, elementIds, parentElementIdsPath, childrenCount } = props;
 
       if (!this._props.viewport.view.viewsModel(modelId)) {
         return of(elementIds).pipe(
@@ -563,7 +559,9 @@
 
       return this.getVisibilityFromAlwaysAndNeverDrawnElements({
         elements: elementIds,
-        parentInstanceNodesIds,
+        parentElementIdsPath,
+        modelIds: modelId,
+        categoryIds: categoryId,
         childrenCount,
         defaultStatus: () => {
           const status = this.getDefaultCategoryVisibilityStatus({ categoryIds: categoryId, modelId, ignoreTooltip: true });
@@ -806,11 +804,7 @@
     const viewport = this._props.viewport;
     return forkJoin({
       categories: this._idsCache.getModelCategories(modelId),
-<<<<<<< HEAD
-      alwaysDrawnElements: this.getAlwaysDrawnElements({ parentInstanceNodesIds: [modelId] }),
-=======
       alwaysDrawnElements: this.getAlwaysOrNeverDrawnElements({ modelIds: modelId, setType: "always" }),
->>>>>>> d14f5282
     }).pipe(
       mergeMap(async ({ categories, alwaysDrawnElements }) => {
         const alwaysDrawn = this._props.viewport.alwaysDrawn;
@@ -1071,7 +1065,7 @@
     ...props
   }: GetVisibilityFromAlwaysAndNeverDrawnElementsProps &
     (
-      | { elements: Id64Set | Id64Array; parentInstanceNodesIds: Array<Id64Arg>; childrenCount: number }
+      | { elements: Id64Set | Id64Array; parentElementIdsPath: Array<Id64Arg>; childrenCount: number; modelIds: Id64Arg; categoryIds: Id64Arg }
       | { categoryProps: { categoryIds: Id64Arg; modelId: Id64String } }
     ) & {
       ignoreTooltip?: boolean;
@@ -1086,10 +1080,10 @@
     }
 
     if ("elements" in props) {
-      const parentInstanceNodesIds = [...props.parentInstanceNodesIds, props.elements];
+      const parentElementIdsPath = [...props.parentElementIdsPath, props.elements];
       return forkJoin({
-        childAlwaysDrawn: this.getAlwaysDrawnElements({ parentInstanceNodesIds }),
-        childNeverDrawn: this.getNeverDrawnElements({ parentInstanceNodesIds }),
+        childAlwaysDrawn: this.getAlwaysOrNeverDrawnElements({ modelIds: props.modelIds, categoryIds: props.categoryIds, parentElementIdsPath, setType: "always" }),
+        childNeverDrawn: this.getAlwaysOrNeverDrawnElements({ modelIds: props.modelIds, categoryIds: props.categoryIds, parentElementIdsPath, setType: "never" }),
       }).pipe(
         map(({ childAlwaysDrawn, childNeverDrawn }) => {
           const alwaysDrawn = new Set([...childAlwaysDrawn, ...(viewport.alwaysDrawn?.size ? setIntersection(props.elements, viewport.alwaysDrawn) : [])]);
@@ -1109,15 +1103,9 @@
     return from(Id64.iterable(categoryIds)).pipe(
       mergeMap((categoryId) => {
         return forkJoin({
-<<<<<<< HEAD
-          totalCount: this._idsCache.getCategoryElementsCount(modelId, categoryId),
-          alwaysDrawn: this.getAlwaysDrawnElements({ parentInstanceNodesIds: [modelId, categoryId] }),
-          neverDrawn: this.getNeverDrawnElements({ parentInstanceNodesIds: [modelId, categoryId] }),
-=======
-          totalCount,
+          totalCount: from(this._idsCache.getCategoryElementsCount(modelId, categoryId)),
           alwaysDrawn: this.getAlwaysOrNeverDrawnElements({ modelIds: modelId, categoryIds: categoryId, setType: "always" }),
           neverDrawn: this.getAlwaysOrNeverDrawnElements({ modelIds: modelId, categoryIds: categoryId, setType: "never" }),
->>>>>>> d14f5282
         }).pipe(
           // There is a known bug:
           // Categories that don't have root elements will make visibility result incorrect
@@ -1141,62 +1129,36 @@
     );
   }
 
-<<<<<<< HEAD
-  private getAlwaysDrawnElements({ parentInstanceNodesIds }: { parentInstanceNodesIds: Array<Id64Arg> }): Observable<Id64Set> {
+  private getAlwaysOrNeverDrawnElements(props: GetElementsTreeProps): Observable<Id64Set> {
     if (!this._filteredTree) {
-      return this._alwaysAndNeverDrawnElements.getElementChildrenTree({ parentInstanceNodeIds: parentInstanceNodesIds, setType: "always" }).pipe(
-        map((childrenTree) => {
-          return getIdsFromChildrenTree({ tree: childrenTree, predicate: ({ treeEntry }) => !!treeEntry.isInList });
-        }),
-      );
+      return this._alwaysAndNeverDrawnElements
+        .getElementsTree(props)
+        .pipe(map((childrenTree) => getIdsFromChildrenTree({ tree: childrenTree, predicate: ({ treeEntry }) => treeEntry.isInAlwaysOrNeverDrawnSet })));
     }
     return forkJoin({
       filteredTree: from(this._filteredTree),
-      childrenTree: this._alwaysAndNeverDrawnElements.getElementChildrenTree({ parentInstanceNodeIds: parentInstanceNodesIds, setType: "always" }),
+      childrenTree: this._alwaysAndNeverDrawnElements.getElementsTree(props),
     }).pipe(
       map(({ filteredTree, childrenTree }) => {
-        const elements = filteredTree.getElementsFromUnfilteredChildrenTree({ parentIdsArray: parentInstanceNodesIds, childrenTree });
+        const parentIdsArray = [props.modelIds];
+        if ("categoryIds" in props) {
+          parentIdsArray.push(props.categoryIds);
+          if ("parentElementIdsPath" in props) {
+            props.parentElementIdsPath.forEach((parentElementIds) => parentIdsArray.push(parentElementIds));
+          }
+        }
+        const elements = filteredTree.getElementsFromUnfilteredChildrenTree({ parentIdsArray, childrenTree });
         return elements
-          ? setIntersection(elements, getIdsFromChildrenTree({ tree: childrenTree, predicate: ({ treeEntry }) => !!treeEntry.isInList }))
+          ? setIntersection(elements, getIdsFromChildrenTree({ tree: childrenTree, predicate: ({ treeEntry }) => treeEntry.isInAlwaysOrNeverDrawnSet }))
           : new Set();
       }),
     );
   }
 
-  private getNeverDrawnElements({ parentInstanceNodesIds }: { parentInstanceNodesIds: Array<Id64Arg> }): Observable<Id64Set> {
-    if (!this._filteredTree) {
-      return this._alwaysAndNeverDrawnElements
-        .getElementChildrenTree({ parentInstanceNodeIds: parentInstanceNodesIds, setType: "never" })
-        .pipe(map((childrenTree) => getIdsFromChildrenTree({ tree: childrenTree, predicate: ({ treeEntry }) => !!treeEntry.isInList })));
-    }
-    return forkJoin({
-      filteredTree: from(this._filteredTree),
-      childrenTree: this._alwaysAndNeverDrawnElements.getElementChildrenTree({ parentInstanceNodeIds: parentInstanceNodesIds, setType: "never" }),
-    }).pipe(
-      map(({ filteredTree, childrenTree }) => {
-        const elements = filteredTree.getElementsFromUnfilteredChildrenTree({ parentIdsArray: parentInstanceNodesIds, childrenTree });
-        return elements
-          ? setIntersection(elements, getIdsFromChildrenTree({ tree: childrenTree, predicate: ({ treeEntry }) => !!treeEntry.isInList }))
-          : new Set();
-      }),
-    );
-=======
-  private getAlwaysOrNeverDrawnElements(props: GetElementsTreeProps): Observable<Id64Set> {
-    return this._alwaysAndNeverDrawnElements
-      .getElementsTree(props)
-      .pipe(map((childrenTree) => getIdsFromChildrenTree({ tree: childrenTree, predicate: ({ treeEntry }) => treeEntry.isInAlwaysOrNeverDrawnSet })));
->>>>>>> d14f5282
-  }
-
   private clearAlwaysAndNeverDrawnElements(props: { categoryIds: Id64Arg; modelId: Id64String }) {
     return forkJoin({
-<<<<<<< HEAD
-      alwaysDrawn: this.getAlwaysDrawnElements({ parentInstanceNodesIds: [props.modelId, props.categoryIds] }),
-      neverDrawn: this.getNeverDrawnElements({ parentInstanceNodesIds: [props.modelId, props.categoryIds] }),
-=======
       alwaysDrawn: this.getAlwaysOrNeverDrawnElements({ modelIds: props.modelId, categoryIds: props.categoryIds, setType: "always" }),
       neverDrawn: this.getAlwaysOrNeverDrawnElements({ modelIds: props.modelId, categoryIds: props.categoryIds, setType: "never" }),
->>>>>>> d14f5282
     }).pipe(
       map(({ alwaysDrawn, neverDrawn }) => {
         const viewport = this._props.viewport;
@@ -1397,21 +1359,18 @@
   };
 }
 
-function getParentInstanceNodeIds(props: { parentKeys: HierarchyNodeKey[]; modelId: Id64String }): Array<Id64Arg> {
-  const parentInstanceNodeIds = new Array<Id64Arg>();
-  let modelFound = false;
-  props.parentKeys.forEach((parentKey) => {
+function getParentElementsIdsPath(props: { parentKeys: HierarchyNodeKey[]; modelId: Id64String }): Array<Id64Arg> {
+  const parentElementIdsPath = new Array<Id64Arg>();
+  const modelIndex = props.parentKeys.findIndex((parentKey) => HierarchyNodeKey.isInstances(parentKey) && parentKey.instanceKeys.some((instanceKey) => instanceKey.id === props.modelId));
+  // Hierarchy is model -> category -> root elements.
+  // Root elements index is 2 more than models'.
+  const firstParentIndex = modelIndex + 2;
+  for (let i = firstParentIndex; i < props.parentKeys.length; ++i) {
+    const parentKey = props.parentKeys[i];
     if (!HierarchyNodeKey.isInstances(parentKey)) {
-      return;
-    }
-    if (modelFound) {
-      parentInstanceNodeIds.push(parentKey.instanceKeys.map(({ id }) => id));
-      return;
-    }
-    if (parentKey.instanceKeys.some((instanceKey) => instanceKey.id === props.modelId)) {
-      parentInstanceNodeIds.push(parentKey.instanceKeys.map(({ id }) => id));
-      modelFound = true;
-    }
-  });
-  return parentInstanceNodeIds;
+      continue;
+    }
+    parentElementIdsPath.push(parentKey.instanceKeys.map(({ id }) => id));
+  }
+  return parentElementIdsPath;
 }