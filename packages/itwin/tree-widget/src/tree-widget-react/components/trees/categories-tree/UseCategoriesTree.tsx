--- conflicted
+++ resolved
@@ -5,15 +5,7 @@
 
 import { useCallback, useEffect, useMemo, useRef, useState } from "react";
 import { assert } from "@itwin/core-bentley";
-<<<<<<< HEAD
-import categorySvg from "@itwin/itwinui-icons/bis-category-3d.svg";
-import subcategorySvg from "@itwin/itwinui-icons/bis-category-subcategory.svg";
-import classSvg from "@itwin/itwinui-icons/bis-class.svg";
-import definitionContainerSvg from "@itwin/itwinui-icons/bis-definitions-container.svg";
-import elementSvg from "@itwin/itwinui-icons/bis-element.svg";
-=======
 import { Icon } from "@itwin/itwinui-react/bricks";
->>>>>>> 42cccb73
 import { createECSqlQueryExecutor } from "@itwin/presentation-core-interop";
 import { HierarchyFilteringPath, HierarchyNodeIdentifier } from "@itwin/presentation-hierarchies";
 import { EmptyTreeContent, FilterUnknownError, NoFilterMatches, TooManyFilterMatches } from "../common/components/EmptyTree.js";
@@ -33,6 +25,7 @@
 import type { VisibilityTreeRendererProps } from "../common/components/VisibilityTreeRenderer.js";
 import type { CategoryInfo } from "../common/CategoriesVisibilityUtils.js";
 import type { CategoriesTreeHierarchyConfiguration } from "./CategoriesTreeDefinition.js";
+
 type CategoriesTreeFilteringError = "tooManyFilterMatches" | "unknownFilterError";
 type HierarchyFilteringPaths = Awaited<ReturnType<Required<VisibilityTreeProps>["getFilteredPaths"]>>;
 
@@ -272,33 +265,17 @@
   return <EmptyTreeContent icon={categorySvg} />;
 }
 
-<<<<<<< HEAD
-function getIcon(node: PresentationHierarchyNode): string | undefined {
-=======
 const subcategorySvg = new URL("@itwin/itwinui-icons/bis-category-subcategory.svg", import.meta.url).href;
 const definitionContainerSvg = new URL("@itwin/itwinui-icons/bis-definitions-container.svg", import.meta.url).href;
+const classSvg = new URL("@itwin/itwinui-icons/bis-class.svg", import.meta.url).href;
+const elementSvg = new URL("@itwin/itwinui-icons/bis-element.svg", import.meta.url).href;
 
 /** @beta */
 export function CategoriesTreeIcon({ node }: { node: PresentationHierarchyNode }) {
->>>>>>> 42cccb73
   if (node.extendedData?.imageId === undefined) {
     return undefined;
   }
 
-<<<<<<< HEAD
-  switch (node.extendedData.imageId) {
-    case "icon-layers":
-      return categorySvg;
-    case "icon-layers-isolate":
-      return subcategorySvg;
-    case "icon-definition-container":
-      return definitionContainerSvg;
-    case "icon-item":
-      return elementSvg;
-    case "icon-ec-class":
-      return classSvg;
-  }
-=======
   const getIcon = () => {
     switch (node.extendedData!.imageId) {
       case "icon-layers":
@@ -307,11 +284,14 @@
         return subcategorySvg;
       case "icon-definition-container":
         return definitionContainerSvg;
+      case "icon-item":
+        return elementSvg;
+      case "icon-ec-class":
+        return classSvg;
       default:
         return undefined;
     }
   };
->>>>>>> 42cccb73
 
   return <Icon href={getIcon()} />;
 }
