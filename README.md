# iModel.js Viewer Components React

Copyright © Bentley Systems, Incorporated. All rights reserved.

This repository contains a set of npm packages that deliver a React Components for use in an [iModel.js](imodeljs.org) application.

With the repository containing many different packages related to iModel.js, each one has it's own folder and README describing the package.

List of packages within this repository:

<<<<<<< HEAD
| Name                         | Folder                       |
| ---------------------------- | ---------------------------- |
| @bentley/imodel-select-react | packages/imodel-select       |
| @bentley/tree-widget-react   | packages/tree-widget         |
| @bentley/property-grid-react | packages/property-grid-react |
=======
| Name                             | Folder                                                      |
| -------------------------------- | ----------------------------------------------------------- |
| @bentley/imodel-select-react     | [packages/imodel-select](./packages/imodel-select/)         |
| @bentley/markup-frontstage-react | [packages/markup-frontstage](./packages/markup-frontstage/) |
| @bentley/tree-widget-react       | [packages/tree-widget](./packages/tree-widget/)             |
|                                  |                                                             |
>>>>>>> a6c72a3b

## Adding a new "project"

Please refer to the [section](CONTRIBUTING.md#adding-a-new-project) in the contributing guide.

## Contributing to this Repository

For information on how to contribute to this project, please read [CONTRIBUTING.md](CONTRIBUTING.md) for contribution guidelines.

## Build Instructions

1. Clone repository (first time) with `git clone` or pull updates to the repository (subsequent times) with `git pull`
2. Install dependencies: `rush install`
3. Clean: `rush clean`
4. Rebuild source: `rush rebuild`
5. Run tests: `rush test`

The `-v` option for `rush` is short for `--verbose` which results in a more verbose command.

The above commands iterate and perform their action against each package in the monorepo.

For incremental builds, the `rush build` command can be used to only build packages that have changes versus `rush rebuild` which always rebuilds all packages.

> Note: It is a good idea to `rush install` after each `git pull` as dependencies may have changed.

## Source Code Edit Workflow

1. Make source code changes on a new Git branch
2. Ensure unit tests pass when run locally: `rush test`
3. Locally commit changes: `git commit` (or use the Visual Studio Code user interface)
4. Repeat steps 1-3 until ready to push changes
5. Add changelog entry (which could potentially cover several commits): `rush change`
6. Follow prompts to enter a change description or press ENTER if the change does not warrant a changelog entry. If multiple packages have changed, multiple sets of prompts will be presented.
7. Completing the `rush change` prompts will cause new changelog entry JSON files to be created.
8. Commit the changelog JSON files.
9. Publish changes on the branch and open a pull request.

> Note: The CI build will break if changes are pushed without running `rush change`. The fix will be to complete steps 5 through 9.

Here is a sample [changelog](https://github.com/microsoft/rushstack/blob/master/apps/rush/CHANGELOG.md) to demonstrate the level of detail expected.

## Updating dependencies/devDependencies on packages within the monorepo

The version numbers of internal dependencies should not be manually edited.
These will be automatically updated by the overall _version bump_ workflow.
Note that the packages are published by CI builds only.

## Updating dependencies/devDependencies on packages external to monorepo

Use these instructions to update dependencies and devDependencies on external packages (ones that live outside of this monorepo).

1. Edit the appropriate `package.json` file to update the semantic version range
2. Run `rush update` to make sure the newer version of the module specified in #1 is installed<|MERGE_RESOLUTION|>--- conflicted
+++ resolved
@@ -8,20 +8,11 @@
 
 List of packages within this repository:
 
-<<<<<<< HEAD
 | Name                         | Folder                       |
 | ---------------------------- | ---------------------------- |
 | @bentley/imodel-select-react | packages/imodel-select       |
 | @bentley/tree-widget-react   | packages/tree-widget         |
-| @bentley/property-grid-react | packages/property-grid-react |
-=======
-| Name                             | Folder                                                      |
-| -------------------------------- | ----------------------------------------------------------- |
-| @bentley/imodel-select-react     | [packages/imodel-select](./packages/imodel-select/)         |
-| @bentley/markup-frontstage-react | [packages/markup-frontstage](./packages/markup-frontstage/) |
-| @bentley/tree-widget-react       | [packages/tree-widget](./packages/tree-widget/)             |
-|                                  |                                                             |
->>>>>>> a6c72a3b
+| @bentley/property-grid       | packages/property-grid       |
 
 ## Adding a new "project"
 
