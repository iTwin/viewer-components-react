--- conflicted
+++ resolved
@@ -7,11 +7,7 @@
 import "./MapUrlDialog.scss";
 import * as React from "react";
 import { SpecialKey } from "@itwin/appui-abstract";
-<<<<<<< HEAD
-import { Button, Icon, Input, LabeledInput, ProgressLinear } from "@itwin/itwinui-react";
-=======
 import { BeEvent, Guid } from "@itwin/core-bentley";
->>>>>>> 5a2cf9d2
 import { ImageMapLayerProps } from "@itwin/core-common";
 import {
   IModelApp, MapLayerAccessClient, MapLayerSource, MapLayerSourceStatus, MapLayerSourceValidation, NotifyMessageDetails, OutputMessagePriority,
@@ -19,20 +15,12 @@
 } from "@itwin/core-frontend";
 import { Dialog, useCrossOriginPopup } from "@itwin/core-react";
 import { SvgStatusWarning } from "@itwin/itwinui-icons-color-react";
-import { Button, Icon, Input, LabeledInput, ProgressLinear, Radio } from "@itwin/itwinui-react";
+import { Button, Icon, Input, LabeledInput, ProgressLinear } from "@itwin/itwinui-react";
 import { MapLayerPreferences } from "../../MapLayerPreferences";
 import { MapLayersUI } from "../../mapLayers";
-<<<<<<< HEAD
-import { BeEvent, Guid } from "@itwin/core-bentley";
+import { MapLayerOptions } from "../Interfaces";
 import { SelectMapFormat } from "./SelectMapFormat";
-import "./MapUrlDialog.scss";
-import { SvgStatusWarning } from "@itwin/itwinui-icons-color-react";
-import { MapLayerOptions } from "../Interfaces";
 import { UserPreferencesStorageOptions } from "./UserPreferencesStorageOptions";
-=======
-import { MapTypesOptions } from "../Interfaces";
-import { SelectMapFormat } from "./SelectMapFormat";
->>>>>>> 5a2cf9d2
 
 export const MAP_TYPES = {
   wms: "WMS",
@@ -550,13 +538,9 @@
               value={mapType}
               disabled={props.layerRequiringCredentials !== undefined || props.mapLayerSourceToEdit !== undefined || layerAttachPending || layerAuthPending}
               onChange={setMapType}
-<<<<<<< HEAD
               mapTypesOptions={mapLayerOptions?.mapTypeOptions}
-=======
-              mapTypesOptions={mapTypesOptions}
               status={incompatibleFormat ? "warning" : undefined}
               message={incompatibleFormat ? MapLayersUI.translate("CustomAttach.InvalidType") : undefined}
->>>>>>> 5a2cf9d2
             />
             <span className="map-layer-source-label">{nameLabel}</span>
             <Input className="map-layer-source-input" placeholder={nameInputPlaceHolder} onChange={onNameChange} value={mapName} disabled={props.layerRequiringCredentials !== undefined || layerAttachPending || layerAuthPending} />
