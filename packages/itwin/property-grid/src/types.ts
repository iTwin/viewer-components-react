/*---------------------------------------------------------------------------------------------
* Copyright (c) Bentley Systems, Incorporated. All rights reserved.
* See LICENSE.md in the project root for license terms and full copyright notice.
*--------------------------------------------------------------------------------------------*/

import type { Field } from "@itwin/presentation-common";
import type {
  IPresentationPropertyDataProvider,
  PresentationPropertyDataProvider,
} from "@itwin/presentation-components";
import type {
  ActionButtonRenderer,
  PropertyGridContextMenuArgs,
} from "@itwin/components-react";
import type { ContextMenuItemProps, Orientation } from "@itwin/core-react";
import type { FavoritePropertiesScope } from "@itwin/presentation-frontend";
import type {
<<<<<<< HEAD
  PropertyRecord,
=======
  AbstractZoneLocation,
>>>>>>> 56335d61
  StagePanelLocation,
  StagePanelSection,
} from "@itwin/appui-abstract";

<<<<<<< HEAD
export type ContextMenuItemInfo = ContextMenuItemProps &
  React.Attributes & {
    label: string;
    isValid?: (record: PropertyRecord, field: Field) => boolean;
  };
=======
export type ContextMenuItemInfo = ContextMenuItemProps & React.Attributes & { label: string };
>>>>>>> 56335d61

export interface OnSelectEventArgs {
  dataProvider: IPresentationPropertyDataProvider;
  field?: Field;
  contextMenuArgs: PropertyGridContextMenuArgs;
}

export interface PropertyGridProps {
  orientation?: Orientation;
  isOrientationFixed?: boolean;
  enableFavoriteProperties?: boolean;
  favoritePropertiesScope?: FavoritePropertiesScope;
  customOnDataChanged?: (
    dataProvider: IPresentationPropertyDataProvider
  ) => Promise<void>;
  actionButtonRenderer?: ActionButtonRenderer;
  enableCopyingPropertyText?: boolean;
  enableNullValueToggle?: boolean;
  defaultPanelLocation?: StagePanelLocation;
  defaultPanelSection?: StagePanelSection;
  /** If true, enables property category group nesting  */
  enablePropertyGroupNesting?: boolean;
  additionalContextMenuOptions?: ContextMenuItemInfo[];
  /** Override some or all attributes of some or all default context menu options **/
  defaultContextMenuOptions?: Map<
    PropertyGridDefaultContextMenuKey,
    Partial<ContextMenuItemInfo>
  >;
  rulesetId?: string;
  rootClassName?: string;
  dataProvider?: PresentationPropertyDataProvider;
  onInfoButton?: () => void;
  onBackButton?: () => void;
  disableUnifiedSelection?: boolean;
  // eslint-disable-next-line deprecation/deprecation
  defaultZoneLocation?: AbstractZoneLocation;
}

export enum PropertyGridDefaultContextMenuKey {
  RemoveFavorite = "remove-favorite",
  AddFavorite = "add-favorite",
  CopyText = "copy-text",
  HideNull = "hide-null",
  ShowNull = "show-null",
}<|MERGE_RESOLUTION|>--- conflicted
+++ resolved
@@ -15,24 +15,17 @@
 import type { ContextMenuItemProps, Orientation } from "@itwin/core-react";
 import type { FavoritePropertiesScope } from "@itwin/presentation-frontend";
 import type {
-<<<<<<< HEAD
   PropertyRecord,
-=======
   AbstractZoneLocation,
->>>>>>> 56335d61
   StagePanelLocation,
   StagePanelSection,
 } from "@itwin/appui-abstract";
 
-<<<<<<< HEAD
 export type ContextMenuItemInfo = ContextMenuItemProps &
   React.Attributes & {
     label: string;
     isValid?: (record: PropertyRecord, field: Field) => boolean;
   };
-=======
-export type ContextMenuItemInfo = ContextMenuItemProps & React.Attributes & { label: string };
->>>>>>> 56335d61
 
 export interface OnSelectEventArgs {
   dataProvider: IPresentationPropertyDataProvider;
