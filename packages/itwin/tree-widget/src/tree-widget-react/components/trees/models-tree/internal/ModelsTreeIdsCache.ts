--- conflicted
+++ resolved
@@ -30,12 +30,7 @@
 
 interface ModelInfo {
   isModelPrivate: boolean;
-<<<<<<< HEAD
   categoryIds: Id64Set;
-  elementCount: number;
-=======
-  categories: Id64Set;
->>>>>>> 4157251f
 }
 
 type ModelsTreeHierarchyConfiguration = ConstructorParameters<typeof ModelsTreeDefinition>[0]["hierarchyConfig"];
@@ -262,24 +257,8 @@
     return entry;
   }
 
-<<<<<<< HEAD
-  private async *queryModelElementCounts(): AsyncIterableIterator<{ modelId: Id64String; elementCount: number }> {
-    const query = `
-      SELECT Model.Id modelId, COUNT(*) elementCount
-      FROM ${this._hierarchyConfig.elementClassSpecification}
-      GROUP BY Model.Id
-    `;
-    for await (const row of this._queryExecutor.createQueryReader({ ecsql: query }, { rowFormat: "ECSqlPropertyNames", limit: "unbounded" })) {
-      yield { modelId: row.modelId, elementCount: row.elementCount };
-    }
-  }
-
   private async *queryModelCategories(): AsyncIterableIterator<{ modelId: Id64String; categoryId: Id64String; isModelPrivate: boolean }> {
     const query = `
-=======
-  private async *queryModelCategories() {
-    const query = /* sql */ `
->>>>>>> 4157251f
       SELECT this.Model.Id modelId, this.Category.Id categoryId, m.IsPrivate isModelPrivate
       FROM ${CLASS_NAME_Model} m
       JOIN ${this._hierarchyConfig.elementClassSpecification} this ON m.ECInstanceId = this.Model.Id
@@ -327,43 +306,16 @@
 
   private async getModelInfos() {
     this._modelInfos ??= (async () => {
-<<<<<<< HEAD
-      const modelInfos = new Map<ModelId, { categoryIds: Id64Set; elementCount: number; isModelPrivate: boolean }>();
-      await Promise.all([
-        (async () => {
-          for await (const { modelId, categoryId, isModelPrivate } of this.queryModelCategories()) {
-            const entry = modelInfos.get(modelId);
-            if (entry) {
-              entry.categoryIds.add(categoryId);
-              entry.isModelPrivate = isModelPrivate;
-            } else {
-              modelInfos.set(modelId, { categoryIds: new Set([categoryId]), elementCount: 0, isModelPrivate });
-            }
-          }
-        })(),
-        (async () => {
-          for await (const { modelId, elementCount } of this.queryModelElementCounts()) {
-            const entry = modelInfos.get(modelId);
-            if (entry) {
-              entry.elementCount = elementCount;
-            } else {
-              modelInfos.set(modelId, { categoryIds: new Set(), elementCount, isModelPrivate: false });
-            }
-          }
-        })(),
-      ]);
-=======
-      const modelInfos = new Map<Id64String, { categories: Id64Set; isModelPrivate: boolean }>();
+      const modelInfos = new Map<Id64String, { categoryIds: Id64Set; isModelPrivate: boolean }>();
       for await (const { modelId, categoryId, isModelPrivate } of this.queryModelCategories()) {
         const entry = modelInfos.get(modelId);
         if (entry) {
-          entry.categories.add(categoryId);
+          entry.categoryIds.add(categoryId);
           entry.isModelPrivate = isModelPrivate;
         } else {
-          modelInfos.set(modelId, { categories: new Set([categoryId]), isModelPrivate });
-        }
-      }
->>>>>>> 4157251f
+          modelInfos.set(modelId, { categoryIds: new Set([categoryId]), isModelPrivate });
+        }
+      }
       return modelInfos;
     })();
     return this._modelInfos;
