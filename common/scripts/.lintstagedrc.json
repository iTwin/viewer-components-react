--- conflicted
+++ resolved
@@ -1,10 +1,5 @@
-<<<<<<< HEAD
-{
-  "!(install-run*).{js,jsx,ts,tsx,scss,css}": ["node ./common/scripts/copyright-linter.js --"]
-=======
 {
   "!(install-run*).{js,ts,tsx,scss,css}": [
     "node ./common/scripts/copyright-linter.js --"
   ]
->>>>>>> e2a76f70
 }