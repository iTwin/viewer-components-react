# @itwin/tree-widget-react

Copyright © Bentley Systems, Incorporated. All rights reserved.

The `@itwin/tree-widget-react` package provides React components to build a widget with tree components' selector, along with all the building blocks that can be used individually.

![Widget example](./media/widget.png)

## 3.0 highlights

The new `3.0` version of the package contains a few notable changes, compared to the previous `2.x` generation.

- To allow easier customization of widget placement, the package now delivers a `createTreeWidget()` function that creates a tree widget definition, instead of a full `UiItemsProvider` implementation. See [Usage](#usage) section for details on how to use the new function.

- The underlying engine for building hierarchies has been changed from `@itwin/presentation-components` to `@itwin/presentation-hierarchies-react`. This is a significant change as the new library runs plain ECSQL queries and handles hierarchy creation on the frontend, as opposed to the previous version that relied on the backend to provide hierarchy data. This change allows this package to use more optimal queries and to be more flexible in terms of hierarchy creation.

  This change adds a requirement for all tree components in this package to access iModels' metadata, which is achieved through a required `getSchemaContext` prop. See [Creating schema context](#creating-schema-context) section for an example implementation of this function.

  In addition, the new tree components don't rely on the global selection manager provided by `@itwin/presentation-frontend` package. Instead, they require a unified selection storage object created using `createStorage()` function from `@itwin/unified-selection` package. See sections of individual tree components for how to supply it to them, and [Creating unified selection storage](#creating-unified-selection-storage) section for an example for how to create the storage.

- The tree components delivered with the package have been updated to use the [`Tree` component from `@itwin/itwinui-react` package](https://itwinui.bentley.com/docs/tree) instead of [`ControlledTree` from `@itwin/components-react`](https://www.itwinjs.org/reference/components-react/tree/controlledtree/). The new component is a little less dense, provides better accessibility and customization options.

  | 2.x                                             | 3.0                                             |
  | ----------------------------------------------- | ----------------------------------------------- |
  | ![Tree widget 2.x](./media/tree-widget-2.x.png) | ![Tree widget 3.0](./media/tree-widget-3.0.png) |

- The tree components now have hierarchy level size limiting and filtering features always turned on. The features were already available in `2.x` versions, but were not enabled by default. See [Hierarchy level size limiting](#hierarchy-level-size-limiting) and [Hierarchy level filtering](#hierarchy-level-filtering) sections for more details.

- Models tree:
  - The label filtering feature has been expanded to filter not only up to Models, but the whole hierarchy. This allows filtering the hierarchy to additionally find Category or Element nodes.
  - [Focus mode](#focus-mode) feature has been added to allow automatic hierarchy filtering as the application selection changes.
  - Display states' control has been modified to be hierarchy based. This means that changing display state of something deep in the hierarchy affects checkbox state of all its ancestors. And vice versa - changing display state of an ancestor affects all its descendants.

## Usage

Typically, the package is used with an [AppUI](https://github.com/iTwin/appui/tree/master/ui/appui-react) based application, but the building blocks may as well be used with any other iTwin.js React app.

In any case, **before** using any APIs or components delivered with the package, it needs to be initialized:

```ts
import { IModelApp } from "@itwin/core-frontend";
import { TreeWidget } from "@itwin/tree-widget-react";

await TreeWidget.initialize(IModelApp.localization);
```

In [AppUI](https://github.com/iTwin/appui/tree/master/ui/appui-react) based applications widgets are typically provided using `UiItemsProvider` implementations. The `@itwin/tree-widget-react` package delivers `createTreeWidget` function that can be used to add the tree widget to UI through a `UiItemsProvider`:

```ts
import { UiItemsManager } from "@itwin/appui-react";
import { createTreeWidget, ModelsTreeComponent } from "@itwin/tree-widget-react";

UiItemsManager.register({
  id: "tree-widget-provider",
  getWidgets: () => [
    createTreeWidget({
      trees: [
        // add the Models tree component delivered with the package
        {
          id: ModelsTreeComponent.id,
          getLabel: () => ModelsTreeComponent.getLabel(),
          render: (props) => (
            <ModelsTreeComponent
              // see "Models tree" section for details regarding `getSchemaContext` and `selectionStorage` props
              getSchemaContext={getSchemaContext}
              selectionStorage={unifiedSelectionStorage}
              selectionMode={"extended"}
            />
          ),
        },
        // add a custom component
        {
          id: "my-tree-id",
          startIcon: <MyTreeIcon />,
          getLabel: () => "My Custom Tree",
          render: () => <>This is my custom tree.</>,
        },
      ],
    }),
  ],
});
```

As seen in the above code snippet, `createTreeWidget` takes a list of trees that are displayed in the widget. This package delivers a number of tree components for everyone's use (see below), but providing custom trees is also an option.

## Components

While we expect this package to be mostly used with [AppUI](https://github.com/iTwin/appui/tree/master/ui/appui-react) and widget created through `createTreeWidget`, the package delivers components used within the widget to meet other use cases.

### Selectable tree

`SelectableTree` renders a tree selector and selected tree, based on the `trees` prop. Each tree definition contains a label, an optional icon and a render function that renders the component.

### Models tree

The component renders a tree that tries to replicate how a typical "Models" tree of the iModel would look like in the source application. There's also a header that renders models search box and various visibility control buttons.

![Models tree example](./media/models-tree.png)

Typical usage:

```tsx
import { IModelConnection } from "@itwin/core-frontend";
import { SchemaContext } from "@itwin/ecschema-metadata";
import { SelectionStorage } from "@itwin/unified-selection";
import { ModelsTreeComponent } from "@itwin/tree-widget-react";

// The Models tree requires a unified selection storage to support selection synchronization with the
// application. The storage should be created once per application and shared across multiple selection-enabled
// components.
function getUnifiedSelectionStorage(): SelectionStorage {
  // see "Creating unified selection storage" section for example implementation
}

// Schema context is used by Models tree to access iModels metadata. Similar to selection storage, it should be
// created once per application and shared across multiple components.
function getSchemaContext(imodel: IModelConnection): SchemaContext {
  // see "Creating schema context" section for example implementation
}

function MyWidget() {
  return (
    <ModelsTreeComponent
      getSchemaContext={getSchemaContext}
      selectionStorage={getUnifiedSelectionStorage()}
      headerButtons={[
        (props) => <ModelsTreeComponent.ShowAllButton {...props} />,
        (props) => <ModelsTreeComponent.HideAllButton {...props} />,
        (props) => <MyCustomButton />,
      ]}
      selectionMode={"extended"}
      hierarchyConfig={{
        elementClassGrouping: "enable",
      }}
    />
  );
}
```

Available header buttons:

- `ModelsTreeComponent.ShowAllButton` makes everything in the iModel displayed.
- `ModelsTreeComponent.HideAllButton` makes everything in the iModel hidden by turning off all models.
- `ModelsTreeComponent.InvertButton` inverts display of all models.
- `ModelsTreeComponent.View2DButton` toggles plan projection models' display.
- `ModelsTreeComponent.View3DButton` toggles non-plan projection models' display.
- `ModelsTreeComponent.ToggleInstancesFocusButton` enables/disables instances focusing mode.

#### Focus mode

The Models tree can be used in a "focus mode" where the tree is automatically filtered to show only elements that are selected in the application. The mode can be controlled through a toggle button in the component's header. Since the feature is mutually exclusive with the "search" feature, enabling it automatically disables the search functionality.

![Models tree focus mode demo](./media/models-tree-focus-mode.gif)

<<<<<<< HEAD
#### Displaying a subset of the tree

Models tree allows displaying a subset of all nodes by providing a `getFilteredPaths` function, which receives a `createInstanceKeyPaths` function for creating hierarchy node paths from instance keys or an instance label and returns a list of hierarchy node paths targeting some nodes. When these paths are provided, the displayed hierarchy consists only of the targeted nodes, their ancestors, and their children. Example implementation of `getFilteredPaths`:

```tsx
const getFilteredPaths = async ({ createInstanceKeyPaths }) => {
  return createInstanceKeyPaths({
    // list of instance keys representing nodes that should be displayed in the hierarchy
    keys: myInstanceKeys,
    // instead of providing instance keys, a label can be provided to display all nodes that contain it
    // label: "MyLabel"
  });
};
```

The `ModelsTree` component displays a message when too many matches are found while filtering the tree; for this reason, it is recommended to throw `FilterLimitExceededError` that is provided by this package when the displayed subset is too large. Typically, this error is thrown when there are more than 100 matches. The error is cleared when a new reference for `getFilteredPaths` is provided.

When a filter is provided or instance focus mode is used, the hierarchy automatically expands to show the targeted nodes. This might not be desirable when displaying a subset of the hierarchy and can be disabled by adding the `autoExpand: false` option to each path returned by `getFilteredPaths`:

```tsx
const getFilteredPaths = async ({ createInstanceKeyPaths }) => {
  const paths = await createInstanceKeyPaths({ keys: myInstanceKeys });
  // disable auto-expansion
  return paths.map((path) => ({ path, options: { autoExpand: false } }));
};
=======
#### Custom models tree

This package provides building blocks for custom models tree:

- `useModelsTree` - hook for creating and managing models tree state.
- `useModelsTreeButtonProps` - hook for creating props for models tree buttons.

Example:

```tsx
function CustomModelsTreeComponent({ imodel, viewport, getSchemaContext, selectionStorage }: CustomModelsTreeProps) {
  const buttonProps = useModelsTreeButtonProps({ imodel, viewport });
  const { modelsTreeProps, rendererProps } = useModelsTree({ activeView: viewport });

  return (
    <TreeWithHeader buttons={[<ModelsTreeComponent.ShowAllButton {...buttonProps} />, <ModelsTreeComponent.HideAllButton {...buttonProps} />]}>
      <VisibilityTree
        {...modelsTreeProps}
        getSchemaContext={getSchemaContext}
        selectionStorage={selectionStorage}
        imodel={imodel}
        treeRenderer={(props) => <CustomModelsTreeRenderer {...props} {...rendererProps} />}
      />
    </TreeWithHeader>
  );
}

type VisibilityTreeRendererProps = ComponentPropsWithoutRef<typeof VisibilityTreeRenderer>;
type CustomModelsTreeRendererProps = Parameters<ComponentPropsWithoutRef<typeof VisibilityTree>["treeRenderer"]>[0];

function CustomModelsTreeRenderer(props: CustomModelsTreeRendererProps) {
  const getLabel = useCallback<Required<VisibilityTreeRendererProps>["getLabel"]>(
    (node) => {
      const originalLabel = props.getLabel(node);
      return <>Custom node - {originalLabel}</>;
    },
    [props.getLabel],
  );
  return <VisibilityTreeRenderer {...props} getLabel={getLabel} getSublabel={getSublabel} />;
}
>>>>>>> 8d930685
```

### Categories tree

The component, based on the active view, renders a hierarchy of either spatial (3d) or drawing (2d) categories. The hierarchy consists of two levels - the category (spatial or drawing) and its sub-categories. There's also a header that renders categories search box and various visibility control buttons.

![Categories tree example](./media/categories-tree.png)

Typical usage:

```tsx
import { IModelConnection } from "@itwin/core-frontend";
import { SchemaContext } from "@itwin/ecschema-metadata";
import { SelectionStorage } from "@itwin/unified-selection";
import { CategoriesTreeComponent, CategoriesTreeComponent } from "@itwin/tree-widget-react";

// The Categories tree requires a unified selection storage to support selection synchronization with the
// application. The storage should be created once per application and shared across multiple selection-enabled
// components.
function getUnifiedSelectionStorage(): SelectionStorage {
  // see "Creating unified selection storage" section for example implementation
}

// Schema context is used by Categories tree to access iModels metadata. Similar to selection storage, it should be
// created once per application and shared across multiple components.
function getSchemaContext(imodel: IModelConnection): SchemaContext {
  // see "Creating schema context" section for example implementation
}

function MyWidget() {
  return (
    <CategoriesTreeComponent
      getSchemaContext={getSchemaContext}
      selectionStorage={getUnifiedSelectionStorage()}
      headerButtons={[
        (props) => <CategoriesTreeComponent.ShowAllButton {...props} />,
        (props) => <CategoriesTreeComponent.HideAllButton {...props} />,
        (props) => <MyCustomButton />,
      ]}
    />
  );
}
```

Available header buttons:

- `ModelsTreeComponent.ShowAllButton` makes all categories and their subcategories displayed.
- `ModelsTreeComponent.HideAllButton` makes all categories hidden.
- `ModelsTreeComponent.InvertButton` inverts display of all categories.

#### Custom categories tree

This package provides building blocks for custom categories tree:

- `useCategoriesTree` - hook for creating and managing categories tree state.
- `useCategoriesTreeButtonProps` - hook for creating props for categories tree buttons.

Example:

```tsx
function CustomCategoriesTreeComponent({ imodel, viewport, getSchemaContext, selectionStorage }: CustomCategoriesTreeProps) {
  const buttonProps = useCategoriesTreeButtonProps({ imodel, viewport });
  const { categoriesTreeProps, rendererProps } = useCategoriesTree({ activeView: viewport });

  return (
    <TreeWithHeader buttons={[<CategoriesTreeComponent.ShowAllButton {...buttonProps} />, <CategoriesTreeComponent.HideAllButton {...buttonProps} />]}>
      <VisibilityTree
        {...categoriesTreeProps}
        getSchemaContext={getSchemaContext}
        selectionStorage={selectionStorage}
        imodel={imodel}
        treeRenderer={(props) => <CustomCategoriesTreeRenderer {...props} {...rendererProps} />}
      />
    </TreeWithHeader>
  );
}

type VisibilityTreeRendererProps = ComponentPropsWithoutRef<typeof VisibilityTreeRenderer>;
type CustomCategoriesTreeRendererProps = Parameters<ComponentPropsWithoutRef<typeof VisibilityTree>["treeRenderer"]>[0];

function CustomCategoriesTreeRenderer(props: CustomCategoriesTreeRendererProps) {
  const getLabel = useCallback<Required<VisibilityTreeRendererProps>["getLabel"]>(
    (node) => {
      const originalLabel = props.getLabel(node);
      return <>Custom node - {originalLabel}</>;
    },
    [props.getLabel],
  );

  const getSublabel = useCallback<Required<VisibilityTreeRendererProps>["getSublabel"]>(() => {
    return <>Custom sub label</>;
  }, []);

  return <VisibilityTreeRenderer {...props} getLabel={getLabel} getSublabel={getSublabel} />;
}
```

### iModel content tree

The component renders a similar hierarchy to [Models tree](#models-tree), but with the following changes:

- Only the hierarchy, without a header is rendered.
- Visibility control is not allowed.
- There's less hiding of `Subject` and `Model` nodes.
- Show not only geometric, but all Models and Elements.

In general, the component is expected to be used by advanced users to inspect contents of the iModel.

![IModel content tree example](./media/imodel-content-tree.png)

Typical usage:

```tsx
import { IModelConnection } from "@itwin/core-frontend";
import { SchemaContext } from "@itwin/ecschema-metadata";
import { SelectionStorage } from "@itwin/unified-selection";
import { IModelContentTreeComponent } from "@itwin/tree-widget-react";

// The iModel content tree requires a unified selection storage to support selection synchronization with the
// application. The storage should be created once per application and shared across multiple selection-enabled
// components.
function getUnifiedSelectionStorage(): SelectionStorage {
  // see "Creating unified selection storage" section for example implementation
}

// Schema context is used by iModel content tree to access iModels metadata. Similar to selection storage, it should be
// created once per application and shared across multiple components.
function getSchemaContext(imodel: IModelConnection): SchemaContext {
  // see "Creating schema context" section for example implementation
}

function MyWidget() {
  return (
    <IModelContentTreeComponent
      getSchemaContext={getSchemaContext}
      selectionStorage={getUnifiedSelectionStorage()}
    />
  );
}
```

### Custom trees

The package delivers a set of building blocks for creating trees that look and feel similar to the tree components provided by this package.

#### Custom basic tree

A "basic" tree is a tree that renders the hierarchy without visibility control - see [iModel content tree](#imodel-content-tree) for an example. Core components:

- `Tree` - component that manages tree state, selection and filtering.
- `TreeRenderer` - default renderer for tree data.

Example:

```tsx
import { ComponentPropsWithoutRef } from "react";
import { IModelConnection } from "@itwin/core-frontend";
import { SchemaContext } from "@itwin/ecschema-metadata";
import { SelectionStorage } from "@itwin/unified-selection";
import { Tree, TreeRenderer } from "@itwin/tree-widget-react";


function getUnifiedSelectionStorage(): SelectionStorage {
  // see "Creating unified selection storage" section for example implementation
}

function getSchemaContext(imodel: IModelConnection): SchemaContext {
  // see "Creating schema context" section for example implementation
}

type TreeProps = ComponentPropsWithoutRef<typeof Tree>;
const getHierarchyDefinition: TreeProps["getHierarchyDefinition"] = ({ imodelAccess }) => {
  // create a hierarchy definition that defines what should be shown in the tree
  // see https://github.com/iTwin/presentation/blob/master/packages/hierarchies/README.md#hierarchy-definition
}

function MyTree({ imodel }: MyTreeProps) {
  return <Tree
    treeName="MyTree"
    imodel={imodel}
    selectionStorage={getUnifiedSelectionStorage()}
    getSchemaContext={getSchemaContext}
    getHierarchyDefinition={getHierarchyDefinition}
    treeRenderer={(props) => <TreeRenderer {...props} />}
  />;
}
```

#### Custom visibility tree

A visibility tree is a tree that renders the hierarchy and allows controlling visibility control through the use of "eye" checkboxes - see [Models](#models-tree) and [Categories](#categories-tree) trees. Core components:

- `VisibilityTree` - same as `Tree` component but additionally manages visibility of instances represented by tree nodes.
- `VisibilityTreeRenderer` - same as `TreeRenderer` but additionally renders checkboxes for visibility control.

Example:

```tsx
import { ComponentPropsWithoutRef } from "react";
import { BeEvent } from "@itwin/core-bentley";
import { IModelConnection } from "@itwin/core-frontend";
import { SchemaContext } from "@itwin/ecschema-metadata";
import { SelectionStorage } from "@itwin/unified-selection";
import { VisibilityTree, VisibilityTreeRenderer } from "@itwin/tree-widget-react";


function getUnifiedSelectionStorage(): SelectionStorage {
  // see "Creating unified selection storage" section for example implementation
}

function getSchemaContext(imodel: IModelConnection): SchemaContext {
  // see "Creating schema context" section for example implementation
}

type VisibilityTreeProps = ComponentPropsWithoutRef<typeof VisibilityTree>;
const getHierarchyDefinition: VisibilityTreeProps["getHierarchyDefinition"] = ({ imodelAccess }) => {
  // create a hierarchy definition that defines what should be shown in the tree
  // see https://github.com/iTwin/presentation/blob/master/packages/hierarchies/README.md#hierarchy-definition
}

const visibilityHandlerFactory: VisibilityTreeProps["visibilityHandlerFactory"] = ({ imodelAccess }) => {
  return {
    // event that can be used to notify tree when visibility of instances represented by tree nodes changes from outside.
    onVisibilityChange: new BeEvent(),
    async getVisibilityStatus(node: HierarchyNode): Promise<VisibilityStatus> {
      // determine visibility status of the instance represented by tree node.
    },
    async changeVisibility(node: HierarchyNode, on: boolean): Promise<void> {
      // change visibility of the instance represented by tree node.
    },
    dispose() {
      // if necessary, do some clean up before new visibility handler is created or component is unmounted.
    },
  };
}

function MyVisibilityTree({ imodel }: MyVisibilityTreeProps) {
  return <VisibilityTree
    treeName="MyVisibilityTree"
    imodel={imodel}
    selectionStorage={getUnifiedSelectionStorage()}
    getSchemaContext={getSchemaContext}
    getHierarchyDefinition={getHierarchyDefinition}
    visibilityHandlerFactory={visibilityFactory}
    treeRenderer={(props) => <VisibilityTreeRenderer {...props} />}
  />;
}
```

### Hierarchy level size limiting

All tree components in this package enforce a hierarchy level size limit. This means that when a node is expanded, only a certain number of child nodes are loaded. The limit is enforced to prevent loading too many nodes at once and to keep the performance of the tree components at an acceptable level.

By default, the limit is set to `1000` nodes and components allow users to increase it to `10,000` for each hierarchy level individually:

![Hierarchy level size limit override example](./media/hierarchy-level-size-limit-override-example.gif)

### Hierarchy level filtering

All tree components in this package allow users to filter nodes at each hierarchy level. The filter is applied to a single hierarchy level, which allows users to reduce amount of nodes being loaded - this is especially useful when a [hierarchy level size limit](#hierarchy-level-size-limiting) is hit:

![Hierarchy level filtering example](./media/hierarchy-level-filtering-example.gif)

### Creating unified selection storage

Tree components that support selection synchronization, require a unified selection storage object created using `createStorage()` function from `@itwin/unified-selection` package.

Typically, we want one unified selection storage per application - this makes sure that selection in all application's components is synchronized. Below is an example implementation of `getUnifiedSelectionStorage` function that creates the storage and clears it when an iModel is closed:

```ts
import { IModelConnection } from "@itwin/core-frontend";
import { createStorage, SelectionStorage } from "@itwin/unified-selection";

let unifiedSelectionStorage: SelectionStorage | undefined;
function getUnifiedSelectionStorage(): SelectionStorage {
  if (!unifiedSelectionStorage) {
    unifiedSelectionStorage = createStorage();
    IModelConnection.onClose.addListener((imodel) => {
      unifiedSelectionStorage!.clearStorage({ imodelKey: imodel.key });
    });
  }
  return unifiedSelectionStorage;
}
```

In case the application is also using components driven by APIs from `@itwin/presentation-frontend` package, which has its own selection manager, the single unified selection storage object should be passed to [`Presentation.initialize`](https://www.itwinjs.org/reference/presentation-frontend/core/presentation/initializestatic/) function, e.g.:

```ts
import { Presentation } from "@itwin/presentation-frontend";

Presentation.initialize({
  selection: {
    selectionStorage: getUnifiedSelectionStorage(),
  },
});
```

### Creating schema context

All tree components delivered with the package require a [`SchemaContext`](https://www.itwinjs.org/reference/ecschema-metadata/context/schemacontext/) to be able to access iModels metadata.

Typically, we want one schema context per iModel per application - this allows schema information to be shared across components, saving memory and time required to access the metadata. Below is an example implementation of `getSchemaContext` function, required by tree components:

```ts
import { IModelConnection } from "@itwin/core-frontend";
import { SchemaContext } from "@itwin/ecschema-metadata";
import { ECSchemaRpcLocater } from "@itwin/ecschema-rpcinterface-common";

const schemaContextCache = new Map<string, SchemaContext>();
function getSchemaContext(imodel: IModelConnection) {
  const key = imodel.getRpcProps().key;
  let schemaContext = schemaContextCache.get(key);
  if (!schemaContext) {
    const schemaLocater = new ECSchemaRpcLocater(imodel.getRpcProps());
    schemaContext = new SchemaContext();
    schemaContext.addLocater(schemaLocater);
    schemaContextCache.set(key, schemaContext);
    imodel.onClose.addOnce(() => schemaContextCache.delete(key));
  }
  return schemaContext;
}
```

## Telemetry

### Performance tracking

Components from this package allows consumers to track performance of specific features.

This can be achieved by passing `onPerformanceMeasured` function to `CategoriesTreeComponent`, `ModelsTreeComponent`, `IModelContentTreeComponent` or `TreeWidgetUiItemsProvider`. The function is invoked with feature id and time elapsed as the component is being used. List of tracked features:

- `"{tree}-initial-load"` - time it takes to load initial nodes after the tree is created.
- `"{tree}-hierarchy-level-load"` - time it takes to load child nodes when a node is expanded.
- `"{tree}-reload"` - time it takes to reload the tree after data in the iModel changes or it's being reloaded due to filtering.

Where `{tree}` specifies which tree component the feature is of.

### Usage tracking

Components from this package allows consumers to track the usage of specific features.

This can be achieved by passing `onFeatureUsed` function to `CategoriesTreeComponent`, `ModelsTreeComponent`, `IModelContentTreeComponent` or `TreeWidgetUiItemsProvider`. The function is invoked with feature id as the component is being used. List of tracked features:

- `"choose-{tree}"` - when a tree is selected in the tree selector.
- `"use-{tree}"` - when an interaction with a tree hierarchy happens. This includes any kind of interaction with nodes, including them being expanded/collapsed, selected, filtered, their visibility change, etc.
- `"{tree}-visibility-change"` - when visibility is toggled using an "eye" button.
- `"{tree}-error-timeout"` - when a request timeouts while loading hierarchy or filtering.
- `"{tree}-error-unknown"` - when an unknown error occurs while loading hierarchy or filtering.
- `"models-tree-showall"` - when "Show All" button is used in `ModelsTreeComponent`.
- `"models-tree-hideall"` - when "Hide All" button is used in `ModelsTreeComponent`.
- `"models-tree-invert"` - when "Invert" button is used in `ModelsTreeComponent`.
- `"models-tree-view2d"` - when "Toggle 2D Views" button is used in `ModelsTreeComponent`.
- `"models-tree-view3d"` - when "Toggle 3D Views" button is used in `ModelsTreeComponent`.
- `"models-tree-instancesfocus"` - when "Instances focus mode" toggle button is used in `ModelsTreeComponent`.
- `"models-tree-zoom-to-node"` - when node is zoomed to in `ModelsTree`.
- `"models-tree-filtering"` - when a filter is applied in `ModelsTree`.
- `"models-tree-hierarchy-level-filtering"` - when a hierarchy level filter is applied in the `ModelsTree`.
- `"models-tree-hierarchy-level-size-limit-hit"` - when hierarchy level size limit is exceeded while loading nodes in the `ModelsTree`.
- `"categories-tree-showall"` - when "Show All" button is used in `CategoriesTreeComponent`.
- `"categories-tree-hideall"` - when "Hide All" button is used in `CategoriesTreeComponent`.
- `"categories-tree-invert"` - when "Invert" button is used in `CategoriesTreeComponent`.

Where `{tree}` specifies which tree component the feature is of.

### Example

```ts
import { UiItemsManager } from "@itwin/appui-react";
import { TreeWidgetUiItemsProvider } from "@itwin/tree-widget-react";

UiItemsManager.register(
  new TreeWidgetUiItemsProvider({
    onPerformanceMeasured={(feature, elapsedTime) => {
      telemetryClient.log(`TreeWidget [${feature}] took ${elapsedTime} ms`);
    }},
    onFeatureUsed={(feature) => {
      telemetryClient.log(`TreeWidget [${feature}] used`);
    }},
  })
);
```

For individual tree components the callbacks should be supplied through props:

```tsx
import { ModelsTreeComponent } from "@itwin/tree-widget-react";

function MyWidget() {
  return (
    <ModelsTreeComponent
      {...otherProps}
      onPerformanceMeasured={(feature, elapsedTime) => {
        console.log(`TreeWidget [${feature}] took ${elapsedTime} ms`)
      }}
      onFeatureUsed={(feature) => {
        console.log(`TreeWidget [${feature}] used`)
      }}
    />
  );
}
```

For custom tree components `TelemetryContextProvider` should be used:

```tsx
import { TelemetryContextProvider } from "@itwin/tree-widget-react";

function MyWidget() {
  return <TelemetryContextProvider
    componentIdentifier="MyTree"
    onPerformanceMeasured={(feature, elapsedTime) => {
      console.log(`TreeWidget [${feature}] took ${elapsedTime} ms`)
    }}
    onFeatureUsed={(feature) => {
      console.log(`TreeWidget [${feature}] used`)
    }}
  >
    <MyTree />
  </TelemetryContextProvider>;
}

function MyTree() {
  // see "Custom trees" section for example implementation
}
```<|MERGE_RESOLUTION|>--- conflicted
+++ resolved
@@ -152,33 +152,6 @@
 
 ![Models tree focus mode demo](./media/models-tree-focus-mode.gif)
 
-<<<<<<< HEAD
-#### Displaying a subset of the tree
-
-Models tree allows displaying a subset of all nodes by providing a `getFilteredPaths` function, which receives a `createInstanceKeyPaths` function for creating hierarchy node paths from instance keys or an instance label and returns a list of hierarchy node paths targeting some nodes. When these paths are provided, the displayed hierarchy consists only of the targeted nodes, their ancestors, and their children. Example implementation of `getFilteredPaths`:
-
-```tsx
-const getFilteredPaths = async ({ createInstanceKeyPaths }) => {
-  return createInstanceKeyPaths({
-    // list of instance keys representing nodes that should be displayed in the hierarchy
-    keys: myInstanceKeys,
-    // instead of providing instance keys, a label can be provided to display all nodes that contain it
-    // label: "MyLabel"
-  });
-};
-```
-
-The `ModelsTree` component displays a message when too many matches are found while filtering the tree; for this reason, it is recommended to throw `FilterLimitExceededError` that is provided by this package when the displayed subset is too large. Typically, this error is thrown when there are more than 100 matches. The error is cleared when a new reference for `getFilteredPaths` is provided.
-
-When a filter is provided or instance focus mode is used, the hierarchy automatically expands to show the targeted nodes. This might not be desirable when displaying a subset of the hierarchy and can be disabled by adding the `autoExpand: false` option to each path returned by `getFilteredPaths`:
-
-```tsx
-const getFilteredPaths = async ({ createInstanceKeyPaths }) => {
-  const paths = await createInstanceKeyPaths({ keys: myInstanceKeys });
-  // disable auto-expansion
-  return paths.map((path) => ({ path, options: { autoExpand: false } }));
-};
-=======
 #### Custom models tree
 
 This package provides building blocks for custom models tree:
@@ -219,7 +192,33 @@
   );
   return <VisibilityTreeRenderer {...props} getLabel={getLabel} getSublabel={getSublabel} />;
 }
->>>>>>> 8d930685
+```
+
+#### Displaying a subset of the tree
+
+Models tree allows displaying a subset of all nodes by providing a `getFilteredPaths` function, which receives a `createInstanceKeyPaths` function for creating hierarchy node paths from instance keys or an instance label and returns a list of hierarchy node paths targeting some nodes. When these paths are provided, the displayed hierarchy consists only of the targeted nodes, their ancestors, and their children. Example implementation of `getFilteredPaths`:
+
+```tsx
+const getFilteredPaths = async ({ createInstanceKeyPaths }) => {
+  return createInstanceKeyPaths({
+    // list of instance keys representing nodes that should be displayed in the hierarchy
+    keys: myInstanceKeys,
+    // instead of providing instance keys, a label can be provided to display all nodes that contain it
+    // label: "MyLabel"
+  });
+};
+```
+
+The `ModelsTree` component displays a message when too many matches are found while filtering the tree; for this reason, it is recommended to throw `FilterLimitExceededError` that is provided by this package when the displayed subset is too large. Typically, this error is thrown when there are more than 100 matches. The error is cleared when a new reference for `getFilteredPaths` is provided.
+
+When a filter is provided or instance focus mode is used, the hierarchy automatically expands to show the targeted nodes. This might not be desirable when displaying a subset of the hierarchy and can be disabled by adding the `autoExpand: false` option to each path returned by `getFilteredPaths`:
+
+```tsx
+const getFilteredPaths = async ({ createInstanceKeyPaths }) => {
+  const paths = await createInstanceKeyPaths({ keys: myInstanceKeys });
+  // disable auto-expansion
+  return paths.map((path) => ({ path, options: { autoExpand: false } }));
+};
 ```
 
 ### Categories tree
