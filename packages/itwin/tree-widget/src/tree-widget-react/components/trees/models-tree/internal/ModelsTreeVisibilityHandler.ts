/*---------------------------------------------------------------------------------------------
 * Copyright (c) Bentley Systems, Incorporated. All rights reserved.
 * See LICENSE.md in the project root for license terms and full copyright notice.
 *--------------------------------------------------------------------------------------------*/

import {
  concat,
  concatAll,
  defer,
  distinct,
  EMPTY,
  filter,
  firstValueFrom,
  forkJoin,
  from,
  fromEventPattern,
  map,
  merge,
  mergeMap,
  of,
  reduce,
  shareReplay,
  startWith,
  Subject,
  take,
  takeUntil,
  tap,
<<<<<<< HEAD
=======
  toArray,
>>>>>>> cfbf4d06
} from "rxjs";
import { assert, Id64 } from "@itwin/core-bentley";
import { PerModelCategoryVisibility } from "@itwin/core-frontend";
import { HierarchyNode, HierarchyNodeKey } from "@itwin/presentation-hierarchies";
import { toggleAllCategories } from "../../common/CategoriesVisibilityUtils.js";
import { reduceWhile, toVoidPromise } from "../../common/Rxjs.js";
import { createVisibilityStatus } from "../../common/Tooltip.js";
import { createVisibilityHandlerResult } from "../../common/UseHierarchyVisibility.js";
import { releaseMainThreadOnItemsCount } from "../Utils.js";
import { AlwaysAndNeverDrawnElementInfo } from "./AlwaysAndNeverDrawnElementInfo.js";
import { createFilteredTree, parseCategoryKey } from "./FilteredTree.js";
import { ModelsTreeNode } from "./ModelsTreeNode.js";
import { createVisibilityChangeEventListener } from "./VisibilityChangeEventListener.js";

import type { Observable, OperatorFunction, Subscription } from "rxjs";
import type { GroupingHierarchyNode, HierarchyFilteringPath } from "@itwin/presentation-hierarchies";
import type { HierarchyVisibilityHandler, HierarchyVisibilityHandlerOverridableMethod, VisibilityStatus } from "../../common/UseHierarchyVisibility.js";
import type { ModelsTreeIdsCache } from "./ModelsTreeIdsCache.js";
import type { Id64Arg, Id64Array, Id64Set, Id64String } from "@itwin/core-bentley";
import type { AlwaysOrNeverDrawnElementsQueryProps } from "./AlwaysAndNeverDrawnElementInfo.js";
import type { IVisibilityChangeEventListener } from "./VisibilityChangeEventListener.js";
import type { Viewport } from "@itwin/core-frontend";
import type { NonPartialVisibilityStatus, Visibility } from "../../common/Tooltip.js";
import type { ECClassHierarchyInspector } from "@itwin/presentation-shared";
import type { FilteredTree } from "./FilteredTree.js";

/** @beta */
interface GetCategoryVisibilityStatusProps {
  categoryId: Id64String;
  modelId: Id64String;
}

/** @beta */
interface ChangeCategoryVisibilityStateProps extends GetCategoryVisibilityStatusProps {
  on: boolean;
}

/** @beta */
interface GetGeometricElementVisibilityStatusProps {
  elementId: Id64String;
  modelId: Id64String;
  categoryId: Id64String;
}

/** @beta */
interface ChangeGeometricElementsDisplayStateProps {
  elementIds: Id64Set;
  modelId: Id64String;
  categoryId: Id64String;
  on: boolean;
}

/** @beta */
interface ChangeModelVisibilityStateProps {
  ids: Id64Arg;
  on: boolean;
}

/** @beta */
interface GetFilteredNodeVisibilityProps {
  node: HierarchyNode;
}

/** @beta */
interface ChangeFilteredNodeVisibilityProps extends GetFilteredNodeVisibilityProps {
  on: boolean;
}

/**
 * Functionality of Models tree visibility handler that can be overridden.
 * Each callback is provided original implementation and reference to a `HierarchyVisibilityHandler`.
 * @beta
 */
export interface ModelsTreeVisibilityHandlerOverrides {
  getSubjectNodeVisibility?: HierarchyVisibilityHandlerOverridableMethod<(props: { ids: Id64Array }) => Promise<VisibilityStatus>>;
  getModelDisplayStatus?: HierarchyVisibilityHandlerOverridableMethod<(props: { id: Id64String }) => Promise<VisibilityStatus>>;
  getCategoryDisplayStatus?: HierarchyVisibilityHandlerOverridableMethod<(props: GetCategoryVisibilityStatusProps) => Promise<VisibilityStatus>>;
  getElementGroupingNodeDisplayStatus?: HierarchyVisibilityHandlerOverridableMethod<(props: { node: GroupingHierarchyNode }) => Promise<VisibilityStatus>>;
  getElementDisplayStatus?: HierarchyVisibilityHandlerOverridableMethod<(props: GetGeometricElementVisibilityStatusProps) => Promise<VisibilityStatus>>;

  changeSubjectNodeState?: HierarchyVisibilityHandlerOverridableMethod<(props: { ids: Id64Array; on: boolean }) => Promise<void>>;
  changeModelState?: HierarchyVisibilityHandlerOverridableMethod<(props: ChangeModelVisibilityStateProps) => Promise<void>>;
  changeCategoryState?: HierarchyVisibilityHandlerOverridableMethod<(props: ChangeCategoryVisibilityStateProps) => Promise<void>>;
  changeElementGroupingNodeState?: HierarchyVisibilityHandlerOverridableMethod<(props: { node: GroupingHierarchyNode; on: boolean }) => Promise<void>>;
  changeElementsState?: HierarchyVisibilityHandlerOverridableMethod<(props: ChangeGeometricElementsDisplayStateProps) => Promise<void>>;
}

/**
 * Props for `createModelsTreeVisibilityHandler`.
 * @internal
 */
export interface ModelsTreeVisibilityHandlerProps {
  viewport: Viewport;
  idsCache: ModelsTreeIdsCache;
  imodelAccess: ECClassHierarchyInspector;
  overrides?: ModelsTreeVisibilityHandlerOverrides;
  filteredPaths?: HierarchyFilteringPath[];
}

/**
 * Creates an instance if `ModelsTreeVisibilityHandler`.
 * @internal
 */
export function createModelsTreeVisibilityHandler(props: ModelsTreeVisibilityHandlerProps): HierarchyVisibilityHandler & Disposable {
  return new ModelsTreeVisibilityHandlerImpl(props);
}

class ModelsTreeVisibilityHandlerImpl implements HierarchyVisibilityHandler {
  private readonly _eventListener: IVisibilityChangeEventListener;
  private readonly _alwaysAndNeverDrawnElements: AlwaysAndNeverDrawnElementInfo;
  private readonly _idsCache: ModelsTreeIdsCache;
  private _filteredTree: Promise<FilteredTree> | undefined;
  private _elementChangeQueue = new Subject<Observable<void>>();
  private _subscriptions: Subscription[] = [];
  private _changeRequest = new Subject<{ key: HierarchyNodeKey; depth: number }>();

  constructor(private readonly _props: ModelsTreeVisibilityHandlerProps) {
    this._eventListener = createVisibilityChangeEventListener(_props.viewport);
    this._alwaysAndNeverDrawnElements = new AlwaysAndNeverDrawnElementInfo(_props.viewport);
    this._idsCache = this._props.idsCache;
    this._filteredTree = _props.filteredPaths ? createFilteredTree(this._props.imodelAccess, _props.filteredPaths) : undefined;
    this._subscriptions.push(this._elementChangeQueue.pipe(concatAll()).subscribe());
  }

  public get onVisibilityChange() {
    return this._eventListener.onVisibilityChange;
  }

  public async getVisibilityStatus(node: HierarchyNode): Promise<VisibilityStatus> {
    return firstValueFrom(
      this.getVisibilityStatusObs(node).pipe(
        // unsubscribe from the observable if the change request for this node is received
        takeUntil(this._changeRequest.pipe(filter(({ key, depth }) => depth === node.parentKeys.length && HierarchyNodeKey.equals(node.key, key)))),
        // unsubscribe if visibility changes
        takeUntil(
          fromEventPattern(
            (handler) => {
              this._eventListener.onVisibilityChange.addListener(handler);
            },
            (handler) => {
              this._eventListener.onVisibilityChange.removeListener(handler);
            },
          ),
        ),
      ),
    );
  }

  public async changeVisibility(node: HierarchyNode, shouldDisplay: boolean): Promise<void> {
    // notify about new change request
    this._changeRequest.next({ key: node.key, depth: node.parentKeys.length });

    const changeObservable = this.changeVisibilityObs(node, shouldDisplay).pipe(
      // unsubscribe from the observable if the change request for this node is received
      takeUntil(this._changeRequest.pipe(filter(({ key, depth }) => depth === node.parentKeys.length && HierarchyNodeKey.equals(node.key, key)))),
      tap({
        subscribe: () => {
          this._eventListener.suppressChangeEvents();
          this._alwaysAndNeverDrawnElements.suppressChangeEvents();
        },
        finalize: () => {
          this._eventListener.resumeChangeEvents();
          this._alwaysAndNeverDrawnElements.resumeChangeEvents();
        },
      }),
    );

    return toVoidPromise(changeObservable);
  }

  public dispose() {
    this[Symbol.dispose]();
  }

  public [Symbol.dispose]() {
    this._eventListener.dispose();
    this._alwaysAndNeverDrawnElements.dispose();
    this._subscriptions.forEach((x) => x.unsubscribe());
  }

  private getVisibilityStatusObs(node: HierarchyNode): Observable<VisibilityStatus> {
    if (node.filtering?.filteredChildrenIdentifierPaths?.length && !node.filtering.isFilterTarget) {
      return this.getFilteredNodeVisibility({ node });
    }

    if (HierarchyNode.isClassGroupingNode(node)) {
      return this.getClassGroupingNodeDisplayStatus(node);
    }

    if (!HierarchyNode.isInstancesNode(node)) {
      return of(createVisibilityStatus("disabled"));
    }

    if (ModelsTreeNode.isSubjectNode(node)) {
      // note: subject nodes may be merged to represent multiple subject instances
      return this.getSubjectNodeVisibilityStatus({ subjectIds: node.key.instanceKeys.map((key) => key.id) });
    }

    if (ModelsTreeNode.isModelNode(node)) {
      return this.getModelVisibilityStatus({ modelId: node.key.instanceKeys[0].id });
    }

    const modelId = ModelsTreeNode.getModelId(node);
    if (!modelId) {
      return of(createVisibilityStatus("disabled"));
    }

    if (ModelsTreeNode.isCategoryNode(node)) {
      return this.getCategoryDisplayStatus({
        categoryId: node.key.instanceKeys[0].id,
        modelId,
      });
    }

    const categoryId = ModelsTreeNode.getCategoryId(node);
    if (!categoryId) {
      return of(createVisibilityStatus("disabled"));
    }

    return this.getElementDisplayStatus({
      elementId: node.key.instanceKeys[0].id,
      modelId,
      categoryId,
    });
  }

  private getFilteredNodeVisibility(props: GetFilteredNodeVisibilityProps) {
    return from(this.getVisibilityChangeTargets(props)).pipe(
      mergeMap(({ subjects, models, categories, elements }) => {
        const observables = new Array<Observable<VisibilityStatus>>();
        if (subjects?.size) {
          observables.push(this.getSubjectNodeVisibilityStatus({ subjectIds: [...subjects], ignoreTooltip: true }));
        }

        if (models?.size) {
          observables.push(from(models).pipe(mergeMap((modelId) => this.getModelVisibilityStatus({ modelId, ignoreTooltip: true }))));
        }

        if (categories?.size) {
          observables.push(
            from(categories).pipe(
              mergeMap((key) => {
                const { modelId, categoryId } = parseCategoryKey(key);
                return this.getCategoryDisplayStatus({ modelId, categoryId, ignoreTooltip: true });
              }),
            ),
          );
        }

        if (elements?.size) {
          observables.push(
            from(elements).pipe(
              releaseMainThreadOnItemsCount(50),
              mergeMap(([categoryKey, elementIds]) => {
                const { modelId, categoryId } = parseCategoryKey(categoryKey);
                return from(elementIds).pipe(
                  releaseMainThreadOnItemsCount(1000),
                  mergeMap((elementId) => this.getElementDisplayStatus({ modelId, categoryId, elementId, ignoreTooltip: true })),
                );
              }),
            ),
          );
        }

        return merge(...observables);
      }),
      map((x) => x.state),
      getVisibilityFromTreeNodeChildren,
      map((x) => {
        assert(x !== "empty");
        return createVisibilityStatus(x);
      }),
    );
  }

  private getSubjectNodeVisibilityStatus({ subjectIds, ignoreTooltip }: { subjectIds: Id64Array; ignoreTooltip?: boolean }): Observable<VisibilityStatus> {
    const result = defer(() => {
      if (!this._props.viewport.view.isSpatialView()) {
        return of(createVisibilityStatus("disabled", getTooltipOptions("modelsTree.subject.nonSpatialView", ignoreTooltip)));
      }

      return from(this._idsCache.getSubjectModelIds(subjectIds)).pipe(
        concatAll(),
        distinct(),
        mergeMap((modelId) => this.getModelVisibilityStatus({ modelId, ignoreTooltip: true })),
        map((x) => x.state),
        getVisibilityStatusFromTreeNodeChildren(
          {
            visible: "modelsTree.subject.allModelsVisible",
            hidden: "modelsTree.subject.allModelsHidden",
            partial: "modelsTree.subject.someModelsHidden",
          },
          ignoreTooltip,
        ),
      );
    });
    return createVisibilityHandlerResult(this, { ids: subjectIds }, result, this._props.overrides?.getSubjectNodeVisibility);
  }

  private getModelVisibilityStatus({ modelId, ignoreTooltip }: { modelId: Id64String; ignoreTooltip?: boolean }): Observable<VisibilityStatus> {
    const result = defer(() => {
      const viewport = this._props.viewport;
      if (!viewport.view.isSpatialView()) {
        return of(createVisibilityStatus("disabled", getTooltipOptions("modelsTree.model.nonSpatialView", ignoreTooltip)));
      }

      if (!viewport.view.viewsModel(modelId)) {
        return from(this._idsCache.getModelCategories(modelId)).pipe(
          mergeMap((categoryIds) => from(this._idsCache.getCategoriesModeledElements(modelId, categoryIds))),
          this.getSubModeledElementsVisibilityStatus({
            ignoreTooltips: ignoreTooltip,
            haveSubModel: "yes",
            tooltips: { visible: undefined, hidden: "modelsTree.model.hiddenThroughModelSelector", partial: "modelsTree.model.someSubModelsVisible" },
            parentNodeVisibilityStatus: createVisibilityStatus("hidden"),
          }),
        );
      }

      return from(this._idsCache.getModelCategories(modelId)).pipe(
        concatAll(),
        mergeMap((categoryId) => this.getCategoryDisplayStatus({ modelId, categoryId, ignoreTooltip: true })),
        map((x) => x.state),
        getVisibilityFromTreeNodeChildren,
        map((visibilityByCategories) => {
          const state = visibilityByCategories === "empty" ? "visible" : visibilityByCategories;
          return createVisibilityStatus(
            state,
            getTooltipOptions(
              state === "partial" ? "modelsTree.model.someCategoriesHidden" : `modelsTree.model.allCategories${state ? "Visible" : "Hidden"}`,
              ignoreTooltip,
            ),
          );
        }),
      );
    });
    return createVisibilityHandlerResult(this, { id: modelId }, result, this._props.overrides?.getModelDisplayStatus);
  }

  private getDefaultCategoryVisibilityStatus({
    modelId,
    categoryId,
    ignoreTooltip,
  }: {
    categoryId: Id64String;
    modelId: Id64String;
    ignoreTooltip?: boolean;
  }): NonPartialVisibilityStatus {
    const viewport = this._props.viewport;

    if (!viewport.view.viewsModel(modelId)) {
      return createVisibilityStatus("hidden", getTooltipOptions("modelsTree.category.hiddenThroughModel", ignoreTooltip));
    }

    switch (this._props.viewport.perModelCategoryVisibility.getOverride(modelId, categoryId)) {
      case PerModelCategoryVisibility.Override.Show:
        return createVisibilityStatus("visible", getTooltipOptions("modelsTree.category.displayedThroughPerModelOverride", ignoreTooltip));
      case PerModelCategoryVisibility.Override.Hide:
        return createVisibilityStatus("hidden", getTooltipOptions("modelsTree.category.hiddenThroughPerModelOverride", ignoreTooltip));
    }

    const isVisible = viewport.view.viewsCategory(categoryId);
    return isVisible
      ? createVisibilityStatus("visible", getTooltipOptions("modelsTree.category.displayedThroughCategorySelector", ignoreTooltip))
      : createVisibilityStatus("hidden", getTooltipOptions("modelsTree.category.hiddenThroughCategorySelector", ignoreTooltip));
  }

  private getCategoryDisplayStatus({ ignoreTooltip, ...props }: GetCategoryVisibilityStatusProps & { ignoreTooltip?: boolean }): Observable<VisibilityStatus> {
    const result = defer(() => {
      if (!this._props.viewport.view.viewsModel(props.modelId)) {
        return from(this._idsCache.getCategoriesModeledElements(props.modelId, [props.categoryId])).pipe(
          this.getSubModeledElementsVisibilityStatus({
            ignoreTooltips: ignoreTooltip,
            parentNodeVisibilityStatus: createVisibilityStatus("hidden"),
            tooltips: {
              visible: undefined,
              hidden: "modelsTree.category.hiddenThroughModel",
              partial: "modelsTree.category.someElementsOrSubModelsHidden",
            },
            haveSubModel: "yes",
          }),
        );
      }

      return this.getVisibilityFromAlwaysAndNeverDrawnElements({
        queryProps: props,
        tooltips: {
          allElementsInAlwaysDrawnList: "modelsTree.category.allElementsVisible",
          allElementsInNeverDrawnList: "modelsTree.category.allElementsHidden",
          elementsInBothAlwaysAndNeverDrawn: "modelsTree.category.someElementsAreHidden",
          noElementsInExclusiveAlwaysDrawnList: "modelsTree.category.allElementsHidden",
        },
        defaultStatus: () => this.getDefaultCategoryVisibilityStatus(props),
        ignoreTooltip,
      }).pipe(
        mergeMap((visibilityStatusAlwaysAndNeverDraw) => {
          return from(this._idsCache.getCategoriesModeledElements(props.modelId, [props.categoryId])).pipe(
            this.getSubModeledElementsVisibilityStatus({
              tooltips: {
                visible: undefined,
                hidden: "modelsTree.category.allElementsAndSubModelsHidden",
                partial: "modelsTree.category.someElementsOrSubModelsHidden",
              },
              haveSubModel: "yes",
              parentNodeVisibilityStatus: visibilityStatusAlwaysAndNeverDraw,
              ignoreTooltips: ignoreTooltip,
            }),
          );
        }),
      );
    });
    return createVisibilityHandlerResult(this, props, result, this._props.overrides?.getCategoryDisplayStatus);
  }

  private getClassGroupingNodeDisplayStatus(node: GroupingHierarchyNode): Observable<VisibilityStatus> {
    const result = defer(() => {
      const info = this.getGroupingNodeInfo(node);

      const { modelId, categoryId, elementIds } = info;
      if (!this._props.viewport.view.viewsModel(modelId)) {
        return of([...elementIds]).pipe(
          this.getSubModeledElementsVisibilityStatus({
            tooltips: {
              visible: undefined,
              hidden: undefined,
              partial: "modelsTree.groupingNode.someElementsOrSubModelsHidden",
            },
            parentNodeVisibilityStatus: createVisibilityStatus("hidden"),
            haveSubModel: "unknown",
          }),
        );
      }

      return this.getVisibilityFromAlwaysAndNeverDrawnElements({
        elements: elementIds,
        defaultStatus: () => {
          const status = this.getDefaultCategoryVisibilityStatus({ categoryId, modelId, ignoreTooltip: true });
          return createVisibilityStatus(status.state, getTooltipOptions(`modelsTree.groupingNode.${status.state}ThroughCategory`));
        },
        tooltips: {
          allElementsInAlwaysDrawnList: "modelsTree.groupingNode.allElementsVisible",
          allElementsInNeverDrawnList: "modelsTree.groupingNode.allElementsHidden",
          elementsInBothAlwaysAndNeverDrawn: "modelsTree.groupingNode.someElementsAreHidden",
          noElementsInExclusiveAlwaysDrawnList: "modelsTree.groupingNode.allElementsHidden",
        },
      }).pipe(
        mergeMap((visibilityStatusAlwaysAndNeverDraw) => {
          return of([...elementIds]).pipe(
            this.getSubModeledElementsVisibilityStatus({
              tooltips: {
                visible: undefined,
                hidden: "modelsTree.groupingNode.allElementsAndSubModelsHidden",
                partial: "modelsTree.groupingNode.someElementsOrSubModelsHidden",
              },
              parentNodeVisibilityStatus: visibilityStatusAlwaysAndNeverDraw,
              haveSubModel: "unknown",
            }),
          );
        }),
      );
    });
    return createVisibilityHandlerResult(this, { node }, result, this._props.overrides?.getElementGroupingNodeDisplayStatus);
  }

  private getElementOverriddenVisibility(elementId: string, ignoreTooltip?: boolean): NonPartialVisibilityStatus | undefined {
    const viewport = this._props.viewport;
    if (viewport.neverDrawn?.has(elementId)) {
      return createVisibilityStatus("hidden", getTooltipOptions("modelsTree.element.hiddenThroughNeverDrawnList", ignoreTooltip));
    }

    if (viewport.alwaysDrawn?.size) {
      if (viewport.alwaysDrawn.has(elementId)) {
        return createVisibilityStatus("visible", getTooltipOptions("modelsTree.element.displayedThroughAlwaysDrawnList", ignoreTooltip));
      }

      if (viewport.isAlwaysDrawnExclusive) {
        return createVisibilityStatus("hidden", getTooltipOptions("modelsTree.element.hiddenDueToOtherElementsExclusivelyAlwaysDrawn", ignoreTooltip));
      }
    }

    return undefined;
  }

  private getElementVisibility(
    ignoreTooltip: boolean | undefined,
    viewsModel: boolean,
    overridenVisibility: NonPartialVisibilityStatus | undefined,
    categoryVisibility: NonPartialVisibilityStatus,
    subModelVisibilityStatus?: VisibilityStatus,
  ): VisibilityStatus {
    if (subModelVisibilityStatus === undefined) {
      if (!viewsModel) {
        return createVisibilityStatus("hidden", getTooltipOptions("modelsTree.element.hiddenThroughModel", ignoreTooltip));
      }

      if (overridenVisibility) {
        return overridenVisibility;
      }

      return createVisibilityStatus(
        categoryVisibility.state,
        getTooltipOptions(categoryVisibility.state === "visible" ? undefined : "modelsTree.element.hiddenThroughCategory", ignoreTooltip),
      );
    }

    if (subModelVisibilityStatus.state === "partial") {
      return createVisibilityStatus("partial", getTooltipOptions("modelsTree.element.someElementsAreHidden", ignoreTooltip));
    }

    if (subModelVisibilityStatus.state === "visible") {
      if (!viewsModel || overridenVisibility?.state === "hidden" || (categoryVisibility.state === "hidden" && !overridenVisibility)) {
        return createVisibilityStatus("partial", getTooltipOptions("modelsTree.element.partialThroughSubModel", ignoreTooltip));
      }
      return createVisibilityStatus("visible", getTooltipOptions(undefined, ignoreTooltip));
    }

    if (!viewsModel) {
      return createVisibilityStatus("hidden", getTooltipOptions("modelsTree.element.hiddenThroughModel", ignoreTooltip));
    }

    if (overridenVisibility) {
      if (overridenVisibility.state === "hidden") {
        return overridenVisibility;
      }
      return createVisibilityStatus("partial", getTooltipOptions("modelsTree.element.partialThroughElement", ignoreTooltip));
    }

    if (categoryVisibility.state === "visible") {
      return createVisibilityStatus("partial", getTooltipOptions("modelsTree.element.partialThroughCategory", ignoreTooltip));
    }
    return createVisibilityStatus("hidden", getTooltipOptions("modelsTree.element.hiddenThroughCategory", ignoreTooltip));
  }

  private getElementDisplayStatus({
    ignoreTooltip,
    ...props
  }: GetGeometricElementVisibilityStatusProps & { ignoreTooltip?: boolean }): Observable<VisibilityStatus> {
    const result: Observable<VisibilityStatus> = defer(() => {
      const viewport = this._props.viewport;
      const { elementId, modelId, categoryId } = props;

      const viewsModel = viewport.view.viewsModel(modelId);
      const elementStatus = this.getElementOverriddenVisibility(elementId, ignoreTooltip);

      return from(this._idsCache.hasSubModel(elementId)).pipe(
        mergeMap((hasSubModel) => (hasSubModel ? this.getModelVisibilityStatus({ modelId: elementId }) : of(undefined))),
        map((subModelVisibilityStatus) =>
          this.getElementVisibility(
            ignoreTooltip,
            viewsModel,
            elementStatus,
            this.getDefaultCategoryVisibilityStatus({ categoryId, modelId, ignoreTooltip: true }),
            subModelVisibilityStatus,
          ),
        ),
      );
    });
    return createVisibilityHandlerResult(this, props, result, this._props.overrides?.getElementDisplayStatus);
  }

  /** Changes visibility of the items represented by the tree node. */
  private changeVisibilityObs(node: HierarchyNode, on: boolean): Observable<void> {
    if (node.filtering?.filteredChildrenIdentifierPaths?.length && !node.filtering.isFilterTarget) {
      return this.changeFilteredNodeVisibility({ node, on });
    }

    if (HierarchyNode.isClassGroupingNode(node)) {
      return this.changeElementGroupingNodeState(node, on);
    }

    if (!HierarchyNode.isInstancesNode(node)) {
      return EMPTY;
    }

    if (ModelsTreeNode.isSubjectNode(node)) {
      return this.changeSubjectNodeState(
        node.key.instanceKeys.map((key) => key.id),
        on,
      );
    }

    if (ModelsTreeNode.isModelNode(node)) {
      return this.changeModelState({ ids: node.key.instanceKeys[0].id, on });
    }

    const modelId = ModelsTreeNode.getModelId(node);
    if (!modelId) {
      return EMPTY;
    }

    if (ModelsTreeNode.isCategoryNode(node)) {
      return this.changeCategoryState({
        categoryId: node.key.instanceKeys[0].id,
        modelId,
        on,
      });
    }

    const categoryId = ModelsTreeNode.getCategoryId(node);
    if (!categoryId) {
      return EMPTY;
    }

    return this.changeElementsState({
      elementIds: new Set([...node.key.instanceKeys.map(({ id }) => id)]),
      modelId,
      categoryId,
      on,
    });
  }

  private async getVisibilityChangeTargets({ node }: GetFilteredNodeVisibilityProps) {
    const filteredTree = await this._filteredTree;
    return filteredTree ? filteredTree.getVisibilityChangeTargets(node) : {};
  }

  private changeFilteredNodeVisibility({ on, ...props }: ChangeFilteredNodeVisibilityProps) {
    return from(this.getVisibilityChangeTargets(props)).pipe(
      mergeMap(({ subjects, models, categories, elements }) => {
        const observables = new Array<Observable<void>>();
        if (subjects?.size) {
          observables.push(this.changeSubjectNodeState([...subjects], on));
        }

        if (models?.size) {
          observables.push(this.changeModelState({ ids: models, on }));
        }

        if (categories?.size) {
          observables.push(
            from(categories).pipe(
              mergeMap((key) => {
                const { modelId, categoryId } = parseCategoryKey(key);
                return this.changeCategoryState({ modelId, categoryId, on });
              }),
            ),
          );
        }

        if (elements?.size) {
          observables.push(
            from(elements).pipe(
              mergeMap(([categoryKey, elementIds]) => {
                const { modelId, categoryId } = parseCategoryKey(categoryKey);
                return this.changeElementsState({ modelId, categoryId, elementIds, on });
              }),
            ),
          );
        }

        return merge(...observables);
      }),
    );
  }

  private changeSubjectNodeState(ids: Id64Array, on: boolean): Observable<void> {
    const result = defer(() => {
      if (!this._props.viewport.view.isSpatialView()) {
        return EMPTY;
      }

      return from(this._idsCache.getSubjectModelIds(ids)).pipe(mergeMap((modelIds) => this.changeModelState({ ids: modelIds, on })));
    });
    return createVisibilityHandlerResult(this, { ids, on }, result, this._props.overrides?.changeSubjectNodeState);
  }

  private changeModelState(props: ChangeModelVisibilityStateProps): Observable<void> {
    const { ids, on } = props;

    if (Id64.sizeOf(ids) === 0) {
      return EMPTY;
    }

    const result = defer(() => {
      const viewport = this._props.viewport;
      if (!viewport.view.isSpatialView()) {
        return EMPTY;
      }

      const idsObs = from(Id64.iterable(ids));
      if (!on) {
        viewport.changeModelDisplay(ids, false);
        return idsObs.pipe(
          mergeMap(async (modelId) => ({ modelId, categoryIds: await this._idsCache.getModelCategories(modelId) })),
          mergeMap(({ modelId, categoryIds }) => from(this._idsCache.getCategoriesModeledElements(modelId, categoryIds))),
          mergeMap((modeledElementIds) => this.changeModelState({ ids: modeledElementIds, on })),
        );
      }

      return concat(
        defer(() => {
          viewport.perModelCategoryVisibility.clearOverrides(ids);
          return from(viewport.addViewedModels(ids));
        }),
        idsObs.pipe(
          mergeMap((modelId) => {
            return from(this._idsCache.getModelCategories(modelId)).pipe(
              concatAll(),
              mergeMap((categoryId) => this.changeCategoryState({ categoryId, modelId, on: true })),
            );
          }),
        ),
      );
    });
    return createVisibilityHandlerResult(this, props, result, this._props.overrides?.changeModelState);
  }

  private showModelWithoutAnyCategoriesOrElements(modelId: Id64String): Observable<void> {
    const viewport = this._props.viewport;
    return forkJoin({
      categories: this._idsCache.getModelCategories(modelId),
      alwaysDrawnElements: this.getAlwaysDrawnElements({ modelId }),
    }).pipe(
      mergeMap(async ({ categories, alwaysDrawnElements }) => {
        const alwaysDrawn = this._props.viewport.alwaysDrawn;
        if (alwaysDrawn && alwaysDrawnElements) {
          viewport.setAlwaysDrawn(setDifference(alwaysDrawn, alwaysDrawnElements));
        }
        categories.forEach((categoryId) => {
          this.changeCategoryStateInViewportAccordingToModelVisibility(modelId, categoryId, false);
        });
        await viewport.addViewedModels(modelId);
      }),
    );
  }

  private changeCategoryStateInViewportAccordingToModelVisibility(modelId: string, categoryId: string, on: boolean) {
    const viewport = this._props.viewport;
    const isDisplayedInSelector = viewport.view.viewsCategory(categoryId);
    const override =
      on === isDisplayedInSelector
        ? PerModelCategoryVisibility.Override.None
        : on
          ? PerModelCategoryVisibility.Override.Show
          : PerModelCategoryVisibility.Override.Hide;
    viewport.perModelCategoryVisibility.setOverride(modelId, categoryId, override);
    if (override === PerModelCategoryVisibility.Override.None && on) {
      // we took off the override which means the category is displayed in selector, but
      // doesn't mean all its subcategories are displayed - this call ensures that
      viewport.changeCategoryDisplay(categoryId, true, true);
    }
  }

  private changeCategoryState(props: ChangeCategoryVisibilityStateProps): Observable<void> {
    const result = defer(() => {
      const viewport = this._props.viewport;
      const { modelId, categoryId, on } = props;
      return concat(
        props.on && !viewport.view.viewsModel(modelId) ? this.showModelWithoutAnyCategoriesOrElements(modelId) : EMPTY,
        defer(() => {
          this.changeCategoryStateInViewportAccordingToModelVisibility(modelId, categoryId, on);
          return this.clearAlwaysAndNeverDrawnElements(props);
        }),
        from(this._idsCache.getCategoriesModeledElements(modelId, [categoryId])).pipe(
          mergeMap((modeledElementIds) => this.changeModelState({ ids: modeledElementIds, on })),
        ),
      );
    });
    return createVisibilityHandlerResult(this, props, result, this._props.overrides?.changeCategoryState);
  }

  private doChangeElementsState(props: ChangeGeometricElementsDisplayStateProps): Observable<void | undefined> {
    return defer(() => {
      const { modelId, categoryId, elementIds, on } = props;
      const viewport = this._props.viewport;
      return concat(
        on && !viewport.view.viewsModel(modelId) ? this.showModelWithoutAnyCategoriesOrElements(modelId) : EMPTY,
        defer(() => {
          const categoryVisibility = this.getDefaultCategoryVisibilityStatus({ categoryId, modelId, ignoreTooltip: true });
          const isDisplayedByDefault = categoryVisibility.state === "visible";
          return this.queueElementsVisibilityChange(elementIds, on, isDisplayedByDefault);
        }),
        from(elementIds).pipe(
          mergeMap(async (elementId) => ({ elementId, isSubModel: await this._idsCache.hasSubModel(elementId) })),
          filter(({ isSubModel }) => isSubModel),
          map(({ elementId }) => elementId),
          toArray(),
          mergeMap((subModelIds) => this.changeModelState({ ids: subModelIds, on })),
        ),
      );
    });
  }

  /**
   * Updates visibility of all grouping node's elements.
   * @see `changeElementState`
   */
  private changeElementGroupingNodeState(node: GroupingHierarchyNode, on: boolean): Observable<void> {
    const result = this.doChangeElementsState({ ...this.getGroupingNodeInfo(node), on });
    return createVisibilityHandlerResult(this, { node, on }, result, this._props.overrides?.changeElementGroupingNodeState);
  }

  /**
   * Updates visibility of an element and all its child elements by adding them to the always/never drawn list.
   * @note If element is to be enabled and model is hidden, it will be enabled.
   */
  private changeElementsState(props: ChangeGeometricElementsDisplayStateProps): Observable<void> {
    const result = this.doChangeElementsState(props);
    return createVisibilityHandlerResult(this, props, result, this._props.overrides?.changeElementsState);
  }

  private queueElementsVisibilityChange(elementIds: Id64Set, on: boolean, visibleByDefault: boolean) {
    const finishedSubject = new Subject<boolean>();
    // observable to track if visibility change is finished/cancelled
    const changeFinished = finishedSubject.pipe(
      startWith(false),
      shareReplay(1),
      filter((finished) => finished),
    );

    const changeObservable = from(elementIds).pipe(
      // check if visibility change is not finished (cancelled) due to change overall change request being cancelled
      takeUntil(changeFinished),
      this.changeElementStateNoChildrenOperator({ on, isDisplayedByDefault: visibleByDefault }),
      tap({
        next: () => {
          // notify that visibility change is finished
          finishedSubject.next(true);
        },
      }),
    );

    // queue visibility change. `changeObservable` will be subscribed to when other queue changes are finished
    this._elementChangeQueue.next(changeObservable);

    // return observable that will emit when visibility change is finished
    return changeFinished.pipe(
      take(1),
      tap({
        unsubscribe: () => {
          // if this observable is unsubscribed before visibility change is finished, we have to notify that it queued change request is cancelled
          finishedSubject.next(true);
        },
      }),
      map(() => undefined),
    );
  }

  private changeElementStateNoChildrenOperator(props: { on: boolean; isDisplayedByDefault: boolean }): OperatorFunction<string, void> {
    return (elementIds: Observable<Id64String>) => {
      const { on, isDisplayedByDefault } = props;
      const isAlwaysDrawnExclusive = this._props.viewport.isAlwaysDrawnExclusive;
      return elementIds.pipe(
        releaseMainThreadOnItemsCount(500),
        reduce<string, { changedNeverDrawn: boolean; changedAlwaysDrawn: boolean; neverDrawn: Id64Set | undefined; alwaysDrawn: Id64Set | undefined }>(
          (acc, elementId) => {
            if (acc.alwaysDrawn === undefined || acc.neverDrawn === undefined) {
              acc.alwaysDrawn = new Set(this._props.viewport.alwaysDrawn || []);
              acc.neverDrawn = new Set(this._props.viewport.neverDrawn || []);
            }
            if (on) {
              const wasRemoved = acc.neverDrawn.delete(elementId);
              acc.changedNeverDrawn ||= wasRemoved;
              // If exclusive mode is enabled, we must add the element to the always drawn list.
              if ((!isDisplayedByDefault || isAlwaysDrawnExclusive) && !acc.alwaysDrawn.has(elementId)) {
                acc.alwaysDrawn.add(elementId);
                acc.changedAlwaysDrawn = true;
              }
            } else {
              const wasRemoved = acc.alwaysDrawn.delete(elementId);
              acc.changedAlwaysDrawn ||= wasRemoved;
              // If exclusive mode is not enabled, we have to add the element to the never drawn list.
              if (isDisplayedByDefault && !isAlwaysDrawnExclusive && !acc.neverDrawn.has(elementId)) {
                acc.neverDrawn.add(elementId);
                acc.changedNeverDrawn = true;
              }
            }
            return acc;
          },
          {
            changedNeverDrawn: false,
            changedAlwaysDrawn: false,
            neverDrawn: undefined,
            alwaysDrawn: undefined,
          },
        ),
        map((state) => {
          state.changedNeverDrawn && state.neverDrawn && this._props.viewport.setNeverDrawn(state.neverDrawn);
          state.changedAlwaysDrawn && state.alwaysDrawn && this._props.viewport.setAlwaysDrawn(state.alwaysDrawn, this._props.viewport.isAlwaysDrawnExclusive);
        }),
      );
    };
  }

  private getVisibilityFromAlwaysAndNeverDrawnElementsImpl(
    props: {
      alwaysDrawn: Id64Set | undefined;
      neverDrawn: Id64Set | undefined;
      totalCount: number;
    } & GetVisibilityFromAlwaysAndNeverDrawnElementsProps & { ignoreTooltip?: boolean },
  ): VisibilityStatus {
    const { alwaysDrawn, neverDrawn, totalCount, ignoreTooltip } = props;

    if (neverDrawn?.size === totalCount) {
      return createVisibilityStatus("hidden", getTooltipOptions(props.tooltips.allElementsInNeverDrawnList, ignoreTooltip));
    }

    if (alwaysDrawn?.size === totalCount) {
      return createVisibilityStatus("visible", getTooltipOptions(props.tooltips.allElementsInAlwaysDrawnList, ignoreTooltip));
    }

    const viewport = this._props.viewport;
    if (viewport.isAlwaysDrawnExclusive && viewport.alwaysDrawn?.size) {
      return alwaysDrawn?.size
        ? createVisibilityStatus("partial", getTooltipOptions(props.tooltips.elementsInBothAlwaysAndNeverDrawn, ignoreTooltip))
        : createVisibilityStatus("hidden", getTooltipOptions(props.tooltips.noElementsInExclusiveAlwaysDrawnList, ignoreTooltip));
    }

    const status = props.defaultStatus();
    if ((status.state === "visible" && neverDrawn?.size) || (status.state === "hidden" && alwaysDrawn?.size)) {
      return createVisibilityStatus("partial", getTooltipOptions(undefined, ignoreTooltip));
    }
    return status;
  }

  private getVisibilityFromAlwaysAndNeverDrawnElements({
    ignoreTooltip,
    ...props
  }: GetVisibilityFromAlwaysAndNeverDrawnElementsProps &
    ({ elements: Id64Set } | { queryProps: AlwaysOrNeverDrawnElementsQueryProps }) & { ignoreTooltip?: boolean }): Observable<VisibilityStatus> {
    const viewport = this._props.viewport;
    if (viewport.isAlwaysDrawnExclusive) {
      if (!viewport?.alwaysDrawn?.size) {
        return of(createVisibilityStatus("hidden", getTooltipOptions(props.tooltips.noElementsInExclusiveAlwaysDrawnList, ignoreTooltip)));
      }
    } else if (!viewport?.neverDrawn?.size && !viewport?.alwaysDrawn?.size) {
      return of(props.defaultStatus());
    }

    if ("elements" in props) {
      return of(
        this.getVisibilityFromAlwaysAndNeverDrawnElementsImpl({
          ...props,
          alwaysDrawn: viewport.alwaysDrawn?.size ? setIntersection(props.elements, viewport.alwaysDrawn) : undefined,
          neverDrawn: viewport.neverDrawn?.size ? setIntersection(props.elements, viewport.neverDrawn) : undefined,
          totalCount: props.elements.size,
          ignoreTooltip,
        }),
      );
    }

    const { modelId, categoryId } = props.queryProps;
    const totalCount = categoryId ? this._idsCache.getCategoryElementsCount(modelId, categoryId) : this._idsCache.getModelElementCount(modelId);
    return forkJoin({
      totalCount,
      alwaysDrawn: this.getAlwaysDrawnElements(props.queryProps),
      neverDrawn: this.getNeverDrawnElements(props.queryProps),
    }).pipe(
      map((state) => {
        return this.getVisibilityFromAlwaysAndNeverDrawnElementsImpl({
          ...props,
          ...state,
          ignoreTooltip,
        });
      }),
    );
  }

  private getAlwaysDrawnElements(props: AlwaysOrNeverDrawnElementsQueryProps) {
    return this._alwaysAndNeverDrawnElements.getElements({ ...props, setType: "always" });
  }

  private getNeverDrawnElements(props: AlwaysOrNeverDrawnElementsQueryProps) {
    return this._alwaysAndNeverDrawnElements.getElements({ ...props, setType: "never" });
  }

  private clearAlwaysAndNeverDrawnElements(props: Omit<AlwaysOrNeverDrawnElementsQueryProps, "setType">) {
    return forkJoin({
      alwaysDrawn: this.getAlwaysDrawnElements(props),
      neverDrawn: this.getNeverDrawnElements(props),
    }).pipe(
      map(({ alwaysDrawn, neverDrawn }) => {
        const viewport = this._props.viewport;
        if (viewport.alwaysDrawn?.size && alwaysDrawn.size) {
          viewport.setAlwaysDrawn(setDifference(viewport.alwaysDrawn, alwaysDrawn));
        }
        if (viewport.neverDrawn?.size && neverDrawn.size) {
          viewport.setNeverDrawn(setDifference(viewport.neverDrawn, neverDrawn));
        }
      }),
    );
  }

  private getGroupingNodeInfo(node: GroupingHierarchyNode) {
    const modelId = ModelsTreeNode.getModelId(node);
    const categoryId = ModelsTreeNode.getCategoryId(node);
    assert(!!modelId && !!categoryId);

    const elementIds = new Set(node.groupedInstanceKeys.map((key) => key.id));
    return { modelId, categoryId, elementIds };
  }

  private getSubModeledElementsVisibilityStatus({
    parentNodeVisibilityStatus,
    haveSubModel,
    tooltips,
    ignoreTooltips,
  }: {
    parentNodeVisibilityStatus: VisibilityStatus;
    haveSubModel: "yes" | "unknown";
    tooltips: { [key in Visibility]: string | undefined };
    ignoreTooltips?: boolean;
  }): OperatorFunction<Id64Array, VisibilityStatus> {
    return (obs) => {
      return obs.pipe(
        // ensure we're only looking at elements that have a sub-model
        mergeMap((modeledElementIds) => {
          if (haveSubModel === "yes") {
            return of(modeledElementIds);
          }
          return from(modeledElementIds).pipe(
            mergeMap(async (elementId) => ({ elementId, hasSubModel: await this._idsCache.hasSubModel(elementId) })),
            filter(({ hasSubModel }) => hasSubModel),
            map(({ elementId }) => elementId),
            toArray(),
          );
        }),
        // combine visibility status of sub-models with visibility status of parent node
        mergeMap((modeledElementIds) => {
          if (modeledElementIds.length === 0) {
            return of(parentNodeVisibilityStatus);
          }
          return from(modeledElementIds).pipe(
            mergeMap((modeledElementId) => this.getModelVisibilityStatus({ modelId: modeledElementId })),
            startWith<VisibilityStatus>(parentNodeVisibilityStatus),
            map((visibilityStatus) => visibilityStatus.state),
            getVisibilityStatusFromTreeNodeChildren(tooltips, ignoreTooltips),
          );
        }),
      );
    };
  }
}

interface GetVisibilityFromAlwaysAndNeverDrawnElementsProps {
  tooltips: {
    allElementsInNeverDrawnList: string;
    allElementsInAlwaysDrawnList: string;
    elementsInBothAlwaysAndNeverDrawn: string;
    noElementsInExclusiveAlwaysDrawnList: string;
  };
  /** Status when always/never lists are empty and exclusive mode is off */
  defaultStatus: () => VisibilityStatus;
}

function getVisibilityFromTreeNodeChildren(obs: Observable<Visibility>): Observable<Visibility | "empty"> {
  return obs.pipe(
    reduceWhile(
      (x) => x.allVisible || x.allHidden,
      (acc, val) => {
        acc.allVisible &&= val === "visible";
        acc.allHidden &&= val === "hidden";
        return acc;
      },
      { allVisible: true, allHidden: true },
    ),
    map((x) => {
      if (!x) {
        return "empty";
      }
      return x.allVisible ? "visible" : x.allHidden ? "hidden" : "partial";
    }),
  );
}

function getVisibilityStatusFromTreeNodeChildren(
  tooltipMap: { [key in Visibility]: string | undefined },
  ignoreTooltip?: boolean,
): OperatorFunction<Visibility, VisibilityStatus> {
  return (obs) => {
    return getVisibilityFromTreeNodeChildren(obs).pipe(
      map((visibility) => {
        if (visibility === "empty") {
          visibility = "visible";
        }

        return createVisibilityStatus(visibility, getTooltipOptions(tooltipMap[visibility], ignoreTooltip));
      }),
    );
  };
}

function setDifference<T>(lhs: Set<T>, rhs: Set<T>): Set<T> {
  const result = new Set<T>();
  lhs.forEach((x) => !rhs.has(x) && result.add(x));
  return result;
}

function setIntersection<T>(lhs: Set<T>, rhs: Set<T>): Set<T> {
  const result = new Set<T>();
  lhs.forEach((x) => rhs.has(x) && result.add(x));
  return result;
}

/**
 * Enables display of all given models. Also enables display of all categories and clears always and
 * never drawn lists in the viewport.
 * @public
 */
export async function showAllModels(models: string[], viewport: Viewport) {
  await viewport.addViewedModels(models);
  viewport.clearNeverDrawn();
  viewport.clearAlwaysDrawn();
  await toggleAllCategories(viewport, true);
}

/**
 * Disables display of all given models.
 * @public
 */
export async function hideAllModels(models: string[], viewport: Viewport) {
  viewport.changeModelDisplay(models, false);
}

/**
 * Inverts display of all given models.
 * @public
 */
export async function invertAllModels(models: string[], viewport: Viewport) {
  const notViewedModels: string[] = [];
  const viewedModels: string[] = [];
  models.forEach((modelId) => {
    if (viewport.viewsModel(modelId)) {
      viewedModels.push(modelId);
    } else {
      notViewedModels.push(modelId);
    }
  });
  await viewport.addViewedModels(notViewedModels);
  viewport.changeModelDisplay(viewedModels, false);
}

/**
 * Based on the value of `enable` argument, either enables or disables display of given models.
 * @public
 */
export async function toggleModels(models: string[], enable: boolean, viewport: Viewport) {
  if (!models) {
    return;
  }
  if (enable) {
    viewport.changeModelDisplay(models, false);
  } else {
    await viewport.addViewedModels(models);
  }
}

/**
 * Checks if all given models are displayed in given viewport.
 * @public
 */
export function areAllModelsVisible(models: string[], viewport: Viewport) {
  return models.length !== 0 ? models.every((id) => viewport.viewsModel(id)) : false;
}

function getTooltipOptions(key: string | undefined, ignoreTooltip?: boolean) {
  return {
    useTooltip: ignoreTooltip ? (false as const) : key,
  };
}<|MERGE_RESOLUTION|>--- conflicted
+++ resolved
@@ -25,10 +25,7 @@
   take,
   takeUntil,
   tap,
-<<<<<<< HEAD
-=======
   toArray,
->>>>>>> cfbf4d06
 } from "rxjs";
 import { assert, Id64 } from "@itwin/core-bentley";
 import { PerModelCategoryVisibility } from "@itwin/core-frontend";
