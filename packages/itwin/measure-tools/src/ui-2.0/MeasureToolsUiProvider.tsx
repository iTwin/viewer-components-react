/*---------------------------------------------------------------------------------------------
* Copyright (c) Bentley Systems, Incorporated. All rights reserved.
* See LICENSE.md in the project root for license terms and full copyright notice.
*--------------------------------------------------------------------------------------------*/

import * as React from "react";
import { ConditionalBooleanValue } from "@itwin/appui-abstract";
import type { ToolbarItem, ToolItemDef, UiItemsProvider, Widget } from "@itwin/appui-react";
import {
  StagePanelLocation, StagePanelSection, StageUsage, SyncUiEventId, ToolbarHelper, ToolbarItemUtilities,
  ToolbarOrientation, ToolbarUsage, WidgetState,
} from "@itwin/appui-react";
import { MeasurementSyncUiEventId } from "../api/MeasurementEnums";
import { MeasurementUIEvents } from "../api/MeasurementUIEvents";
import { MeasureTools } from "../MeasureTools";
import { MeasureToolDefinitions } from "../tools/MeasureToolDefinitions";
import type { RecursiveRequired } from "../utils/types";
import { MeasurementPropertyWidget, MeasurementPropertyWidgetId } from "./MeasurementPropertyWidget";
import { IModelApp, ScreenViewport } from "@itwin/core-frontend";

// Note: measure tools cannot pick geometry when a sheet view is active to snap to and therefore must be hidden
//  to avoid giving the user the impression they should work
const isSheetViewActive = () => !!IModelApp.viewManager.selectedView?.view?.isSheetView();

export interface MeasureToolsUiProviderOptions {
  itemPriority?: number;
  groupPriority?: number;
  widgetPlacement?: {
    location: StagePanelLocation;
    section?: StagePanelSection;
  };
  // If we check for sheet to 3d transformation when measuring in sheets
  enableSheetMeasurement?: boolean;
  stageUsageList?: string[];
<<<<<<< HEAD
  // Called in the isValidLocation to filter viewports the tool can be used into
  allowedViewportCallback?: (vp: ScreenViewport) => boolean;
=======
  additionalToolbarItems?: ToolItemDef[];
>>>>>>> 27c48c88
}

export class MeasureToolsUiItemsProvider implements UiItemsProvider {
  public readonly id = "MeasureToolsUiItemsProvider";
  private _props: Omit<RecursiveRequired<MeasureToolsUiProviderOptions>, 'additionalToolbarItems'> & { additionalToolbarItems?: ToolItemDef[] };

  constructor(props?: MeasureToolsUiProviderOptions) {
    this._props = {
      itemPriority: props?.itemPriority ?? 20,
      groupPriority: props?.groupPriority ?? 10,
      widgetPlacement: {
        location: props?.widgetPlacement?.location ?? StagePanelLocation.Right,
        section: props?.widgetPlacement?.section ?? StagePanelSection.Start,
      },
      enableSheetMeasurement: props?.enableSheetMeasurement ?? false,
      stageUsageList: props?.stageUsageList ?? [StageUsage.General],
<<<<<<< HEAD
      allowedViewportCallback: props?.allowedViewportCallback ?? ((_vp: ScreenViewport) => {return true})
=======
      additionalToolbarItems: props?.additionalToolbarItems
>>>>>>> 27c48c88
    };
  }

  public provideToolbarItems(
    _stageId: string,
    stageUsage: string,
    toolbarUsage: ToolbarUsage,
    toolbarOrientation: ToolbarOrientation,
  ): ToolbarItem[] {
    if (this._props.stageUsageList.includes(stageUsage) && toolbarUsage === ToolbarUsage.ContentManipulation) {
      const featureFlags = MeasureTools.featureFlags;
      const tools: ToolItemDef[] = [];
      const callback = this._props.allowedViewportCallback as (vp: ScreenViewport) => boolean;
      if (!featureFlags?.hideDistanceTool) {
        tools.push(MeasureToolDefinitions.getMeasureDistanceToolCommand(callback, this._props.enableSheetMeasurement));
      }
      if (!featureFlags?.hideAreaTool) {
        tools.push(MeasureToolDefinitions.getMeasureAreaToolCommand(callback, this._props.enableSheetMeasurement));
      }
      if (!featureFlags?.hideLocationTool) {
        tools.push(MeasureToolDefinitions.getMeasureLocationToolCommand(callback, this._props.enableSheetMeasurement));
      }
      if (!featureFlags?.hideRadiusTool) {
        tools.push(MeasureToolDefinitions.getMeasureRadiusToolCommand(callback));
      }
      if (!featureFlags?.hideAngleTool) {
        tools.push(MeasureToolDefinitions.getMeasureAngleToolCommand(callback));
      }
      if (!featureFlags?.hidePerpendicularTool) {
        tools.push(MeasureToolDefinitions.getMeasurePerpendicularToolCommand(callback));
      }
      if (this._props.additionalToolbarItems) {
        tools.push(...this._props.additionalToolbarItems);
      }

      if (toolbarOrientation === ToolbarOrientation.Vertical) {
        return [
          ToolbarItemUtilities.createGroupItem(
            "measure-tools-toolbar",
            this._props.itemPriority,
            "icon-measure",
            MeasureTools.localization.getLocalizedString(
              "MeasureTools:MeasurementGroupButton.tooltip",
            ),
            ToolbarHelper.constructChildToolbarItems(tools),
            {
              groupPriority: this._props.groupPriority,
              isHidden: new ConditionalBooleanValue(
                isSheetViewActive,
                [SyncUiEventId.ViewStateChanged],
              ),
            },
          ),
        ];
      }

      if (tools.length > 0 && toolbarOrientation === ToolbarOrientation.Horizontal) {
        return [
          ToolbarHelper.createToolbarItemFromItemDef(
            100,
            MeasureToolDefinitions.clearMeasurementsToolCommand,
            {
              isHidden: new ConditionalBooleanValue(
                () => isSheetViewActive() || !MeasurementUIEvents.isClearMeasurementButtonVisible,
                [
                  SyncUiEventId.ViewStateChanged,
                  MeasurementSyncUiEventId.MeasurementSelectionSetChanged,
                  MeasurementSyncUiEventId.DynamicMeasurementChanged,
                ],
              ),
            },
          ),
        ];
      }
    }

    return [];
  }

  public provideWidgets(
    _stageId: string,
    stageUsage: string,
    location: StagePanelLocation,
    section?: StagePanelSection | undefined,
  ): ReadonlyArray<Widget> {
    const widgets: Widget[] = [];
    const preferredLocation = this._props.widgetPlacement.location;
    const preferredSection = this._props.widgetPlacement.section;
    if (this._props.stageUsageList.includes(stageUsage) && location === preferredLocation && section === preferredSection) {
      {
        widgets.push({
          id: MeasurementPropertyWidgetId,
          label: MeasureTools.localization.getLocalizedString("MeasureTools:Generic.measurements"),
          content: <MeasurementPropertyWidget />,
          defaultState: WidgetState.Hidden,
          icon: "icon-measure",
        });
      }
    }
    return widgets;
  }
}<|MERGE_RESOLUTION|>--- conflicted
+++ resolved
@@ -32,12 +32,9 @@
   // If we check for sheet to 3d transformation when measuring in sheets
   enableSheetMeasurement?: boolean;
   stageUsageList?: string[];
-<<<<<<< HEAD
   // Called in the isValidLocation to filter viewports the tool can be used into
   allowedViewportCallback?: (vp: ScreenViewport) => boolean;
-=======
   additionalToolbarItems?: ToolItemDef[];
->>>>>>> 27c48c88
 }
 
 export class MeasureToolsUiItemsProvider implements UiItemsProvider {
@@ -54,11 +51,8 @@
       },
       enableSheetMeasurement: props?.enableSheetMeasurement ?? false,
       stageUsageList: props?.stageUsageList ?? [StageUsage.General],
-<<<<<<< HEAD
-      allowedViewportCallback: props?.allowedViewportCallback ?? ((_vp: ScreenViewport) => {return true})
-=======
+      allowedViewportCallback: props?.allowedViewportCallback ?? ((_vp: ScreenViewport) => {return true}),
       additionalToolbarItems: props?.additionalToolbarItems
->>>>>>> 27c48c88
     };
   }
 
