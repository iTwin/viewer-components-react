--- conflicted
+++ resolved
@@ -15,25 +15,17 @@
         specifier: ^1.4.0-alpha.1
         version: 1.4.0-alpha.1(@itwin/core-bentley@5.0.0)(@itwin/core-common@5.0.0(@itwin/core-bentley@5.0.0)(@itwin/core-geometry@5.0.0))(@itwin/core-geometry@5.0.0)(@itwin/core-quantity@5.0.0(@itwin/core-bentley@5.0.0))(@itwin/ecschema-metadata@5.0.0(@itwin/core-bentley@5.0.0)(@itwin/core-quantity@5.0.0(@itwin/core-bentley@5.0.0)))
       '@itwin/presentation-hierarchies':
-<<<<<<< HEAD
-        specifier: ^2.0.0-alpha.0
-        version: 2.0.0-alpha.0
+        specifier: ^2.0.0-alpha.3
+        version: 2.0.0-alpha.3
       '@itwin/presentation-hierarchies-react':
         specifier: 2.0.0-alpha.22
         version: 2.0.0-alpha.22(@stratakit/bricks@0.2.0(@stratakit/foundations@0.1.3(react-dom@18.3.1(react@18.3.1))(react@18.3.1))(react-dom@18.3.1(react@18.3.1))(react@18.3.1))(@stratakit/foundations@0.1.3(react-dom@18.3.1(react@18.3.1))(react@18.3.1))(@stratakit/icons@0.1.0)(@stratakit/structures@0.1.1(@stratakit/foundations@0.1.3(react-dom@18.3.1(react@18.3.1))(react@18.3.1))(react-dom@18.3.1(react@18.3.1))(react@18.3.1))(react-dom@18.3.1(react@18.3.1))(react@18.3.1)
-=======
-        specifier: ^1.7.1
-        version: 1.7.1
-      '@itwin/presentation-hierarchies-react':
-        specifier: ^1.9.0
-        version: 1.9.0(@itwin/itwinui-react@3.16.5(@types/react@18.0.34)(react-dom@18.0.0(react@18.0.0))(react@18.0.0))(react-dom@18.0.0(react@18.0.0))(react@18.0.0)
->>>>>>> 0b54955d
       '@itwin/presentation-shared':
-        specifier: ^2.0.0-alpha.0
-        version: 2.0.0-alpha.0
+        specifier: ^2.0.0-alpha.1
+        version: 2.0.0-alpha.1
       '@itwin/unified-selection':
-        specifier: ^1.4.2-alpha.0
-        version: 1.4.2-alpha.0
+        specifier: ^1.5.1-alpha.0
+        version: 1.5.1-alpha.0
       classnames:
         specifier: ^2.5.1
         version: 2.5.1
@@ -114,8 +106,8 @@
         specifier: ^5.0.0
         version: 5.0.0(@itwin/core-bentley@5.0.0)(@itwin/core-common@5.0.0(@itwin/core-bentley@5.0.0)(@itwin/core-geometry@5.0.0))(@itwin/core-quantity@5.0.0(@itwin/core-bentley@5.0.0))(@itwin/ecschema-metadata@5.0.0(@itwin/core-bentley@5.0.0)(@itwin/core-quantity@5.0.0(@itwin/core-bentley@5.0.0)))
       '@itwin/presentation-components':
-        specifier: 5.12.2-alpha.1
-        version: 5.12.2-alpha.1(c3d8a55ae2df6011599d52c437454551)
+        specifier: 5.12.6-alpha.0
+        version: 5.12.6-alpha.0(c3d8a55ae2df6011599d52c437454551)
       '@itwin/presentation-frontend':
         specifier: ^5.0.0
         version: 5.0.0(c7655c9c09ea680da70da87ed3394975)
@@ -585,12 +577,6 @@
   '@itwin/core-bentley@5.0.0':
     resolution: {integrity: sha512-9XJyk8q1NdsRBwuYPGo4U9ARKXVbyXSRHcU20PgHU8wU89omrDkXdQhTRJnWmGZk2a3R+OJY9DQnfM4/Wajnzw==}
 
-  '@itwin/core-common@4.11.2':
-    resolution: {integrity: sha512-p+yOkSJB4Mpe56xPhSJQ9d8wxsM5+OYvXpKi/DFr3cNxxFVHUGJT7c2hXRoEplMknDH6/EqVHr9Foqs3S6JvtA==}
-    peerDependencies:
-      '@itwin/core-bentley': ^4.11.2
-      '@itwin/core-geometry': ^4.11.2
-
   '@itwin/core-common@5.0.0':
     resolution: {integrity: sha512-psOW6dxLzuy1XkPVRNQOFG8XRtT9yEBl0edtLwjfW0wcuWLfNveGRPDPi4t4QsfQbUiUifeLVAQ+U+xmwSuJJQ==}
     peerDependencies:
@@ -608,9 +594,6 @@
       '@itwin/core-quantity': 5.0.0
       '@itwin/ecschema-metadata': 5.0.0
       '@itwin/ecschema-rpcinterface-common': 5.0.0
-
-  '@itwin/core-geometry@4.11.2':
-    resolution: {integrity: sha512-37zik9vZy8wL7MRFmZyh0i6ktLmFGLRZAJtZWV+lhoNgx+z6g9XVFBn47qnEIkry2lZjE2cVrxA3Pc6b7xrlvQ==}
 
   '@itwin/core-geometry@5.0.0':
     resolution: {integrity: sha512-qIvWH4xa1zqSNny0lgkt1PlBHdQniKf8+NO2ex7rt5KAmDaTsQ8Nw+Pz/xmzOJkP7MTSbEIkDd79gITj4vNuwA==}
@@ -753,8 +736,8 @@
       '@itwin/core-quantity': 5.0.0
       '@itwin/ecschema-metadata': 5.0.0
 
-  '@itwin/presentation-components@5.12.2-alpha.1':
-    resolution: {integrity: sha512-n0mBd4NXnl5vPZhFXZU6wXOS8nd1agb2KiJS0a0zEi9JHWepdQy9a0S7chBrxeViTK8ULwSqcuEOQ1wblBl0Zg==}
+  '@itwin/presentation-components@5.12.4':
+    resolution: {integrity: sha512-RFVUmezj5t8AdQjGEjVAp60L5eHELNY4YTzKgkpsys5rmMHlG1AAGuoLqFnjIkDK+zPZ5aaBsNATC37w0aMY6g==}
     peerDependencies:
       '@itwin/appui-abstract': ^4.4.0 || ^5.0.0
       '@itwin/components-react': ^4.9.0 || ^5.0.0
@@ -774,8 +757,8 @@
       '@itwin/unified-selection-react':
         optional: true
 
-  '@itwin/presentation-components@5.12.4':
-    resolution: {integrity: sha512-RFVUmezj5t8AdQjGEjVAp60L5eHELNY4YTzKgkpsys5rmMHlG1AAGuoLqFnjIkDK+zPZ5aaBsNATC37w0aMY6g==}
+  '@itwin/presentation-components@5.12.6-alpha.0':
+    resolution: {integrity: sha512-ojMsE67OTavH1t4v/lsRECNvqALCDl9KH53nzpejqrr+BHVvx0QG51/7AVCIoDUtWal+/OgHLLKRGM3Y18VCAw==}
     peerDependencies:
       '@itwin/appui-abstract': ^4.4.0 || ^5.0.0
       '@itwin/components-react': ^4.9.0 || ^5.0.0
@@ -813,6 +796,15 @@
       '@itwin/core-quantity': ^4.1.0 || ^5.0.0
       '@itwin/ecschema-metadata': ^4.1.0 || ^5.0.0
 
+  '@itwin/presentation-core-interop@1.4.0-alpha.2':
+    resolution: {integrity: sha512-mhE5qcUdF+y0ZAm0NUGCFSbrJT11Xoof3gBIbTtTEW48SK/11wso3mU3pplg9lvn4SU7eB8nI8d6kqSk6C5ueQ==}
+    peerDependencies:
+      '@itwin/core-bentley': ^4.1.0 || ^5.0.0
+      '@itwin/core-common': ^4.1.0 || ^5.0.0
+      '@itwin/core-geometry': ^4.1.0 || ^5.0.0
+      '@itwin/core-quantity': ^4.1.0 || ^5.0.0
+      '@itwin/ecschema-metadata': ^4.1.0 || ^5.0.0
+
   '@itwin/presentation-frontend@5.0.0':
     resolution: {integrity: sha512-g9aU9AFhSca66ZKIHFaJb9K9kviuuBfzyjGvdlhLzUQ6DERGYvwv85pTt9ett15uH4a8v6KA/IFOIUCXvVTEDw==}
     peerDependencies:
@@ -823,13 +815,8 @@
       '@itwin/ecschema-metadata': 5.0.0
       '@itwin/presentation-common': 5.0.0
 
-<<<<<<< HEAD
   '@itwin/presentation-hierarchies-react@2.0.0-alpha.22':
     resolution: {integrity: sha512-wNRWHnJa/Fnidmoa1b91xII5QCrIuJjfmP+SwE5cBui7vU5mG2Q30Usp6UafXCVa0HufSUkFz9hcyzt7PQXLqQ==}
-=======
-  '@itwin/presentation-hierarchies-react@1.9.0':
-    resolution: {integrity: sha512-jcnUYnXy/o0a8azQXXAbAZm8W+jhi8HcVNUAiMmpSWZI7hnSE75knxmu4W7mv336BiQnkiwacHoweGsbHifdkA==}
->>>>>>> 0b54955d
     peerDependencies:
       '@stratakit/bricks': ^0.2.0
       '@stratakit/foundations': ^0.1.3
@@ -847,22 +834,14 @@
       '@stratakit/structures':
         optional: true
 
-  '@itwin/presentation-hierarchies@2.0.0-alpha.0':
-    resolution: {integrity: sha512-3TA0YGnG9XEiiHPxRl9qnKPQBWOHqVlQuzsmTRefd5P8Z/Mshl0irnkaUKq5tbRNmsqI8sh33nfAJXkVxwAfgw==}
-
-<<<<<<< HEAD
-  '@itwin/presentation-shared@1.2.1':
-    resolution: {integrity: sha512-b8In5BV+6q1FjMC+zUmkcSAVgbvp+F0M6WlOOiToSWVx+UpcolctlQZSMCKyBuvYvXVDh7DRfAFOm8k2nfgQfw==}
-=======
-  '@itwin/presentation-hierarchies@1.7.1':
-    resolution: {integrity: sha512-E9agiauFTGCT50nXI7P/c4F4P9Kdm975TJBveWN94pDo1KrvSX0rwupx5CTJ3ZnRPGGpvihGcxQsFqUDDV+Z0g==}
->>>>>>> 0b54955d
+  '@itwin/presentation-hierarchies@2.0.0-alpha.3':
+    resolution: {integrity: sha512-HDgDU1KQgK1vzr7FW7K8kqN6uvMc7uuVzcW0Prt8u+rrwnJ+HidlUWN/PyCzSXmpgdeUexu5Ixwi1vnhgMx4JQ==}
 
   '@itwin/presentation-shared@1.2.2':
     resolution: {integrity: sha512-jQWW7mjfb5Qcxtfa3EBLrKhVyaulptwN0yLp0gViCXBcrxbZyukCcvLaDBBevAfSF7Mtspc22Vj0dKCq10UfrQ==}
 
-  '@itwin/presentation-shared@2.0.0-alpha.0':
-    resolution: {integrity: sha512-35uOPMLL+O7uG+XFzyxODy3P6zpegepuxzZpbBfKuM+YKqdhzqTyGRDpgAVPVH44m0Fi5bHkHkE6Gj5Px5H5Tg==}
+  '@itwin/presentation-shared@2.0.0-alpha.1':
+    resolution: {integrity: sha512-OU3M9Boki9pwO0EDLfhXxn8E0uqExohaotzEsvsGRlebzLvN3xc8sfczDh8QPXyoQA1f0O/YpSQckfxAbnNQuQ==}
 
   '@itwin/presentation-testing@5.4.5':
     resolution: {integrity: sha512-xu5oOGM84XDRg/y0CixYhMxtb5/UMj0b5PmXLMKwOTwsGaLHIHJ/+ydxRgZdDVelpGzkx9HGgDpEpRc6ZPYMLA==}
@@ -885,13 +864,8 @@
   '@itwin/unified-selection@1.4.2':
     resolution: {integrity: sha512-RdX/SfX7pH5DyArNeNor3iuKr5NsPYWo7P0YXr6eOQOGda3CoEO3KTv3/QLZRXKtDlUt+Xs9dfzBfrWCsRtIxA==}
 
-<<<<<<< HEAD
-  '@itwin/unified-selection@1.4.2-alpha.0':
-    resolution: {integrity: sha512-48xj6ZmDfPYPud0SZFrZg2+7pAL8aHSD/Pv49i+Qm4Al252RPI1u7RbKQSRsBXOzMfgXbgQlupFEIMYy9qG9dw==}
-=======
-  '@itwin/unified-selection@1.5.0':
-    resolution: {integrity: sha512-QIrwaW0S+fUURRBW0mk4rOxAKJ8KZ/ttbVYqvrRb0m0cjfyX9oyiPuVf3bGg5rvpqsINTXBdfe/X6ckHFRHdCQ==}
->>>>>>> 0b54955d
+  '@itwin/unified-selection@1.5.1-alpha.0':
+    resolution: {integrity: sha512-vdYGTX2uYuDGG2kDFkvZWtb3SoGzXXhFjMbdSqdYh2G90B6MECAb5l2oLSTjR+mJVqDpST/zc3EfNhH8vuk0Bw==}
 
   '@itwin/webgl-compatibility@5.0.0':
     resolution: {integrity: sha512-ZEew+kioa7BFM3JasRrxORdGTctJ3ZHaUJkQR99dD3xEBV7wHPfYoUqhQbBe8f3mZAyZgIIt7z5Eb3GdXRrzVQ==}
@@ -4729,7 +4703,7 @@
       rimraf: 6.0.1
       tree-kill: 1.2.2
       typedoc: 0.26.11(typescript@5.6.3)
-      typedoc-plugin-merge-modules: 6.1.0(typedoc@0.26.11(typescript@5.6.3))
+      typedoc-plugin-merge-modules: 6.1.0(typedoc@0.26.11(typescript@5.8.3))
       typescript: 5.6.3
       wtfnode: 0.9.4
       yargs: 17.7.2
@@ -4803,13 +4777,6 @@
 
   '@itwin/core-bentley@5.0.0': {}
 
-  '@itwin/core-common@4.11.2(@itwin/core-bentley@4.11.2)(@itwin/core-geometry@4.11.2)':
-    dependencies:
-      '@itwin/core-bentley': 4.11.2
-      '@itwin/core-geometry': 4.11.2
-      flatbuffers: 1.12.0
-      js-base64: 3.7.7
-
   '@itwin/core-common@5.0.0(@itwin/core-bentley@5.0.0)(@itwin/core-geometry@5.0.0)':
     dependencies:
       '@itwin/core-bentley': 5.0.0
@@ -4841,11 +4808,6 @@
       - inversify
       - reflect-metadata
 
-  '@itwin/core-geometry@4.11.2':
-    dependencies:
-      '@itwin/core-bentley': 4.11.2
-      flatbuffers: 1.12.0
-
   '@itwin/core-geometry@5.0.0':
     dependencies:
       '@itwin/core-bentley': 5.0.0
@@ -5011,7 +4973,7 @@
       '@itwin/core-quantity': 5.0.0(@itwin/core-bentley@5.0.0)
       '@itwin/ecschema-metadata': 5.0.0(@itwin/core-bentley@5.0.0)(@itwin/core-quantity@5.0.0(@itwin/core-bentley@5.0.0))
       '@itwin/presentation-common': 5.0.0(@itwin/core-bentley@5.0.0)(@itwin/core-common@5.0.0(@itwin/core-bentley@5.0.0)(@itwin/core-geometry@5.0.0))(@itwin/core-quantity@5.0.0(@itwin/core-bentley@5.0.0))(@itwin/ecschema-metadata@5.0.0(@itwin/core-bentley@5.0.0)(@itwin/core-quantity@5.0.0(@itwin/core-bentley@5.0.0)))
-      '@itwin/presentation-shared': 1.2.1
+      '@itwin/presentation-shared': 1.2.2
       object-hash: 1.3.1
       rxjs: 7.8.1
       rxjs-for-await: 1.0.0(rxjs@7.8.1)
@@ -5023,37 +4985,7 @@
       '@itwin/core-common': 5.0.0(@itwin/core-bentley@5.0.0)(@itwin/core-geometry@5.0.0)
       '@itwin/core-quantity': 5.0.0(@itwin/core-bentley@5.0.0)
       '@itwin/ecschema-metadata': 5.0.0(@itwin/core-bentley@5.0.0)(@itwin/core-quantity@5.0.0(@itwin/core-bentley@5.0.0))
-      '@itwin/presentation-shared': 1.2.1
-
-  '@itwin/presentation-components@5.12.2-alpha.1(c3d8a55ae2df6011599d52c437454551)':
-    dependencies:
-      '@itwin/appui-abstract': 5.0.0(@itwin/core-bentley@5.0.0)
-      '@itwin/components-react': 5.10.0(@itwin/appui-abstract@5.0.0(@itwin/core-bentley@5.0.0))(@itwin/core-bentley@5.0.0)(@itwin/core-react@5.10.0(@itwin/appui-abstract@5.0.0(@itwin/core-bentley@5.0.0))(@itwin/core-bentley@5.0.0)(react-dom@18.3.1(react@18.3.1))(react@18.3.1))(react-dom@18.3.1(react@18.3.1))(react@18.3.1)
-      '@itwin/core-bentley': 5.0.0
-      '@itwin/core-common': 5.0.0(@itwin/core-bentley@5.0.0)(@itwin/core-geometry@5.0.0)
-      '@itwin/core-frontend': 5.0.0(@itwin/appui-abstract@5.0.0(@itwin/core-bentley@5.0.0))(@itwin/core-bentley@5.0.0)(@itwin/core-common@5.0.0(@itwin/core-bentley@5.0.0)(@itwin/core-geometry@5.0.0))(@itwin/core-geometry@5.0.0)(@itwin/core-orbitgt@5.0.0)(@itwin/core-quantity@5.0.0(@itwin/core-bentley@5.0.0))(@itwin/ecschema-metadata@5.0.0(@itwin/core-bentley@5.0.0)(@itwin/core-quantity@5.0.0(@itwin/core-bentley@5.0.0)))(@itwin/ecschema-rpcinterface-common@5.0.0(@itwin/core-bentley@5.0.0)(@itwin/core-common@5.0.0(@itwin/core-bentley@5.0.0)(@itwin/core-geometry@5.0.0))(@itwin/core-geometry@5.0.0)(@itwin/ecschema-metadata@5.0.0(@itwin/core-bentley@5.0.0)(@itwin/core-quantity@5.0.0(@itwin/core-bentley@5.0.0))))(inversify@6.0.3)(reflect-metadata@0.1.14)
-      '@itwin/core-quantity': 5.0.0(@itwin/core-bentley@5.0.0)
-      '@itwin/core-react': 5.10.0(@itwin/appui-abstract@5.0.0(@itwin/core-bentley@5.0.0))(@itwin/core-bentley@5.0.0)(react-dom@18.3.1(react@18.3.1))(react@18.3.1)
-      '@itwin/ecschema-metadata': 5.0.0(@itwin/core-bentley@5.0.0)(@itwin/core-quantity@5.0.0(@itwin/core-bentley@5.0.0))
-      '@itwin/imodel-components-react': 5.10.0(30f041ac5e4916808bf9e371a453686f)
-      '@itwin/itwinui-icons-react': 2.10.0(react-dom@18.3.1(react@18.3.1))(react@18.3.1)
-      '@itwin/itwinui-illustrations-react': 2.1.0(react-dom@18.3.1(react@18.3.1))(react@18.3.1)
-      '@itwin/itwinui-react': 3.18.2(react-dom@18.3.1(react@18.3.1))(react@18.3.1)
-      '@itwin/presentation-common': 5.0.0(@itwin/core-bentley@5.0.0)(@itwin/core-common@5.0.0(@itwin/core-bentley@5.0.0)(@itwin/core-geometry@5.0.0))(@itwin/core-quantity@5.0.0(@itwin/core-bentley@5.0.0))(@itwin/ecschema-metadata@5.0.0(@itwin/core-bentley@5.0.0)(@itwin/core-quantity@5.0.0(@itwin/core-bentley@5.0.0)))
-      '@itwin/presentation-core-interop': 1.4.0-alpha.1(@itwin/core-bentley@5.0.0)(@itwin/core-common@5.0.0(@itwin/core-bentley@5.0.0)(@itwin/core-geometry@5.0.0))(@itwin/core-geometry@5.0.0)(@itwin/core-quantity@5.0.0(@itwin/core-bentley@5.0.0))(@itwin/ecschema-metadata@5.0.0(@itwin/core-bentley@5.0.0)(@itwin/core-quantity@5.0.0(@itwin/core-bentley@5.0.0)))
-      '@itwin/presentation-frontend': 5.0.0(c7655c9c09ea680da70da87ed3394975)
-      '@itwin/presentation-shared': 2.0.0-alpha.0
-      '@itwin/unified-selection': 1.4.2-alpha.0
-      classnames: 2.5.1
-      fast-deep-equal: 3.1.3
-      fast-sort: 3.4.1
-      micro-memoize: 4.1.3
-      react: 18.3.1
-      react-dom: 18.3.1(react@18.3.1)
-      react-error-boundary: 4.1.2(react@18.3.1)
-      rxjs: 7.8.1
-    transitivePeerDependencies:
-      - '@itwin/core-geometry'
+      '@itwin/presentation-shared': 1.2.2
 
   '@itwin/presentation-components@5.12.4(c3d8a55ae2df6011599d52c437454551)':
     dependencies:
@@ -5085,6 +5017,36 @@
     transitivePeerDependencies:
       - '@itwin/core-geometry'
 
+  '@itwin/presentation-components@5.12.6-alpha.0(c3d8a55ae2df6011599d52c437454551)':
+    dependencies:
+      '@itwin/appui-abstract': 5.0.0(@itwin/core-bentley@5.0.0)
+      '@itwin/components-react': 5.10.0(@itwin/appui-abstract@5.0.0(@itwin/core-bentley@5.0.0))(@itwin/core-bentley@5.0.0)(@itwin/core-react@5.10.0(@itwin/appui-abstract@5.0.0(@itwin/core-bentley@5.0.0))(@itwin/core-bentley@5.0.0)(react-dom@18.3.1(react@18.3.1))(react@18.3.1))(react-dom@18.3.1(react@18.3.1))(react@18.3.1)
+      '@itwin/core-bentley': 5.0.0
+      '@itwin/core-common': 5.0.0(@itwin/core-bentley@5.0.0)(@itwin/core-geometry@5.0.0)
+      '@itwin/core-frontend': 5.0.0(@itwin/appui-abstract@5.0.0(@itwin/core-bentley@5.0.0))(@itwin/core-bentley@5.0.0)(@itwin/core-common@5.0.0(@itwin/core-bentley@5.0.0)(@itwin/core-geometry@5.0.0))(@itwin/core-geometry@5.0.0)(@itwin/core-orbitgt@5.0.0)(@itwin/core-quantity@5.0.0(@itwin/core-bentley@5.0.0))(@itwin/ecschema-metadata@5.0.0(@itwin/core-bentley@5.0.0)(@itwin/core-quantity@5.0.0(@itwin/core-bentley@5.0.0)))(@itwin/ecschema-rpcinterface-common@5.0.0(@itwin/core-bentley@5.0.0)(@itwin/core-common@5.0.0(@itwin/core-bentley@5.0.0)(@itwin/core-geometry@5.0.0))(@itwin/core-geometry@5.0.0)(@itwin/ecschema-metadata@5.0.0(@itwin/core-bentley@5.0.0)(@itwin/core-quantity@5.0.0(@itwin/core-bentley@5.0.0))))(inversify@6.0.3)(reflect-metadata@0.1.14)
+      '@itwin/core-quantity': 5.0.0(@itwin/core-bentley@5.0.0)
+      '@itwin/core-react': 5.10.0(@itwin/appui-abstract@5.0.0(@itwin/core-bentley@5.0.0))(@itwin/core-bentley@5.0.0)(react-dom@18.3.1(react@18.3.1))(react@18.3.1)
+      '@itwin/ecschema-metadata': 5.0.0(@itwin/core-bentley@5.0.0)(@itwin/core-quantity@5.0.0(@itwin/core-bentley@5.0.0))
+      '@itwin/imodel-components-react': 5.10.0(30f041ac5e4916808bf9e371a453686f)
+      '@itwin/itwinui-icons-react': 2.10.0(react-dom@18.3.1(react@18.3.1))(react@18.3.1)
+      '@itwin/itwinui-illustrations-react': 2.1.0(react-dom@18.3.1(react@18.3.1))(react@18.3.1)
+      '@itwin/itwinui-react': 3.18.2(react-dom@18.3.1(react@18.3.1))(react@18.3.1)
+      '@itwin/presentation-common': 5.0.0(@itwin/core-bentley@5.0.0)(@itwin/core-common@5.0.0(@itwin/core-bentley@5.0.0)(@itwin/core-geometry@5.0.0))(@itwin/core-quantity@5.0.0(@itwin/core-bentley@5.0.0))(@itwin/ecschema-metadata@5.0.0(@itwin/core-bentley@5.0.0)(@itwin/core-quantity@5.0.0(@itwin/core-bentley@5.0.0)))
+      '@itwin/presentation-core-interop': 1.4.0-alpha.2(@itwin/core-bentley@5.0.0)(@itwin/core-common@5.0.0(@itwin/core-bentley@5.0.0)(@itwin/core-geometry@5.0.0))(@itwin/core-geometry@5.0.0)(@itwin/core-quantity@5.0.0(@itwin/core-bentley@5.0.0))(@itwin/ecschema-metadata@5.0.0(@itwin/core-bentley@5.0.0)(@itwin/core-quantity@5.0.0(@itwin/core-bentley@5.0.0)))
+      '@itwin/presentation-frontend': 5.0.0(c7655c9c09ea680da70da87ed3394975)
+      '@itwin/presentation-shared': 2.0.0-alpha.1
+      '@itwin/unified-selection': 1.5.1-alpha.0
+      classnames: 2.5.1
+      fast-deep-equal: 3.1.3
+      fast-sort: 3.4.1
+      micro-memoize: 4.1.3
+      react: 18.3.1
+      react-dom: 18.3.1(react@18.3.1)
+      react-error-boundary: 4.1.2(react@18.3.1)
+      rxjs: 7.8.1
+    transitivePeerDependencies:
+      - '@itwin/core-geometry'
+
   '@itwin/presentation-core-interop@1.3.3(@itwin/core-bentley@5.0.0)(@itwin/core-common@5.0.0(@itwin/core-bentley@5.0.0)(@itwin/core-geometry@5.0.0))(@itwin/core-geometry@5.0.0)(@itwin/core-quantity@5.0.0(@itwin/core-bentley@5.0.0))(@itwin/ecschema-metadata@5.0.0(@itwin/core-bentley@5.0.0)(@itwin/core-quantity@5.0.0(@itwin/core-bentley@5.0.0)))':
     dependencies:
       '@itwin/core-bentley': 5.0.0
@@ -5102,7 +5064,17 @@
       '@itwin/core-geometry': 5.0.0
       '@itwin/core-quantity': 5.0.0(@itwin/core-bentley@5.0.0)
       '@itwin/ecschema-metadata': 5.0.0(@itwin/core-bentley@5.0.0)(@itwin/core-quantity@5.0.0(@itwin/core-bentley@5.0.0))
-      '@itwin/presentation-shared': 2.0.0-alpha.0
+      '@itwin/presentation-shared': 2.0.0-alpha.1
+      rxjs: 7.8.1
+
+  '@itwin/presentation-core-interop@1.4.0-alpha.2(@itwin/core-bentley@5.0.0)(@itwin/core-common@5.0.0(@itwin/core-bentley@5.0.0)(@itwin/core-geometry@5.0.0))(@itwin/core-geometry@5.0.0)(@itwin/core-quantity@5.0.0(@itwin/core-bentley@5.0.0))(@itwin/ecschema-metadata@5.0.0(@itwin/core-bentley@5.0.0)(@itwin/core-quantity@5.0.0(@itwin/core-bentley@5.0.0)))':
+    dependencies:
+      '@itwin/core-bentley': 5.0.0
+      '@itwin/core-common': 5.0.0(@itwin/core-bentley@5.0.0)(@itwin/core-geometry@5.0.0)
+      '@itwin/core-geometry': 5.0.0
+      '@itwin/core-quantity': 5.0.0(@itwin/core-bentley@5.0.0)
+      '@itwin/ecschema-metadata': 5.0.0(@itwin/core-bentley@5.0.0)(@itwin/core-quantity@5.0.0(@itwin/core-bentley@5.0.0))
+      '@itwin/presentation-shared': 2.0.0-alpha.1
       rxjs: 7.8.1
 
   '@itwin/presentation-frontend@5.0.0(c7655c9c09ea680da70da87ed3394975)':
@@ -5117,24 +5089,13 @@
       rxjs: 7.8.1
       rxjs-for-await: 1.0.0(rxjs@7.8.1)
 
-<<<<<<< HEAD
   '@itwin/presentation-hierarchies-react@2.0.0-alpha.22(@stratakit/bricks@0.2.0(@stratakit/foundations@0.1.3(react-dom@18.3.1(react@18.3.1))(react@18.3.1))(react-dom@18.3.1(react@18.3.1))(react@18.3.1))(@stratakit/foundations@0.1.3(react-dom@18.3.1(react@18.3.1))(react@18.3.1))(@stratakit/icons@0.1.0)(@stratakit/structures@0.1.1(@stratakit/foundations@0.1.3(react-dom@18.3.1(react@18.3.1))(react@18.3.1))(react-dom@18.3.1(react@18.3.1))(react@18.3.1))(react-dom@18.3.1(react@18.3.1))(react@18.3.1)':
     dependencies:
       '@itwin/core-bentley': 4.11.2
-      '@itwin/presentation-hierarchies': 2.0.0-alpha.0
-      '@itwin/presentation-shared': 2.0.0-alpha.0
-      '@itwin/unified-selection': 1.4.2-alpha.0
+      '@itwin/presentation-hierarchies': 2.0.0-alpha.3
+      '@itwin/presentation-shared': 2.0.0-alpha.1
+      '@itwin/unified-selection': 1.4.2
       '@tanstack/react-virtual': 3.13.9(react-dom@18.3.1(react@18.3.1))(react@18.3.1)
-=======
-  '@itwin/presentation-hierarchies-react@1.9.0(@itwin/itwinui-react@3.16.5(@types/react@18.0.34)(react-dom@18.0.0(react@18.0.0))(react@18.0.0))(react-dom@18.0.0(react@18.0.0))(react@18.0.0)':
-    dependencies:
-      '@itwin/core-bentley': 5.0.0
-      '@itwin/itwinui-icons-react': 2.10.0(react-dom@18.0.0(react@18.0.0))(react@18.0.0)
-      '@itwin/itwinui-illustrations-react': 2.1.0(react-dom@18.0.0(react@18.0.0))(react@18.0.0)
-      '@itwin/presentation-hierarchies': 1.7.1
-      '@itwin/presentation-shared': 1.2.2
-      '@itwin/unified-selection': 1.5.0
->>>>>>> 0b54955d
       classnames: 2.5.1
       immer: 10.1.1
       react: 18.3.1
@@ -5147,30 +5108,22 @@
       '@stratakit/icons': 0.1.0
       '@stratakit/structures': 0.1.1(@stratakit/foundations@0.1.3(react-dom@18.3.1(react@18.3.1))(react@18.3.1))(react-dom@18.3.1(react@18.3.1))(react@18.3.1)
 
-<<<<<<< HEAD
-  '@itwin/presentation-hierarchies@2.0.0-alpha.0':
-=======
-  '@itwin/presentation-hierarchies@1.7.1':
->>>>>>> 0b54955d
-    dependencies:
-      '@itwin/core-bentley': 4.11.2
-      '@itwin/core-common': 4.11.2(@itwin/core-bentley@4.11.2)(@itwin/core-geometry@4.11.2)
-      '@itwin/core-geometry': 4.11.2
-      '@itwin/presentation-shared': 2.0.0-alpha.0
+  '@itwin/presentation-hierarchies@2.0.0-alpha.3':
+    dependencies:
+      '@itwin/core-bentley': 5.0.0
+      '@itwin/core-common': 5.0.0(@itwin/core-bentley@5.0.0)(@itwin/core-geometry@5.0.0)
+      '@itwin/core-geometry': 5.0.0
+      '@itwin/presentation-shared': 2.0.0-alpha.1
       natural-compare-lite: 1.4.0
       rxjs: 7.8.1
 
-  '@itwin/presentation-shared@1.2.1':
-    dependencies:
-      '@itwin/core-bentley': 4.11.2
-
   '@itwin/presentation-shared@1.2.2':
     dependencies:
       '@itwin/core-bentley': 5.0.0
 
-  '@itwin/presentation-shared@2.0.0-alpha.0':
-    dependencies:
-      '@itwin/core-bentley': 4.11.2
+  '@itwin/presentation-shared@2.0.0-alpha.1':
+    dependencies:
+      '@itwin/core-bentley': 5.0.0
 
   '@itwin/presentation-testing@5.4.5(450994ba283ce11ee94ebfec85a05d71)':
     dependencies:
@@ -5212,17 +5165,10 @@
       rxjs: 7.8.1
       rxjs-for-await: 1.0.0(rxjs@7.8.1)
 
-<<<<<<< HEAD
-  '@itwin/unified-selection@1.4.2-alpha.0':
-    dependencies:
-      '@itwin/core-bentley': 4.11.2
-      '@itwin/presentation-shared': 2.0.0-alpha.0
-=======
-  '@itwin/unified-selection@1.5.0':
+  '@itwin/unified-selection@1.5.1-alpha.0':
     dependencies:
       '@itwin/core-bentley': 5.0.0
-      '@itwin/presentation-shared': 1.2.2
->>>>>>> 0b54955d
+      '@itwin/presentation-shared': 2.0.0-alpha.1
       rxjs: 7.8.1
       rxjs-for-await: 1.0.0(rxjs@7.8.1)
 
@@ -8972,7 +8918,7 @@
       possible-typed-array-names: 1.1.0
       reflect.getprototypeof: 1.0.10
 
-  typedoc-plugin-merge-modules@6.1.0(typedoc@0.26.11(typescript@5.6.3)):
+  typedoc-plugin-merge-modules@6.1.0(typedoc@0.26.11(typescript@5.8.3)):
     dependencies:
       typedoc: 0.26.11(typescript@5.6.3)
 
