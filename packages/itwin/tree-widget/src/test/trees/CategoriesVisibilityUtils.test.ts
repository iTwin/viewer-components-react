--- conflicted
+++ resolved
@@ -16,26 +16,15 @@
   enableCategoryDisplay,
   enableSubCategoryDisplay,
   loadCategoriesFromViewport,
-<<<<<<< HEAD
-  toggleAllCategories,
 } from "../../tree-widget-react/components/trees/common/internal/VisibilityUtils.js";
-=======
-} from "../../tree-widget-react/components/trees/common/CategoriesVisibilityUtils.js";
->>>>>>> 1f783ae7
 import { buildIModel, insertPhysicalElement, insertPhysicalModelWithPartition, insertSpatialCategory, insertSubCategory } from "../IModelUtils.js";
 import { TestUtils } from "../TestUtils.js";
 import { createFakeSinonViewport, createIModelMock } from "./Common.js";
 import { createTreeWidgetTestingViewport } from "./TreeUtils.js";
 
-<<<<<<< HEAD
+import type { Id64Array, Id64String } from "@itwin/core-bentley";
 import type { IModelConnection } from "@itwin/core-frontend";
-import type { Id64Array, Id64String } from "@itwin/core-bentley";
 import type { TreeWidgetTestingViewport } from "./TreeUtils.js";
-=======
-import type { Id64Array, Id64String } from "@itwin/core-bentley";
-import type { ECSqlReader } from "@itwin/core-common";
-import type { IModelConnection, SpatialViewState, Viewport } from "@itwin/core-frontend";
->>>>>>> 1f783ae7
 
 describe("CategoryVisibilityUtils", () => {
   before(async () => {
@@ -82,35 +71,20 @@
     sinon.restore();
   });
 
-<<<<<<< HEAD
-  describe("toggleAllCategories", () => {
-    it("enables all categories", async () => {
-      await toggleAllCategories(viewport, true);
-      expect(viewport.changeCategoryDisplay).to.be.calledOnceWith({ categoryIds: [categoryId], display: true, enableAllSubCategories: true });
-    });
-
-    it("disables all categories", async () => {
-      await toggleAllCategories(viewport, false);
-      expect(viewport.changeCategoryDisplay).to.be.calledOnceWith({ categoryIds: [categoryId], display: false, enableAllSubCategories: true });
-    });
-  });
-
-=======
->>>>>>> 1f783ae7
   describe("enableCategoryDisplay", () => {
     it("enables category", async () => {
       await enableCategoryDisplay(viewport, categoryId, true, false);
-      expect(viewport.changeCategoryDisplay).to.be.calledOnceWith({ categoryIds: categoryId, display: true, enableAllSubCategories: false });
+      expect(viewport.changeCategoryDisplay).to.be.calledOnceWith({ categoryIds: [categoryId], display: true, enableAllSubCategories: false });
     });
 
     it("disables category", async () => {
       await enableCategoryDisplay(viewport, categoryId, false, false);
-      expect(viewport.changeCategoryDisplay).to.be.calledOnceWith({ categoryIds: categoryId, display: false, enableAllSubCategories: false });
+      expect(viewport.changeCategoryDisplay).to.be.calledOnceWith({ categoryIds: [categoryId], display: false, enableAllSubCategories: false });
     });
 
     it("disables category and subcategories", async () => {
       await enableCategoryDisplay(viewport, categoryId, false, true);
-      expect(viewport.changeCategoryDisplay).to.be.calledOnceWith({ categoryIds: categoryId, display: false, enableAllSubCategories: true });
+      expect(viewport.changeCategoryDisplay).to.be.calledOnceWith({ categoryIds: [categoryId], display: false, enableAllSubCategories: true });
       expect(viewport.changeSubCategoryDisplay).to.be.calledOnceWith({ subCategoryId, display: false });
     });
 
@@ -119,10 +93,10 @@
       viewport.perModelCategoryOverrides = overrides;
       await enableCategoryDisplay(viewport, categoryId, true, false);
 
-      expect(viewport.changeCategoryDisplay).to.be.calledOnceWith({ categoryIds: categoryId, display: true, enableAllSubCategories: false });
+      expect(viewport.changeCategoryDisplay).to.be.calledOnceWith({ categoryIds: [categoryId], display: true, enableAllSubCategories: false });
       expect(viewport.setPerModelCategoryOverride).to.be.calledOnceWith({
         modelIds: ["ModelId"],
-        categoryIds: categoryId,
+        categoryIds: [categoryId],
         override: "none",
       });
     });
