/*---------------------------------------------------------------------------------------------
* Copyright (c) Bentley Systems, Incorporated. All rights reserved.
* See LICENSE.md in the project root for license terms and full copyright notice.
*--------------------------------------------------------------------------------------------*/

.gmw-property-menu-wrapper {
  display: flex;
  flex-direction: column;
  flex-grow: 1;
<<<<<<< HEAD
  gap: calc(var(--iui-size-s) * 2);
=======
  gap: $iui-baseline * 2;
  overflow: auto;
>>>>>>> c5b580cb
}<|MERGE_RESOLUTION|>--- conflicted
+++ resolved
@@ -7,10 +7,6 @@
   display: flex;
   flex-direction: column;
   flex-grow: 1;
-<<<<<<< HEAD
   gap: calc(var(--iui-size-s) * 2);
-=======
-  gap: $iui-baseline * 2;
   overflow: auto;
->>>>>>> c5b580cb
 }