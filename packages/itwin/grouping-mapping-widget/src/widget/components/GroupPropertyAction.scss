--- conflicted
+++ resolved
@@ -4,25 +4,24 @@
 *--------------------------------------------------------------------------------------------*/
 @import "~@itwin/itwinui-css/scss/variables";
 
-.gmw-group-property-action-container {
+.gmw-gmw-group-property-action-container {
   display: flex;
   flex-direction: column;
   overflow-x: auto;
   height: 100%;
   gap: $iui-baseline;
 
-  .gmw-property-options {
+  .gmw-gmw-property-options {
     display: inherit;
     flex-direction: inherit;
     gap: $iui-baseline;
   }
 
-  .gmw-property-selection-container {
+  .gmw-gmw-property-selection-container {
     display: flex;
     flex-direction: column;
     flex-grow: 1;
     gap: $iui-baseline;
-<<<<<<< HEAD
     min-height: 0;
     padding: $iui-baseline $iui-m;
     min-width: 0;
@@ -37,14 +36,6 @@
       justify-content: space-between;
       flex-wrap: wrap;
       gap: $iui-baseline;
-=======
-
-    .gmw-property-select-item {
-      .gmw-selection-and-reorder {
-        display: flex;
-        gap: $iui-s;
-      }
->>>>>>> efcf75c8
     }
   }
 }