/*---------------------------------------------------------------------------------------------
 * Copyright (c) Bentley Systems, Incorporated. All rights reserved.
 * See LICENSE.md in the project root for license terms and full copyright notice.
 *--------------------------------------------------------------------------------------------*/

import { createContext, useContext, useState } from "react";
import { StatusBarSection, useActiveIModelConnection } from "@itwin/appui-react";
import { TransientIdSequence } from "@itwin/core-bentley";
import { SvgSelection, SvgVisibilityShow, SvgZoomInCircular } from "@itwin/itwinui-icons-react";
<<<<<<< HEAD
import { IconButton, Select } from "@itwin/itwinui-react";
import { Presentation } from "@itwin/presentation-frontend";
import { QuantityFormatButton } from "./quantity-formatting/QuantityFormatButton";
=======
import { IconButton } from "@itwin/itwinui-react";
import { QuantityFormatButton } from "./QuantityFormatButton";
>>>>>>> b0434540

import type { PropsWithChildren } from "react";
import type { UiItemsProvider } from "@itwin/appui-react";

export interface ViewerOptionsContext {
  density: "default" | "enlarged";
  disableNodesSelection: boolean;
}

export interface ViewerActionsContext {
  setDensity: React.Dispatch<React.SetStateAction<"default" | "enlarged">>;
  setDisableNodesSelection: React.Dispatch<React.SetStateAction<boolean>>;
}

const viewerOptionsContext = createContext<ViewerOptionsContext>({} as ViewerOptionsContext);
const viewerActionsContext = createContext<ViewerActionsContext>({} as ViewerActionsContext);

export function ViewerOptionsProvider(props: PropsWithChildren<unknown>) {
  const [density, setDensity] = useState<"default" | "enlarged">("default");
  const [disableNodesSelection, setDisableNodesSelection] = useState<boolean>(false);
  return (
    <viewerActionsContext.Provider value={{ setDensity, setDisableNodesSelection }}>
      <viewerOptionsContext.Provider value={{ density, disableNodesSelection }}>{props.children}</viewerOptionsContext.Provider>
    </viewerActionsContext.Provider>
  );
}

export function useViewerOptionsContext() {
  return useContext(viewerOptionsContext);
}

export function useViewerActionsContext() {
  return useContext(viewerActionsContext);
}

export const statusBarActionsProvider: UiItemsProvider = {
  id: "ViewerOptionsUiItemsProvider",
  getStatusBarItems: () => [
    {
      id: `toggleExpandedLayoutButton`,
      content: <ToggleExpandedLayoutButton />,
      itemPriority: 1,
      section: StatusBarSection.Left,
    },
    {
      id: `toggleTreeNodesSelectionButton`,
      content: <ToggleTreeNodesSelectionButton />,
      itemPriority: 2,
      section: StatusBarSection.Left,
    },
    {
      id: `addTransientElementToSelectionButton`,
      content: <AddTransientElementToSelectionButton />,
      itemPriority: 4,
      section: StatusBarSection.Left,
    },
    {
      id: `quantityFormatButton`,
      content: <QuantityFormatButton />,
      itemPriority: 5,
      section: StatusBarSection.Left,
    },
  ],
};

function ToggleExpandedLayoutButton() {
  const { setDensity } = useViewerActionsContext();
  return (
    <IconButton label="Toggle expanded layout" styleType="borderless" onClick={() => setDensity((prev) => (prev === "default" ? "enlarged" : "default"))}>
      <SvgVisibilityShow />
    </IconButton>
  );
}

function ToggleTreeNodesSelectionButton() {
  const { setDisableNodesSelection } = useViewerActionsContext();
  return (
    <IconButton label="Toggle tree nodes' selection" styleType="borderless" onClick={() => setDisableNodesSelection((prev) => !prev)}>
      <SvgSelection />
    </IconButton>
  );
}

function AddTransientElementToSelectionButton() {
  const [sequence] = useState(new TransientIdSequence());
  const imodel = useActiveIModelConnection();
  const onClick = () => {
    imodel?.selectionSet.add(sequence.getNext());
  };
  return (
    <IconButton label="Add transient element to selection" styleType="borderless" onClick={onClick}>
      <SvgZoomInCircular />
    </IconButton>
  );
}<|MERGE_RESOLUTION|>--- conflicted
+++ resolved
@@ -7,14 +7,8 @@
 import { StatusBarSection, useActiveIModelConnection } from "@itwin/appui-react";
 import { TransientIdSequence } from "@itwin/core-bentley";
 import { SvgSelection, SvgVisibilityShow, SvgZoomInCircular } from "@itwin/itwinui-icons-react";
-<<<<<<< HEAD
-import { IconButton, Select } from "@itwin/itwinui-react";
-import { Presentation } from "@itwin/presentation-frontend";
+import { IconButton } from "@itwin/itwinui-react";
 import { QuantityFormatButton } from "./quantity-formatting/QuantityFormatButton";
-=======
-import { IconButton } from "@itwin/itwinui-react";
-import { QuantityFormatButton } from "./QuantityFormatButton";
->>>>>>> b0434540
 
 import type { PropsWithChildren } from "react";
 import type { UiItemsProvider } from "@itwin/appui-react";
