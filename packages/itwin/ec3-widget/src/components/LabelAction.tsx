--- conflicted
+++ resolved
@@ -130,13 +130,8 @@
         returnFn={goBack}
         disabled={isLoading}
       />
-<<<<<<< HEAD
       <div className='ec3w-label-details-container' data-testid="ec3-label-action">
-        <Fieldset legend='Label' className='ec3w-label-details'>
-=======
-      <div className='ec3w-label-details-container'>
         <Fieldset legend='Assembly' className='ec3w-label-details'>
->>>>>>> c6fc46bd
           <Small className='ec3w-label-field-legend'>
             Asterisk * indicates mandatory fields.
           </Small>
