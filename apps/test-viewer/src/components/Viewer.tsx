/*---------------------------------------------------------------------------------------------
 * Copyright (c) Bentley Systems, Incorporated. All rights reserved.
 * See LICENSE.md in the project root for license terms and full copyright notice.
 *--------------------------------------------------------------------------------------------*/

import { useCallback, useEffect, useState } from "react";
import { useNavigate, useSearchParams } from "react-router-dom";
import { IModelApp, IModelConnection } from "@itwin/core-frontend";
import { SchemaFormatsProvider, SchemaKey, SchemaMatchType, SchemaUnitProvider } from "@itwin/ecschema-metadata";
import { ECSchemaRpcInterface } from "@itwin/ecschema-rpcinterface-common";
import { FrontendDevTools } from "@itwin/frontend-devtools";
import { ArcGisAccessClient } from "@itwin/map-layers-auth";
import { Viewer as WebViewer } from "@itwin/web-viewer-react";
import { unifiedSelectionStorage } from "../SelectionStorage";
import { getUiProvidersConfig } from "../UiProvidersConfig";
import { ApiKeys } from "./ApiKeys";
import { useAuthorizationContext } from "./Authorization";
import { statusBarActionsProvider, ViewerOptionsProvider } from "./ViewerOptions";

import type { UiProvidersConfig } from "../UiProvidersConfig";

export function Viewer() {
  return (
    <ViewerOptionsProvider>
      <ViewerWithOptions />
    </ViewerOptionsProvider>
  );
}

const uiProviders = [...uiConfig.uiItemsProviders, statusBarActionsProvider];

function ViewerWithOptions() {
  const { client: authClient } = useAuthorizationContext();
  const { iTwinId, iModelId } = useIModelInfo();
  const [uiConfig, setUiConfig] = useState<UiProvidersConfig | undefined>();

  const onIModelAppInit = useCallback(async () => {
    const providersConfig = getUiProvidersConfig();
    await providersConfig.initialize();
    await FrontendDevTools.initialize();
    // ArcGIS Oauth setup
    const accessClient = new ArcGisAccessClient();
    accessClient.initialize({
      redirectUri: "http://localhost:3000/esri-oauth2-callback",
      clientIds: {
        arcgisOnlineClientId: import.meta.env.IMJS_AUTH_ARCGIS_CLIENT_ID,
        enterpriseClientIds: [{ serviceBaseUrl: "", clientId: "Bentley_TestApp" }],
      },
    });

    IModelApp.mapLayerFormatRegistry.setAccessClient("ArcGIS", accessClient);
    IModelApp.mapLayerFormatRegistry.setAccessClient("ArcGISFeature", accessClient);
    setUiConfig(providersConfig);
  }, []);

  if (!iTwinId || !iModelId) {
    return null;
  }

  return (
    <WebViewer
      iTwinId={iTwinId}
      iModelId={iModelId}
      authClient={authClient}
      enablePerformanceMonitors={false}
      onIModelAppInit={onIModelAppInit}
<<<<<<< HEAD
      uiProviders={uiProviders}
=======
      // Only set providers once IModelAppInit has fired, otherwise map-layers objects will fail to initialize
      uiProviders={uiConfig ? [...uiConfig.getUiItemsProviders(), statusBarActionsProvider] : []}
>>>>>>> 0b54955d
      defaultUiConfig={{
        hideNavigationAid: false,
        hideStatusBar: false,
        hideToolSettings: false,
      }}
      mapLayerOptions={{
        BingMaps: { key: "key", value: ApiKeys.BingMapsKey },
        GoogleMaps: { key: "key", value: ApiKeys.GoogleMapsKey },
      }}
      tileAdmin={{ cesiumIonKey: ApiKeys.CesiumKey }}
      backendConfiguration={{
        defaultBackend: {
          rpcInterfaces: [ECSchemaRpcInterface],
        },
      }}
      onIModelConnected={onIModelConnected}
      presentationProps={{
        selection: {
          selectionStorage: unifiedSelectionStorage,
        },
      }}
    />
  );
}

function onIModelConnected(imodel: IModelConnection) {
  // need this temporarily for e2e tests, until a fix for https://github.com/iTwin/itwinjs-core/issues/7496 is consumed
  setTimeout(() => {
    IModelConnection.onOpen.raiseEvent(imodel);
  }, 1000);
  const setupFormatsProvider = async () => {
    try {
      const schema = await imodel.schemaContext.getSchema(new SchemaKey("AecUnits", SchemaMatchType.Latest));
      if (!schema) throw new Error("AecUnits schema not found in iModel");

      const schemaFormatsProvider = new SchemaFormatsProvider(imodel.schemaContext, IModelApp.quantityFormatter.activeUnitSystem);
      const removeListener = IModelApp.quantityFormatter.onActiveFormattingUnitSystemChanged.addListener((args) => {
        schemaFormatsProvider.unitSystem = args.system;
      });

      const schemaUnitsProvider = new SchemaUnitProvider(imodel.schemaContext);
      IModelApp.quantityFormatter.unitsProvider = schemaUnitsProvider;
      IModelApp.formatsProvider = schemaFormatsProvider;
      console.log("Registered SchemaFormatsProvider, SchemaUnitProvider");

      IModelConnection.onClose.addOnce(() => {
        removeListener();
        IModelApp.resetFormatsProvider();
        void IModelApp.quantityFormatter.resetToUseInternalUnitsProvider();
        console.log("Unregistered SchemaFormatsProvider, SchemaUnitProvider");
      });
    } catch (err) {
      console.error("Error while setting up formats provider:", err);
    }
  };

  // Only load a schema formats provider if the iModel has the AecUnits schema
  void setupFormatsProvider();
}

function useIModelInfo() {
  const [searchParams] = useSearchParams();
  const navigate = useNavigate();

  useEffect(() => {
    if (searchParams.has("iTwinId") && searchParams.has("iModelId")) {
      return;
    }

    if (!import.meta.env.IMJS_ITWIN_ID || !import.meta.env.IMJS_IMODEL_ID) {
      throw new Error(
        "Please add a valid iTwin ID and iModel ID in the .env file and restart the application or add it to the `iTwinId`/`iModelId` query parameter in the url and refresh the page. See the README for more information.",
      );
    }

    navigate(`/?iTwinId=${import.meta.env.IMJS_ITWIN_ID}&iModelId=${import.meta.env.IMJS_IMODEL_ID}`);
  }, [searchParams, navigate]);

  return {
    iTwinId: searchParams.get("iTwinId"),
    iModelId: searchParams.get("iModelId"),
  };
}<|MERGE_RESOLUTION|>--- conflicted
+++ resolved
@@ -26,8 +26,6 @@
     </ViewerOptionsProvider>
   );
 }
-
-const uiProviders = [...uiConfig.uiItemsProviders, statusBarActionsProvider];
 
 function ViewerWithOptions() {
   const { client: authClient } = useAuthorizationContext();
@@ -64,12 +62,8 @@
       authClient={authClient}
       enablePerformanceMonitors={false}
       onIModelAppInit={onIModelAppInit}
-<<<<<<< HEAD
-      uiProviders={uiProviders}
-=======
       // Only set providers once IModelAppInit has fired, otherwise map-layers objects will fail to initialize
       uiProviders={uiConfig ? [...uiConfig.getUiItemsProviders(), statusBarActionsProvider] : []}
->>>>>>> 0b54955d
       defaultUiConfig={{
         hideNavigationAid: false,
         hideStatusBar: false,
