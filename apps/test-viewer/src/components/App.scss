--- conflicted
+++ resolved
@@ -27,14 +27,9 @@
   height: 45rem;
 }
 
-<<<<<<< HEAD
-.format-selector-container {
-  height: 36rem;
-=======
 .format-tab-panel {
   max-height: 36rem;
   overflow: hidden;
->>>>>>> 53039ea2
 }
 
 .quantity-format-selector-item {
