/*---------------------------------------------------------------------------------------------
 * Copyright (c) Bentley Systems, Incorporated. All rights reserved.
 * See LICENSE.md in the project root for license terms and full copyright notice.
 *--------------------------------------------------------------------------------------------*/

<<<<<<< HEAD
import { assert, Id64 } from "@itwin/core-bentley";
import { IModel } from "@itwin/core-common";
import {
  CLASS_NAME_GeometricModel3d,
  CLASS_NAME_InformationPartitionElement,
  CLASS_NAME_Model,
  CLASS_NAME_SpatialCategory,
  CLASS_NAME_Subject,
} from "../../common/internal/ClassNameDefinitions.js";
import { ModelCategoryElementsCountCache } from "../../common/internal/ModelCategoryElementsCountCache.js";
import { pushToMap } from "../../common/internal/Utils.js";

import type { InstanceKey } from "@itwin/presentation-shared";
import type { Id64Arg, Id64Array, Id64Set, Id64String } from "@itwin/core-bentley";
import type { HierarchyNodeIdentifiersPath, LimitingECSqlQueryExecutor } from "@itwin/presentation-hierarchies";
import type { CategoryId, ElementId, ModelId, SubjectId } from "../../common/internal/Types.js";
import type { ModelsTreeDefinition } from "../ModelsTreeDefinition.js";
=======
import {
  bufferCount,
  bufferTime,
  defaultIfEmpty,
  defer,
  EMPTY,
  filter,
  firstValueFrom,
  forkJoin,
  from,
  map,
  mergeAll,
  mergeMap,
  reduce,
  ReplaySubject,
  shareReplay,
  Subject,
  take,
  tap,
  toArray,
} from "rxjs";
import { assert, Guid, Id64 } from "@itwin/core-bentley";
import { IModel } from "@itwin/core-common";
import { releaseMainThreadOnItemsCount } from "../../common/internal/Utils.js";
import { pushToMap } from "../../common/Utils.js";
import { getOptimalBatchSize } from "../Utils.js";

import type { Observable, Subscription } from "rxjs";
import type { GuidString, Id64Arg, Id64Array, Id64Set, Id64String } from "@itwin/core-bentley";
import type { HierarchyNodeIdentifiersPath, LimitingECSqlQueryExecutor } from "@itwin/presentation-hierarchies";
import type { InstanceKey } from "@itwin/presentation-shared";
import type { ModelsTreeDefinition } from "../ModelsTreeDefinition.js";
import type { ChildrenTree } from "../Utils.js";
>>>>>>> 1f783ae7

interface SubjectInfo {
  parentSubjectId: Id64String | undefined;
  hideInHierarchy: boolean;
  childSubjectIds: Id64Set;
  childModelIds: Id64Set;
}

interface ModelInfo {
  isModelPrivate: boolean;
  categories: Map<CategoryId, { isRootElementCategory: boolean }>;
}

type ModelsTreeHierarchyConfiguration = ConstructorParameters<typeof ModelsTreeDefinition>[0]["hierarchyConfig"];
type ChildrenMap = Map<Id64String, { children: Id64Array | undefined }>;
type ChildrenLoadingMap = Map<Id64String, Promise<void>>;

type ModelCategoryKey = `${ModelId}-${CategoryId}`;

/** @internal */
export class ModelsTreeIdsCache implements Disposable {
<<<<<<< HEAD
  private readonly _categoryElementCounts: ModelCategoryElementsCountCache;
  private _subjectInfos: Promise<Map<SubjectId, SubjectInfo>> | undefined;
  private _parentSubjectIds: Promise<Id64Array> | undefined; // the list should contain a subject id if its node should be shown as having children
  private _modelInfos: Promise<Map<ModelId, ModelInfo>> | undefined;
  private _modelWithCategoryModeledElements: Promise<Map<ModelCategoryKey, Set<ElementId>>> | undefined;
  private _modelKeyPaths: Map<ModelId, Promise<HierarchyNodeIdentifiersPath[]>>;
  private _subjectKeyPaths: Map<SubjectId, Promise<HierarchyNodeIdentifiersPath>>;
  private _categoryKeyPaths: Map<CategoryId, Promise<HierarchyNodeIdentifiersPath[]>>;

  constructor(
    private _queryExecutor: LimitingECSqlQueryExecutor,
    private _hierarchyConfig: ModelsTreeHierarchyConfiguration,
  ) {
    this._categoryElementCounts = new ModelCategoryElementsCountCache(_queryExecutor, [this._hierarchyConfig.elementClassSpecification]);
    this._modelKeyPaths = new Map();
    this._subjectKeyPaths = new Map();
    this._categoryKeyPaths = new Map();
  }

  public [Symbol.dispose]() {
    this._categoryElementCounts[Symbol.dispose]();
  }

  private async *querySubjects(): AsyncIterableIterator<{ id: SubjectId; parentId?: SubjectId; targetPartitionId?: ModelId; hideInHierarchy: boolean }> {
    const subjectsQuery = `
      SELECT
        s.ECInstanceId id,
        s.Parent.Id parentId,
        (
          SELECT m.ECInstanceId
          FROM ${CLASS_NAME_GeometricModel3d} m
          WHERE m.ECInstanceId = HexToId(json_extract(s.JsonProperties, '$.Subject.Model.TargetPartition'))
            AND NOT m.IsPrivate
            AND EXISTS (SELECT 1 FROM ${this._hierarchyConfig.elementClassSpecification} WHERE Model.Id = m.ECInstanceId)
        ) targetPartitionId,
        CASE
          WHEN (
            json_extract(s.JsonProperties, '$.Subject.Job.Bridge') IS NOT NULL
            OR json_extract(s.JsonProperties, '$.Subject.Model.Type') = 'Hierarchy'
          ) THEN 1
          ELSE 0
        END hideInHierarchy
      FROM bis.Subject s
    `;
    for await (const row of this._queryExecutor.createQueryReader({ ecsql: subjectsQuery }, { rowFormat: "ECSqlPropertyNames", limit: "unbounded" })) {
      yield { id: row.id, parentId: row.parentId, targetPartitionId: row.targetPartitionId, hideInHierarchy: !!row.hideInHierarchy };
    }
  }

  private async *queryModels(): AsyncIterableIterator<{ id: ModelId; parentId: SubjectId }> {
    const modelsQuery = `
      SELECT p.ECInstanceId id, p.Parent.Id parentId
      FROM ${CLASS_NAME_InformationPartitionElement} p
      INNER JOIN ${CLASS_NAME_GeometricModel3d} m ON m.ModeledElement.Id = p.ECInstanceId
      WHERE
        NOT m.IsPrivate
        ${this._hierarchyConfig.showEmptyModels ? "" : `AND EXISTS (SELECT 1 FROM ${this._hierarchyConfig.elementClassSpecification} WHERE Model.Id = m.ECInstanceId)`}
    `;
    for await (const row of this._queryExecutor.createQueryReader({ ecsql: modelsQuery }, { rowFormat: "ECSqlPropertyNames", limit: "unbounded" })) {
      yield { id: row.id, parentId: row.parentId };
=======
  readonly #categoryElementCounts: ModelCategoryElementsCountCache;
  #subjectInfos: Observable<Map<Id64String, SubjectInfo>> | undefined;
  #parentSubjectIds: Observable<Id64Array> | undefined; // the list should contain a subject id if its node should be shown as having children
  #modelInfos: Observable<Map<Id64String, ModelInfo>> | undefined;
  #modelWithCategoryModeledElements: Observable<Map<string, Id64Set>> | undefined;
  #modelKeyPaths: Map<Id64String, Observable<HierarchyNodeIdentifiersPath[]>>;
  #subjectKeyPaths: Map<Id64String, Observable<HierarchyNodeIdentifiersPath>>;
  #categoryKeyPaths: Map<Id64String, Observable<HierarchyNodeIdentifiersPath[]>>;
  #queryExecutor: LimitingECSqlQueryExecutor;
  #hierarchyConfig: ModelsTreeHierarchyConfiguration;
  #childrenMap: ChildrenMap;
  /** Stores element ids which have children query scheduled to execute. */
  #childrenLoadingMap: ChildrenLoadingMap;
  #componentId: GuidString;
  #componentName: string;

  constructor(queryExecutor: LimitingECSqlQueryExecutor, hierarchyConfig: ModelsTreeHierarchyConfiguration, componentId?: GuidString) {
    this.#hierarchyConfig = hierarchyConfig;
    this.#queryExecutor = queryExecutor;
    this.#categoryElementCounts = new ModelCategoryElementsCountCache((input) => this.queryCategoryElementCounts(input));
    this.#modelKeyPaths = new Map();
    this.#subjectKeyPaths = new Map();
    this.#categoryKeyPaths = new Map();
    this.#childrenMap = new Map();
    this.#childrenLoadingMap = new Map();
    this.#componentId = componentId ?? Guid.createValue();
    this.#componentName = "ModelsTreeIdsCache";
  }

  public [Symbol.dispose]() {
    this.#categoryElementCounts[Symbol.dispose]();
  }

  private querySubjects(): Observable<{ id: Id64String; parentId?: Id64String; targetPartitionId?: Id64String; hideInHierarchy: boolean }> {
    return defer(() => {
      const subjectsQuery = `
        SELECT
          s.ECInstanceId id,
          s.Parent.Id parentId,
          (
            SELECT m.ECInstanceId
            FROM bis.GeometricModel3d m
            WHERE m.ECInstanceId = HexToId(json_extract(s.JsonProperties, '$.Subject.Model.TargetPartition'))
              AND NOT m.IsPrivate
              AND EXISTS (SELECT 1 FROM ${this.#hierarchyConfig.elementClassSpecification} WHERE Model.Id = m.ECInstanceId)
          ) targetPartitionId,
          CASE
            WHEN (
              json_extract(s.JsonProperties, '$.Subject.Job.Bridge') IS NOT NULL
              OR json_extract(s.JsonProperties, '$.Subject.Model.Type') = 'Hierarchy'
            ) THEN 1
            ELSE 0
          END hideInHierarchy
        FROM bis.Subject s
      `;
      return this.#queryExecutor.createQueryReader(
        { ecsql: subjectsQuery },
        { rowFormat: "ECSqlPropertyNames", limit: "unbounded", restartToken: `${this.#componentName}/${this.#componentId}/subjects` },
      );
    }).pipe(
      map((row) => {
        return { id: row.id, parentId: row.parentId, targetPartitionId: row.targetPartitionId, hideInHierarchy: !!row.hideInHierarchy };
      }),
    );
  }

  private queryModels(): Observable<{ id: Id64String; parentId: Id64String }> {
    return defer(() => {
      const modelsQuery = `
      SELECT p.ECInstanceId id, p.Parent.Id parentId
        FROM bis.InformationPartitionElement p
        INNER JOIN bis.GeometricModel3d m ON m.ModeledElement.Id = p.ECInstanceId
        WHERE
          NOT m.IsPrivate
          ${this.#hierarchyConfig.showEmptyModels ? "" : `AND EXISTS (SELECT 1 FROM ${this.#hierarchyConfig.elementClassSpecification} WHERE Model.Id = m.ECInstanceId)`}
      `;
      return this.#queryExecutor.createQueryReader(
        { ecsql: modelsQuery },
        { rowFormat: "ECSqlPropertyNames", limit: "unbounded", restartToken: `${this.#componentName}/${this.#componentId}/models` },
      );
    }).pipe(
      map((row) => {
        return { id: row.id, parentId: row.parentId };
      }),
    );
  }

  private queryChildren({ elementIds }: { elementIds: Id64Array }): Observable<{ id: Id64String; parentId: Id64String }> {
    if (elementIds.length === 0) {
      return EMPTY;
>>>>>>> 1f783ae7
    }

    return defer(() => {
      const ctes = [
        `
          ElementChildren(id, parentId) AS (
            SELECT ECInstanceId id, Parent.Id parentId
            FROM ${this.#hierarchyConfig.elementClassSpecification}
            WHERE Parent.Id IN (${elementIds.join(", ")})

            UNION ALL

            SELECT c.ECInstanceId id, c.Parent.Id
            FROM ${this.#hierarchyConfig.elementClassSpecification} c
            JOIN ElementChildren p ON c.Parent.Id = p.id
          )
        `,
      ];
      const ecsql = `
        SELECT id, parentId
        FROM ElementChildren
      `;
      return this.#queryExecutor.createQueryReader(
        { ecsql, ctes },
        { rowFormat: "ECSqlPropertyNames", limit: "unbounded", restartToken: `${this.#componentName}/${this.#componentId}/children/${Guid.createValue()}` },
      );
    }).pipe(
      map((row) => {
        return { id: row.id, parentId: row.parentId };
      }),
    );
  }

<<<<<<< HEAD
  private async getSubjectInfos() {
    this._subjectInfos ??= (async () => {
      const [subjectInfos, targetPartitionSubjects] = await Promise.all([
        (async () => {
          const result = new Map<SubjectId, SubjectInfo>();
          for await (const subject of this.querySubjects()) {
            const subjectInfo: SubjectInfo = {
              parentSubjectId: subject.parentId,
              hideInHierarchy: subject.hideInHierarchy,
              childSubjectIds: new Set(),
              childModelIds: new Set(),
            };
            if (subject.targetPartitionId) {
              subjectInfo.childModelIds.add(subject.targetPartitionId);
            }
            result.set(subject.id, subjectInfo);
          }
          return result;
        })(),
        (async () => {
          const result = new Map<ModelId, Set<SubjectId>>();
          for await (const model of this.queryModels()) {
            pushToMap(result, model.id, model.parentId);
          }
          return result;
        })(),
      ]);

      for (const [subjectId, { parentSubjectId }] of subjectInfos.entries()) {
        if (parentSubjectId) {
          const parentSubjectInfo = subjectInfos.get(parentSubjectId);
          assert(!!parentSubjectInfo);
          parentSubjectInfo.childSubjectIds.add(subjectId);
        }
=======
  private getChildrenTreeFromMap({ elementIds }: { elementIds: Id64Arg }): ChildrenTree {
    const result: ChildrenTree = new Map();
    if (Id64.sizeOf(elementIds) === 0 || this.#childrenMap.size === 0) {
      return result;
    }
    for (const elementId of Id64.iterable(elementIds)) {
      const entry = this.#childrenMap.get(elementId);
      if (!entry?.children) {
        continue;
>>>>>>> 1f783ae7
      }
      const elementChildrenTree: ChildrenTree = new Map();
      result.set(elementId, { children: elementChildrenTree });
      entry.children.forEach((childId) => {
        const childrenTreeOfChild = this.getChildrenTreeFromMap({ elementIds: childId });
        // Need to add children tree created from childId. This tree includes childId as root element
        // If child does not have children, children tree won't be created. Need to add childId with undefined children
        elementChildrenTree.set(childId, { children: childrenTreeOfChild.size > 0 ? childrenTreeOfChild : undefined });
      });
    }
    return result;
  }

<<<<<<< HEAD
      for (const [partitionId, subjectIds] of targetPartitionSubjects) {
        subjectIds.forEach((subjectId) => {
          const subjectInfo = subjectInfos.get(subjectId);
          assert(!!subjectInfo);
          subjectInfo.childModelIds.add(partitionId);
        });
=======
  private getChildrenCountMap({ elementIds }: { elementIds: Id64Arg }): Map<Id64String, number> {
    const result = new Map<Id64String, number>();
    for (const elementId of Id64.iterable(elementIds)) {
      const entry = this.#childrenMap.get(elementId);
      if (entry?.children) {
        let totalChildrenCount = entry.children.length;
        this.getChildrenCountMap({ elementIds: entry.children }).forEach((childrenOfChildCount) => (totalChildrenCount += childrenOfChildCount));
        result.set(elementId, totalChildrenCount);
>>>>>>> 1f783ae7
      }
    }
    return result;
  }

  /**
   * Populates #childrenLoadingMap with promises. When these promises resolve, they will populate #childrenMap with values and delete entries from #childrenLoadingMap.
   */
  private createChildrenLoadingMapEntries({ elementsToQuery }: { elementsToQuery: Id64Array }): { loadingMapEntries: Promise<void> } {
    const getElementsToQueryPromise = async (batchedElementsToQuery: Id64Array) =>
      firstValueFrom(
        this.queryChildren({ elementIds: batchedElementsToQuery }).pipe(
          // Want to have void at the end instead of void[], so using reduce
          reduce(
            (acc, { parentId, id }) => {
              let entry = this.#childrenMap.get(parentId);
              if (!entry) {
                entry = { children: [] };
                this.#childrenMap.set(parentId, entry);
              }
              if (!entry.children) {
                entry.children = [];
              }
              // Add child to parent's entry and add child to children map
              entry.children.push(id);
              if (!this.#childrenMap.has(id)) {
                this.#childrenMap.set(id, { children: undefined });
              }
              return acc;
            },
            (() => {})(),
          ),
          tap({ complete: () => batchedElementsToQuery.forEach((elementId) => this.#childrenLoadingMap.delete(elementId)) }),
          defaultIfEmpty((() => {})()),
        ),
      );
    const maximumBatchSize = 1000;
    const totalSize = elementsToQuery.length;
    const optimalBatchSize = getOptimalBatchSize({ totalSize, maximumBatchSize });
    const loadingMapEntries = new Array<Promise<void>>();
    // Don't want to slice if its not necessary
    if (totalSize <= maximumBatchSize) {
      loadingMapEntries.push(getElementsToQueryPromise(elementsToQuery));
    } else {
      for (let i = 0; i < elementsToQuery.length; i += optimalBatchSize) {
        loadingMapEntries.push(getElementsToQueryPromise(elementsToQuery.slice(i, i + optimalBatchSize)));
      }
    }

    elementsToQuery.forEach((elementId, index) => this.#childrenLoadingMap.set(elementId, loadingMapEntries[Math.floor(index / optimalBatchSize)]));
    return { loadingMapEntries: Promise.all(loadingMapEntries).then(() => {}) };
  }

<<<<<<< HEAD
  /** Returns ECInstanceIDs of Subjects that either have direct Model or at least one child Subject with a Model. */
  public async getParentSubjectIds(): Promise<Id64Array> {
    this._parentSubjectIds ??= (async () => {
      const subjectInfos = await this.getSubjectInfos();
      const parentSubjectIds = new Set<SubjectId>();
      subjectInfos.forEach((subjectInfo, subjectId) => {
        if (subjectInfo.childModelIds.size > 0) {
          parentSubjectIds.add(subjectId);
          let currParentId = subjectInfo.parentSubjectId;
          while (currParentId) {
            parentSubjectIds.add(currParentId);
            currParentId = subjectInfos.get(currParentId)?.parentSubjectId;
=======
  private createChildrenMapEntries({ elementIds }: { elementIds: Id64Arg }): Observable<void[]> {
    return from(Id64.iterable(elementIds)).pipe(
      reduce(
        (acc, elementId) => {
          if (this.#childrenMap.has(elementId)) {
            return acc;
          }
          const loadingPromise = this.#childrenLoadingMap.get(elementId);
          if (loadingPromise) {
            acc.existingPromises.push(loadingPromise);
          } else {
            acc.elementsToQuery.push(elementId);
          }
          return acc;
        },
        { existingPromises: new Array<Promise<void>>(), elementsToQuery: new Array<Id64String>() },
      ),
      mergeMap(async ({ elementsToQuery, existingPromises }) => {
        existingPromises.push(this.createChildrenLoadingMapEntries({ elementsToQuery }).loadingMapEntries);
        return Promise.all(existingPromises);
      }),
    );
  }

  public getChildrenTree({ elementIds }: { elementIds: Id64Arg }): Observable<ChildrenTree> {
    return this.createChildrenMapEntries({ elementIds }).pipe(map(() => this.getChildrenTreeFromMap({ elementIds })));
  }

  public getAllChildrenCount({ elementIds }: { elementIds: Id64Arg }): Observable<Map<Id64String, number>> {
    return this.createChildrenMapEntries({ elementIds }).pipe(map(() => this.getChildrenCountMap({ elementIds })));
  }

  private getSubjectInfos() {
    this.#subjectInfos ??= forkJoin({
      subjectInfos: this.querySubjects().pipe(
        reduce((acc, subject) => {
          const subjectInfo: SubjectInfo = {
            parentSubject: subject.parentId,
            hideInHierarchy: subject.hideInHierarchy,
            childSubjects: new Set(),
            childModels: new Set(),
          };
          if (subject.targetPartitionId) {
            subjectInfo.childModels.add(subject.targetPartitionId);
          }
          acc.set(subject.id, subjectInfo);
          return acc;
        }, new Map<Id64String, SubjectInfo>()),
        map((subjectInfos) => {
          for (const [subjectId, { parentSubject: parentSubjectId }] of subjectInfos.entries()) {
            if (parentSubjectId) {
              const parentSubjectInfo = subjectInfos.get(parentSubjectId);
              assert(!!parentSubjectInfo);
              parentSubjectInfo.childSubjects.add(subjectId);
            }
>>>>>>> 1f783ae7
          }
          return subjectInfos;
        }),
      ),
      targetPartitionSubjects: this.queryModels().pipe(
        reduce((acc, model) => {
          pushToMap(acc, model.id, model.parentId);
          return acc;
        }, new Map<Id64String, Set<Id64String>>()),
      ),
    }).pipe(
      map(({ subjectInfos, targetPartitionSubjects }) => {
        for (const [partitionId, subjectIds] of targetPartitionSubjects) {
          subjectIds.forEach((subjectId) => {
            const subjectInfo = subjectInfos.get(subjectId);
            assert(!!subjectInfo);
            subjectInfo.childModels.add(partitionId);
          });
        }
        return subjectInfos;
      }),
      shareReplay(),
    );
    return this.#subjectInfos;
  }

  /** Returns ECInstanceIDs of Subjects that either have direct Model or at least one child Subject with a Model. */
  public getParentSubjectIds(): Observable<Id64Array> {
    this.#parentSubjectIds ??= this.getSubjectInfos().pipe(
      map((subjectInfos) => {
        const parentSubjectIds = new Set<Id64String>();
        subjectInfos.forEach((subjectInfo, subjectId) => {
          if (subjectInfo.childModels.size > 0) {
            parentSubjectIds.add(subjectId);
            let currParentId = subjectInfo.parentSubject;
            while (currParentId) {
              parentSubjectIds.add(currParentId);
              currParentId = subjectInfos.get(currParentId)?.parentSubject;
            }
          }
        });
        return [...parentSubjectIds];
      }),
      shareReplay(),
    );
    return this.#parentSubjectIds;
  }

  /**
   * Returns child subjects of the specified parent subjects as they're displayed in the hierarchy - taking into
   * account `hideInHierarchy` flag.
   */
<<<<<<< HEAD
  public async getChildSubjectIds(parentSubjectIds: Id64Arg): Promise<Id64Array> {
    const childSubjectIds = new Array<SubjectId>();
    const subjectInfos = await this.getSubjectInfos();
    for (const subjectId of Id64.iterable(parentSubjectIds)) {
      forEachChildSubject(subjectInfos, subjectId, (childSubjectId, childSubjectInfo) => {
        if (!childSubjectInfo.hideInHierarchy) {
          childSubjectIds.push(childSubjectId);
          return "break";
        }
        return "continue";
      });
    }
    return childSubjectIds;
  }

  /** Returns ECInstanceIDs of all Models under specific parent Subjects, including their child Subjects, etc. */
  public async getSubjectModelIds(subjectIds: Id64Arg): Promise<Id64Array> {
    const subjectInfos = await this.getSubjectInfos();
    const result = new Array<ModelId>();
    const childSubjects = new Array<SubjectId>();
    for (const subjectId of Id64.iterable(subjectIds)) {
      const subjectInfo = subjectInfos.get(subjectId);
      if (!subjectInfo) {
        continue;
      }
      result.push(...subjectInfo.childModelIds);
      childSubjects.push(...subjectInfo.childSubjectIds);
    }
    if (childSubjects.length > 0) {
      result.push(...(await this.getSubjectModelIds(childSubjects)));
    }
    return result;
  }

  /** Returns ECInstanceIDs of Models under specific parent Subjects as they are displayed in the hierarchy. */
  public async getChildSubjectModelIds(parentSubjectIds: Id64Arg): Promise<Id64Array> {
    const subjectInfos = await this.getSubjectInfos();

    const hiddenSubjectIds = new Array<SubjectId>();

    for (const subjectId of Id64.iterable(parentSubjectIds)) {
      forEachChildSubject(subjectInfos, subjectId, (childSubjectId, childSubjectInfo) => {
        if (childSubjectInfo.hideInHierarchy) {
          hiddenSubjectIds.push(childSubjectId);
          return "continue";
        }
        return "break";
      });
    }

    const modelIds = new Array<ModelId>();
    [...parentSubjectIds, ...hiddenSubjectIds].forEach((subjectId) => {
      const subjectInfo = subjectInfos.get(subjectId);
      subjectInfo && modelIds.push(...subjectInfo.childModelIds);
    });
    return modelIds;
=======
  public getChildSubjectIds(parentSubjectIds: Id64Array): Observable<Id64Array> {
    return this.getSubjectInfos().pipe(
      map((subjectInfos) => {
        const childSubjectIds = new Array<Id64String>();
        parentSubjectIds.forEach((subjectId) => {
          forEachChildSubject(subjectInfos, subjectId, (childSubjectId, childSubjectInfo) => {
            if (!childSubjectInfo.hideInHierarchy) {
              childSubjectIds.push(childSubjectId);
              return "break";
            }
            return "continue";
          });
        });
        return childSubjectIds;
      }),
    );
  }

  /** Returns ECInstanceIDs of all Models under specific parent Subjects, including their child Subjects, etc. */
  public getSubjectModelIds(subjectIds: Id64Array): Observable<Id64Array> {
    return this.getSubjectInfos().pipe(
      map((subjectInfos) => {
        const subjectStack = [...subjectIds];
        const result = new Array<Id64String>();
        while (true) {
          const subjectId = subjectStack.pop();
          if (subjectId === undefined) {
            break;
          }
          const subjectInfo = subjectInfos.get(subjectId);
          if (!subjectInfo) {
            continue;
          }
          result.push(...subjectInfo.childModels);
          subjectStack.push(...subjectInfo.childSubjects);
        }
        return result;
      }),
    );
  }

  /** Returns ECInstanceIDs of Models under specific parent Subjects as they are displayed in the hierarchy. */
  public getChildSubjectModelIds(parentSubjectIds: Id64Array): Observable<Id64Array> {
    return this.getSubjectInfos().pipe(
      map((subjectInfos) => {
        const hiddenSubjectIds = new Array<Id64String>();
        parentSubjectIds.forEach((subjectId) => {
          forEachChildSubject(subjectInfos, subjectId, (childSubjectId, childSubjectInfo) => {
            if (childSubjectInfo.hideInHierarchy) {
              hiddenSubjectIds.push(childSubjectId);
              return "continue";
            }
            return "break";
          });
        });
        const modelIds = new Array<Id64String>();
        [...parentSubjectIds, ...hiddenSubjectIds].forEach((subjectId) => {
          const subjectInfo = subjectInfos.get(subjectId);
          subjectInfo && modelIds.push(...subjectInfo.childModels);
        });
        return modelIds;
      }),
    );
>>>>>>> 1f783ae7
  }

  public createSubjectInstanceKeysPath(targetSubjectId: Id64String): Observable<HierarchyNodeIdentifiersPath> {
    let entry = this.#subjectKeyPaths.get(targetSubjectId);
    if (!entry) {
<<<<<<< HEAD
      entry = (async () => {
        const subjectInfos = await this.getSubjectInfos();
        const result = new Array<InstanceKey>();
        let currParentId: SubjectId | undefined = targetSubjectId;
        while (currParentId) {
          if (this._hierarchyConfig.hideRootSubject && currParentId === IModel.rootSubjectId) {
            break;
          }
          const parentInfo = subjectInfos.get(currParentId);
          if (!parentInfo?.hideInHierarchy) {
            result.push({ className: CLASS_NAME_Subject, id: currParentId });
          }
          currParentId = parentInfo?.parentSubjectId;
        }
        return result.reverse();
      })();
      this._subjectKeyPaths.set(targetSubjectId, entry);
=======
      entry = this.getSubjectInfos().pipe(
        map((subjectInfos) => {
          const result = new Array<InstanceKey>();
          let currParentId: Id64String | undefined = targetSubjectId;
          while (currParentId) {
            if (this.#hierarchyConfig.hideRootSubject && currParentId === IModel.rootSubjectId) {
              break;
            }
            const parentInfo = subjectInfos.get(currParentId);
            if (!parentInfo?.hideInHierarchy) {
              result.push({ className: "BisCore.Subject", id: currParentId });
            }
            currParentId = parentInfo?.parentSubject;
          }
          return result.reverse();
        }),
        shareReplay(),
      );
      this.#subjectKeyPaths.set(targetSubjectId, entry);
>>>>>>> 1f783ae7
    }
    return entry;
  }

  private queryModelCategories(): Observable<{
    modelId: Id64String;
    categoryId: Id64String;
    isModelPrivate: boolean;
    isRootElementCategory: boolean;
  }> {
<<<<<<< HEAD
    const query = `
      SELECT
        this.Model.Id modelId,
        this.Category.Id categoryId,
        m.IsPrivate isModelPrivate,
        MAX(IIF(this.Parent.Id IS NULL, 1, 0)) isRootElementCategory
      FROM ${CLASS_NAME_Model} m
      JOIN ${this._hierarchyConfig.elementClassSpecification} this ON m.ECInstanceId = this.Model.Id
      GROUP BY modelId, categoryId, isModelPrivate
    `;
    for await (const row of this._queryExecutor.createQueryReader({ ecsql: query }, { rowFormat: "ECSqlPropertyNames", limit: "unbounded" })) {
      yield { modelId: row.modelId, categoryId: row.categoryId, isModelPrivate: !!row.isModelPrivate, isRootElementCategory: !!row.isRootElementCategory };
    }
  }

  private async *queryModeledElements(): AsyncIterableIterator<{ modelId: Id64String; categoryId: Id64String; modeledElementId: Id64String }> {
    const query = `
      SELECT
        pe.ECInstanceId modeledElementId,
        pe.Category.Id categoryId,
        pe.Model.Id modelId
      FROM ${CLASS_NAME_Model} m
      JOIN ${this._hierarchyConfig.elementClassSpecification} pe ON pe.ECInstanceId = m.ModeledElement.Id
      WHERE
        m.IsPrivate = false
        AND m.ECInstanceId IN (SELECT Model.Id FROM ${this._hierarchyConfig.elementClassSpecification})
    `;
    for await (const row of this._queryExecutor.createQueryReader({ ecsql: query }, { rowFormat: "ECSqlPropertyNames", limit: "unbounded" })) {
      yield { modelId: row.modelId, categoryId: row.categoryId, modeledElementId: row.modeledElementId };
    }
  }

  private async getModelWithCategoryModeledElements() {
    this._modelWithCategoryModeledElements ??= (async () => {
      const modelWithCategoryModeledElements = new Map<ModelCategoryKey, Set<ElementId>>();
      for await (const { modelId, categoryId, modeledElementId } of this.queryModeledElements()) {
        const key: ModelCategoryKey = `${modelId}-${categoryId}`;
        const entry = modelWithCategoryModeledElements.get(key);
=======
    return defer(() => {
      const query = `
        SELECT
          this.Model.Id modelId,
          this.Category.Id categoryId,
          m.IsPrivate isModelPrivate,
          MAX(IIF(this.Parent.Id IS NULL, 1, 0)) isRootElementCategory
        FROM BisCore.Model m
        JOIN ${this.#hierarchyConfig.elementClassSpecification} this ON m.ECInstanceId = this.Model.Id
        GROUP BY modelId, categoryId, isModelPrivate
      `;
      return this.#queryExecutor.createQueryReader(
        { ecsql: query },
        { rowFormat: "ECSqlPropertyNames", limit: "unbounded", restartToken: `${this.#componentName}/${this.#componentId}/model-categories` },
      );
    }).pipe(
      map((row) => {
        return { modelId: row.modelId, categoryId: row.categoryId, isModelPrivate: !!row.isModelPrivate, isRootElementCategory: !!row.isRootElementCategory };
      }),
    );
  }

  private queryModeledElements(): Observable<{ modelId: Id64String; categoryId: Id64String; modeledElementId: Id64String }> {
    return defer(() => {
      const query = `
        SELECT
          pe.ECInstanceId modeledElementId,
          pe.Category.Id categoryId,
          pe.Model.Id modelId
        FROM BisCore.Model m
        JOIN ${this.#hierarchyConfig.elementClassSpecification} pe ON pe.ECInstanceId = m.ModeledElement.Id
        WHERE
          m.IsPrivate = false
          AND m.ECInstanceId IN (SELECT Model.Id FROM ${this.#hierarchyConfig.elementClassSpecification})
      `;
      return this.#queryExecutor.createQueryReader(
        { ecsql: query },
        { rowFormat: "ECSqlPropertyNames", limit: "unbounded", restartToken: `${this.#componentName}/${this.#componentId}/modeled-elements` },
      );
    }).pipe(
      map((row) => {
        return { modelId: row.modelId, categoryId: row.categoryId, modeledElementId: row.modeledElementId };
      }),
    );
  }

  private getModelWithCategoryModeledElements() {
    this.#modelWithCategoryModeledElements ??= this.queryModeledElements().pipe(
      reduce((acc, { modelId, categoryId, modeledElementId }) => {
        const key = `${modelId}-${categoryId}`;
        const entry = acc.get(key);
>>>>>>> 1f783ae7
        if (entry === undefined) {
          acc.set(key, new Set([modeledElementId]));
        } else {
          entry.add(modeledElementId);
        }
        return acc;
      }, new Map<Id64String, Id64Set>()),
      shareReplay(),
    );
    return this.#modelWithCategoryModeledElements;
  }

<<<<<<< HEAD
  private async getModelInfos() {
    this._modelInfos ??= (async () => {
      const modelInfos = new Map<ModelId, { categories: Map<CategoryId, { isRootElementCategory: boolean }>; isModelPrivate: boolean }>();
      for await (const { modelId, categoryId, isModelPrivate, isRootElementCategory } of this.queryModelCategories()) {
        const entry = modelInfos.get(modelId);
=======
  private getModelInfos() {
    this.#modelInfos ??= this.queryModelCategories().pipe(
      reduce((acc, { modelId, categoryId, isModelPrivate, isRootElementCategory }) => {
        const entry = acc.get(modelId);
>>>>>>> 1f783ae7
        if (entry) {
          entry.categories.set(categoryId, { isRootElementCategory });
          entry.isModelPrivate = isModelPrivate;
        } else {
          acc.set(modelId, { categories: new Map([[categoryId, { isRootElementCategory }]]), isModelPrivate });
        }
        return acc;
      }, new Map<Id64String, { categories: Map<Id64String, { isRootElementCategory: boolean }>; isModelPrivate: boolean }>()),
      shareReplay(),
    );
    return this.#modelInfos;
  }

  public getAllCategories(): Observable<Id64Set> {
    return this.getModelInfos().pipe(
      mergeMap((modelInfos) => modelInfos.values()),
      mergeMap(({ categories }) => categories.keys()),
      reduce((acc, categoryId) => {
        acc.add(categoryId);
        return acc;
      }, new Set<Id64String>()),
    );
  }

<<<<<<< HEAD
  public async getModelCategoryIds(modelId: Id64String): Promise<Id64Array> {
    const modelInfos = await this.getModelInfos();
    const categories = modelInfos.get(modelId)?.categories.keys();
    return categories ? [...categories] : [];
=======
  public getModelCategories(modelId: Id64String): Observable<Id64Array> {
    return this.getModelInfos().pipe(
      mergeMap((modelInfos) => modelInfos.get(modelId)?.categories.keys() ?? []),
      toArray(),
    );
>>>>>>> 1f783ae7
  }

  public hasSubModel(elementId: Id64String): Observable<boolean> {
    return this.getModelInfos().pipe(
      map((modelInfos) => {
        const modeledElementInfo = modelInfos.get(elementId);
        if (!modeledElementInfo) {
          return false;
        }
        return !modeledElementInfo.isModelPrivate;
      }),
    );
  }

  public getCategoriesModeledElements(modelId: Id64String, categoryIds: Id64Arg): Observable<Id64Array> {
    return this.getModelWithCategoryModeledElements().pipe(
      mergeMap((modelWithCategoryModeledElements) =>
        from(Id64.iterable(categoryIds)).pipe(
          reduce((acc, categoryId) => {
            const entry = modelWithCategoryModeledElements.get(`${modelId}-${categoryId}`);
            if (entry !== undefined) {
              acc.push(...entry);
            }
            return acc;
          }, new Array<Id64String>()),
        ),
      ),
    );
  }

<<<<<<< HEAD
  public async getCategoriesElementModels(categoryIds: Id64Arg): Promise<Map<CategoryId, Array<ModelId>>> {
    const modelInfos = await this.getModelInfos();
    const result = new Map<CategoryId, Array<ModelId>>();
    for (const categoryId of Id64.iterable(categoryIds)) {
      const entry = new Array<ModelId>();
      for (const [modelId, { categories }] of modelInfos.entries()) {
        if (categories.has(categoryId)) {
          entry.push(modelId);
        }
      }
      result.set(categoryId, entry);
    }

    return result;
  }

  public async createModelInstanceKeyPaths(modelId: Id64String): Promise<HierarchyNodeIdentifiersPath[]> {
    let entry = this._modelKeyPaths.get(modelId);
    if (!entry) {
      entry = (async () => {
        const result = new Array<HierarchyNodeIdentifiersPath>();
        const subjectInfos = (await this.getSubjectInfos()).entries();
        for (const [modelSubjectId, subjectInfo] of subjectInfos) {
          if (subjectInfo.childModelIds.has(modelId)) {
            const subjectPath = await this.createSubjectInstanceKeysPath(modelSubjectId);
            result.push([...subjectPath, { className: "BisCore.GeometricModel3d", id: modelId }]);
          }
        }
        return result;
      })();

      this._modelKeyPaths.set(modelId, entry);
=======
  public createModelInstanceKeyPaths(modelId: Id64String): Observable<HierarchyNodeIdentifiersPath[]> {
    let entry = this.#modelKeyPaths.get(modelId);
    if (!entry) {
      entry = this.getSubjectInfos().pipe(
        mergeMap((subjectInfos) => subjectInfos.entries()),
        filter(([_, subjectInfo]) => subjectInfo.childModels.has(modelId)),
        mergeMap(([modelSubjectId]) =>
          this.createSubjectInstanceKeysPath(modelSubjectId).pipe(map((path) => [...path, { className: "BisCore.GeometricModel3d", id: modelId }])),
        ),
        toArray(),
        shareReplay(),
      );

      this.#modelKeyPaths.set(modelId, entry);
>>>>>>> 1f783ae7
    }
    return entry;
  }

<<<<<<< HEAD
  public async getCategoryElementsCount(modelId: Id64String, categoryId: Id64String): Promise<number> {
    return this._categoryElementCounts.getCategoryElementsCount(modelId, categoryId);
=======
  private queryCategoryElementCounts(
    input: Array<{ modelId: Id64String; categoryId: Id64String }>,
  ): Observable<Array<{ modelId: Id64String; categoryId: Id64String; elementsCount: number }>> {
    return from(input).pipe(
      reduce((acc, { modelId, categoryId }) => {
        const entry = acc.get(modelId);
        if (!entry) {
          acc.set(modelId, new Set([categoryId]));
        } else {
          entry.add(categoryId);
        }
        return acc;
      }, new Map<Id64String, Id64Set>()),
      mergeMap((modelCategoryMap) => modelCategoryMap.entries()),
      map(([modelId, categoryIds]) => `Model.Id = ${modelId} AND Category.Id IN (${[...categoryIds].join(", ")})`),
      // we may have thousands of where clauses here, and sending a single query with all of them could take a
      // long time - instead, split it into smaller chunks
      bufferCount(100),
      mergeMap((whereClauses) =>
        defer(() =>
          this.#queryExecutor.createQueryReader(
            {
              ctes: [
                `
                    CategoryElements(id, modelId, categoryId) AS (
                      SELECT ECInstanceId, Model.Id, Category.Id
                      FROM ${this.#hierarchyConfig.elementClassSpecification}
                      WHERE
                        Parent.Id IS NULL
                        AND (
                          ${whereClauses.join(" OR ")}
                        )

                      UNION ALL

                      SELECT c.ECInstanceId, p.modelId, p.categoryId
                      FROM ${this.#hierarchyConfig.elementClassSpecification} c
                      JOIN CategoryElements p ON c.Parent.Id = p.id
                    )
                  `,
              ],
              ecsql: `
                  SELECT modelId, categoryId, COUNT(id) elementsCount
                  FROM CategoryElements
                  GROUP BY modelId, categoryId
                `,
            },
            {
              rowFormat: "ECSqlPropertyNames",
              limit: "unbounded",
              restartToken: `${this.#componentName}/${this.#componentId}/category-element-counts/${Guid.createValue()}`,
            },
          ),
        ),
      ),
      releaseMainThreadOnItemsCount(500),
      reduce(
        ({ acc, createKey }, row) => {
          acc.set(createKey({ modelId: row.modelId, categoryId: row.categoryId }), {
            modelId: row.modelId,
            categoryId: row.categoryId,
            elementsCount: row.elementsCount,
          });
          return { acc, createKey };
        },
        {
          acc: new Map<string, { modelId: Id64String; categoryId: Id64String; elementsCount: number }>(),
          createKey: (keyProps: { modelId: Id64String; categoryId: Id64String }) => `${keyProps.modelId}-${keyProps.categoryId}`,
        },
      ),
      mergeMap(({ acc: result, createKey }) => {
        input.forEach(({ modelId, categoryId }) => {
          if (!result.has(createKey({ modelId, categoryId }))) {
            result.set(createKey({ modelId, categoryId }), { categoryId, modelId, elementsCount: 0 });
          }
        });

        return from(result.values());
      }),
      toArray(),
    );
  }

  public getCategoryElementsCount(modelId: Id64String, categoryId: Id64String): Observable<number> {
    return this.#categoryElementCounts.getCategoryElementsCount(modelId, categoryId);
>>>>>>> 1f783ae7
  }

  public createCategoryInstanceKeyPaths(categoryId: Id64String): Observable<HierarchyNodeIdentifiersPath[]> {
    let entry = this.#categoryKeyPaths.get(categoryId);
    if (!entry) {
<<<<<<< HEAD
      entry = (async () => {
        const result = new Set<ModelId>();
        const modelInfos = await this.getModelInfos();
        modelInfos?.forEach((modelInfo, modelId) => {
          const categoryEntry = modelInfo.categories.get(categoryId);
          if (categoryEntry?.isRootElementCategory) {
            result.add(modelId);
          }
        });

        const categoryPaths = new Array<HierarchyNodeIdentifiersPath>();
        for (const categoryModelId of [...result]) {
          const modelPaths = await this.createModelInstanceKeyPaths(categoryModelId);
          for (const modelPath of modelPaths) {
            categoryPaths.push([...modelPath, { className: CLASS_NAME_SpatialCategory, id: categoryId }]);
          }
        }
        return categoryPaths;
      })();
      this._categoryKeyPaths.set(categoryId, entry);
=======
      entry = this.getModelInfos().pipe(
        mergeMap((modelInfos) => modelInfos.entries()),
        filter(([_, modelInfo]) => !!modelInfo.categories.get(categoryId)?.isRootElementCategory),
        mergeMap(([categoryModelId]) => this.createModelInstanceKeyPaths(categoryModelId)),
        mergeMap((modelPaths) => modelPaths),
        reduce((acc, modelPath) => {
          acc.push([...modelPath, { className: "BisCore.SpatialCategory", id: categoryId }]);
          return acc;
        }, new Array<HierarchyNodeIdentifiersPath>()),
        shareReplay(),
      );
      this.#categoryKeyPaths.set(categoryId, entry);
>>>>>>> 1f783ae7
    }
    return entry;
  }
}

function forEachChildSubject(
  subjectInfos: Map<SubjectId, SubjectInfo>,
  parentSubject: SubjectId | SubjectInfo,
  cb: (childSubjectId: SubjectId, childSubjectInfo: SubjectInfo) => "break" | "continue",
) {
  const parentSubjectInfo = typeof parentSubject === "string" ? subjectInfos.get(parentSubject) : parentSubject;
  parentSubjectInfo &&
    parentSubjectInfo.childSubjectIds.forEach((childSubjectId) => {
      const childSubjectInfo = subjectInfos.get(childSubjectId)!;
      if (cb(childSubjectId, childSubjectInfo) === "break") {
        return;
      }
      forEachChildSubject(subjectInfos, childSubjectInfo, cb);
    });
<<<<<<< HEAD
=======
}

class ModelCategoryElementsCountCache {
  #cache = new Map<string, Subject<number>>();
  #requestsStream = new Subject<{ modelId: Id64String; categoryId: Id64String }>();
  #subscription: Subscription;
  public constructor(
    loader: (
      input: Array<{ modelId: Id64String; categoryId: Id64String }>,
    ) => Observable<Array<{ modelId: Id64String; categoryId: Id64String; elementsCount: number }>>,
  ) {
    this.#subscription = this.#requestsStream
      .pipe(
        bufferTime(20),
        filter((requests) => requests.length > 0),
        mergeMap((requests) => loader(requests)),
        mergeAll(),
      )
      .subscribe({
        next: ({ modelId, categoryId, elementsCount }) => {
          const subject = this.#cache.get(`${modelId}${categoryId}`);
          assert(!!subject);
          subject.next(elementsCount);
        },
      });
  }

  public [Symbol.dispose]() {
    this.#subscription.unsubscribe();
  }

  public getCategoryElementsCount(modelId: Id64String, categoryId: Id64String): Observable<number> {
    const cacheKey = `${modelId}${categoryId}`;
    let result = this.#cache.get(cacheKey);
    if (result !== undefined) {
      return from(result).pipe(take(1));
    }

    result = new ReplaySubject(1);
    this.#cache.set(cacheKey, result);
    this.#requestsStream.next({ modelId, categoryId });
    return from(result).pipe(take(1));
  }
>>>>>>> 1f783ae7
}<|MERGE_RESOLUTION|>--- conflicted
+++ resolved
@@ -3,8 +3,8 @@
  * See LICENSE.md in the project root for license terms and full copyright notice.
  *--------------------------------------------------------------------------------------------*/
 
-<<<<<<< HEAD
-import { assert, Id64 } from "@itwin/core-bentley";
+import { defer, filter, forkJoin, from, map, mergeAll, mergeMap, of, reduce, shareReplay, toArray } from "rxjs";
+import { assert, Guid, Id64 } from "@itwin/core-bentley";
 import { IModel } from "@itwin/core-common";
 import {
   CLASS_NAME_GeometricModel3d,
@@ -16,46 +16,12 @@
 import { ModelCategoryElementsCountCache } from "../../common/internal/ModelCategoryElementsCountCache.js";
 import { pushToMap } from "../../common/internal/Utils.js";
 
-import type { InstanceKey } from "@itwin/presentation-shared";
-import type { Id64Arg, Id64Array, Id64Set, Id64String } from "@itwin/core-bentley";
-import type { HierarchyNodeIdentifiersPath, LimitingECSqlQueryExecutor } from "@itwin/presentation-hierarchies";
-import type { CategoryId, ElementId, ModelId, SubjectId } from "../../common/internal/Types.js";
-import type { ModelsTreeDefinition } from "../ModelsTreeDefinition.js";
-=======
-import {
-  bufferCount,
-  bufferTime,
-  defaultIfEmpty,
-  defer,
-  EMPTY,
-  filter,
-  firstValueFrom,
-  forkJoin,
-  from,
-  map,
-  mergeAll,
-  mergeMap,
-  reduce,
-  ReplaySubject,
-  shareReplay,
-  Subject,
-  take,
-  tap,
-  toArray,
-} from "rxjs";
-import { assert, Guid, Id64 } from "@itwin/core-bentley";
-import { IModel } from "@itwin/core-common";
-import { releaseMainThreadOnItemsCount } from "../../common/internal/Utils.js";
-import { pushToMap } from "../../common/Utils.js";
-import { getOptimalBatchSize } from "../Utils.js";
-
-import type { Observable, Subscription } from "rxjs";
+import type { Observable } from "rxjs";
 import type { GuidString, Id64Arg, Id64Array, Id64Set, Id64String } from "@itwin/core-bentley";
 import type { HierarchyNodeIdentifiersPath, LimitingECSqlQueryExecutor } from "@itwin/presentation-hierarchies";
 import type { InstanceKey } from "@itwin/presentation-shared";
+import type { CategoryId, ElementId, ModelId, SubjectId } from "../../common/internal/Types.js";
 import type { ModelsTreeDefinition } from "../ModelsTreeDefinition.js";
-import type { ChildrenTree } from "../Utils.js";
->>>>>>> 1f783ae7
 
 interface SubjectInfo {
   parentSubjectId: Id64String | undefined;
@@ -70,109 +36,44 @@
 }
 
 type ModelsTreeHierarchyConfiguration = ConstructorParameters<typeof ModelsTreeDefinition>[0]["hierarchyConfig"];
-type ChildrenMap = Map<Id64String, { children: Id64Array | undefined }>;
-type ChildrenLoadingMap = Map<Id64String, Promise<void>>;
 
 type ModelCategoryKey = `${ModelId}-${CategoryId}`;
 
 /** @internal */
 export class ModelsTreeIdsCache implements Disposable {
-<<<<<<< HEAD
-  private readonly _categoryElementCounts: ModelCategoryElementsCountCache;
-  private _subjectInfos: Promise<Map<SubjectId, SubjectInfo>> | undefined;
-  private _parentSubjectIds: Promise<Id64Array> | undefined; // the list should contain a subject id if its node should be shown as having children
-  private _modelInfos: Promise<Map<ModelId, ModelInfo>> | undefined;
-  private _modelWithCategoryModeledElements: Promise<Map<ModelCategoryKey, Set<ElementId>>> | undefined;
-  private _modelKeyPaths: Map<ModelId, Promise<HierarchyNodeIdentifiersPath[]>>;
-  private _subjectKeyPaths: Map<SubjectId, Promise<HierarchyNodeIdentifiersPath>>;
-  private _categoryKeyPaths: Map<CategoryId, Promise<HierarchyNodeIdentifiersPath[]>>;
-
-  constructor(
-    private _queryExecutor: LimitingECSqlQueryExecutor,
-    private _hierarchyConfig: ModelsTreeHierarchyConfiguration,
-  ) {
-    this._categoryElementCounts = new ModelCategoryElementsCountCache(_queryExecutor, [this._hierarchyConfig.elementClassSpecification]);
-    this._modelKeyPaths = new Map();
-    this._subjectKeyPaths = new Map();
-    this._categoryKeyPaths = new Map();
-  }
-
-  public [Symbol.dispose]() {
-    this._categoryElementCounts[Symbol.dispose]();
-  }
-
-  private async *querySubjects(): AsyncIterableIterator<{ id: SubjectId; parentId?: SubjectId; targetPartitionId?: ModelId; hideInHierarchy: boolean }> {
-    const subjectsQuery = `
-      SELECT
-        s.ECInstanceId id,
-        s.Parent.Id parentId,
-        (
-          SELECT m.ECInstanceId
-          FROM ${CLASS_NAME_GeometricModel3d} m
-          WHERE m.ECInstanceId = HexToId(json_extract(s.JsonProperties, '$.Subject.Model.TargetPartition'))
-            AND NOT m.IsPrivate
-            AND EXISTS (SELECT 1 FROM ${this._hierarchyConfig.elementClassSpecification} WHERE Model.Id = m.ECInstanceId)
-        ) targetPartitionId,
-        CASE
-          WHEN (
-            json_extract(s.JsonProperties, '$.Subject.Job.Bridge') IS NOT NULL
-            OR json_extract(s.JsonProperties, '$.Subject.Model.Type') = 'Hierarchy'
-          ) THEN 1
-          ELSE 0
-        END hideInHierarchy
-      FROM bis.Subject s
-    `;
-    for await (const row of this._queryExecutor.createQueryReader({ ecsql: subjectsQuery }, { rowFormat: "ECSqlPropertyNames", limit: "unbounded" })) {
-      yield { id: row.id, parentId: row.parentId, targetPartitionId: row.targetPartitionId, hideInHierarchy: !!row.hideInHierarchy };
-    }
-  }
-
-  private async *queryModels(): AsyncIterableIterator<{ id: ModelId; parentId: SubjectId }> {
-    const modelsQuery = `
-      SELECT p.ECInstanceId id, p.Parent.Id parentId
-      FROM ${CLASS_NAME_InformationPartitionElement} p
-      INNER JOIN ${CLASS_NAME_GeometricModel3d} m ON m.ModeledElement.Id = p.ECInstanceId
-      WHERE
-        NOT m.IsPrivate
-        ${this._hierarchyConfig.showEmptyModels ? "" : `AND EXISTS (SELECT 1 FROM ${this._hierarchyConfig.elementClassSpecification} WHERE Model.Id = m.ECInstanceId)`}
-    `;
-    for await (const row of this._queryExecutor.createQueryReader({ ecsql: modelsQuery }, { rowFormat: "ECSqlPropertyNames", limit: "unbounded" })) {
-      yield { id: row.id, parentId: row.parentId };
-=======
   readonly #categoryElementCounts: ModelCategoryElementsCountCache;
-  #subjectInfos: Observable<Map<Id64String, SubjectInfo>> | undefined;
+  #subjectInfos: Observable<Map<SubjectId, SubjectInfo>> | undefined;
   #parentSubjectIds: Observable<Id64Array> | undefined; // the list should contain a subject id if its node should be shown as having children
-  #modelInfos: Observable<Map<Id64String, ModelInfo>> | undefined;
-  #modelWithCategoryModeledElements: Observable<Map<string, Id64Set>> | undefined;
-  #modelKeyPaths: Map<Id64String, Observable<HierarchyNodeIdentifiersPath[]>>;
-  #subjectKeyPaths: Map<Id64String, Observable<HierarchyNodeIdentifiersPath>>;
-  #categoryKeyPaths: Map<Id64String, Observable<HierarchyNodeIdentifiersPath[]>>;
+  #modelInfos: Observable<Map<ModelId, ModelInfo>> | undefined;
+  #modelWithCategoryModeledElements: Observable<Map<ModelCategoryKey, Set<ElementId>>> | undefined;
+  #modelKeyPaths: Map<ModelId, Observable<HierarchyNodeIdentifiersPath[]>>;
+  #subjectKeyPaths: Map<SubjectId, Observable<HierarchyNodeIdentifiersPath>>;
+  #categoryKeyPaths: Map<CategoryId, Observable<HierarchyNodeIdentifiersPath[]>>;
   #queryExecutor: LimitingECSqlQueryExecutor;
   #hierarchyConfig: ModelsTreeHierarchyConfiguration;
-  #childrenMap: ChildrenMap;
-  /** Stores element ids which have children query scheduled to execute. */
-  #childrenLoadingMap: ChildrenLoadingMap;
   #componentId: GuidString;
   #componentName: string;
 
   constructor(queryExecutor: LimitingECSqlQueryExecutor, hierarchyConfig: ModelsTreeHierarchyConfiguration, componentId?: GuidString) {
+    this.#queryExecutor = queryExecutor;
     this.#hierarchyConfig = hierarchyConfig;
-    this.#queryExecutor = queryExecutor;
-    this.#categoryElementCounts = new ModelCategoryElementsCountCache((input) => this.queryCategoryElementCounts(input));
+    this.#componentId = componentId ?? Guid.createValue();
+    this.#componentName = "ModelsTreeIdsCache";
+    this.#categoryElementCounts = new ModelCategoryElementsCountCache(
+      this.#queryExecutor,
+      [this.#hierarchyConfig.elementClassSpecification],
+      this.#componentId,
+    );
     this.#modelKeyPaths = new Map();
     this.#subjectKeyPaths = new Map();
     this.#categoryKeyPaths = new Map();
-    this.#childrenMap = new Map();
-    this.#childrenLoadingMap = new Map();
-    this.#componentId = componentId ?? Guid.createValue();
-    this.#componentName = "ModelsTreeIdsCache";
   }
 
   public [Symbol.dispose]() {
     this.#categoryElementCounts[Symbol.dispose]();
   }
 
-  private querySubjects(): Observable<{ id: Id64String; parentId?: Id64String; targetPartitionId?: Id64String; hideInHierarchy: boolean }> {
+  private querySubjects(): Observable<{ id: SubjectId; parentId?: SubjectId; targetPartitionId?: ModelId; hideInHierarchy: boolean }> {
     return defer(() => {
       const subjectsQuery = `
         SELECT
@@ -180,7 +81,7 @@
           s.Parent.Id parentId,
           (
             SELECT m.ECInstanceId
-            FROM bis.GeometricModel3d m
+            FROM ${CLASS_NAME_GeometricModel3d} m
             WHERE m.ECInstanceId = HexToId(json_extract(s.JsonProperties, '$.Subject.Model.TargetPartition'))
               AND NOT m.IsPrivate
               AND EXISTS (SELECT 1 FROM ${this.#hierarchyConfig.elementClassSpecification} WHERE Model.Id = m.ECInstanceId)
@@ -205,12 +106,12 @@
     );
   }
 
-  private queryModels(): Observable<{ id: Id64String; parentId: Id64String }> {
+  private queryModels(): Observable<{ id: ModelId; parentId: SubjectId }> {
     return defer(() => {
       const modelsQuery = `
-      SELECT p.ECInstanceId id, p.Parent.Id parentId
-        FROM bis.InformationPartitionElement p
-        INNER JOIN bis.GeometricModel3d m ON m.ModeledElement.Id = p.ECInstanceId
+        SELECT p.ECInstanceId id, p.Parent.Id parentId
+        FROM ${CLASS_NAME_InformationPartitionElement} p
+        INNER JOIN ${CLASS_NAME_GeometricModel3d} m ON m.ModeledElement.Id = p.ECInstanceId
         WHERE
           NOT m.IsPrivate
           ${this.#hierarchyConfig.showEmptyModels ? "" : `AND EXISTS (SELECT 1 FROM ${this.#hierarchyConfig.elementClassSpecification} WHERE Model.Id = m.ECInstanceId)`}
@@ -226,242 +127,29 @@
     );
   }
 
-  private queryChildren({ elementIds }: { elementIds: Id64Array }): Observable<{ id: Id64String; parentId: Id64String }> {
-    if (elementIds.length === 0) {
-      return EMPTY;
->>>>>>> 1f783ae7
-    }
-
-    return defer(() => {
-      const ctes = [
-        `
-          ElementChildren(id, parentId) AS (
-            SELECT ECInstanceId id, Parent.Id parentId
-            FROM ${this.#hierarchyConfig.elementClassSpecification}
-            WHERE Parent.Id IN (${elementIds.join(", ")})
-
-            UNION ALL
-
-            SELECT c.ECInstanceId id, c.Parent.Id
-            FROM ${this.#hierarchyConfig.elementClassSpecification} c
-            JOIN ElementChildren p ON c.Parent.Id = p.id
-          )
-        `,
-      ];
-      const ecsql = `
-        SELECT id, parentId
-        FROM ElementChildren
-      `;
-      return this.#queryExecutor.createQueryReader(
-        { ecsql, ctes },
-        { rowFormat: "ECSqlPropertyNames", limit: "unbounded", restartToken: `${this.#componentName}/${this.#componentId}/children/${Guid.createValue()}` },
-      );
-    }).pipe(
-      map((row) => {
-        return { id: row.id, parentId: row.parentId };
-      }),
-    );
-  }
-
-<<<<<<< HEAD
-  private async getSubjectInfos() {
-    this._subjectInfos ??= (async () => {
-      const [subjectInfos, targetPartitionSubjects] = await Promise.all([
-        (async () => {
-          const result = new Map<SubjectId, SubjectInfo>();
-          for await (const subject of this.querySubjects()) {
-            const subjectInfo: SubjectInfo = {
-              parentSubjectId: subject.parentId,
-              hideInHierarchy: subject.hideInHierarchy,
-              childSubjectIds: new Set(),
-              childModelIds: new Set(),
-            };
-            if (subject.targetPartitionId) {
-              subjectInfo.childModelIds.add(subject.targetPartitionId);
-            }
-            result.set(subject.id, subjectInfo);
-          }
-          return result;
-        })(),
-        (async () => {
-          const result = new Map<ModelId, Set<SubjectId>>();
-          for await (const model of this.queryModels()) {
-            pushToMap(result, model.id, model.parentId);
-          }
-          return result;
-        })(),
-      ]);
-
-      for (const [subjectId, { parentSubjectId }] of subjectInfos.entries()) {
-        if (parentSubjectId) {
-          const parentSubjectInfo = subjectInfos.get(parentSubjectId);
-          assert(!!parentSubjectInfo);
-          parentSubjectInfo.childSubjectIds.add(subjectId);
-        }
-=======
-  private getChildrenTreeFromMap({ elementIds }: { elementIds: Id64Arg }): ChildrenTree {
-    const result: ChildrenTree = new Map();
-    if (Id64.sizeOf(elementIds) === 0 || this.#childrenMap.size === 0) {
-      return result;
-    }
-    for (const elementId of Id64.iterable(elementIds)) {
-      const entry = this.#childrenMap.get(elementId);
-      if (!entry?.children) {
-        continue;
->>>>>>> 1f783ae7
-      }
-      const elementChildrenTree: ChildrenTree = new Map();
-      result.set(elementId, { children: elementChildrenTree });
-      entry.children.forEach((childId) => {
-        const childrenTreeOfChild = this.getChildrenTreeFromMap({ elementIds: childId });
-        // Need to add children tree created from childId. This tree includes childId as root element
-        // If child does not have children, children tree won't be created. Need to add childId with undefined children
-        elementChildrenTree.set(childId, { children: childrenTreeOfChild.size > 0 ? childrenTreeOfChild : undefined });
-      });
-    }
-    return result;
-  }
-
-<<<<<<< HEAD
-      for (const [partitionId, subjectIds] of targetPartitionSubjects) {
-        subjectIds.forEach((subjectId) => {
-          const subjectInfo = subjectInfos.get(subjectId);
-          assert(!!subjectInfo);
-          subjectInfo.childModelIds.add(partitionId);
-        });
-=======
-  private getChildrenCountMap({ elementIds }: { elementIds: Id64Arg }): Map<Id64String, number> {
-    const result = new Map<Id64String, number>();
-    for (const elementId of Id64.iterable(elementIds)) {
-      const entry = this.#childrenMap.get(elementId);
-      if (entry?.children) {
-        let totalChildrenCount = entry.children.length;
-        this.getChildrenCountMap({ elementIds: entry.children }).forEach((childrenOfChildCount) => (totalChildrenCount += childrenOfChildCount));
-        result.set(elementId, totalChildrenCount);
->>>>>>> 1f783ae7
-      }
-    }
-    return result;
-  }
-
-  /**
-   * Populates #childrenLoadingMap with promises. When these promises resolve, they will populate #childrenMap with values and delete entries from #childrenLoadingMap.
-   */
-  private createChildrenLoadingMapEntries({ elementsToQuery }: { elementsToQuery: Id64Array }): { loadingMapEntries: Promise<void> } {
-    const getElementsToQueryPromise = async (batchedElementsToQuery: Id64Array) =>
-      firstValueFrom(
-        this.queryChildren({ elementIds: batchedElementsToQuery }).pipe(
-          // Want to have void at the end instead of void[], so using reduce
-          reduce(
-            (acc, { parentId, id }) => {
-              let entry = this.#childrenMap.get(parentId);
-              if (!entry) {
-                entry = { children: [] };
-                this.#childrenMap.set(parentId, entry);
-              }
-              if (!entry.children) {
-                entry.children = [];
-              }
-              // Add child to parent's entry and add child to children map
-              entry.children.push(id);
-              if (!this.#childrenMap.has(id)) {
-                this.#childrenMap.set(id, { children: undefined });
-              }
-              return acc;
-            },
-            (() => {})(),
-          ),
-          tap({ complete: () => batchedElementsToQuery.forEach((elementId) => this.#childrenLoadingMap.delete(elementId)) }),
-          defaultIfEmpty((() => {})()),
-        ),
-      );
-    const maximumBatchSize = 1000;
-    const totalSize = elementsToQuery.length;
-    const optimalBatchSize = getOptimalBatchSize({ totalSize, maximumBatchSize });
-    const loadingMapEntries = new Array<Promise<void>>();
-    // Don't want to slice if its not necessary
-    if (totalSize <= maximumBatchSize) {
-      loadingMapEntries.push(getElementsToQueryPromise(elementsToQuery));
-    } else {
-      for (let i = 0; i < elementsToQuery.length; i += optimalBatchSize) {
-        loadingMapEntries.push(getElementsToQueryPromise(elementsToQuery.slice(i, i + optimalBatchSize)));
-      }
-    }
-
-    elementsToQuery.forEach((elementId, index) => this.#childrenLoadingMap.set(elementId, loadingMapEntries[Math.floor(index / optimalBatchSize)]));
-    return { loadingMapEntries: Promise.all(loadingMapEntries).then(() => {}) };
-  }
-
-<<<<<<< HEAD
-  /** Returns ECInstanceIDs of Subjects that either have direct Model or at least one child Subject with a Model. */
-  public async getParentSubjectIds(): Promise<Id64Array> {
-    this._parentSubjectIds ??= (async () => {
-      const subjectInfos = await this.getSubjectInfos();
-      const parentSubjectIds = new Set<SubjectId>();
-      subjectInfos.forEach((subjectInfo, subjectId) => {
-        if (subjectInfo.childModelIds.size > 0) {
-          parentSubjectIds.add(subjectId);
-          let currParentId = subjectInfo.parentSubjectId;
-          while (currParentId) {
-            parentSubjectIds.add(currParentId);
-            currParentId = subjectInfos.get(currParentId)?.parentSubjectId;
-=======
-  private createChildrenMapEntries({ elementIds }: { elementIds: Id64Arg }): Observable<void[]> {
-    return from(Id64.iterable(elementIds)).pipe(
-      reduce(
-        (acc, elementId) => {
-          if (this.#childrenMap.has(elementId)) {
-            return acc;
-          }
-          const loadingPromise = this.#childrenLoadingMap.get(elementId);
-          if (loadingPromise) {
-            acc.existingPromises.push(loadingPromise);
-          } else {
-            acc.elementsToQuery.push(elementId);
-          }
-          return acc;
-        },
-        { existingPromises: new Array<Promise<void>>(), elementsToQuery: new Array<Id64String>() },
-      ),
-      mergeMap(async ({ elementsToQuery, existingPromises }) => {
-        existingPromises.push(this.createChildrenLoadingMapEntries({ elementsToQuery }).loadingMapEntries);
-        return Promise.all(existingPromises);
-      }),
-    );
-  }
-
-  public getChildrenTree({ elementIds }: { elementIds: Id64Arg }): Observable<ChildrenTree> {
-    return this.createChildrenMapEntries({ elementIds }).pipe(map(() => this.getChildrenTreeFromMap({ elementIds })));
-  }
-
-  public getAllChildrenCount({ elementIds }: { elementIds: Id64Arg }): Observable<Map<Id64String, number>> {
-    return this.createChildrenMapEntries({ elementIds }).pipe(map(() => this.getChildrenCountMap({ elementIds })));
-  }
-
   private getSubjectInfos() {
     this.#subjectInfos ??= forkJoin({
       subjectInfos: this.querySubjects().pipe(
         reduce((acc, subject) => {
           const subjectInfo: SubjectInfo = {
-            parentSubject: subject.parentId,
+            parentSubjectId: subject.parentId,
             hideInHierarchy: subject.hideInHierarchy,
-            childSubjects: new Set(),
-            childModels: new Set(),
+            childSubjectIds: new Set(),
+            childModelIds: new Set(),
           };
           if (subject.targetPartitionId) {
-            subjectInfo.childModels.add(subject.targetPartitionId);
+            subjectInfo.childModelIds.add(subject.targetPartitionId);
           }
           acc.set(subject.id, subjectInfo);
           return acc;
-        }, new Map<Id64String, SubjectInfo>()),
+        }, new Map<SubjectId, SubjectInfo>()),
         map((subjectInfos) => {
-          for (const [subjectId, { parentSubject: parentSubjectId }] of subjectInfos.entries()) {
+          for (const [subjectId, { parentSubjectId: parentSubjectId }] of subjectInfos.entries()) {
             if (parentSubjectId) {
               const parentSubjectInfo = subjectInfos.get(parentSubjectId);
               assert(!!parentSubjectInfo);
-              parentSubjectInfo.childSubjects.add(subjectId);
-            }
->>>>>>> 1f783ae7
+              parentSubjectInfo.childSubjectIds.add(subjectId);
+            }
           }
           return subjectInfos;
         }),
@@ -470,7 +158,7 @@
         reduce((acc, model) => {
           pushToMap(acc, model.id, model.parentId);
           return acc;
-        }, new Map<Id64String, Set<Id64String>>()),
+        }, new Map<ModelId, Set<Id64String>>()),
       ),
     }).pipe(
       map(({ subjectInfos, targetPartitionSubjects }) => {
@@ -478,7 +166,7 @@
           subjectIds.forEach((subjectId) => {
             const subjectInfo = subjectInfos.get(subjectId);
             assert(!!subjectInfo);
-            subjectInfo.childModels.add(partitionId);
+            subjectInfo.childModelIds.add(partitionId);
           });
         }
         return subjectInfos;
@@ -492,14 +180,14 @@
   public getParentSubjectIds(): Observable<Id64Array> {
     this.#parentSubjectIds ??= this.getSubjectInfos().pipe(
       map((subjectInfos) => {
-        const parentSubjectIds = new Set<Id64String>();
+        const parentSubjectIds = new Set<SubjectId>();
         subjectInfos.forEach((subjectInfo, subjectId) => {
-          if (subjectInfo.childModels.size > 0) {
+          if (subjectInfo.childModelIds.size > 0) {
             parentSubjectIds.add(subjectId);
-            let currParentId = subjectInfo.parentSubject;
+            let currParentId = subjectInfo.parentSubjectId;
             while (currParentId) {
               parentSubjectIds.add(currParentId);
-              currParentId = subjectInfos.get(currParentId)?.parentSubject;
+              currParentId = subjectInfos.get(currParentId)?.parentSubjectId;
             }
           }
         });
@@ -514,69 +202,11 @@
    * Returns child subjects of the specified parent subjects as they're displayed in the hierarchy - taking into
    * account `hideInHierarchy` flag.
    */
-<<<<<<< HEAD
-  public async getChildSubjectIds(parentSubjectIds: Id64Arg): Promise<Id64Array> {
-    const childSubjectIds = new Array<SubjectId>();
-    const subjectInfos = await this.getSubjectInfos();
-    for (const subjectId of Id64.iterable(parentSubjectIds)) {
-      forEachChildSubject(subjectInfos, subjectId, (childSubjectId, childSubjectInfo) => {
-        if (!childSubjectInfo.hideInHierarchy) {
-          childSubjectIds.push(childSubjectId);
-          return "break";
-        }
-        return "continue";
-      });
-    }
-    return childSubjectIds;
-  }
-
-  /** Returns ECInstanceIDs of all Models under specific parent Subjects, including their child Subjects, etc. */
-  public async getSubjectModelIds(subjectIds: Id64Arg): Promise<Id64Array> {
-    const subjectInfos = await this.getSubjectInfos();
-    const result = new Array<ModelId>();
-    const childSubjects = new Array<SubjectId>();
-    for (const subjectId of Id64.iterable(subjectIds)) {
-      const subjectInfo = subjectInfos.get(subjectId);
-      if (!subjectInfo) {
-        continue;
-      }
-      result.push(...subjectInfo.childModelIds);
-      childSubjects.push(...subjectInfo.childSubjectIds);
-    }
-    if (childSubjects.length > 0) {
-      result.push(...(await this.getSubjectModelIds(childSubjects)));
-    }
-    return result;
-  }
-
-  /** Returns ECInstanceIDs of Models under specific parent Subjects as they are displayed in the hierarchy. */
-  public async getChildSubjectModelIds(parentSubjectIds: Id64Arg): Promise<Id64Array> {
-    const subjectInfos = await this.getSubjectInfos();
-
-    const hiddenSubjectIds = new Array<SubjectId>();
-
-    for (const subjectId of Id64.iterable(parentSubjectIds)) {
-      forEachChildSubject(subjectInfos, subjectId, (childSubjectId, childSubjectInfo) => {
-        if (childSubjectInfo.hideInHierarchy) {
-          hiddenSubjectIds.push(childSubjectId);
-          return "continue";
-        }
-        return "break";
-      });
-    }
-
-    const modelIds = new Array<ModelId>();
-    [...parentSubjectIds, ...hiddenSubjectIds].forEach((subjectId) => {
-      const subjectInfo = subjectInfos.get(subjectId);
-      subjectInfo && modelIds.push(...subjectInfo.childModelIds);
-    });
-    return modelIds;
-=======
-  public getChildSubjectIds(parentSubjectIds: Id64Array): Observable<Id64Array> {
+  public getChildSubjectIds(parentSubjectIds: Id64Arg): Observable<Id64Array> {
     return this.getSubjectInfos().pipe(
       map((subjectInfos) => {
-        const childSubjectIds = new Array<Id64String>();
-        parentSubjectIds.forEach((subjectId) => {
+        const childSubjectIds = new Array<SubjectId>();
+        for (const subjectId of Id64.iterable(parentSubjectIds)) {
           forEachChildSubject(subjectInfos, subjectId, (childSubjectId, childSubjectInfo) => {
             if (!childSubjectInfo.hideInHierarchy) {
               childSubjectIds.push(childSubjectId);
@@ -584,41 +214,45 @@
             }
             return "continue";
           });
-        });
+        }
         return childSubjectIds;
       }),
     );
   }
 
   /** Returns ECInstanceIDs of all Models under specific parent Subjects, including their child Subjects, etc. */
-  public getSubjectModelIds(subjectIds: Id64Array): Observable<Id64Array> {
+  public getSubjectModelIds(subjectIds: Id64Arg): Observable<Id64Array> {
     return this.getSubjectInfos().pipe(
-      map((subjectInfos) => {
-        const subjectStack = [...subjectIds];
-        const result = new Array<Id64String>();
-        while (true) {
-          const subjectId = subjectStack.pop();
-          if (subjectId === undefined) {
-            break;
-          }
+      mergeMap((subjectInfos) => {
+        const result = new Array<ModelId>();
+        const childSubjects = new Array<SubjectId>();
+        for (const subjectId of Id64.iterable(subjectIds)) {
           const subjectInfo = subjectInfos.get(subjectId);
           if (!subjectInfo) {
             continue;
           }
-          result.push(...subjectInfo.childModels);
-          subjectStack.push(...subjectInfo.childSubjects);
-        }
-        return result;
+          result.push(...subjectInfo.childModelIds);
+          childSubjects.push(...subjectInfo.childSubjectIds);
+        }
+        if (childSubjects.length === 0) {
+          return of(result);
+        }
+        return this.getSubjectModelIds(childSubjects).pipe(
+          map((modelsOfChildSubjects) => {
+            result.push(...modelsOfChildSubjects);
+            return result;
+          }),
+        );
       }),
     );
   }
 
   /** Returns ECInstanceIDs of Models under specific parent Subjects as they are displayed in the hierarchy. */
-  public getChildSubjectModelIds(parentSubjectIds: Id64Array): Observable<Id64Array> {
+  public getChildSubjectModelIds(parentSubjectIds: Id64Arg): Observable<Id64Array> {
     return this.getSubjectInfos().pipe(
       map((subjectInfos) => {
-        const hiddenSubjectIds = new Array<Id64String>();
-        parentSubjectIds.forEach((subjectId) => {
+        const hiddenSubjectIds = new Array<SubjectId>();
+        for (const subjectId of Id64.iterable(parentSubjectIds)) {
           forEachChildSubject(subjectInfos, subjectId, (childSubjectId, childSubjectInfo) => {
             if (childSubjectInfo.hideInHierarchy) {
               hiddenSubjectIds.push(childSubjectId);
@@ -626,60 +260,39 @@
             }
             return "break";
           });
-        });
-        const modelIds = new Array<Id64String>();
+        }
+        const modelIds = new Array<ModelId>();
         [...parentSubjectIds, ...hiddenSubjectIds].forEach((subjectId) => {
           const subjectInfo = subjectInfos.get(subjectId);
-          subjectInfo && modelIds.push(...subjectInfo.childModels);
+          subjectInfo && modelIds.push(...subjectInfo.childModelIds);
         });
         return modelIds;
       }),
     );
->>>>>>> 1f783ae7
   }
 
   public createSubjectInstanceKeysPath(targetSubjectId: Id64String): Observable<HierarchyNodeIdentifiersPath> {
     let entry = this.#subjectKeyPaths.get(targetSubjectId);
     if (!entry) {
-<<<<<<< HEAD
-      entry = (async () => {
-        const subjectInfos = await this.getSubjectInfos();
-        const result = new Array<InstanceKey>();
-        let currParentId: SubjectId | undefined = targetSubjectId;
-        while (currParentId) {
-          if (this._hierarchyConfig.hideRootSubject && currParentId === IModel.rootSubjectId) {
-            break;
-          }
-          const parentInfo = subjectInfos.get(currParentId);
-          if (!parentInfo?.hideInHierarchy) {
-            result.push({ className: CLASS_NAME_Subject, id: currParentId });
-          }
-          currParentId = parentInfo?.parentSubjectId;
-        }
-        return result.reverse();
-      })();
-      this._subjectKeyPaths.set(targetSubjectId, entry);
-=======
       entry = this.getSubjectInfos().pipe(
         map((subjectInfos) => {
           const result = new Array<InstanceKey>();
-          let currParentId: Id64String | undefined = targetSubjectId;
+          let currParentId: SubjectId | undefined = targetSubjectId;
           while (currParentId) {
             if (this.#hierarchyConfig.hideRootSubject && currParentId === IModel.rootSubjectId) {
               break;
             }
             const parentInfo = subjectInfos.get(currParentId);
             if (!parentInfo?.hideInHierarchy) {
-              result.push({ className: "BisCore.Subject", id: currParentId });
-            }
-            currParentId = parentInfo?.parentSubject;
+              result.push({ className: CLASS_NAME_Subject, id: currParentId });
+            }
+            currParentId = parentInfo?.parentSubjectId;
           }
           return result.reverse();
         }),
         shareReplay(),
       );
       this.#subjectKeyPaths.set(targetSubjectId, entry);
->>>>>>> 1f783ae7
     }
     return entry;
   }
@@ -690,46 +303,6 @@
     isModelPrivate: boolean;
     isRootElementCategory: boolean;
   }> {
-<<<<<<< HEAD
-    const query = `
-      SELECT
-        this.Model.Id modelId,
-        this.Category.Id categoryId,
-        m.IsPrivate isModelPrivate,
-        MAX(IIF(this.Parent.Id IS NULL, 1, 0)) isRootElementCategory
-      FROM ${CLASS_NAME_Model} m
-      JOIN ${this._hierarchyConfig.elementClassSpecification} this ON m.ECInstanceId = this.Model.Id
-      GROUP BY modelId, categoryId, isModelPrivate
-    `;
-    for await (const row of this._queryExecutor.createQueryReader({ ecsql: query }, { rowFormat: "ECSqlPropertyNames", limit: "unbounded" })) {
-      yield { modelId: row.modelId, categoryId: row.categoryId, isModelPrivate: !!row.isModelPrivate, isRootElementCategory: !!row.isRootElementCategory };
-    }
-  }
-
-  private async *queryModeledElements(): AsyncIterableIterator<{ modelId: Id64String; categoryId: Id64String; modeledElementId: Id64String }> {
-    const query = `
-      SELECT
-        pe.ECInstanceId modeledElementId,
-        pe.Category.Id categoryId,
-        pe.Model.Id modelId
-      FROM ${CLASS_NAME_Model} m
-      JOIN ${this._hierarchyConfig.elementClassSpecification} pe ON pe.ECInstanceId = m.ModeledElement.Id
-      WHERE
-        m.IsPrivate = false
-        AND m.ECInstanceId IN (SELECT Model.Id FROM ${this._hierarchyConfig.elementClassSpecification})
-    `;
-    for await (const row of this._queryExecutor.createQueryReader({ ecsql: query }, { rowFormat: "ECSqlPropertyNames", limit: "unbounded" })) {
-      yield { modelId: row.modelId, categoryId: row.categoryId, modeledElementId: row.modeledElementId };
-    }
-  }
-
-  private async getModelWithCategoryModeledElements() {
-    this._modelWithCategoryModeledElements ??= (async () => {
-      const modelWithCategoryModeledElements = new Map<ModelCategoryKey, Set<ElementId>>();
-      for await (const { modelId, categoryId, modeledElementId } of this.queryModeledElements()) {
-        const key: ModelCategoryKey = `${modelId}-${categoryId}`;
-        const entry = modelWithCategoryModeledElements.get(key);
-=======
     return defer(() => {
       const query = `
         SELECT
@@ -737,7 +310,7 @@
           this.Category.Id categoryId,
           m.IsPrivate isModelPrivate,
           MAX(IIF(this.Parent.Id IS NULL, 1, 0)) isRootElementCategory
-        FROM BisCore.Model m
+        FROM ${CLASS_NAME_Model} m
         JOIN ${this.#hierarchyConfig.elementClassSpecification} this ON m.ECInstanceId = this.Model.Id
         GROUP BY modelId, categoryId, isModelPrivate
       `;
@@ -755,16 +328,16 @@
   private queryModeledElements(): Observable<{ modelId: Id64String; categoryId: Id64String; modeledElementId: Id64String }> {
     return defer(() => {
       const query = `
-        SELECT
-          pe.ECInstanceId modeledElementId,
-          pe.Category.Id categoryId,
-          pe.Model.Id modelId
-        FROM BisCore.Model m
-        JOIN ${this.#hierarchyConfig.elementClassSpecification} pe ON pe.ECInstanceId = m.ModeledElement.Id
-        WHERE
-          m.IsPrivate = false
-          AND m.ECInstanceId IN (SELECT Model.Id FROM ${this.#hierarchyConfig.elementClassSpecification})
-      `;
+      SELECT
+        pe.ECInstanceId modeledElementId,
+        pe.Category.Id categoryId,
+        pe.Model.Id modelId
+      FROM ${CLASS_NAME_Model} m
+      JOIN ${this.#hierarchyConfig.elementClassSpecification} pe ON pe.ECInstanceId = m.ModeledElement.Id
+      WHERE
+        m.IsPrivate = false
+        AND m.ECInstanceId IN (SELECT Model.Id FROM ${this.#hierarchyConfig.elementClassSpecification})
+    `;
       return this.#queryExecutor.createQueryReader(
         { ecsql: query },
         { rowFormat: "ECSqlPropertyNames", limit: "unbounded", restartToken: `${this.#componentName}/${this.#componentId}/modeled-elements` },
@@ -779,33 +352,24 @@
   private getModelWithCategoryModeledElements() {
     this.#modelWithCategoryModeledElements ??= this.queryModeledElements().pipe(
       reduce((acc, { modelId, categoryId, modeledElementId }) => {
-        const key = `${modelId}-${categoryId}`;
+        const key: ModelCategoryKey = `${modelId}-${categoryId}`;
         const entry = acc.get(key);
->>>>>>> 1f783ae7
         if (entry === undefined) {
           acc.set(key, new Set([modeledElementId]));
         } else {
           entry.add(modeledElementId);
         }
         return acc;
-      }, new Map<Id64String, Id64Set>()),
+      }, new Map<ModelCategoryKey, Set<ElementId>>()),
       shareReplay(),
     );
     return this.#modelWithCategoryModeledElements;
   }
 
-<<<<<<< HEAD
-  private async getModelInfos() {
-    this._modelInfos ??= (async () => {
-      const modelInfos = new Map<ModelId, { categories: Map<CategoryId, { isRootElementCategory: boolean }>; isModelPrivate: boolean }>();
-      for await (const { modelId, categoryId, isModelPrivate, isRootElementCategory } of this.queryModelCategories()) {
-        const entry = modelInfos.get(modelId);
-=======
   private getModelInfos() {
     this.#modelInfos ??= this.queryModelCategories().pipe(
       reduce((acc, { modelId, categoryId, isModelPrivate, isRootElementCategory }) => {
         const entry = acc.get(modelId);
->>>>>>> 1f783ae7
         if (entry) {
           entry.categories.set(categoryId, { isRootElementCategory });
           entry.isModelPrivate = isModelPrivate;
@@ -813,7 +377,7 @@
           acc.set(modelId, { categories: new Map([[categoryId, { isRootElementCategory }]]), isModelPrivate });
         }
         return acc;
-      }, new Map<Id64String, { categories: Map<Id64String, { isRootElementCategory: boolean }>; isModelPrivate: boolean }>()),
+      }, new Map<ModelId, { categories: Map<CategoryId, { isRootElementCategory: boolean }>; isModelPrivate: boolean }>()),
       shareReplay(),
     );
     return this.#modelInfos;
@@ -830,18 +394,11 @@
     );
   }
 
-<<<<<<< HEAD
-  public async getModelCategoryIds(modelId: Id64String): Promise<Id64Array> {
-    const modelInfos = await this.getModelInfos();
-    const categories = modelInfos.get(modelId)?.categories.keys();
-    return categories ? [...categories] : [];
-=======
-  public getModelCategories(modelId: Id64String): Observable<Id64Array> {
+  public getModelCategoryIds(modelId: Id64String): Observable<Id64Array> {
     return this.getModelInfos().pipe(
       mergeMap((modelInfos) => modelInfos.get(modelId)?.categories.keys() ?? []),
       toArray(),
     );
->>>>>>> 1f783ae7
   }
 
   public hasSubModel(elementId: Id64String): Observable<boolean> {
@@ -872,189 +429,69 @@
     );
   }
 
-<<<<<<< HEAD
-  public async getCategoriesElementModels(categoryIds: Id64Arg): Promise<Map<CategoryId, Array<ModelId>>> {
-    const modelInfos = await this.getModelInfos();
-    const result = new Map<CategoryId, Array<ModelId>>();
-    for (const categoryId of Id64.iterable(categoryIds)) {
-      const entry = new Array<ModelId>();
-      for (const [modelId, { categories }] of modelInfos.entries()) {
-        if (categories.has(categoryId)) {
-          entry.push(modelId);
-        }
-      }
-      result.set(categoryId, entry);
-    }
-
-    return result;
-  }
-
-  public async createModelInstanceKeyPaths(modelId: Id64String): Promise<HierarchyNodeIdentifiersPath[]> {
-    let entry = this._modelKeyPaths.get(modelId);
-    if (!entry) {
-      entry = (async () => {
-        const result = new Array<HierarchyNodeIdentifiersPath>();
-        const subjectInfos = (await this.getSubjectInfos()).entries();
-        for (const [modelSubjectId, subjectInfo] of subjectInfos) {
-          if (subjectInfo.childModelIds.has(modelId)) {
-            const subjectPath = await this.createSubjectInstanceKeysPath(modelSubjectId);
-            result.push([...subjectPath, { className: "BisCore.GeometricModel3d", id: modelId }]);
-          }
-        }
-        return result;
-      })();
-
-      this._modelKeyPaths.set(modelId, entry);
-=======
+  public getCategoriesElementModels(categoryIds: Id64Arg): Observable<Map<CategoryId, Array<ModelId>>> {
+    return this.getModelInfos().pipe(
+      mergeMap((modelInfos) =>
+        from(Id64.iterable(categoryIds)).pipe(
+          reduce((acc, categoryId) => {
+            const entry = new Array<ModelId>();
+            for (const [modelId, { categories }] of modelInfos.entries()) {
+              if (categories.has(categoryId)) {
+                entry.push(modelId);
+              }
+            }
+            acc.set(categoryId, entry);
+            return acc;
+          }, new Map<CategoryId, Array<ModelId>>()),
+        ),
+      ),
+    );
+  }
+
   public createModelInstanceKeyPaths(modelId: Id64String): Observable<HierarchyNodeIdentifiersPath[]> {
     let entry = this.#modelKeyPaths.get(modelId);
     if (!entry) {
       entry = this.getSubjectInfos().pipe(
         mergeMap((subjectInfos) => subjectInfos.entries()),
-        filter(([_, subjectInfo]) => subjectInfo.childModels.has(modelId)),
+        filter(([_, subjectInfo]) => subjectInfo.childModelIds.has(modelId)),
         mergeMap(([modelSubjectId]) =>
-          this.createSubjectInstanceKeysPath(modelSubjectId).pipe(map((path) => [...path, { className: "BisCore.GeometricModel3d", id: modelId }])),
+          this.createSubjectInstanceKeysPath(modelSubjectId).pipe(map((path) => [...path, { className: CLASS_NAME_GeometricModel3d, id: modelId }])),
         ),
         toArray(),
         shareReplay(),
       );
 
       this.#modelKeyPaths.set(modelId, entry);
->>>>>>> 1f783ae7
     }
     return entry;
   }
 
-<<<<<<< HEAD
-  public async getCategoryElementsCount(modelId: Id64String, categoryId: Id64String): Promise<number> {
-    return this._categoryElementCounts.getCategoryElementsCount(modelId, categoryId);
-=======
-  private queryCategoryElementCounts(
-    input: Array<{ modelId: Id64String; categoryId: Id64String }>,
-  ): Observable<Array<{ modelId: Id64String; categoryId: Id64String; elementsCount: number }>> {
-    return from(input).pipe(
-      reduce((acc, { modelId, categoryId }) => {
-        const entry = acc.get(modelId);
-        if (!entry) {
-          acc.set(modelId, new Set([categoryId]));
-        } else {
-          entry.add(categoryId);
-        }
-        return acc;
-      }, new Map<Id64String, Id64Set>()),
-      mergeMap((modelCategoryMap) => modelCategoryMap.entries()),
-      map(([modelId, categoryIds]) => `Model.Id = ${modelId} AND Category.Id IN (${[...categoryIds].join(", ")})`),
-      // we may have thousands of where clauses here, and sending a single query with all of them could take a
-      // long time - instead, split it into smaller chunks
-      bufferCount(100),
-      mergeMap((whereClauses) =>
-        defer(() =>
-          this.#queryExecutor.createQueryReader(
-            {
-              ctes: [
-                `
-                    CategoryElements(id, modelId, categoryId) AS (
-                      SELECT ECInstanceId, Model.Id, Category.Id
-                      FROM ${this.#hierarchyConfig.elementClassSpecification}
-                      WHERE
-                        Parent.Id IS NULL
-                        AND (
-                          ${whereClauses.join(" OR ")}
-                        )
-
-                      UNION ALL
-
-                      SELECT c.ECInstanceId, p.modelId, p.categoryId
-                      FROM ${this.#hierarchyConfig.elementClassSpecification} c
-                      JOIN CategoryElements p ON c.Parent.Id = p.id
-                    )
-                  `,
-              ],
-              ecsql: `
-                  SELECT modelId, categoryId, COUNT(id) elementsCount
-                  FROM CategoryElements
-                  GROUP BY modelId, categoryId
-                `,
-            },
-            {
-              rowFormat: "ECSqlPropertyNames",
-              limit: "unbounded",
-              restartToken: `${this.#componentName}/${this.#componentId}/category-element-counts/${Guid.createValue()}`,
-            },
-          ),
-        ),
-      ),
-      releaseMainThreadOnItemsCount(500),
-      reduce(
-        ({ acc, createKey }, row) => {
-          acc.set(createKey({ modelId: row.modelId, categoryId: row.categoryId }), {
-            modelId: row.modelId,
-            categoryId: row.categoryId,
-            elementsCount: row.elementsCount,
-          });
-          return { acc, createKey };
-        },
-        {
-          acc: new Map<string, { modelId: Id64String; categoryId: Id64String; elementsCount: number }>(),
-          createKey: (keyProps: { modelId: Id64String; categoryId: Id64String }) => `${keyProps.modelId}-${keyProps.categoryId}`,
-        },
-      ),
-      mergeMap(({ acc: result, createKey }) => {
-        input.forEach(({ modelId, categoryId }) => {
-          if (!result.has(createKey({ modelId, categoryId }))) {
-            result.set(createKey({ modelId, categoryId }), { categoryId, modelId, elementsCount: 0 });
-          }
-        });
-
-        return from(result.values());
-      }),
-      toArray(),
-    );
-  }
-
   public getCategoryElementsCount(modelId: Id64String, categoryId: Id64String): Observable<number> {
     return this.#categoryElementCounts.getCategoryElementsCount(modelId, categoryId);
->>>>>>> 1f783ae7
   }
 
   public createCategoryInstanceKeyPaths(categoryId: Id64String): Observable<HierarchyNodeIdentifiersPath[]> {
     let entry = this.#categoryKeyPaths.get(categoryId);
     if (!entry) {
-<<<<<<< HEAD
-      entry = (async () => {
-        const result = new Set<ModelId>();
-        const modelInfos = await this.getModelInfos();
-        modelInfos?.forEach((modelInfo, modelId) => {
+      entry = this.getModelInfos().pipe(
+        mergeMap((modelInfos) => modelInfos.entries()),
+        reduce((acc, [modelId, modelInfo]) => {
           const categoryEntry = modelInfo.categories.get(categoryId);
           if (categoryEntry?.isRootElementCategory) {
-            result.add(modelId);
+            acc.add(modelId);
           }
-        });
-
-        const categoryPaths = new Array<HierarchyNodeIdentifiersPath>();
-        for (const categoryModelId of [...result]) {
-          const modelPaths = await this.createModelInstanceKeyPaths(categoryModelId);
-          for (const modelPath of modelPaths) {
-            categoryPaths.push([...modelPath, { className: CLASS_NAME_SpatialCategory, id: categoryId }]);
-          }
-        }
-        return categoryPaths;
-      })();
-      this._categoryKeyPaths.set(categoryId, entry);
-=======
-      entry = this.getModelInfos().pipe(
-        mergeMap((modelInfos) => modelInfos.entries()),
-        filter(([_, modelInfo]) => !!modelInfo.categories.get(categoryId)?.isRootElementCategory),
-        mergeMap(([categoryModelId]) => this.createModelInstanceKeyPaths(categoryModelId)),
-        mergeMap((modelPaths) => modelPaths),
+          return acc;
+        }, new Set<ModelId>()),
+        mergeMap((categoryModels) => from(categoryModels)),
+        mergeMap((categoryModelId) => this.createModelInstanceKeyPaths(categoryModelId)),
+        mergeAll(),
         reduce((acc, modelPath) => {
-          acc.push([...modelPath, { className: "BisCore.SpatialCategory", id: categoryId }]);
+          acc.push([...modelPath, { className: CLASS_NAME_SpatialCategory, id: categoryId }]);
           return acc;
         }, new Array<HierarchyNodeIdentifiersPath>()),
         shareReplay(),
       );
       this.#categoryKeyPaths.set(categoryId, entry);
->>>>>>> 1f783ae7
     }
     return entry;
   }
@@ -1074,50 +511,4 @@
       }
       forEachChildSubject(subjectInfos, childSubjectInfo, cb);
     });
-<<<<<<< HEAD
-=======
-}
-
-class ModelCategoryElementsCountCache {
-  #cache = new Map<string, Subject<number>>();
-  #requestsStream = new Subject<{ modelId: Id64String; categoryId: Id64String }>();
-  #subscription: Subscription;
-  public constructor(
-    loader: (
-      input: Array<{ modelId: Id64String; categoryId: Id64String }>,
-    ) => Observable<Array<{ modelId: Id64String; categoryId: Id64String; elementsCount: number }>>,
-  ) {
-    this.#subscription = this.#requestsStream
-      .pipe(
-        bufferTime(20),
-        filter((requests) => requests.length > 0),
-        mergeMap((requests) => loader(requests)),
-        mergeAll(),
-      )
-      .subscribe({
-        next: ({ modelId, categoryId, elementsCount }) => {
-          const subject = this.#cache.get(`${modelId}${categoryId}`);
-          assert(!!subject);
-          subject.next(elementsCount);
-        },
-      });
-  }
-
-  public [Symbol.dispose]() {
-    this.#subscription.unsubscribe();
-  }
-
-  public getCategoryElementsCount(modelId: Id64String, categoryId: Id64String): Observable<number> {
-    const cacheKey = `${modelId}${categoryId}`;
-    let result = this.#cache.get(cacheKey);
-    if (result !== undefined) {
-      return from(result).pipe(take(1));
-    }
-
-    result = new ReplaySubject(1);
-    this.#cache.set(cacheKey, result);
-    this.#requestsStream.next({ modelId, categoryId });
-    return from(result).pipe(take(1));
-  }
->>>>>>> 1f783ae7
 }