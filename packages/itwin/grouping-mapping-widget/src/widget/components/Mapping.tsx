/*---------------------------------------------------------------------------------------------
* Copyright (c) Bentley Systems, Incorporated. All rights reserved.
* See LICENSE.md in the project root for license terms and full copyright notice.
*--------------------------------------------------------------------------------------------*/
import { Presentation } from "@itwin/presentation-frontend";
import { useActiveIModelConnection } from "@itwin/appui-react";
import {
  SvgAdd,
  SvgDelete,
  SvgEdit,
  SvgImport,
  SvgMore,
  SvgProcess,
} from "@itwin/itwinui-icons-react";
import {
  Button,
  DropdownMenu,
  IconButton,
  MenuItem,
  Surface,
} from "@itwin/itwinui-react";
import React, { useCallback, useEffect, useState } from "react";
import type { CreateTypeFromInterface } from "../utils";
import { EmptyMessage, handleError, LoadingOverlay, onSelectionChanged, WidgetHeader } from "./utils";
import "./Mapping.scss";
import DeleteModal from "./DeleteModal";
import { Groupings } from "./Grouping";
import MappingAction from "./MappingAction";
import { MappingImportWizardModal } from "./MappingImportWizardModal";
import { useMappingClient } from "./context/MappingClientContext";
import type { Mapping } from "@itwin/insights-client";
import { BlockingOverlay } from "./BlockingOverlay";
import { HorizontalTile } from "./HorizontalTile";
import { clearAll } from "./viewerUtils";
import type { IMappingClient } from "../IMappingClient";
import type { GetAccessTokenFn } from "./context/GroupingApiConfigContext";
import { useGroupingMappingApiConfig } from "./context/GroupingApiConfigContext";

export type MappingType = CreateTypeFromInterface<Mapping>;

enum MappingView {
  MAPPINGS = "mappings",
  GROUPS = "groups",
  ADDING = "adding",
  MODIFYING = "modifying",
  IMPORT = "import",
}

const fetchMappings = async (
  setMappings: React.Dispatch<React.SetStateAction<Mapping[]>>,
  iModelId: string,
  setIsLoading: React.Dispatch<React.SetStateAction<boolean>>,
  getAccessToken: GetAccessTokenFn,
  mappingClient: IMappingClient,
) => {
  try {
    setIsLoading(true);
    const accessToken = await getAccessToken();
    const mappings = await mappingClient.getMappings(accessToken, iModelId);
    setMappings(mappings);
  } catch (error: any) {
    handleError(error.status);
  } finally {
    setIsLoading(false);
  }
};

const toggleExtraction = async (
  getAccessToken: GetAccessTokenFn,
  mappingClient: IMappingClient,
  iModelId: string,
  mapping: Mapping
) => {
  try {
    const newState = !mapping?.extractionEnabled;
    const accessToken = await getAccessToken();
    await mappingClient.updateMapping(
      accessToken,
      iModelId,
      mapping?.id ?? "",
      { extractionEnabled: newState }
    );
  } catch (error: any) {
    handleError(error.status);
  }
};

export const Mappings = () => {
  const { getAccessToken } = useGroupingMappingApiConfig();
  const mappingClient = useMappingClient();
  const iModelId = useActiveIModelConnection()?.iModelId as string;
  const [showDeleteModal, setShowDeleteModal] = useState<boolean>(false);
  const [showImportModal, setShowImportModal] = useState<boolean>(false);
  const [showBlockingOverlay, setShowBlockingOverlay] = useState<boolean>(false);
  const [mappingView, setMappingView] = useState<MappingView>(
    MappingView.MAPPINGS
  );
  const [selectedMapping, setSelectedMapping] = useState<Mapping | undefined>(undefined);
  const [isLoading, setIsLoading] = useState<boolean>(true);
  const [mappings, setMappings] = useState<Mapping[]>([]);

  useEffect(() => {
    void fetchMappings(setMappings, iModelId, setIsLoading, getAccessToken, mappingClient);
  }, [getAccessToken, mappingClient, iModelId, setIsLoading]);

  useEffect(() => {
    const removeListener =
      Presentation.selection.selectionChange.addListener(onSelectionChanged);
    return () => {
      removeListener();
    };
  }, []);

  const refresh = useCallback(async () => {
    clearAll();
    setMappingView(MappingView.MAPPINGS);
    setSelectedMapping(undefined);
    setMappings([]);
    await fetchMappings(setMappings, iModelId, setIsLoading, getAccessToken, mappingClient);
  }, [getAccessToken, mappingClient, iModelId, setMappings]);

  const addMapping = async () => {
    setMappingView(MappingView.ADDING);
  };

  switch (mappingView) {
    case MappingView.ADDING:
      return <MappingAction iModelId={iModelId} returnFn={refresh} />;
    case MappingView.MODIFYING:
      return (
        <MappingAction
          iModelId={iModelId}
          mapping={selectedMapping}
          returnFn={refresh}
        />
      );
    case MappingView.GROUPS:
      return (
        <Groupings
          mapping={selectedMapping as Mapping}
          goBack={refresh}
        />
      );
    default:
      return (
        <>
          <BlockingOverlay isVisible={showBlockingOverlay} />
          <WidgetHeader title="Mappings" />
          <Surface className="gmw-mappings-container">
<<<<<<< HEAD
            <div className="table-toolbar">
=======
            <div className="gmw-table-toolbar">
>>>>>>> efcf75c8
              <div className="gmw-button-spacing">
                <Button
                  startIcon={<SvgAdd />}
                  onClick={async () => addMapping()}
                  styleType="high-visibility"
                >
                  New
                </Button>
                <IconButton title="Import Mappings"
                  onClick={() => setShowImportModal(true)}>
                  <SvgImport />
                </IconButton>
              </div>
            </div>
            {isLoading ? (
              <LoadingOverlay />
            ) : mappings.length === 0 ? (
              <EmptyMessage message="No Mappings available." />
            ) : (
<<<<<<< HEAD
              <div className="mappings-list">
=======
              <div className="gmw-mappings-list">
>>>>>>> efcf75c8
                {mappings
                  .sort((a, b) => a.mappingName?.localeCompare(b.mappingName ?? "") ?? 1)
                  .map((mapping) => (
                    <HorizontalTile
                      key={mapping.id}
                      title={mapping.mappingName ? mapping.mappingName : "Untitled"}
                      subText={mapping.description ?? ""}
                      subtextToolTip={mapping.description ?? ""}
                      titleTooltip={mapping.mappingName}
                      onClickTitle={() => {
                        setSelectedMapping(mapping);
                        setMappingView(MappingView.GROUPS);
                      }}
                      actionGroup={
                        <DropdownMenu
                          menuItems={(close: () => void) => [
                            <MenuItem
                              key={0}
                              onClick={() => {
                                setSelectedMapping(mapping);
                                setMappingView(MappingView.MODIFYING);
                              }}
                              icon={<SvgEdit />}
                            >
                              Modify
                            </MenuItem>,
                            <MenuItem
                              key={1}
                              onClick={async () => {
                                setSelectedMapping(mapping);
                                setShowBlockingOverlay(true);
                                close();
                                await toggleExtraction(getAccessToken, mappingClient, iModelId, mapping);
                                await refresh();
                                setShowBlockingOverlay(false);
                              }}
                              icon={<SvgProcess />}
                            >
                              {mapping.extractionEnabled ? "Disable extraction" : "Enable extraction"}
                            </MenuItem>,
                            <MenuItem
                              key={2}
                              onClick={() => {
                                setSelectedMapping(mapping);
                                setShowDeleteModal(true);
                                close();
                              }}
                              icon={<SvgDelete />}
                            >
                              Remove
                            </MenuItem>,
                          ]}
                        >
                          <IconButton styleType="borderless">
                            <SvgMore
                              style={{
                                width: "16px",
                                height: "16px",
                              }}
                            />
                          </IconButton>
                        </DropdownMenu>
                      }
                    />
                  ))}
              </div>
            )}
          </Surface>
          <DeleteModal
            entityName={selectedMapping?.mappingName ?? ""}
            show={showDeleteModal}
            setShow={setShowDeleteModal}
            onDelete={async () => {
              const accessToken = await getAccessToken();
              await mappingClient.deleteMapping(
                accessToken,
                iModelId,
                selectedMapping?.id ?? ""
              );
            }}
            refresh={refresh}
          />
          <MappingImportWizardModal
            show={showImportModal}
            setShow={setShowImportModal}
            onFinish={refresh}
          />
        </>
      );
  }
};<|MERGE_RESOLUTION|>--- conflicted
+++ resolved
@@ -147,11 +147,7 @@
           <BlockingOverlay isVisible={showBlockingOverlay} />
           <WidgetHeader title="Mappings" />
           <Surface className="gmw-mappings-container">
-<<<<<<< HEAD
-            <div className="table-toolbar">
-=======
             <div className="gmw-table-toolbar">
->>>>>>> efcf75c8
               <div className="gmw-button-spacing">
                 <Button
                   startIcon={<SvgAdd />}
@@ -171,11 +167,7 @@
             ) : mappings.length === 0 ? (
               <EmptyMessage message="No Mappings available." />
             ) : (
-<<<<<<< HEAD
-              <div className="mappings-list">
-=======
               <div className="gmw-mappings-list">
->>>>>>> efcf75c8
                 {mappings
                   .sort((a, b) => a.mappingName?.localeCompare(b.mappingName ?? "") ?? 1)
                   .map((mapping) => (
