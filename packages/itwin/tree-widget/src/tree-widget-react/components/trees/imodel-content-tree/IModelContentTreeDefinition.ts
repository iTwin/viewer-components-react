--- conflicted
+++ resolved
@@ -279,17 +279,10 @@
     instanceFilter,
     viewType,
   }: DefineInstanceNodeChildHierarchyLevelProps & { viewType: "2d" | "3d" }): Promise<HierarchyLevelDefinition> {
-<<<<<<< HEAD
-    const childCategoryIds = await this._idsCache.getModelCategoryIds(modelIds);
+    const childCategoryIds = await this.#idsCache.getModelCategoryIds(modelIds);
 
     const { categoryClass } = getClassesByView(viewType);
-    const categoryFilterClauses = await this._selectQueryFactory.createFilterClauses({
-=======
-    const childCategoryIds = await this.#idsCache.getModelCategories(modelIds);
-
-    const { categoryClass } = getClassNameByViewType(viewType);
     const categoryFilterClauses = await this.#selectQueryFactory.createFilterClauses({
->>>>>>> 1f783ae7
       filter: instanceFilter,
       contentClass: { fullName: categoryClass, alias: "this" },
     });
