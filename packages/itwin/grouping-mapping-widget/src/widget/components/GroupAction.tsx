/*---------------------------------------------------------------------------------------------
* Copyright (c) Bentley Systems, Incorporated. All rights reserved.
* See LICENSE.md in the project root for license terms and full copyright notice.
*--------------------------------------------------------------------------------------------*/
import type { IModelConnection } from "@itwin/core-frontend";
import type {
  ISelectionProvider,
  SelectionChangeEventArgs,
} from "@itwin/presentation-frontend";
import { Presentation } from "@itwin/presentation-frontend";
import { useActiveIModelConnection } from "@itwin/appui-react";
import {
  Fieldset,
  LabeledInput,
  RadioTile,
  RadioTileGroup,
  Small,
  toaster,
} from "@itwin/itwinui-react";
import React, { useCallback, useEffect, useState } from "react";
import {
  EmptyMessage,
  handleError,
  handleInputChange,
  WidgetHeader,
} from "./utils";
import type { GroupType } from "./Grouping";
import "./GroupAction.scss";
import ActionPanel from "./ActionPanel";
import useValidator, { NAME_REQUIREMENTS } from "../hooks/useValidator";
import type { PropertyRecord } from "@itwin/appui-abstract";
import { GroupQueryBuilderContainer } from "./GroupQueryBuilderContainer";
import { QueryBuilder } from "./QueryBuilder";
import {
  transparentOverriddenElements,
  visualizeElementsByQuery,
  zoomToElements,
} from "./viewerUtils";
import { GroupQueryBuilderContext } from "./context/GroupQueryBuilderContext";
import { useGroupingMappingApiConfig } from "./context/GroupingApiConfigContext";
import { useMappingClient } from "./context/MappingClientContext";
import { useGroupExtension } from "./context/GroupExtensionContext";
import ManualExtension from "./extension/ManualExtension";
import SearchExtension from "./extension/SearchExtension";
import { SvgCursor, SvgDraw, SvgSearch } from "@itwin/itwinui-icons-react";

interface GroupActionProps {
  iModelId: string;
  mappingId: string;
  group?: GroupType;
  queryGenerationType?: string;
  goBack: () => Promise<void>;
  resetView: () => Promise<void>;
}

const GroupAction = ({
  iModelId,
  mappingId,
  group,
  queryGenerationType,
  goBack,
  resetView,
}: GroupActionProps) => {
  const iModelConnection = useActiveIModelConnection() as IModelConnection;
  const { getAccessToken } = useGroupingMappingApiConfig();
  const mappingClient = useMappingClient();
  const groupExtension = useGroupExtension();

  const [details, setDetails] = useState({
    groupName: group?.groupName ?? "",
    description: group?.description ?? "",
  });
  const [query, setQuery] = useState<string>("");
  const [simpleSelectionQuery, setSimpleSelectionQuery] = useState<string>("");
  const [validator, showValidationMessage] = useValidator();
  const [isLoading, setIsLoading] = useState<boolean>(false);
  const [isRendering, setIsRendering] = useState<boolean>(false);
  const [currentPropertyList, setCurrentPropertyList] = React.useState<
    PropertyRecord[]
  >([]);
  const [queryBuilder, setQueryBuilder] = React.useState<QueryBuilder>(
    new QueryBuilder(undefined),
  );
  const [localQueryGenerationType, setQueryGenerationType] =
    React.useState(queryGenerationType);

  const changeGroupByType = async (
    event: React.ChangeEvent<HTMLInputElement>,
  ) => {
    const {
      target: { value },
    } = event;
    setQueryGenerationType(value);
    Presentation.selection.clearSelection(
      "GroupingMappingWidget",
      iModelConnection,
    );
    setQuery("");
    setSimpleSelectionQuery("");
    await resetView();
  };

  useEffect(() => {
    const removeListener = Presentation.selection.selectionChange.addListener(
      async (
        evt: SelectionChangeEventArgs,
        selectionProvider: ISelectionProvider,
      ) => {
        if (localQueryGenerationType === "Selection") {
          const selection = selectionProvider.getSelection(
            evt.imodel,
            evt.level,
          );
          const query =
            selection.instanceKeys.size > 0
              ? `SELECT ECInstanceId FROM ${selection.instanceKeys.keys().next().value
              }`
              : "";
          setSimpleSelectionQuery(query);
        }
      },
    );
    return () => {
      removeListener();
    };
  }, [iModelConnection, localQueryGenerationType]);

  useEffect(() => {
    const reemphasize = async () => {
      try {
        if (!query || query === "") {
          return;
        }

        if (
          localQueryGenerationType === "Selection" &&
          currentPropertyList.length === 0
        ) {
          return;
        }

        setIsRendering(true);
        transparentOverriddenElements();
        const resolvedHiliteIds = await visualizeElementsByQuery(
          query,
          "red",
          iModelConnection,
        );
        await zoomToElements(resolvedHiliteIds);
      } catch {
        toaster.negative("Sorry, we have failed to generate a valid query. 😔");
      } finally {
        setIsRendering(false);
      }
    };

    void reemphasize();
  }, [iModelConnection, query, currentPropertyList, localQueryGenerationType]);

  useEffect(() => {
    Presentation.selection.clearSelection(
      "GroupingMappingWidget",
      iModelConnection,
    );
  }, [iModelConnection]);

  const updateQuery = useCallback(
    (newQuery: string) => {
      setQuery(newQuery);
    },
    [setQuery],
  );

  const isUpdating = isLoading || isRendering;

  const save = useCallback(async () => {
    if (!validator.allValid()) {
      showValidationMessage(true);
      return;
    }
    try {
      setIsLoading(true);
      const currentQuery = query || simpleSelectionQuery;

      const accessToken = await getAccessToken();

      group
        ? await mappingClient.updateGroup(
          accessToken,
          iModelId,
          mappingId,
          group.id ?? "",
          { ...details, query: currentQuery },
        )
        : await mappingClient.createGroup(accessToken, iModelId, mappingId, {
          ...details,
          query: currentQuery,
        });
      Presentation.selection.clearSelection(
        "GroupingMappingWidget",
        iModelConnection,
      );
      await goBack();
    } catch (error: any) {
      handleError(error.status);
      setIsLoading(false);
    }
  }, [
    details,
    goBack,
    group,
    iModelConnection,
    iModelId,
    mappingId,
    query,
    showValidationMessage,
    simpleSelectionQuery,
    validator,
    getAccessToken,
    mappingClient,
  ]);

  const queryGenerationComponent = () => {
    switch (localQueryGenerationType) {
      case "Selection": {
        return (
          <GroupQueryBuilderContext.Provider
            value={{
              currentPropertyList,
              setCurrentPropertyList,
              query,
              setQuery,
              queryBuilder,
              setQueryBuilder,
              isLoading,
              isRendering,
              resetView,
            }}
          >
            <GroupQueryBuilderContainer />
          </GroupQueryBuilderContext.Provider>
        );
      }
      case "Search": {
        return (
          <SearchExtension
            updateQuery={updateQuery}
            isUpdating={isUpdating}
            resetView={resetView}
          />
        );
      }
      case "Manual": {
        return (
          <ManualExtension
            updateQuery={updateQuery}
            isUpdating={isUpdating}
            resetView={resetView}
          />
        );
      }
      default: {
        if (localQueryGenerationType && localQueryGenerationType.length > 0) {
          const selectedExtension = groupExtension.extensions?.find(
            (e) => e.name === localQueryGenerationType,
          );
          if (selectedExtension) {
            return React.createElement(selectedExtension.uiComponent, {
              updateQuery,
              isUpdating: isLoading || isRendering,
              resetView,
            });
          }
        }
        return <EmptyMessage message='No query generation method selected. ' />;
      }
    }
  };

  const isBlockingActions = !(
    details.groupName &&
    (query || simpleSelectionQuery) &&
    !isRendering &&
    !isLoading
  );

  return (
    <>
      <WidgetHeader
        title={group ? group.groupName ?? "" : "Add Group"}
        returnFn={async () => {
          Presentation.selection.clearSelection(
            "GroupingMappingWidget",
            iModelConnection,
          );
          await goBack();
        }}
      />
      <div className='gmw-group-add-modify-container'>
        <Fieldset legend='Group Details' className='gmw-group-details'>
          <Small className='gmw-field-legend'>
            Asterisk * indicates mandatory fields.
          </Small>
          <LabeledInput
            id='groupName'
            name='groupName'
            label='Name'
            value={details.groupName}
            required
            onChange={(event) => {
              handleInputChange(event, details, setDetails);
              validator.showMessageFor("groupName");
            }}
            message={validator.message(
              "groupName",
              details.groupName,
              NAME_REQUIREMENTS,
            )}
            status={
              validator.message(
                "groupName",
                details.groupName,
                NAME_REQUIREMENTS,
              )
                ? "negative"
                : undefined
            }
            onBlur={() => {
              validator.showMessageFor("groupName");
            }}
            onBlurCapture={(event) => {
              handleInputChange(event, details, setDetails);
              validator.showMessageFor("groupName");
            }}
          />
          <LabeledInput
            id='description'
            name='description'
            label='Description'
            value={details.description}
            onChange={(event) => {
              handleInputChange(event, details, setDetails);
            }}
          />
        </Fieldset>
<<<<<<< HEAD
        <Fieldset legend='Group By' className='query-builder-container'>
          <RadioTileGroup className='radio-group-tile' required>
            {groupExtension.extendsDefault && (
              <>
                <RadioTile
                  name={"groupby"}
                  icon={<SvgCursor />}
                  onChange={changeGroupByType}
                  value={"Selection"}
                  label={"Selection"}
                  disabled={isLoading || isRendering}
                  checked={localQueryGenerationType === "Selection"}
                />
                <RadioTile
                  icon={<SvgSearch />}
                  name={"groupby"}
                  onChange={changeGroupByType}
                  value={"Search"}
                  label={"Query Keywords"}
                  disabled={isLoading || isRendering}
                  checked={localQueryGenerationType === "Search"}
                />
                <RadioTile
                  icon={<SvgDraw />}
                  name={"groupby"}
                  onChange={changeGroupByType}
                  value={"Manual"}
                  label={"Manual Query"}
                  disabled={isLoading || isRendering}
                  checked={localQueryGenerationType === "Manual"}
                />
              </>
            )}
            {groupExtension.extensions?.map((ext) => (
              <RadioTile
                key={ext.name}
                icon={ext.icon}
                name={"groupby"}
                onChange={changeGroupByType}
                value={ext.name}
                label={ext.displayLabel}
                disabled={isLoading || isRendering}
                checked={localQueryGenerationType === ext.name}
              />
            ))}
          </RadioTileGroup>
          {localQueryGenerationType && queryGenerationComponent()}
=======
        <Fieldset legend='Group By' className='gmw-query-builder-container'>
          <RadioTileGroup
            className="gmw-radio-group-tile"
            required>
            <RadioTile
              name={"groupby"}
              icon={<SvgCursor />}
              onChange={changeGroupByType}
              defaultChecked
              value={"Selection"}
              label={"Selection"}
              disabled={isLoading || isRendering}
            />
            <RadioTile
              icon={<SvgSearch />}
              name={"groupby"}
              onChange={changeGroupByType}
              value={"Query Keywords"}
              label={"Query Keywords"}
              disabled={isLoading || isRendering}
            />
          </RadioTileGroup>
          {queryGenerationType === "Selection" ?
            <GroupQueryBuilderContext.Provider
              value={{
                currentPropertyList,
                setCurrentPropertyList,
                query,
                setQuery,
                queryBuilder,
                setQueryBuilder,
                isLoading,
                isRendering,
                resetView,
              }}
            >
              <GroupQueryBuilderContainer />
            </GroupQueryBuilderContext.Provider> :
            <div className="gmw-search-form">
              <Text>Generate a query by keywords. Keywords wrapped in double quotes will be considered a required criteria.</Text>
              <LabeledTextarea
                label="Query Keywords"
                required
                value={searchInput}
                onChange={(event) => setSearchInput(event.target.value)}
                disabled={isLoading || isRendering}
                placeholder={`E.g. "red" chair`} />
              <div className="gmw-search-actions">
                {isRendering &&
                  <LoadingSpinner />
                }
                <Button disabled={isLoading || isRendering} onClick={() => generateSearchQuery(searchInput ? searchInput.replace(/(\r\n|\n|\r)/gm, "").trim().split(" ") : [])}>Generate Query</Button>
                <Button disabled={isLoading || isRendering} onClick={async () => {
                  setQuery("");
                  setSearchInput("");
                  await resetView();
                }}>Clear</Button>
              </div>
            </div>
          }
>>>>>>> efcf75c8
        </Fieldset>
      </div>
      <ActionPanel
        onSave={async () => {
          await save();
        }}
        onCancel={async () => {
          Presentation.selection.clearSelection(
            "GroupingMappingWidget",
            iModelConnection,
          );
          await goBack();
        }}
        isSavingDisabled={isBlockingActions}
        isLoading={isLoading}
      />
    </>
  );
};

export default GroupAction;<|MERGE_RESOLUTION|>--- conflicted
+++ resolved
@@ -343,9 +343,8 @@
             }}
           />
         </Fieldset>
-<<<<<<< HEAD
-        <Fieldset legend='Group By' className='query-builder-container'>
-          <RadioTileGroup className='radio-group-tile' required>
+        <Fieldset legend='Group By' className='gmw-query-builder-container'>
+          <RadioTileGroup className='gmw-radio-group-tile' required>
             {groupExtension.extendsDefault && (
               <>
                 <RadioTile
@@ -391,68 +390,6 @@
             ))}
           </RadioTileGroup>
           {localQueryGenerationType && queryGenerationComponent()}
-=======
-        <Fieldset legend='Group By' className='gmw-query-builder-container'>
-          <RadioTileGroup
-            className="gmw-radio-group-tile"
-            required>
-            <RadioTile
-              name={"groupby"}
-              icon={<SvgCursor />}
-              onChange={changeGroupByType}
-              defaultChecked
-              value={"Selection"}
-              label={"Selection"}
-              disabled={isLoading || isRendering}
-            />
-            <RadioTile
-              icon={<SvgSearch />}
-              name={"groupby"}
-              onChange={changeGroupByType}
-              value={"Query Keywords"}
-              label={"Query Keywords"}
-              disabled={isLoading || isRendering}
-            />
-          </RadioTileGroup>
-          {queryGenerationType === "Selection" ?
-            <GroupQueryBuilderContext.Provider
-              value={{
-                currentPropertyList,
-                setCurrentPropertyList,
-                query,
-                setQuery,
-                queryBuilder,
-                setQueryBuilder,
-                isLoading,
-                isRendering,
-                resetView,
-              }}
-            >
-              <GroupQueryBuilderContainer />
-            </GroupQueryBuilderContext.Provider> :
-            <div className="gmw-search-form">
-              <Text>Generate a query by keywords. Keywords wrapped in double quotes will be considered a required criteria.</Text>
-              <LabeledTextarea
-                label="Query Keywords"
-                required
-                value={searchInput}
-                onChange={(event) => setSearchInput(event.target.value)}
-                disabled={isLoading || isRendering}
-                placeholder={`E.g. "red" chair`} />
-              <div className="gmw-search-actions">
-                {isRendering &&
-                  <LoadingSpinner />
-                }
-                <Button disabled={isLoading || isRendering} onClick={() => generateSearchQuery(searchInput ? searchInput.replace(/(\r\n|\n|\r)/gm, "").trim().split(" ") : [])}>Generate Query</Button>
-                <Button disabled={isLoading || isRendering} onClick={async () => {
-                  setQuery("");
-                  setSearchInput("");
-                  await resetView();
-                }}>Clear</Button>
-              </div>
-            </div>
-          }
->>>>>>> efcf75c8
         </Fieldset>
       </div>
       <ActionPanel
