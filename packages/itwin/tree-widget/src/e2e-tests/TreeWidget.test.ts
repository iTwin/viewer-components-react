/*---------------------------------------------------------------------------------------------
 * Copyright (c) Bentley Systems, Incorporated. All rights reserved.
 * See LICENSE.md in the project root for license terms and full copyright notice.
 *--------------------------------------------------------------------------------------------*/

import { test } from "@playwright/test";
import { initTreeWidgetTest, locateNode, selectTree, takeScreenshot } from "./utils.js";

<<<<<<< HEAD
// Skipped because tree selector uses native `select` element. Expanded selected are rendered by OS and they are not
// part of the page so playwright cannot see them when taking screenshot.
// Same issue is in puppeteer https://github.com/puppeteer/puppeteer/issues/1306
test.describe.skip("Widget", () => {
=======
import type { Locator } from "@playwright/test";

test.describe("Widget", () => {
>>>>>>> 1f783ae7
  let treeWidget: Locator;

  test.beforeEach(async ({ page, baseURL }) => {
    treeWidget = await initTreeWidgetTest({ page, baseURL });
    await locateNode(treeWidget, "ProcessPhysicalModel").getByRole("button", { name: "Determining visibility..." }).waitFor({ state: "detached" });
  });

  test("tree selector", async ({ page }) => {
    await treeWidget.getByRole("combobox").click();
    await takeScreenshot(page, treeWidget);
  });

  // Skipped because tree selector does not support icons at the moment
  test.skip("tree selector badge", async ({ page }) => {
    await selectTree(treeWidget, "External sources");
    await page.getByText("The data required for this tree layout is not available in this iModel.").waitFor();
    await takeScreenshot(page, treeWidget);
  });
});<|MERGE_RESOLUTION|>--- conflicted
+++ resolved
@@ -6,16 +6,12 @@
 import { test } from "@playwright/test";
 import { initTreeWidgetTest, locateNode, selectTree, takeScreenshot } from "./utils.js";
 
-<<<<<<< HEAD
+import type { Locator } from "@playwright/test";
+
 // Skipped because tree selector uses native `select` element. Expanded selected are rendered by OS and they are not
 // part of the page so playwright cannot see them when taking screenshot.
 // Same issue is in puppeteer https://github.com/puppeteer/puppeteer/issues/1306
 test.describe.skip("Widget", () => {
-=======
-import type { Locator } from "@playwright/test";
-
-test.describe("Widget", () => {
->>>>>>> 1f783ae7
   let treeWidget: Locator;
 
   test.beforeEach(async ({ page, baseURL }) => {
